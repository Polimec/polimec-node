// Polimec Blockchain – https://www.polimec.org/
// Copyright (C) Polimec 2022. All rights reserved.

// The Polimec Blockchain is free software: you can redistribute it and/or modify
// it under the terms of the GNU General Public License as published by
// the Free Software Foundation, either version 3 of the License, or
// (at your option) any later version.

// The Polimec Blockchain is distributed in the hope that it will be useful,
// but WITHOUT ANY WARRANTY; without even the implied warranty of
// MERCHANTABILITY or FITNESS FOR A PARTICULAR PURPOSE.  See the
// GNU General Public License for more details.

// You should have received a copy of the GNU General Public License
// along with this program.  If not, see <https://www.gnu.org/licenses/>.

// If you feel like getting in touch with us, you can do so at info@polimec.org

//! Functions for the Funding pallet.

use super::*;

use crate::traits::{BondingRequirementCalculation, ProvideStatemintPrice};
use frame_support::traits::fungible::InspectHold;
use frame_support::traits::tokens::{Precision, Preservation};
use frame_support::{
	ensure,
	pallet_prelude::DispatchError,
	traits::{
		fungible::MutateHold as FungibleMutateHold,
		fungibles::{metadata::Mutate as MetadataMutate, Create, Mutate as FungiblesMutate},
		Get,
	},
};
<<<<<<< HEAD
use itertools::Itertools;
=======

>>>>>>> 4cadd260
use sp_arithmetic::Perquintill;

use sp_arithmetic::traits::{CheckedSub, Zero};
use sp_std::prelude::*;

// Round transition functions
impl<T: Config> Pallet<T> {
	/// Called by user extrinsic
	/// Creates a project and assigns it to the `issuer` account.
	///
	/// # Arguments
	/// * `issuer` - The account that will be the issuer of the project.
	/// * `project` - The project struct containing all the necessary information.
	///
	/// # Storage access
	/// * [`ProjectsMetadata`] - Inserting the main project information. 1 to 1 with the `project` argument.
	/// * [`ProjectsDetails`] - Inserting the project information. constructed from the `project` argument.
	/// * [`ProjectsIssuers`] - Inserting the issuer of the project. Mapping of the two parameters `project_id` and `issuer`.
	/// * [`NextProjectId`] - Getting the next usable id, and updating it for the next project.
	///
	/// # Success path
	/// The `project` argument is valid. A ProjectInfo struct is constructed, and the storage is updated
	/// with the new structs and mappings to reflect the new project creation
	///
	/// # Next step
	/// The issuer will call an extrinsic to start the evaluation round of the project.
	/// [`do_evaluation_start`](Self::do_evaluation_start) will be executed.
	pub fn do_create(issuer: AccountIdOf<T>, initial_metadata: ProjectMetadataOf<T>) -> Result<(), DispatchError> {
		// TODO: Probably the issuers don't want to sell all of their tokens. Is there some logic for this?
		// 	also even if an issuer wants to sell all their tokens, they could target a lower amount than that to consider it a success
		// * Get variables *
		let project_id = Self::next_project_id();

		// * Validity checks *
		if let Some(metadata) = initial_metadata.offchain_information_hash {
			ensure!(!Images::<T>::contains_key(metadata), Error::<T>::MetadataAlreadyExists);
		}

		if let Err(error) = initial_metadata.validity_check() {
			return match error {
				ValidityError::PriceTooLow => Err(Error::<T>::PriceTooLow.into()),
				ValidityError::ParticipantsSizeError => Err(Error::<T>::ParticipantsSizeError.into()),
				ValidityError::TicketSizeError => Err(Error::<T>::TicketSizeError.into()),
			};
		}

		// * Calculate new variables *
		let fundraising_target = initial_metadata
			.minimum_price
			.checked_mul_int(initial_metadata.total_allocation_size)
			.ok_or(Error::<T>::BadMath)?;
		let project_details = ProjectDetails {
			issuer: issuer.clone(),
			is_frozen: false,
			weighted_average_price: None,
			fundraising_target,
			status: ProjectStatus::Application,
			phase_transition_points: PhaseTransitionPoints {
				application: BlockNumberPair::new(Some(<frame_system::Pallet<T>>::block_number()), None),
				evaluation: BlockNumberPair::new(None, None),
				auction_initialize_period: BlockNumberPair::new(None, None),
				english_auction: BlockNumberPair::new(None, None),
				random_candle_ending: None,
				candle_auction: BlockNumberPair::new(None, None),
				community: BlockNumberPair::new(None, None),
				remainder: BlockNumberPair::new(None, None),
			},
			remaining_contribution_tokens: initial_metadata.total_allocation_size,
			funding_amount_reached: BalanceOf::<T>::zero(),
			cleanup: ProjectCleanup::NotReady,
			evaluation_round_info: EvaluationRoundInfoOf::<T> {
				total_bonded_usd: Zero::zero(),
				total_bonded_plmc: Zero::zero(),
				evaluators_outcome: EvaluatorsOutcome::Unchanged,
			},
		};

		let project_metadata = initial_metadata;

		// * Update storage *
		ProjectsMetadata::<T>::insert(project_id, project_metadata.clone());
		ProjectsDetails::<T>::insert(project_id, project_details);
		NextProjectId::<T>::mutate(|n| n.saturating_inc());
		if let Some(metadata) = project_metadata.offchain_information_hash {
			Images::<T>::insert(metadata, issuer);
		}

		// * Emit events *
		Self::deposit_event(Event::<T>::Created { project_id });

		Ok(())
	}

	/// Called by user extrinsic
	/// Starts the evaluation round of a project. It needs to be called by the project issuer.
	///
	/// # Arguments
	/// * `project_id` - The id of the project to start the evaluation round for.
	///
	/// # Storage access
	/// * [`ProjectsDetails`] - Checking and updating the round status, transition points and freezing the project.
	/// * [`ProjectsToUpdate`] - Scheduling the project for automatic transition by on_initialize later on.
	///
	/// # Success path
	/// The project information is found, its round status was in Application round, and It's not yet frozen.
	/// The pertinent project info is updated on the storage, and the project is scheduled for automatic transition by on_initialize.
	///
	/// # Next step
	/// Users will pond PLMC for this project, and when the time comes, the project will be transitioned
	/// to the next round by `on_initialize` using [`do_evaluation_end`](Self::do_evaluation_end)
	pub fn do_evaluation_start(caller: AccountIdOf<T>, project_id: T::ProjectIdentifier) -> Result<(), DispatchError> {
		// * Get variables *
		let project_metadata = ProjectsMetadata::<T>::get(project_id).ok_or(Error::<T>::ProjectNotFound)?;
		let mut project_details = ProjectsDetails::<T>::get(project_id).ok_or(Error::<T>::ProjectInfoNotFound)?;
		let now = <frame_system::Pallet<T>>::block_number();

		// * Validity checks *
		ensure!(project_details.issuer == caller, Error::<T>::NotAllowed);
		ensure!(
			project_details.status == ProjectStatus::Application,
			Error::<T>::ProjectNotInApplicationRound
		);
		ensure!(!project_details.is_frozen, Error::<T>::ProjectAlreadyFrozen);
		ensure!(
			project_metadata.offchain_information_hash.is_some(),
			Error::<T>::MetadataNotProvided
		);

		// * Calculate new variables *
		let evaluation_end_block = now + T::EvaluationDuration::get();
		project_details
			.phase_transition_points
			.application
			.update(None, Some(now));
		project_details
			.phase_transition_points
			.evaluation
			.update(Some(now + 1u32.into()), Some(evaluation_end_block));
		project_details.is_frozen = true;
		project_details.status = ProjectStatus::EvaluationRound;

		// * Update storage *
		// TODO: Should we make it possible to end an application, and schedule for a later point the evaluation?
		// 	Or should we just make it so that the evaluation starts immediately after the application ends?
		ProjectsDetails::<T>::insert(project_id, project_details);
		Self::add_to_update_store(
			evaluation_end_block + 1u32.into(),
			(&project_id, UpdateType::EvaluationEnd),
		);

		// * Emit events *
		Self::deposit_event(Event::<T>::EvaluationStarted { project_id });

		Ok(())
	}

	/// Called automatically by on_initialize.
	/// Ends the evaluation round, and sets the current round to `AuctionInitializePeriod` if it
	/// reached enough PLMC bonding, or to `EvaluationFailed` if it didn't.
	///
	/// # Arguments
	/// * `project_id` - The id of the project to end the evaluation round for.
	///
	/// # Storage access
	/// * [`ProjectsDetails`] - Checking the round status and transition points for validity, and updating
	/// the round status and transition points in case of success or failure of the evaluation.
	/// * [`Evaluations`] - Checking that the threshold for PLMC bonded was reached, to decide
	/// whether the project failed or succeeded.
	///
	/// # Possible paths
	/// * Project achieves its evaluation goal. >=10% of the target funding was reached through bonding,
	/// so the project is transitioned to the [`AuctionInitializePeriod`](ProjectStatus::AuctionInitializePeriod) round. The project information
	/// is updated with the new transition points and round status.
	///
	/// * Project doesn't reach the evaluation goal - <10% of the target funding was reached
	/// through bonding, so the project is transitioned to the `EvaluationFailed` round. The project
	/// information is updated with the new rounds status and it is scheduled for automatic unbonding.
	///
	/// # Next step
	/// * Bonding achieved - The issuer calls an extrinsic within the set period to initialize the
	/// auction round. `auction` is called
	///
	/// * Bonding failed - `on_idle` at some point checks for failed evaluation projects, and
	/// unbonds the evaluators funds.
	pub fn do_evaluation_end(project_id: T::ProjectIdentifier) -> Result<(), DispatchError> {
		// * Get variables *
		let mut project_details = ProjectsDetails::<T>::get(project_id).ok_or(Error::<T>::ProjectInfoNotFound)?;
		let now = <frame_system::Pallet<T>>::block_number();
		let evaluation_end_block = project_details
			.phase_transition_points
			.evaluation
			.end()
			.ok_or(Error::<T>::FieldIsNone)?;
		let fundraising_target_usd = project_details.fundraising_target;
		let current_plmc_price =
			T::PriceProvider::get_price(PLMC_STATEMINT_ID).ok_or(Error::<T>::PLMCPriceNotAvailable)?;

		// * Validity checks *
		ensure!(
			project_details.status == ProjectStatus::EvaluationRound,
			Error::<T>::ProjectNotInEvaluationRound
		);
		ensure!(now > evaluation_end_block, Error::<T>::EvaluationPeriodNotEnded);

		// * Calculate new variables *
		let initial_balance: BalanceOf<T> = 0u32.into();
		let total_amount_bonded =
			Evaluations::<T>::iter_prefix(project_id).fold(initial_balance, |total, (_evaluator, bonds)| {
				let user_total_plmc_bond = bonds
					.iter()
					.fold(total, |acc, bond| acc.saturating_add(bond.original_plmc_bond));
				total.saturating_add(user_total_plmc_bond)
			});

<<<<<<< HEAD
		let evaluation_target_usd = Perquintill::from_percent(10) * fundraising_target_usd;
=======
		let evaluation_target_usd = <T as Config>::EvaluationSuccessThreshold::get() * fundraising_target_usd;
>>>>>>> 4cadd260
		let evaluation_target_plmc = current_plmc_price
			.reciprocal()
			.ok_or(Error::<T>::BadMath)?
			.checked_mul_int(evaluation_target_usd)
			.ok_or(Error::<T>::BadMath)?;

		let auction_initialize_period_start_block = now + 1u32.into();
		let auction_initialize_period_end_block =
			auction_initialize_period_start_block.clone() + T::AuctionInitializePeriodDuration::get();

		// Check which logic path to follow
		let is_funded = total_amount_bonded >= evaluation_target_plmc;

		// * Branch in possible project paths *
		// Successful path
		if is_funded {
			// * Update storage *
			project_details
				.phase_transition_points
				.auction_initialize_period
				.update(
					Some(auction_initialize_period_start_block.clone()),
					Some(auction_initialize_period_end_block),
				);
			project_details.status = ProjectStatus::AuctionInitializePeriod;
			ProjectsDetails::<T>::insert(project_id, project_details);
			Self::add_to_update_store(
				auction_initialize_period_end_block + 1u32.into(),
				(&project_id, UpdateType::EnglishAuctionStart),
			);

			// * Emit events *
			Self::deposit_event(Event::<T>::AuctionInitializePeriod {
				project_id,
				start_block: auction_initialize_period_start_block,
				end_block: auction_initialize_period_end_block,
			});
		// TODO: PLMC-144. Unlock the bonds and clean the storage

		// Unsuccessful path
		} else {
			// * Update storage *
			project_details.status = ProjectStatus::EvaluationFailed;
			project_details.cleanup = ProjectCleanup::Ready(ProjectFinalizer::Failure(FailureFinalizer::Initialized));
			ProjectsDetails::<T>::insert(project_id, project_details);

			// * Emit events *
			Self::deposit_event(Event::<T>::EvaluationFailed { project_id });
			// TODO: PLMC-144. Unlock the bonds and clean the storage
		}

		Ok(())
	}

	/// Called by user extrinsic
	/// Starts the auction round for a project. From the next block forward, any professional or
	/// institutional user can set bids for a token_amount/token_price pair.
	/// Any bids from this point until the candle_auction starts, will be considered as valid.
	///
	/// # Arguments
	/// * `project_id` - The project identifier
	///
	/// # Storage access
	/// * [`ProjectsDetails`] - Get the project information, and check if the project is in the correct
	/// round, and the current block is between the defined start and end blocks of the initialize period.
	/// Update the project information with the new round status and transition points in case of success.
	///
	/// # Success Path
	/// The validity checks pass, and the project is transitioned to the English Auction round.
	/// The project is scheduled to be transitioned automatically by `on_initialize` at the end of the
	/// english auction round.
	///
	/// # Next step
	/// Professional and Institutional users set bids for the project using the [`bid`](Self::bid) extrinsic.
	/// Later on, `on_initialize` transitions the project into the candle auction round, by calling
	/// [`do_candle_auction`](Self::do_candle_auction).
	pub fn do_english_auction(caller: AccountIdOf<T>, project_id: T::ProjectIdentifier) -> Result<(), DispatchError> {
		// * Get variables *
		let mut project_details = ProjectsDetails::<T>::get(project_id).ok_or(Error::<T>::ProjectInfoNotFound)?;
		let now = <frame_system::Pallet<T>>::block_number();
		let auction_initialize_period_start_block = project_details
			.phase_transition_points
			.auction_initialize_period
			.start()
			.ok_or(Error::<T>::EvaluationPeriodNotEnded)?;
		let auction_initialize_period_end_block = project_details
			.phase_transition_points
			.auction_initialize_period
			.end()
			.ok_or(Error::<T>::EvaluationPeriodNotEnded)?;

		// * Validity checks *
		ensure!(
			caller == project_details.issuer || caller == T::PalletId::get().into_account_truncating(),
			Error::<T>::NotAllowed
		);
		ensure!(
			now >= auction_initialize_period_start_block,
			Error::<T>::TooEarlyForEnglishAuctionStart
		);
		ensure!(
			project_details.status == ProjectStatus::AuctionInitializePeriod,
			Error::<T>::ProjectNotInAuctionInitializePeriodRound
		);

		// * Calculate new variables *
		let english_start_block = now + 1u32.into();
		let english_end_block = now + T::EnglishAuctionDuration::get();

		// * Update Storage *
		project_details
			.phase_transition_points
			.english_auction
			.update(Some(english_start_block), Some(english_end_block.clone()));
		project_details.status = ProjectStatus::AuctionRound(AuctionPhase::English);
		ProjectsDetails::<T>::insert(project_id, project_details);

		// If this function was called inside the period, then it was called by the extrinsic and we need to
		// remove the scheduled automatic transition
		if now <= auction_initialize_period_end_block {
			Self::remove_from_update_store(&project_id)?;
		}
		// Schedule for automatic transition to candle auction round
		Self::add_to_update_store(
			english_end_block + 1u32.into(),
			(&project_id, UpdateType::CandleAuctionStart),
		);

		// * Emit events *
		Self::deposit_event(Event::<T>::EnglishAuctionStarted { project_id, when: now });

		Ok(())
	}

	/// Called automatically by on_initialize
	/// Starts the candle round for a project.
	/// Any bids from this point until the candle round ends, are not guaranteed. Only bids
	/// made before the random ending block between the candle start and end will be considered
	///
	/// # Arguments
	/// * `project_id` - The project identifier
	///
	/// # Storage access
	/// * [`ProjectsDetails`] - Get the project information, and check if the project is in the correct
	/// round, and the current block after the english auction end period.
	/// Update the project information with the new round status and transition points in case of success.
	///
	/// # Success Path
	/// The validity checks pass, and the project is transitioned to the Candle Auction round.
	/// The project is scheduled to be transitioned automatically by `on_initialize` at the end of the
	/// candle auction round.
	///
	/// # Next step
	/// Professional and Institutional users set bids for the project using the `bid` extrinsic,
	/// but now their bids are not guaranteed.
	/// Later on, `on_initialize` ends the candle auction round and starts the community round,
	/// by calling [`do_community_funding`](Self::do_community_funding).
	pub fn do_candle_auction(project_id: T::ProjectIdentifier) -> Result<(), DispatchError> {
		// * Get variables *
		let mut project_details = ProjectsDetails::<T>::get(project_id).ok_or(Error::<T>::ProjectInfoNotFound)?;
		let now = <frame_system::Pallet<T>>::block_number();
		let english_end_block = project_details
			.phase_transition_points
			.english_auction
			.end()
			.ok_or(Error::<T>::FieldIsNone)?;

		// * Validity checks *
		ensure!(now > english_end_block, Error::<T>::TooEarlyForCandleAuctionStart);
		ensure!(
			project_details.status == ProjectStatus::AuctionRound(AuctionPhase::English),
			Error::<T>::ProjectNotInEnglishAuctionRound
		);

		// * Calculate new variables *
		let candle_start_block = now + 1u32.into();
		let candle_end_block = now + T::CandleAuctionDuration::get();

		// * Update Storage *
		project_details
			.phase_transition_points
			.candle_auction
			.update(Some(candle_start_block), Some(candle_end_block.clone()));
		project_details.status = ProjectStatus::AuctionRound(AuctionPhase::Candle);
		ProjectsDetails::<T>::insert(project_id, project_details);
		// Schedule for automatic check by on_initialize. Success depending on enough funding reached
		Self::add_to_update_store(
			candle_end_block + 1u32.into(),
			(&project_id, UpdateType::CommunityFundingStart),
		);

		// * Emit events *
		Self::deposit_event(Event::<T>::CandleAuctionStarted { project_id, when: now });

		Ok(())
	}

	/// Called automatically by on_initialize
	/// Starts the community round for a project.
	/// Retail users now buy tokens instead of bidding on them. The price of the tokens are calculated
	/// based on the available bids, using the function [`calculate_weighted_average_price`](Self::calculate_weighted_average_price).
	///
	/// # Arguments
	/// * `project_id` - The project identifier
	///
	/// # Storage access
	/// * [`ProjectsDetails`] - Get the project information, and check if the project is in the correct
	/// round, and the current block is after the candle auction end period.
	/// Update the project information with the new round status and transition points in case of success.
	///
	/// # Success Path
	/// The validity checks pass, and the project is transitioned to the Community Funding round.
	/// The project is scheduled to be transitioned automatically by `on_initialize` at the end of the
	/// round.
	///
	/// # Next step
	/// Retail users buy tokens at the price set on the auction round.
	/// Later on, `on_initialize` ends the community round by calling [`do_remainder_funding`](Self::do_remainder_funding) and
	/// starts the remainder round, where anyone can buy at that price point.
	pub fn do_community_funding(project_id: T::ProjectIdentifier) -> Result<(), DispatchError> {
		// * Get variables *
		let project_details = ProjectsDetails::<T>::get(project_id).ok_or(Error::<T>::ProjectInfoNotFound)?;
		let now = <frame_system::Pallet<T>>::block_number();
		let auction_candle_start_block = project_details
			.phase_transition_points
			.candle_auction
			.start()
			.ok_or(Error::<T>::FieldIsNone)?;
		let auction_candle_end_block = project_details
			.phase_transition_points
			.candle_auction
			.end()
			.ok_or(Error::<T>::FieldIsNone)?;

		// * Validity checks *
		ensure!(
			now > auction_candle_end_block,
			Error::<T>::TooEarlyForCommunityRoundStart
		);
		ensure!(
			project_details.status == ProjectStatus::AuctionRound(AuctionPhase::Candle),
			Error::<T>::ProjectNotInCandleAuctionRound
		);

		// * Calculate new variables *
		let end_block = Self::select_random_block(auction_candle_start_block, auction_candle_end_block);
		let community_start_block = now + 1u32.into();
		let community_end_block = now + T::CommunityFundingDuration::get();

		// * Update Storage *
		let calculation_result =
			Self::calculate_weighted_average_price(project_id, end_block, project_details.fundraising_target);
		let mut project_details = ProjectsDetails::<T>::get(project_id).ok_or(Error::<T>::ProjectInfoNotFound)?;
		match calculation_result {
			Err(pallet_error) if pallet_error == Error::<T>::NoBidsFound.into() => {
				project_details.status = ProjectStatus::FundingFailed;
				ProjectsDetails::<T>::insert(project_id, project_details);
				Self::add_to_update_store(
					<frame_system::Pallet<T>>::block_number() + 1u32.into(),
					(&project_id, UpdateType::FundingEnd),
				);

				// * Emit events *
				Self::deposit_event(Event::<T>::AuctionFailed { project_id });

				Ok(())
			}
			e @ Err(_) => e,
			Ok(()) => {
				// Get info again after updating it with new price.
				project_details.phase_transition_points.random_candle_ending = Some(end_block);
				project_details
					.phase_transition_points
					.community
					.update(Some(community_start_block), Some(community_end_block.clone()));
				project_details.status = ProjectStatus::CommunityRound;
				ProjectsDetails::<T>::insert(project_id, project_details);
				Self::add_to_update_store(
					community_end_block + 1u32.into(),
					(&project_id, UpdateType::RemainderFundingStart),
				);

				// * Emit events *
				Self::deposit_event(Event::<T>::CommunityFundingStarted { project_id });

				Ok(())
			}
		}
	}

	/// Called automatically by on_initialize
	/// Starts the remainder round for a project.
	/// Anyone can now buy tokens, until they are all sold out, or the time is reached.
	///
	/// # Arguments
	/// * `project_id` - The project identifier
	///
	/// # Storage access
	/// * [`ProjectsDetails`] - Get the project information, and check if the project is in the correct
	/// round, the current block is after the community funding end period, and there are still tokens left to sell.
	/// Update the project information with the new round status and transition points in case of success.
	///
	/// # Success Path
	/// The validity checks pass, and the project is transitioned to the Remainder Funding round.
	/// The project is scheduled to be transitioned automatically by `on_initialize` at the end of the
	/// round.
	///
	/// # Next step
	/// Any users can now buy tokens at the price set on the auction round.
	/// Later on, `on_initialize` ends the remainder round, and finalizes the project funding, by calling
	/// [`do_end_funding`](Self::do_end_funding).
	pub fn do_remainder_funding(project_id: T::ProjectIdentifier) -> Result<(), DispatchError> {
		// * Get variables *
		let mut project_details = ProjectsDetails::<T>::get(project_id).ok_or(Error::<T>::ProjectInfoNotFound)?;
		let now = <frame_system::Pallet<T>>::block_number();
		let community_end_block = project_details
			.phase_transition_points
			.community
			.end()
			.ok_or(Error::<T>::FieldIsNone)?;

		// * Validity checks *
		ensure!(now > community_end_block, Error::<T>::TooEarlyForRemainderRoundStart);
		ensure!(
			project_details.status == ProjectStatus::CommunityRound,
			Error::<T>::ProjectNotInCommunityRound
		);

		// * Calculate new variables *
		let remainder_start_block = now + 1u32.into();
		let remainder_end_block = now + T::RemainderFundingDuration::get();

		// * Update Storage *
		project_details
			.phase_transition_points
			.remainder
			.update(Some(remainder_start_block), Some(remainder_end_block.clone()));
		project_details.status = ProjectStatus::RemainderRound;
		ProjectsDetails::<T>::insert(project_id, project_details);
		// Schedule for automatic transition by `on_initialize`
		Self::add_to_update_store(remainder_end_block + 1u32.into(), (&project_id, UpdateType::FundingEnd));

		// * Emit events *
		Self::deposit_event(Event::<T>::RemainderFundingStarted { project_id });

		Ok(())
	}

	/// Called automatically by on_initialize
	/// Ends the project funding, and calculates if the project was successfully funded or not.
	///
	/// # Arguments
	/// * `project_id` - The project identifier
	///
	/// # Storage access
	/// * [`ProjectsDetails`] - Get the project information, and check if the project is in the correct
	/// round, the current block is after the remainder funding end period.
	/// Update the project information with the new round status.
	///
	/// # Success Path
	/// The validity checks pass, and either of 2 paths happen:
	///
	/// * Project achieves its funding target - the project info is set to a successful funding state,
	/// and the contribution token asset class is created with the same id as the project.
	///
	/// TODO: unsuccessful funding unimplemented
	/// * Project doesn't achieve its funding target - the project info is set to an unsuccessful funding state.
	///
	/// # Next step
	/// If **successful**, bidders can claim:
	///	* Contribution tokens with [`vested_contribution_token_bid_mint_for`](Self::vested_contribution_token_bid_mint_for)
	/// * Bonded plmc with [`vested_plmc_bid_unbond_for`](Self::vested_plmc_bid_unbond_for)
	///
	/// And contributors can claim:
	/// * Contribution tokens with [`vested_contribution_token_purchase_mint_for`](Self::vested_contribution_token_purchase_mint_for)
	/// * Bonded plmc with [`vested_plmc_purchase_unbond_for`](Self::vested_plmc_purchase_unbond_for)
	///
	/// If **unsuccessful**, users every user should have their PLMC vesting unbonded.
	pub fn do_end_funding(project_id: T::ProjectIdentifier) -> Result<(), DispatchError> {
		// * Get variables *
		let mut project_details = ProjectsDetails::<T>::get(project_id).ok_or(Error::<T>::ProjectInfoNotFound)?;
		let now = <frame_system::Pallet<T>>::block_number();
		// TODO: PLMC-149 Check if make sense to set the admin as T::fund_account_id(project_id)
		let project_metadata = ProjectsMetadata::<T>::get(project_id).ok_or(Error::<T>::ProjectNotFound)?;
		let token_information = project_metadata.token_information;
		let remaining_cts = project_details.remaining_contribution_tokens;
		let remainder_end_block = project_details.phase_transition_points.remainder.end();

		// * Validity checks *
		ensure!(
			remaining_cts == 0u32.into()
<<<<<<< HEAD
			|| project_details.status == ProjectStatus::FundingFailed
			|| matches!(remainder_end_block, Some(end_block) if now > end_block),
=======
				|| project_details.status == ProjectStatus::FundingFailed
				|| matches!(remainder_end_block, Some(end_block) if now > end_block),
>>>>>>> 4cadd260
			Error::<T>::TooEarlyForFundingEnd
		);

		// * Calculate new variables *
		let funding_target = project_metadata
			.minimum_price
			.checked_mul_int(project_metadata.total_allocation_size)
			.ok_or(Error::<T>::BadMath)?;
		let funding_reached = project_details.funding_amount_reached;
		let funding_is_successful =
			!(project_details.status == ProjectStatus::FundingFailed || funding_reached < funding_target);
		let evaluators_outcome = Self::generate_evaluators_outcome(project_id)?;
		project_details.evaluation_round_info.evaluators_outcome = evaluators_outcome;
		if funding_is_successful {
			project_details.status = ProjectStatus::FundingSuccessful;
			project_details.cleanup = ProjectCleanup::Ready(ProjectFinalizer::Success(SuccessFinalizer::Initialized));

			// * Update Storage *
			ProjectsDetails::<T>::insert(project_id, project_details.clone());
			T::ContributionTokenCurrency::create(project_id, project_details.issuer.clone(), false, 1_u32.into())
				.map_err(|_| Error::<T>::AssetCreationFailed)?;
			T::ContributionTokenCurrency::set(
				project_id,
				&project_details.issuer,
				token_information.name.into(),
				token_information.symbol.into(),
				token_information.decimals,
			)
			.map_err(|_| Error::<T>::AssetMetadataUpdateFailed)?;

			// * Emit events *
			let success_reason = match remaining_cts {
				x if x == 0u32.into() => SuccessReason::SoldOut,
				_ => SuccessReason::ReachedTarget,
			};
			Self::deposit_event(Event::<T>::FundingEnded {
				project_id,
				outcome: FundingOutcome::Success(success_reason),
			});
			Ok(())
		} else {
			project_details.status = ProjectStatus::FundingFailed;
			project_details.cleanup = ProjectCleanup::Ready(ProjectFinalizer::Failure(Default::default()));

			// * Update Storage *
			ProjectsDetails::<T>::insert(project_id, project_details.clone());

			// * Emit events *
			let failure_reason = FailureReason::TargetNotReached;
			Self::deposit_event(Event::<T>::FundingEnded {
				project_id,
				outcome: FundingOutcome::Failure(failure_reason),
			});
			Ok(())
		}
	}

	/// Called manually by a user extrinsic
	/// Marks the project as ready to launch on mainnet, which will in the future start the logic
	/// to burn the contribution tokens and mint the real tokens the project's chain
	///
	/// # Arguments
	/// * `project_id` - The project identifier
	///
	/// # Storage access
	/// * [`ProjectsDetails`] - Check that the funding round ended, and update the status to ReadyToLaunch
	///
	/// # Success Path
	/// For now it will always succeed as long as the project exists. This functions is a WIP.
	///
	/// TODO: Discuss this function with Leonardo
	///
	/// # Next step
	/// WIP
	pub fn do_ready_to_launch(project_id: &T::ProjectIdentifier) -> Result<(), DispatchError> {
		// * Get variables *
		let mut project_details = ProjectsDetails::<T>::get(project_id).ok_or(Error::<T>::ProjectInfoNotFound)?;

		// * Validity checks *
		ensure!(
			project_details.status == ProjectStatus::FundingSuccessful,
			Error::<T>::ProjectNotInFundingEndedRound
		);

		// Update project Info
		project_details.status = ProjectStatus::ReadyToLaunch;
		ProjectsDetails::<T>::insert(project_id, project_details);

		Ok(())
	}
}

// Extrinsic functions (except round transitions)
impl<T: Config> Pallet<T> {
	/// Change the metadata hash of a project
	///
	/// # Arguments
	/// * `issuer` - The project issuer account
	/// * `project_id` - The project identifier
	/// * `project_metadata_hash` - The hash of the image that contains the metadata
	///
	/// # Storage access
	/// * [`ProjectsIssuers`] - Check that the issuer is the owner of the project
	/// * [`Images`] - Check that the image exists
	/// * [`ProjectsDetails`] - Check that the project is not frozen
	/// * [`ProjectsMetadata`] - Update the metadata hash
	pub fn do_edit_metadata(
		issuer: AccountIdOf<T>, project_id: T::ProjectIdentifier, project_metadata_hash: T::Hash,
	) -> Result<(), DispatchError> {
		// * Get variables *
		let mut project_metadata = ProjectsMetadata::<T>::get(project_id).ok_or(Error::<T>::ProjectNotFound)?;
		let project_details = ProjectsDetails::<T>::get(project_id).ok_or(Error::<T>::ProjectInfoNotFound)?;

		// * Validity checks *
		ensure!(project_details.issuer == issuer, Error::<T>::NotAllowed);
		ensure!(!project_details.is_frozen, Error::<T>::Frozen);
		ensure!(
			!Images::<T>::contains_key(project_metadata_hash),
			Error::<T>::MetadataAlreadyExists
		);

		// TODO: PLMC-133. Replace this when this PR is merged: https://github.com/KILTprotocol/kilt-node/pull/448
		// ensure!(
		// 	T::HandleMembers::is_in(&MemberRole::Issuer, &issuer),
		// 	Error::<T>::NotAuthorized
		// );

		// * Calculate new variables *

		// * Update Storage *
		project_metadata.offchain_information_hash = Some(project_metadata_hash);
		ProjectsMetadata::<T>::insert(project_id, project_metadata);

		// * Emit events *
		Self::deposit_event(Event::MetadataEdited { project_id });

		Ok(())
	}
	// Note: usd_amount needs to have the same amount of decimals as PLMC,, so when multiplied by the plmc-usd price, it gives us the PLMC amount with the decimals we wanted.
	pub fn do_evaluate(
		evaluator: AccountIdOf<T>, project_id: T::ProjectIdentifier, usd_amount: BalanceOf<T>,
	) -> Result<(), DispatchError> {
		// * Get variables *
		let mut project_details = ProjectsDetails::<T>::get(project_id).ok_or(Error::<T>::ProjectInfoNotFound)?;
		let now = <frame_system::Pallet<T>>::block_number();
		let evaluation_id = Self::next_evaluation_id();
		let mut caller_existing_evaluations = Evaluations::<T>::get(project_id, evaluator.clone());
		let plmc_usd_price = T::PriceProvider::get_price(PLMC_STATEMINT_ID).ok_or(Error::<T>::PLMCPriceNotAvailable)?;
		let early_evaluation_reward_threshold_usd =
<<<<<<< HEAD
			T::EarlyEvaluationThreshold::get() * project_details.fundraising_target;
=======
			T::EvaluationSuccessThreshold::get() * project_details.fundraising_target;
>>>>>>> 4cadd260
		let evaluation_round_info = &mut project_details.evaluation_round_info;

		// * Validity Checks *
		ensure!(
			evaluator.clone() != project_details.issuer,
			Error::<T>::ContributionToThemselves
		);
		ensure!(
			project_details.status == ProjectStatus::EvaluationRound,
			Error::<T>::EvaluationNotStarted
		);

		// * Calculate new variables *
		let plmc_bond = plmc_usd_price
			.reciprocal()
			.ok_or(Error::<T>::BadMath)?
			.checked_mul_int(usd_amount)
			.ok_or(Error::<T>::BadMath)?;

		let previous_total_evaluation_bonded_usd = evaluation_round_info.total_bonded_usd;

		let remaining_bond_to_reach_threshold =
			early_evaluation_reward_threshold_usd.saturating_sub(previous_total_evaluation_bonded_usd);

		let early_usd_amount = if usd_amount <= remaining_bond_to_reach_threshold {
			usd_amount
		} else {
			remaining_bond_to_reach_threshold
		};

		let late_usd_amount = usd_amount.checked_sub(&early_usd_amount).ok_or(Error::<T>::BadMath)?;

		let new_evaluation = EvaluationInfoOf::<T> {
			id: evaluation_id,
			project_id,
			evaluator: evaluator.clone(),
			original_plmc_bond: plmc_bond,
			current_plmc_bond: plmc_bond,
			early_usd_amount,
			late_usd_amount,
			when: now,
			rewarded_or_slashed: false,
		};

		// * Update Storage *
		// TODO: PLMC-144. Unlock the PLMC when it's the right time

		match caller_existing_evaluations.try_push(new_evaluation.clone()) {
			Ok(_) => {
				T::NativeCurrency::hold(&LockType::Evaluation(project_id), &evaluator, plmc_bond)
					.map_err(|_| Error::<T>::InsufficientBalance)?;
			}
			Err(_) => {
				// Evaluations are stored in descending order. If the evaluation vector for the user is full, we drop the lowest/last bond
				let lowest_evaluation = caller_existing_evaluations.swap_remove(caller_existing_evaluations.len() - 1);

				ensure!(
					lowest_evaluation.original_plmc_bond < plmc_bond,
					Error::<T>::EvaluationBondTooLow
				);

				T::NativeCurrency::release(
					&LockType::Evaluation(project_id),
					&lowest_evaluation.evaluator,
					lowest_evaluation.original_plmc_bond,
					Precision::Exact,
				)
				.map_err(|_| Error::<T>::InsufficientBalance)?;

				T::NativeCurrency::hold(&LockType::Evaluation(project_id), &evaluator, plmc_bond)
					.map_err(|_| Error::<T>::InsufficientBalance)?;

				// This should never fail since we just removed an element from the vector
				caller_existing_evaluations
					.try_push(new_evaluation)
					.map_err(|_| Error::<T>::ImpossibleState)?;
			}
		};

		caller_existing_evaluations.sort_by_key(|bond| Reverse(bond.original_plmc_bond));

		Evaluations::<T>::set(project_id, evaluator.clone(), caller_existing_evaluations);
		NextEvaluationId::<T>::set(evaluation_id.saturating_add(One::one()));
		evaluation_round_info.total_bonded_usd += usd_amount;
		evaluation_round_info.total_bonded_plmc += plmc_bond;
		ProjectsDetails::<T>::insert(project_id, project_details);

		// * Emit events *
		Self::deposit_event(Event::<T>::FundsBonded {
			project_id,
			amount: plmc_bond,
			bonder: evaluator,
		});

		Ok(())
	}

	/// Bid for a project in the bidding stage
	///
	/// # Arguments
	/// * `bidder` - The account that is bidding
	/// * `project_id` - The project to bid for
	/// * `amount` - The amount of tokens that the bidder wants to buy
	/// * `price` - The price in USD per token that the bidder is willing to pay for
	/// * `multiplier` - Used for calculating how much PLMC needs to be bonded to spend this much money (in USD)
	///
	/// # Storage access
	/// * [`ProjectsIssuers`] - Check that the bidder is not the project issuer
	/// * [`ProjectsDetails`] - Check that the project is in the bidding stage
	/// * [`BiddingBonds`] - Update the storage with the bidder's PLMC bond for that bid
	/// * [`Bids`] - Check previous bids by that user, and update the storage with the new bid
	pub fn do_bid(
		bidder: AccountIdOf<T>, project_id: T::ProjectIdentifier, ct_amount: BalanceOf<T>, ct_usd_price: T::Price,
		multiplier: Option<MultiplierOf<T>>, funding_asset: AcceptedFundingAsset,
	) -> Result<(), DispatchError> {
		// * Get variables *
		let project_metadata = ProjectsMetadata::<T>::get(project_id).ok_or(Error::<T>::ProjectNotFound)?;
		let project_details = ProjectsDetails::<T>::get(project_id).ok_or(Error::<T>::ProjectInfoNotFound)?;
		let now = <frame_system::Pallet<T>>::block_number();
		let bid_id = Self::next_bid_id();
		let mut existing_bids = Bids::<T>::get(project_id, bidder.clone());

		let ticket_size = ct_usd_price.checked_mul_int(ct_amount).ok_or(Error::<T>::BadMath)?;
		let funding_asset_usd_price =
			T::PriceProvider::get_price(funding_asset.to_statemint_id()).ok_or(Error::<T>::PriceNotFound)?;
		let multiplier = multiplier.unwrap_or_default();

		// * Validity checks *
		ensure!(
			bidder.clone() != project_details.issuer,
			Error::<T>::ContributionToThemselves
		);
		ensure!(
			matches!(project_details.status, ProjectStatus::AuctionRound(_)),
			Error::<T>::AuctionNotStarted
		);
		ensure!(ct_usd_price >= project_metadata.minimum_price, Error::<T>::BidTooLow);
		if let Some(minimum_ticket_size) = project_metadata.ticket_size.minimum {
			// Make sure the bid amount is greater than the minimum specified by the issuer
			ensure!(ticket_size >= minimum_ticket_size, Error::<T>::BidTooLow);
		};
		if let Some(maximum_ticket_size) = project_metadata.ticket_size.maximum {
			// Make sure the bid amount is less than the maximum specified by the issuer
			ensure!(ticket_size <= maximum_ticket_size, Error::<T>::BidTooLow);
		};
		ensure!(
			funding_asset == project_metadata.participation_currencies,
			Error::<T>::FundingAssetNotAccepted
		);

		// * Calculate new variables *
		let (plmc_vesting_period, ct_vesting_period) =
			Self::calculate_vesting_periods(bidder.clone(), multiplier, ct_amount, ct_usd_price)
				.map_err(|_| Error::<T>::BadMath)?;
		let required_plmc_bond = plmc_vesting_period.amount;
		let required_funding_asset_transfer = funding_asset_usd_price
			.reciprocal()
			.ok_or(Error::<T>::BadMath)?
			.saturating_mul_int(ticket_size);
		let asset_id = funding_asset.to_statemint_id();

		let new_bid = BidInfoOf::<T> {
			id: bid_id,
			project_id,
			bidder: bidder.clone(),
			status: BidStatus::YetUnknown,
			original_ct_amount: ct_amount,
			original_ct_usd_price: ct_usd_price,
			final_ct_amount: ct_amount,
			final_ct_usd_price: ct_usd_price,
			funding_asset,
			funding_asset_amount_locked: required_funding_asset_transfer,
			multiplier,
			plmc_bond: required_plmc_bond,
			funded: false,
			plmc_vesting_period,
			ct_vesting_period,
			when: now,
			funds_released: false,
		};

		// * Update storage *
		match existing_bids.try_push(new_bid.clone()) {
			Ok(_) => {
				Self::try_plmc_participation_lock(&bidder, project_id, required_plmc_bond)?;
				Self::try_funding_asset_hold(&bidder, project_id, required_funding_asset_transfer, asset_id)?;

				// TODO: PLMC-159. Send an XCM message to Statemint/e to transfer a `bid.market_cap` amount of USDC (or the Currency specified by the issuer) to the PalletId Account
				// Alternative TODO: PLMC-159. The user should have the specified currency (e.g: USDC) already on Polimec
			}
			Err(_) => {
				// Since the bids are sorted by price, and in this branch the Vec is full, the last element is the lowest bid
				let lowest_plmc_bond = existing_bids
					.iter()
					.last()
					.ok_or(Error::<T>::ImpossibleState)?
					.plmc_bond;

				ensure!(new_bid.plmc_bond > lowest_plmc_bond, Error::<T>::BidTooLow);

				Self::release_last_funding_item_in_vec(
					&bidder,
					project_id,
					asset_id,
					&mut existing_bids,
					|x| x.plmc_bond,
					|x| x.funding_asset_amount_locked,
				)?;

				Self::try_plmc_participation_lock(&bidder, project_id, required_plmc_bond)?;

				Self::try_funding_asset_hold(&bidder, project_id, required_funding_asset_transfer, asset_id)?;

				// This should never fail, since we just removed an element from the Vec
				existing_bids
					.try_push(new_bid)
					.map_err(|_| Error::<T>::ImpossibleState)?;
			}
		};

		existing_bids.sort_by(|a, b| b.cmp(a));

		Bids::<T>::set(project_id, bidder, existing_bids);
		NextBidId::<T>::set(bid_id.saturating_add(One::one()));

		Self::deposit_event(Event::<T>::Bid {
			project_id,
			amount: ct_amount,
			price: ct_usd_price,
			multiplier,
		});

		Ok(())
	}

	/// Buy tokens in the Community Round at the price set in the Bidding Round
	///
	/// # Arguments
	/// * contributor: The account that is buying the tokens
	/// * project_id: The identifier of the project
	/// * token_amount: The amount of contribution tokens to buy
	/// * multiplier: Decides how much PLMC bonding is required for buying that amount of tokens
	///
	/// # Storage access
	/// * [`ProjectsIssuers`] - Check that the issuer is not a contributor
	/// * [`ProjectsDetails`] - Check that the project is in the Community Round, and the amount is big
	/// enough to buy at least 1 token
	/// * [`Contributions`] - Update storage with the new contribution
	/// * [`T::NativeCurrency`] - Update the balance of the contributor and the project pot
	pub fn do_contribute(
		contributor: AccountIdOf<T>, project_id: T::ProjectIdentifier, token_amount: BalanceOf<T>,
		multiplier: Option<MultiplierOf<T>>, asset: AcceptedFundingAsset,
	) -> Result<(), DispatchError> {
		// * Get variables *
		let project_metadata = ProjectsMetadata::<T>::get(project_id).ok_or(Error::<T>::ProjectNotFound)?;
		let project_details = ProjectsDetails::<T>::get(project_id).ok_or(Error::<T>::ProjectInfoNotFound)?;
		let now = <frame_system::Pallet<T>>::block_number();
		let contribution_id = Self::next_contribution_id();
		let mut existing_contributions = Contributions::<T>::get(project_id, contributor.clone());

		let ct_usd_price = project_details
			.weighted_average_price
			.ok_or(Error::<T>::AuctionNotStarted)?;
		let mut ticket_size = ct_usd_price.checked_mul_int(token_amount).ok_or(Error::<T>::BadMath)?;
		let funding_asset_usd_price =
			T::PriceProvider::get_price(asset.to_statemint_id()).ok_or(Error::<T>::PriceNotFound)?;
		// Default should normally be multiplier of 1
		let multiplier = multiplier.unwrap_or_default();

		// * Validity checks *
		ensure!(
			contributor.clone() != project_details.issuer,
			Error::<T>::ContributionToThemselves
		);
		ensure!(
			project_details.status == ProjectStatus::CommunityRound
				|| project_details.status == ProjectStatus::RemainderRound,
			Error::<T>::AuctionNotStarted
		);

		if let Some(minimum_ticket_size) = project_metadata.ticket_size.minimum {
			// Make sure the bid amount is greater than the minimum specified by the issuer
			ensure!(ticket_size >= minimum_ticket_size, Error::<T>::ContributionTooLow);
		};
		if let Some(maximum_ticket_size) = project_metadata.ticket_size.maximum {
			// Make sure the bid amount is less than the maximum specified by the issuer
			ensure!(ticket_size <= maximum_ticket_size, Error::<T>::ContributionTooHigh);
		};
		ensure!(
			project_metadata.participation_currencies == asset,
			Error::<T>::FundingAssetNotAccepted
		);

		// TODO: PLMC-133. Replace this when this PR is merged: https://github.com/KILTprotocol/kilt-node/pull/448
		// ensure!(
		// 	T::HandleMembers::is_in(&MemberRole::Retail, &contributor),
		// 	Error::<T>::NotAuthorized
		// );

		// * Calculate variables *
		let buyable_tokens = if project_details.remaining_contribution_tokens > token_amount {
			token_amount
		} else {
			let remaining_amount = project_details.remaining_contribution_tokens;
			ticket_size = ct_usd_price
				.checked_mul_int(remaining_amount)
				.ok_or(Error::<T>::BadMath)?;
			remaining_amount
		};
		let (plmc_vesting_period, ct_vesting_period) =
			Self::calculate_vesting_periods(contributor.clone(), multiplier.clone(), buyable_tokens, ct_usd_price)
				.map_err(|_| Error::<T>::BadMath)?;
		let required_plmc_bond = plmc_vesting_period.amount;
		let required_funding_asset_transfer = funding_asset_usd_price
			.reciprocal()
			.ok_or(Error::<T>::BadMath)?
			.saturating_mul_int(ticket_size);
		let asset_id = asset.to_statemint_id();
		let remaining_cts_after_purchase = project_details
			.remaining_contribution_tokens
			.saturating_sub(buyable_tokens);

		let new_contribution = ContributionInfoOf::<T> {
			id: contribution_id,
			project_id,
			contributor: contributor.clone(),
			ct_amount: ct_vesting_period.amount,
			usd_contribution_amount: ticket_size,
			funding_asset: asset,
			funding_asset_amount: required_funding_asset_transfer,
			plmc_bond: required_plmc_bond,
			plmc_vesting_period,
			ct_vesting_period,
			funds_released: false,
		};

		// * Update storage *
		// Try adding the new contribution to the system
		match existing_contributions.try_push(new_contribution.clone()) {
			Ok(_) => {
				Self::try_plmc_participation_lock(&contributor, project_id, required_plmc_bond)?;
				Self::try_funding_asset_hold(&contributor, project_id, required_funding_asset_transfer, asset_id)?;
			}
			Err(_) => {
				// The contributions are sorted by highest PLMC bond. If the contribution vector for the user is full, we drop the lowest/last item
				let lowest_plmc_bond = existing_contributions
					.iter()
					.last()
					.ok_or(Error::<T>::ImpossibleState)?
					.plmc_bond;

				ensure!(
					new_contribution.plmc_bond > lowest_plmc_bond,
					Error::<T>::ContributionTooLow
				);

				Self::release_last_funding_item_in_vec(
					&contributor,
					project_id,
					asset_id,
					&mut existing_contributions,
					|x| x.plmc_bond,
					|x| x.funding_asset_amount,
				)?;

				Self::try_plmc_participation_lock(&contributor, project_id, required_plmc_bond)?;

				Self::try_funding_asset_hold(&contributor, project_id, required_funding_asset_transfer, asset_id)?;

				// This should never fail, since we just removed an item from the vector
				existing_contributions
					.try_push(new_contribution)
					.map_err(|_| Error::<T>::ImpossibleState)?;
			}
		}

		existing_contributions.sort_by_key(|contribution| Reverse(contribution.plmc_bond));

		Contributions::<T>::set(project_id, contributor.clone(), existing_contributions);
		NextContributionId::<T>::set(contribution_id.saturating_add(One::one()));
		ProjectsDetails::<T>::mutate(project_id, |maybe_project| {
			if let Some(project) = maybe_project {
				project.remaining_contribution_tokens = remaining_cts_after_purchase;
				project.funding_amount_reached = project.funding_amount_reached.saturating_add(ticket_size);
			}
		});

		// If no CTs remain, end the funding phase
		if remaining_cts_after_purchase == 0u32.into() {
			Self::remove_from_update_store(&project_id)?;
			Self::add_to_update_store(now + 1u32.into(), (&project_id, UpdateType::FundingEnd));
		}

		// * Emit events *
		Self::deposit_event(Event::<T>::Contribution {
			project_id,
			contributor,
			amount: token_amount,
			multiplier,
		});

		Ok(())
	}

	/// Unbond some plmc from a successful bid, after a step in the vesting period has passed.
	///
	/// # Arguments
	/// * bid: The bid to unbond from
	///
	/// # Storage access
	/// * [`Bids`] - Check if its time to unbond some plmc based on the bid vesting period, and update the bid after unbonding.
	/// * [`BiddingBonds`] - Update the bid with the new vesting period struct, reflecting this withdrawal
	/// * [`T::NativeCurrency`] - Unreserve the unbonded amount
	pub fn do_vested_plmc_bid_unbond_for(
		releaser: AccountIdOf<T>, project_id: T::ProjectIdentifier, bidder: AccountIdOf<T>,
	) -> Result<(), DispatchError> {
		// * Get variables *
		let bids = Bids::<T>::get(project_id, &bidder);
		let now = <frame_system::Pallet<T>>::block_number();
		let mut new_bids = vec![];

		for mut bid in bids {
			let mut plmc_vesting = bid.plmc_vesting_period;

			// * Validity checks *
			// check that it is not too early to withdraw the next amount
			if plmc_vesting.next_withdrawal > now {
				continue;
			}

			// * Calculate variables *
			let mut unbond_amount: BalanceOf<T> = 0u32.into();

			// update vesting period until the next withdrawal is in the future
			while let Ok(amount) = plmc_vesting.calculate_next_withdrawal() {
				unbond_amount = unbond_amount.saturating_add(amount);
				if plmc_vesting.next_withdrawal > now {
					break;
				}
			}
			bid.plmc_vesting_period = plmc_vesting;

			// * Update storage *
			// TODO: check that the full amount was unreserved
			T::NativeCurrency::release(
				&LockType::Participation(project_id),
				&bid.bidder,
				unbond_amount,
				Precision::Exact,
			)?;
			new_bids.push(bid.clone());

			// * Emit events *
			Self::deposit_event(Event::<T>::BondReleased {
				project_id: bid.project_id,
				amount: unbond_amount,
				bonder: bid.bidder,
				releaser: releaser.clone(),
			});
		}

		// Should never return error since we are using the same amount of bids that were there before.
		let new_bids: BoundedVec<BidInfoOf<T>, T::MaxBidsPerUser> =
			new_bids.try_into().map_err(|_| Error::<T>::TooManyBids)?;

		// Update the AuctionInfo with the new bids vector
		Bids::<T>::insert(project_id, &bidder, new_bids);

		Ok(())
	}

	/// Mint contribution tokens after a step in the vesting period for a successful bid.
	///
	/// # Arguments
	/// * bidder: The account who made bids
	/// * project_id: The project the bids where made for
	///
	/// # Storage access
	///
	/// * `AuctionsInfo` - Check if its time to mint some tokens based on the bid vesting period, and update the bid after minting.
	/// * `T::ContributionTokenCurrency` - Mint the tokens to the bidder
	pub fn do_vested_contribution_token_bid_mint_for(
		releaser: AccountIdOf<T>, project_id: T::ProjectIdentifier, bidder: AccountIdOf<T>,
	) -> Result<(), DispatchError> {
		// * Get variables *
		let bids = Bids::<T>::get(project_id, &bidder);
		let mut new_bids = vec![];
		let now = <frame_system::Pallet<T>>::block_number();
		for mut bid in bids {
			let mut ct_vesting = bid.ct_vesting_period;
			let mut mint_amount: BalanceOf<T> = 0u32.into();

			// * Validity checks *
			// check that it is not too early to withdraw the next amount
			if ct_vesting.next_withdrawal > now {
				continue;
			}

			// * Calculate variables *
			// Update vesting period until the next withdrawal is in the future
			while let Ok(amount) = ct_vesting.calculate_next_withdrawal() {
				mint_amount = mint_amount.saturating_add(amount);
				if ct_vesting.next_withdrawal > now {
					break;
				}
			}
			bid.ct_vesting_period = ct_vesting;

			// * Update storage *
			// TODO: Should we mint here, or should the full mint happen to the treasury and then do transfers from there?
			// Mint the funds for the user
			T::ContributionTokenCurrency::mint_into(bid.project_id, &bid.bidder, mint_amount)?;
			new_bids.push(bid);

			// * Emit events *
			Self::deposit_event(Event::<T>::ContributionTokenMinted {
				caller: releaser.clone(),
				project_id,
				contributor: bidder.clone(),
				amount: mint_amount,
			})
		}
		// Update the bids with the new vesting period struct
		let new_bids: BoundedVec<BidInfoOf<T>, T::MaxBidsPerUser> =
			new_bids.try_into().map_err(|_| Error::<T>::TooManyBids)?;
		Bids::<T>::insert(project_id, &bidder, new_bids);

		Ok(())
	}

	/// Unbond some plmc from a contribution, after a step in the vesting period has passed.
	///
	/// # Arguments
	/// * bid: The bid to unbond from
	///
	/// # Storage access
	/// * [`Bids`] - Check if its time to unbond some plmc based on the bid vesting period, and update the bid after unbonding.
	/// * [`BiddingBonds`] - Update the bid with the new vesting period struct, reflecting this withdrawal
	/// * [`T::NativeCurrency`] - Unreserve the unbonded amount
	pub fn do_vested_plmc_purchase_unbond_for(
		releaser: AccountIdOf<T>, project_id: T::ProjectIdentifier, claimer: AccountIdOf<T>,
	) -> Result<(), DispatchError> {
		// * Get variables *
		let project_details = ProjectsDetails::<T>::get(project_id).ok_or(Error::<T>::ProjectNotFound)?;
		let contributions = Contributions::<T>::get(project_id, &claimer);
		let now = <frame_system::Pallet<T>>::block_number();
		let mut updated_contributions = vec![];

		// * Validity checks *
		// TODO: PLMC-133. Check the right credential status
		// ensure!(
		// 	T::HandleMembers::is_in(&MemberRole::Issuer, &issuer),
		// 	Error::<T>::NotAuthorized
		// );
		ensure!(
			project_details.status == ProjectStatus::FundingSuccessful,
			Error::<T>::CannotClaimYet
		);
		// TODO: PLMC-160. Check the flow of the final_price if the final price discovery during the Auction Round fails

		for mut contribution in contributions {
			let mut plmc_vesting = contribution.plmc_vesting_period;
			let mut unbond_amount: BalanceOf<T> = 0u32.into();

			// * Validity checks *
			// check that it is not too early to withdraw the next amount
			if plmc_vesting.next_withdrawal > now {
				continue;
			}

			// * Calculate variables *
			// Update vesting period until the next withdrawal is in the future
			while let Ok(amount) = plmc_vesting.calculate_next_withdrawal() {
				unbond_amount = unbond_amount.saturating_add(amount);
				if plmc_vesting.next_withdrawal > now {
					break;
				}
			}
			contribution.plmc_vesting_period = plmc_vesting;

			// * Update storage *
			// TODO: Should we mint here, or should the full mint happen to the treasury and then do transfers from there?
			// Unreserve the funds for the user
			T::NativeCurrency::release(
				&LockType::Participation(project_id),
				&claimer,
				unbond_amount,
				Precision::Exact,
			)?;
			updated_contributions.push(contribution);

			// * Emit events *
			Self::deposit_event(Event::BondReleased {
				project_id,
				amount: unbond_amount,
				bonder: claimer.clone(),
				releaser: releaser.clone(),
			})
		}

		// * Update storage *
		// TODO: PLMC-147. For now only the participants of the Community Round can claim their tokens
		// 	Obviously also the participants of the Auction Round should be able to claim their tokens
		// In theory this should never fail, since we insert the same number of contributions as before
		let updated_contributions: BoundedVec<ContributionInfoOf<T>, T::MaxContributionsPerUser> =
			updated_contributions
				.try_into()
				.map_err(|_| Error::<T>::TooManyContributions)?;
		Contributions::<T>::insert(project_id, &claimer, updated_contributions);

		Ok(())
	}

	/// Mint contribution tokens after a step in the vesting period for a contribution.
	///
	/// # Arguments
	/// * claimer: The account who made the contribution
	/// * project_id: The project the contribution was made for
	///
	/// # Storage access
	/// * [`ProjectsDetails`] - Check that the funding period ended
	/// * [`Contributions`] - Check if its time to mint some tokens based on the contributions vesting periods, and update the contribution after minting.
	/// * [`T::ContributionTokenCurrency`] - Mint the tokens to the claimer
	pub fn do_vested_contribution_token_purchase_mint_for(
		releaser: AccountIdOf<T>, project_id: T::ProjectIdentifier, claimer: AccountIdOf<T>,
	) -> Result<(), DispatchError> {
		// * Get variables *
		let project_details = ProjectsDetails::<T>::get(project_id).ok_or(Error::<T>::ProjectNotFound)?;
		let contributions = Contributions::<T>::get(project_id, &claimer);
		let now = <frame_system::Pallet<T>>::block_number();
		let mut updated_contributions = vec![];

		// * Validity checks *
		// TODO: PLMC-133. Check the right credential status
		// ensure!(
		// 	T::HandleMembers::is_in(&MemberRole::Issuer, &issuer),
		// 	Error::<T>::NotAuthorized
		// );
		ensure!(
			project_details.status == ProjectStatus::FundingSuccessful,
			Error::<T>::CannotClaimYet
		);
		// TODO: PLMC-160. Check the flow of the final_price if the final price discovery during the Auction Round fails

		for mut contribution in contributions {
			let mut ct_vesting = contribution.ct_vesting_period;
			let mut mint_amount: BalanceOf<T> = 0u32.into();

			// * Validity checks *
			// check that it is not too early to withdraw the next amount
			if ct_vesting.next_withdrawal > now {
				continue;
			}

			// * Calculate variables *
			// Update vesting period until the next withdrawal is in the future
			while let Ok(amount) = ct_vesting.calculate_next_withdrawal() {
				mint_amount = mint_amount.saturating_add(amount);
				if ct_vesting.next_withdrawal > now {
					break;
				}
			}
			contribution.ct_vesting_period = ct_vesting;

			// * Update storage *
			// TODO: Should we mint here, or should the full mint happen to the treasury and then do transfers from there?
			// Mint the funds for the user
			T::ContributionTokenCurrency::mint_into(project_id, &claimer, mint_amount)?;
			updated_contributions.push(contribution);

			// * Emit events *
			Self::deposit_event(Event::ContributionTokenMinted {
				caller: releaser.clone(),
				project_id,
				contributor: claimer.clone(),
				amount: mint_amount,
			})
		}

		// * Update storage *
		// TODO: PLMC-147. For now only the participants of the Community Round can claim their tokens
		// 	Obviously also the participants of the Auction Round should be able to claim their tokens
		// In theory this should never fail, since we insert the same number of contributions as before
		let updated_contributions: BoundedVec<ContributionInfoOf<T>, T::MaxContributionsPerUser> =
			updated_contributions
				.try_into()
				.map_err(|_| Error::<T>::TooManyContributions)?;
		Contributions::<T>::insert(project_id, &claimer, updated_contributions);

		Ok(())
	}

	pub fn do_evaluation_unbond_for(
		releaser: AccountIdOf<T>, project_id: T::ProjectIdentifier, evaluator: AccountIdOf<T>,
		evaluation_id: T::StorageItemId,
	) -> Result<(), DispatchError> {
		// * Get variables *
		let project_details = ProjectsDetails::<T>::get(project_id).ok_or(Error::<T>::ProjectInfoNotFound)?;
		let mut user_evaluations = Evaluations::<T>::get(project_id, evaluator.clone());
		let evaluation_position = user_evaluations
			.iter()
			.position(|evaluation| evaluation.id == evaluation_id)
			.ok_or(Error::<T>::EvaluationNotFound)?;
		let released_evaluation = user_evaluations.swap_remove(evaluation_position);

		// * Validity checks *
		ensure!(
			released_evaluation.rewarded_or_slashed == true
				&& matches!(
					project_details.status,
					ProjectStatus::EvaluationFailed | ProjectStatus::FundingFailed | ProjectStatus::FundingSuccessful
				),
			Error::<T>::NotAllowed
		);

		// * Update Storage *
		T::NativeCurrency::release(
			&LockType::Evaluation(project_id),
			&evaluator,
			released_evaluation.current_plmc_bond,
			Precision::Exact,
		)?;
		Evaluations::<T>::set(project_id, evaluator.clone(), user_evaluations);

		// * Emit events *
		Self::deposit_event(Event::<T>::BondReleased {
			project_id,
			amount: released_evaluation.current_plmc_bond,
			bonder: evaluator,
			releaser,
		});

		Ok(())
	}

	pub fn do_evaluation_reward(
		caller: AccountIdOf<T>, project_id: T::ProjectIdentifier, evaluator: AccountIdOf<T>,
		evaluation_id: StorageItemIdOf<T>,
	) -> Result<(), DispatchError> {
		// * Get variables *
		let project_details = ProjectsDetails::<T>::get(project_id).ok_or(Error::<T>::ProjectInfoNotFound)?;
		let ct_price = project_details
			.weighted_average_price
			.ok_or(Error::<T>::ImpossibleState)?;
		let reward_info =
			if let EvaluatorsOutcome::Rewarded(info) = project_details.evaluation_round_info.evaluators_outcome {
				info
			} else {
				return Err(Error::<T>::NotAllowed.into());
			};
		let mut user_evaluations = Evaluations::<T>::get(project_id, evaluator.clone());
		let evaluation = user_evaluations
			.iter_mut()
			.find(|evaluation| evaluation.id == evaluation_id)
			.ok_or(Error::<T>::EvaluationNotFound)?;

		// * Validity checks *
		ensure!(
			evaluation.rewarded_or_slashed == false
				&& matches!(project_details.status, ProjectStatus::FundingSuccessful),
			Error::<T>::NotAllowed
		);

		// * Calculate variables *
		let early_reward_weight = Perquintill::from_rational(
			evaluation.early_usd_amount,
			reward_info.early_evaluator_total_bonded_usd,
		);
		let normal_reward_weight = Perquintill::from_rational(
			evaluation.late_usd_amount.saturating_add(evaluation.early_usd_amount),
			reward_info.normal_evaluator_total_bonded_usd,
		);
		let total_reward_amount_usd = (early_reward_weight * reward_info.early_evaluator_reward_pot_usd)
			.saturating_add(normal_reward_weight * reward_info.normal_evaluator_reward_pot_usd);
		let reward_amount_ct: BalanceOf<T> = ct_price
			.reciprocal()
			.ok_or(Error::<T>::BadMath)?
			.checked_mul_int(total_reward_amount_usd)
			.ok_or(Error::<T>::BadMath)?;

		// * Update storage *
		T::ContributionTokenCurrency::mint_into(project_id, &evaluation.evaluator, reward_amount_ct)?;
		evaluation.rewarded_or_slashed = true;
		Evaluations::<T>::set(project_id, evaluator.clone(), user_evaluations);

		// * Emit events *
		Self::deposit_event(Event::<T>::EvaluationRewarded {
			project_id,
			evaluator: evaluator.clone(),
			id: evaluation_id,
			amount: reward_amount_ct,
			caller,
		});

		Ok(())
	}

	pub fn do_release_bid_funds_for(
		_caller: AccountIdOf<T>, _project_id: T::ProjectIdentifier, _bidder: AccountIdOf<T>,
		_bid_id: StorageItemIdOf<T>,
	) -> Result<(), DispatchError> {
		Ok(())
	}

	pub fn do_bid_unbond_for(
		_caller: AccountIdOf<T>, _project_id: T::ProjectIdentifier, _bidder: AccountIdOf<T>,
		_bid_id: StorageItemIdOf<T>,
	) -> Result<(), DispatchError> {
		Ok(())
	}

	pub fn do_release_contribution_funds_for(
		_caller: AccountIdOf<T>, _project_id: T::ProjectIdentifier, _contributor: AccountIdOf<T>,
		_contribution_id: StorageItemIdOf<T>,
	) -> Result<(), DispatchError> {
		Ok(())
	}

	pub fn do_contribution_unbond_for(
		_caller: AccountIdOf<T>, _project_id: T::ProjectIdentifier, _contributor: AccountIdOf<T>,
		_contribution_id: StorageItemIdOf<T>,
	) -> Result<(), DispatchError> {
		Ok(())
	}

	pub fn do_payout_contribution_funds_for(
		_caller: AccountIdOf<T>, _project_id: T::ProjectIdentifier, _contributor: AccountIdOf<T>,
		_contribution_id: StorageItemIdOf<T>,
	) -> Result<(), DispatchError> {
		Ok(())
	}

	pub fn do_payout_bid_funds_for(
		_caller: AccountIdOf<T>, _project_id: T::ProjectIdentifier, _bidder: AccountIdOf<T>,
		_bid_id: StorageItemIdOf<T>,
	) -> Result<(), DispatchError> {
		Ok(())
	}
}

// Helper functions
impl<T: Config> Pallet<T> {
	/// The account ID of the project pot.
	///
	/// This actually does computation. If you need to keep using it, then make sure you cache the
	/// value and only call this once.
	#[inline(always)]
	pub fn fund_account_id(index: T::ProjectIdentifier) -> AccountIdOf<T> {
		T::PalletId::get().into_sub_account_truncating(index)
	}

	/// Adds a project to the ProjectsToUpdate storage, so it can be updated at some later point in time.
	pub fn add_to_update_store(block_number: T::BlockNumber, store: (&T::ProjectIdentifier, UpdateType)) {
		// Try to get the project into the earliest possible block to update.
		// There is a limit for how many projects can update each block, so we need to make sure we don't exceed that limit
		let mut block_number = block_number;
		while ProjectsToUpdate::<T>::try_append(block_number, store).is_err() {
			// TODO: Should we end the loop if we iterated over too many blocks?
			block_number += 1u32.into();
		}
	}

	pub fn remove_from_update_store(project_id: &T::ProjectIdentifier) -> Result<(), DispatchError> {
		let (block_position, project_index) = ProjectsToUpdate::<T>::iter()
			.find_map(|(block, project_vec)| {
				let project_index = project_vec.iter().position(|(id, _update_type)| id == project_id)?;
				Some((block, project_index))
			})
			.ok_or(Error::<T>::ProjectNotInUpdateStore)?;

		ProjectsToUpdate::<T>::mutate(block_position, |project_vec| {
			project_vec.remove(project_index);
		});

		Ok(())
	}

	/// Based on the amount of tokens and price to buy, a desired multiplier, and the type of investor the caller is,
	/// calculate the amount and vesting periods of bonded PLMC and reward CT tokens.
	pub fn calculate_vesting_periods(
		_caller: AccountIdOf<T>, multiplier: MultiplierOf<T>, token_amount: BalanceOf<T>, token_price: T::Price,
	) -> Result<
		(
			Vesting<T::BlockNumber, BalanceOf<T>>,
			Vesting<T::BlockNumber, BalanceOf<T>>,
		),
		DispatchError,
	> {
		let plmc_start: T::BlockNumber = 0u32.into();
		let ct_start: T::BlockNumber = (T::MaxProjectsToUpdatePerBlock::get() * 7).into();
		// TODO: Calculate real vesting periods based on multiplier and caller type
		// FIXME: if divide fails, we probably dont want to assume the multiplier is one
		let ticket_size = token_price.checked_mul_int(token_amount).ok_or(Error::<T>::BadMath)?;
		let usd_bonding_amount = multiplier
			.calculate_bonding_requirement(ticket_size)
			.map_err(|_| Error::<T>::BadMath)?;
		let plmc_price = T::PriceProvider::get_price(PLMC_STATEMINT_ID).ok_or(Error::<T>::PLMCPriceNotAvailable)?;
		let plmc_bonding_amount = plmc_price
			.reciprocal()
			.ok_or(Error::<T>::BadMath)?
			.checked_mul_int(usd_bonding_amount)
			.ok_or(Error::<T>::BadMath)?;
		Ok((
			Vesting {
				amount: plmc_bonding_amount,
				start: plmc_start,
				end: plmc_start,
				step: 0u32.into(),
				next_withdrawal: 0u32.into(),
			},
			Vesting {
				amount: token_amount,
				start: ct_start,
				end: ct_start,
				step: 0u32.into(),
				next_withdrawal: 0u32.into(),
			},
		))
	}

	/// Calculates the price (in USD) of contribution tokens for the Community and Remainder Rounds
	pub fn calculate_weighted_average_price(
		project_id: T::ProjectIdentifier, end_block: T::BlockNumber, total_allocation_size: BalanceOf<T>,
	) -> Result<(), DispatchError> {
		// Get all the bids that were made before the end of the candle
		let mut bids = Bids::<T>::iter_prefix(project_id)
			.flat_map(|(_bidder, bids)| bids)
			.collect::<Vec<_>>();
		// temp variable to store the sum of the bids
		let mut bid_token_amount_sum = BalanceOf::<T>::zero();
		// temp variable to store the total value of the bids (i.e price * amount)
		let mut bid_usd_value_sum = BalanceOf::<T>::zero();
		let project_account = Self::fund_account_id(project_id);
		let plmc_price = T::PriceProvider::get_price(PLMC_STATEMINT_ID).ok_or(Error::<T>::PLMCPriceNotAvailable)?;
		// sort bids by price, and equal prices sorted by block number
<<<<<<< HEAD
		bids.sort();
		bids.reverse();
=======
		bids.sort_by(|a, b| b.cmp(a));
>>>>>>> 4cadd260
		// accept only bids that were made before `end_block` i.e end of candle auction
		let bids: Result<Vec<_>, DispatchError> = bids
			.into_iter()
			.map(|mut bid| {
				if bid.when > end_block {
					bid.status = BidStatus::Rejected(RejectionReason::AfterCandleEnd);
					// TODO: PLMC-147. Unlock funds. We can do this inside the "on_idle" hook, and change the `status` of the `Bid` to "Unreserved"
					bid.final_ct_amount = 0_u32.into();
					bid.final_ct_usd_price = PriceOf::<T>::zero();

					T::FundingCurrency::transfer(
						bid.funding_asset.to_statemint_id(),
						&project_account,
						&bid.bidder,
						bid.funding_asset_amount_locked,
						Preservation::Preserve,
					)?;
					T::NativeCurrency::release(
						&LockType::Participation(project_id),
						&bid.bidder,
						bid.plmc_bond,
						Precision::Exact,
					)?;
					bid.funding_asset_amount_locked = BalanceOf::<T>::zero();
					bid.plmc_bond = BalanceOf::<T>::zero();

					return Ok(bid);
				}
				let buyable_amount = total_allocation_size.saturating_sub(bid_token_amount_sum);
				if buyable_amount == 0_u32.into() {
					bid.status = BidStatus::Rejected(RejectionReason::NoTokensLeft);
					bid.final_ct_amount = 0_u32.into();
					bid.final_ct_usd_price = PriceOf::<T>::zero();

					T::FundingCurrency::transfer(
						bid.funding_asset.to_statemint_id(),
						&project_account,
						&bid.bidder,
						bid.funding_asset_amount_locked,
						Preservation::Preserve,
					)?;
					T::NativeCurrency::release(
						&LockType::Participation(project_id),
						&bid.bidder,
						bid.plmc_bond,
						Precision::Exact,
					)?;
					bid.funding_asset_amount_locked = BalanceOf::<T>::zero();
					bid.plmc_bond = BalanceOf::<T>::zero();
					return Ok(bid);
				} else if bid.original_ct_amount <= buyable_amount {
					let maybe_ticket_size = bid.original_ct_usd_price.checked_mul_int(bid.original_ct_amount);
					if let Some(ticket_size) = maybe_ticket_size {
						bid_token_amount_sum.saturating_accrue(bid.original_ct_amount);
						bid_usd_value_sum.saturating_accrue(ticket_size);
						bid.status = BidStatus::Accepted;
					} else {
						bid.status = BidStatus::Rejected(RejectionReason::BadMath);

						bid.final_ct_amount = 0_u32.into();
						bid.final_ct_usd_price = PriceOf::<T>::zero();

						T::FundingCurrency::transfer(
							bid.funding_asset.to_statemint_id(),
							&project_account,
							&bid.bidder,
							bid.funding_asset_amount_locked,
							Preservation::Preserve,
						)?;
						T::NativeCurrency::release(
							&LockType::Participation(project_id),
							&bid.bidder,
							bid.plmc_bond,
							Precision::Exact,
						)?;
						bid.funding_asset_amount_locked = BalanceOf::<T>::zero();
						bid.plmc_bond = BalanceOf::<T>::zero();
						return Ok(bid);
					}
				} else {
					let maybe_ticket_size = bid.original_ct_usd_price.checked_mul_int(buyable_amount);
					if let Some(ticket_size) = maybe_ticket_size {
						bid_usd_value_sum.saturating_accrue(ticket_size);
						bid_token_amount_sum.saturating_accrue(buyable_amount);
						bid.status = BidStatus::PartiallyAccepted(buyable_amount, RejectionReason::NoTokensLeft);
						bid.final_ct_amount = buyable_amount;

						let funding_asset_price = T::PriceProvider::get_price(bid.funding_asset.to_statemint_id())
							.ok_or(Error::<T>::PriceNotFound)?;
						let funding_asset_amount_needed = funding_asset_price
							.reciprocal()
							.ok_or(Error::<T>::BadMath)?
							.checked_mul_int(ticket_size)
							.ok_or(Error::<T>::BadMath)?;
						T::FundingCurrency::transfer(
							bid.funding_asset.to_statemint_id(),
							&project_account,
							&bid.bidder,
							bid.funding_asset_amount_locked
								.saturating_sub(funding_asset_amount_needed),
							Preservation::Preserve,
						)?;

						let usd_bond_needed = bid
							.multiplier
							.calculate_bonding_requirement(ticket_size)
							.map_err(|_| Error::<T>::BadMath)?;
						let plmc_bond_needed = plmc_price
							.reciprocal()
							.ok_or(Error::<T>::BadMath)?
							.checked_mul_int(usd_bond_needed)
							.ok_or(Error::<T>::BadMath)?;
						T::NativeCurrency::release(
							&LockType::Participation(project_id),
							&bid.bidder,
							bid.plmc_bond.saturating_sub(plmc_bond_needed),
							Precision::Exact,
						)?;

						bid.funding_asset_amount_locked = funding_asset_amount_needed;
						bid.plmc_bond = plmc_bond_needed;
					} else {
						bid.status = BidStatus::Rejected(RejectionReason::BadMath);
						bid.final_ct_amount = 0_u32.into();
						bid.final_ct_usd_price = PriceOf::<T>::zero();

						T::FundingCurrency::transfer(
							bid.funding_asset.to_statemint_id(),
							&project_account,
							&bid.bidder,
							bid.funding_asset_amount_locked,
							Preservation::Preserve,
						)?;
						T::NativeCurrency::release(
							&LockType::Participation(project_id),
							&bid.bidder,
							bid.plmc_bond,
							Precision::Exact,
						)?;
						bid.funding_asset_amount_locked = BalanceOf::<T>::zero();
						bid.plmc_bond = BalanceOf::<T>::zero();

						return Ok(bid);
					}
				}

				Ok(bid)
			})
			.collect();
		let bids = bids?;

		// Calculate the weighted price of the token for the next funding rounds, using winning bids.
		// for example: if there are 3 winning bids,
		// A: 10K tokens @ USD15 per token = 150K USD value
		// B: 20K tokens @ USD20 per token = 400K USD value
		// C: 20K tokens @ USD10 per token = 200K USD value,

		// then the weight for each bid is:
		// A: 150K / (150K + 400K + 200K) = 0.20
		// B: 400K / (150K + 400K + 200K) = 0.533...
		// C: 200K / (150K + 400K + 200K) = 0.266...

		// then multiply each weight by the price of the token to get the weighted price per bid
		// A: 0.20 * 15 = 3
		// B: 0.533... * 20 = 10.666...
		// C: 0.266... * 10 = 2.666...

		// lastly, sum all the weighted prices to get the final weighted price for the next funding round
		// 3 + 10.6 + 2.6 = 16.333...
		let weighted_token_price: PriceOf<T> = bids
			// TODO: PLMC-150. collecting due to previous mut borrow, find a way to not collect and borrow bid on filter_map
			.iter()
			.filter_map(|bid| match bid.status {
				BidStatus::Accepted => {
					let bid_weight = <T::Price as FixedPointNumber>::saturating_from_rational(
						bid.original_ct_usd_price.saturating_mul_int(bid.original_ct_amount), bid_usd_value_sum
					);
					let weighted_price = bid.original_ct_usd_price * bid_weight;
					Some(weighted_price)
				},

				BidStatus::PartiallyAccepted(amount, _) => {
					let bid_weight = <T::Price as FixedPointNumber>::saturating_from_rational(
						bid.original_ct_usd_price.saturating_mul_int(amount), bid_usd_value_sum
					);
					Some(bid.original_ct_usd_price.saturating_mul(bid_weight))
				},

				_ => None,
			})
			.reduce(|a, b| a.saturating_add(b))
			.ok_or(Error::<T>::NoBidsFound)?;

		let mut final_total_funding_reached_by_bids = BalanceOf::<T>::zero();
		// Update the bid in the storage
		for bid in bids.into_iter() {
			Bids::<T>::mutate(project_id, bid.bidder.clone(), |bids| -> Result<(), DispatchError> {
				let bid_index = bids
					.clone()
					.into_iter()
					.position(|b| b.id == bid.id)
					.ok_or(Error::<T>::ImpossibleState)?;
				let mut final_bid = bid;

				if final_bid.final_ct_usd_price > weighted_token_price {
					final_bid.final_ct_usd_price = weighted_token_price;
					let new_ticket_size = weighted_token_price
						.checked_mul_int(final_bid.final_ct_amount)
						.ok_or(Error::<T>::BadMath)?;

					let funding_asset_price = T::PriceProvider::get_price(final_bid.funding_asset.to_statemint_id())
						.ok_or(Error::<T>::PriceNotFound)?;
					let funding_asset_amount_needed = funding_asset_price
						.reciprocal()
						.ok_or(Error::<T>::BadMath)?
						.checked_mul_int(new_ticket_size)
						.ok_or(Error::<T>::BadMath)?;

					let try_transfer = T::FundingCurrency::transfer(
						final_bid.funding_asset.to_statemint_id(),
						&project_account,
						&final_bid.bidder,
						final_bid
							.funding_asset_amount_locked
							.saturating_sub(funding_asset_amount_needed),
						Preservation::Preserve,
					);
					if let Err(e) = try_transfer {
						Self::deposit_event(Event::<T>::TransferError { error: e });
					}

					final_bid.funding_asset_amount_locked = funding_asset_amount_needed;

					let usd_bond_needed = final_bid
						.multiplier
						.calculate_bonding_requirement(new_ticket_size)
						.map_err(|_| Error::<T>::BadMath)?;
					let plmc_bond_needed = plmc_price
						.reciprocal()
						.ok_or(Error::<T>::BadMath)?
						.checked_mul_int(usd_bond_needed)
						.ok_or(Error::<T>::BadMath)?;

					let try_release = T::NativeCurrency::release(
						&LockType::Participation(project_id),
						&final_bid.bidder,
						final_bid.plmc_bond.saturating_sub(plmc_bond_needed),
						Precision::Exact,
					);
					if let Err(e) = try_release {
						Self::deposit_event(Event::<T>::TransferError { error: e });
					}

					final_bid.plmc_bond = plmc_bond_needed;
				}
				let final_ticket_size = final_bid
					.final_ct_usd_price
					.checked_mul_int(final_bid.final_ct_amount)
					.ok_or(Error::<T>::BadMath)?;
				final_total_funding_reached_by_bids += final_ticket_size;
				bids[bid_index] = final_bid;
				Ok(())
			})?;
		}

		// Update storage
		ProjectsDetails::<T>::mutate(project_id, |maybe_info| -> Result<(), DispatchError> {
			if let Some(info) = maybe_info {
				info.weighted_average_price = Some(weighted_token_price);
				info.remaining_contribution_tokens =
					info.remaining_contribution_tokens.saturating_sub(bid_token_amount_sum);
				info.funding_amount_reached = info
					.funding_amount_reached
					.saturating_add(final_total_funding_reached_by_bids);
				Ok(())
			} else {
				Err(Error::<T>::ProjectNotFound.into())
			}
		})?;

		Ok(())
	}

	pub fn select_random_block(
		candle_starting_block: T::BlockNumber, candle_ending_block: T::BlockNumber,
	) -> T::BlockNumber {
		let nonce = Self::get_and_increment_nonce();
		let (random_value, _known_since) = T::Randomness::random(&nonce);
		let random_block = <T::BlockNumber>::decode(&mut random_value.as_ref())
			.expect("secure hashes should always be bigger than the block number; qed");
		let block_range = candle_ending_block - candle_starting_block;

		candle_starting_block + (random_block % block_range)
	}

	fn get_and_increment_nonce() -> Vec<u8> {
		let nonce = Nonce::<T>::get();
		Nonce::<T>::put(nonce.wrapping_add(1));
		nonce.encode()
	}

	/// People that contributed to the project during the Funding Round can claim their Contribution Tokens
	// This function is kept separate from the `do_claim_contribution_tokens` for easier testing the logic
	#[inline(always)]
	pub fn calculate_claimable_tokens(
		contribution_amount: BalanceOf<T>, weighted_average_price: BalanceOf<T>,
	) -> FixedU128 {
		FixedU128::saturating_from_rational(contribution_amount, weighted_average_price)
	}

	pub fn add_decimals_to_number(number: BalanceOf<T>, decimals: u8) -> BalanceOf<T> {
		let zeroes: BalanceOf<T> = BalanceOf::<T>::from(10u64).saturating_pow(decimals.into());
		number.saturating_mul(zeroes)
	}

	pub fn try_plmc_participation_lock(
		who: &T::AccountId, project_id: T::ProjectIdentifier, amount: BalanceOf<T>,
	) -> Result<(), DispatchError> {
		// Check if the user has already locked tokens in the evaluation period
		let evaluation_bonded = <T as Config>::NativeCurrency::balance_on_hold(&LockType::Evaluation(project_id), who);

		let new_amount_to_lock = amount.saturating_sub(evaluation_bonded);
		let evaluation_bonded_to_change_lock = amount.saturating_sub(new_amount_to_lock);

		T::NativeCurrency::release(
			&LockType::Evaluation(project_id),
			who,
			evaluation_bonded_to_change_lock,
			Precision::Exact,
		)
		.map_err(|_| Error::<T>::ImpossibleState)?;

		T::NativeCurrency::hold(&LockType::Participation(project_id), who, amount)
			.map_err(|_| Error::<T>::InsufficientBalance)?;

		Ok(())
	}

	// TODO(216): use the hold interface of the fungibles::MutateHold once its implemented on pallet_assets.
	pub fn try_funding_asset_hold(
		who: &T::AccountId, project_id: T::ProjectIdentifier, amount: BalanceOf<T>, asset_id: AssetIdOf<T>,
	) -> Result<(), DispatchError> {
		let fund_account = Self::fund_account_id(project_id);

		T::FundingCurrency::transfer(asset_id, &who, &fund_account, amount, Preservation::Expendable)?;

		Ok(())
	}

	// TODO(216): use the hold interface of the fungibles::MutateHold once its implemented on pallet_assets.
	pub fn release_last_funding_item_in_vec<I, M>(
		who: &T::AccountId, project_id: T::ProjectIdentifier, asset_id: AssetIdOf<T>, vec: &mut BoundedVec<I, M>,
		plmc_getter: impl Fn(&I) -> BalanceOf<T>, funding_asset_getter: impl Fn(&I) -> BalanceOf<T>,
	) -> Result<(), DispatchError> {
		let fund_account = Self::fund_account_id(project_id);
		let last_item = vec.swap_remove(vec.len() - 1);
		let plmc_amount = plmc_getter(&last_item);
		let funding_asset_amount = funding_asset_getter(&last_item);

		T::NativeCurrency::release(
			&LockType::Participation(project_id),
			&who,
			plmc_amount,
			Precision::Exact,
		)?;

		T::FundingCurrency::transfer(
			asset_id,
			&fund_account,
			&who,
			funding_asset_amount,
			Preservation::Expendable,
		)?;

		Ok(())
	}

	pub fn calculate_fees(project_id: T::ProjectIdentifier) -> Result<BalanceOf<T>, DispatchError> {
		let funding_reached = ProjectsDetails::<T>::get(project_id)
			.ok_or(Error::<T>::ProjectNotFound)?
			.funding_amount_reached;
		let mut remaining_for_fee = funding_reached;

		Ok(T::FeeBrackets::get()
			.into_iter()
			.map(|(fee, limit)| {
				let try_operation = remaining_for_fee.checked_sub(&limit);
				if let Some(remaining_amount) = try_operation {
					remaining_for_fee = remaining_amount;
					fee * limit
				} else {
					let temp = remaining_for_fee;
					remaining_for_fee = BalanceOf::<T>::zero();
					fee * temp
				}
			})
			.fold(BalanceOf::<T>::zero(), |acc, fee| acc.saturating_add(fee)))
	}

	pub fn get_evaluator_ct_rewards(
		project_id: T::ProjectIdentifier,
	) -> Result<Vec<(T::AccountId, T::Balance)>, DispatchError> {
		let (early_evaluator_rewards, all_evaluator_rewards, early_evaluator_total_locked, all_evaluator_total_locked) =
			Self::get_evaluator_rewards_info(project_id)?;
		let ct_price = ProjectsDetails::<T>::get(project_id)
			.ok_or(Error::<T>::ProjectNotFound)?
			.weighted_average_price
			.ok_or(Error::<T>::ImpossibleState)?;
		let evaluation_usd_amounts = Evaluations::<T>::iter_prefix(project_id)
			.map(|(evaluator, evaluations)| {
				(
					evaluator,
					evaluations.into_iter().fold(
						(BalanceOf::<T>::zero(), BalanceOf::<T>::zero()),
						|acc, evaluation| {
							(
								acc.0.saturating_add(evaluation.early_usd_amount),
								acc.1.saturating_add(evaluation.late_usd_amount),
							)
						},
					),
				)
			})
			.collect::<Vec<_>>();
		let evaluator_usd_rewards = evaluation_usd_amounts
			.into_iter()
			.map(|(evaluator, (early, late))| {
				let early_evaluator_weight = Perquintill::from_rational(early, early_evaluator_total_locked);
				let all_evaluator_weight = Perquintill::from_rational(early + late, all_evaluator_total_locked);

				let early_reward = early_evaluator_weight * early_evaluator_rewards;
				let all_reward = all_evaluator_weight * all_evaluator_rewards;

				(evaluator, early_reward.saturating_add(all_reward))
			})
			.collect::<Vec<_>>();
		let ct_price_reciprocal = ct_price.reciprocal().ok_or(Error::<T>::BadMath)?;

		evaluator_usd_rewards
			.iter()
			.map(|(evaluator, usd_reward)| {
				if let Some(reward) = ct_price_reciprocal.checked_mul_int(*usd_reward) {
					Ok((evaluator.clone(), reward))
				} else {
					Err(Error::<T>::BadMath.into())
				}
			})
			.collect()
	}

	pub fn get_evaluator_rewards_info(
		project_id: <T as Config>::ProjectIdentifier,
	) -> Result<
		(
			<T as Config>::Balance,
			<T as Config>::Balance,
			<T as Config>::Balance,
			<T as Config>::Balance,
		),
		DispatchError,
	> {
		let project_details = ProjectsDetails::<T>::get(project_id).ok_or(Error::<T>::ProjectNotFound)?;
		let evaluation_usd_amounts = Evaluations::<T>::iter_prefix(project_id)
			.map(|(evaluator, evaluations)| {
				(
					evaluator,
					evaluations.into_iter().fold(
						(BalanceOf::<T>::zero(), BalanceOf::<T>::zero()),
						|acc, evaluation| {
							(
								acc.0.saturating_add(evaluation.early_usd_amount),
								acc.1.saturating_add(evaluation.late_usd_amount),
							)
						},
					),
				)
			})
			.collect::<Vec<_>>();
		let target_funding = project_details.fundraising_target;
		let funding_reached = project_details.funding_amount_reached;

		// This is the "Y" variable from the knowledge hub
		let percentage_of_target_funding = Perquintill::from_rational(funding_reached, target_funding);

		let fees = Self::calculate_fees(project_id)?;
		let evaluator_fees = percentage_of_target_funding * (Perquintill::from_percent(30) * fees);

		let early_evaluator_rewards = Perquintill::from_percent(20) * evaluator_fees;
		let all_evaluator_rewards = Perquintill::from_percent(80) * evaluator_fees;

		let early_evaluator_total_locked = evaluation_usd_amounts
			.iter()
			.fold(BalanceOf::<T>::zero(), |acc, (_, (early, _))| {
				acc.saturating_add(*early)
			});
		let late_evaluator_total_locked = evaluation_usd_amounts
			.iter()
			.fold(BalanceOf::<T>::zero(), |acc, (_, (_, late))| acc.saturating_add(*late));
		let all_evaluator_total_locked = early_evaluator_total_locked.saturating_add(late_evaluator_total_locked);
		Ok((
			early_evaluator_rewards,
			all_evaluator_rewards,
			early_evaluator_total_locked,
			all_evaluator_total_locked,
		))
	}

	pub fn generate_evaluators_outcome(
		project_id: T::ProjectIdentifier,
	) -> Result<EvaluatorsOutcomeOf<T>, DispatchError> {
		let project_details = ProjectsDetails::<T>::get(project_id).ok_or(Error::<T>::ProjectNotFound)?;
		let funding_target = project_details.fundraising_target;
		let funding_reached = project_details.funding_amount_reached;
		let funding_ratio = Perquintill::from_rational(funding_reached, funding_target);

		// Project Automatically rejected, evaluators slashed
		if funding_ratio <= Perquintill::from_percent(33) {
			todo!()
		// Project Manually accepted, evaluators slashed
		} else if funding_ratio < Perquintill::from_percent(75) {
			todo!()
		// Project Manually accepted, evaluators unaffected
		} else if funding_ratio < Perquintill::from_percent(90) {
			todo!()
		// Project Automatically accepted, evaluators rewarded
		} else {
			let (
				early_evaluator_reward_pot_usd,
				normal_evaluator_reward_pot_usd,
				early_evaluator_total_bonded_usd,
				normal_evaluator_total_bonded_usd,
			) = Self::get_evaluator_rewards_info(project_id)?;
			Ok(EvaluatorsOutcome::Rewarded(RewardInfo {
				early_evaluator_reward_pot_usd,
				normal_evaluator_reward_pot_usd,
				early_evaluator_total_bonded_usd,
				normal_evaluator_total_bonded_usd,
			}))
		}
	}
}<|MERGE_RESOLUTION|>--- conflicted
+++ resolved
@@ -32,11 +32,7 @@
 		Get,
 	},
 };
-<<<<<<< HEAD
-use itertools::Itertools;
-=======
-
->>>>>>> 4cadd260
+
 use sp_arithmetic::Perquintill;
 
 use sp_arithmetic::traits::{CheckedSub, Zero};
@@ -251,11 +247,7 @@
 				total.saturating_add(user_total_plmc_bond)
 			});
 
-<<<<<<< HEAD
-		let evaluation_target_usd = Perquintill::from_percent(10) * fundraising_target_usd;
-=======
 		let evaluation_target_usd = <T as Config>::EvaluationSuccessThreshold::get() * fundraising_target_usd;
->>>>>>> 4cadd260
 		let evaluation_target_plmc = current_plmc_price
 			.reciprocal()
 			.ok_or(Error::<T>::BadMath)?
@@ -647,13 +639,8 @@
 		// * Validity checks *
 		ensure!(
 			remaining_cts == 0u32.into()
-<<<<<<< HEAD
-			|| project_details.status == ProjectStatus::FundingFailed
-			|| matches!(remainder_end_block, Some(end_block) if now > end_block),
-=======
 				|| project_details.status == ProjectStatus::FundingFailed
 				|| matches!(remainder_end_block, Some(end_block) if now > end_block),
->>>>>>> 4cadd260
 			Error::<T>::TooEarlyForFundingEnd
 		);
 
@@ -803,11 +790,7 @@
 		let mut caller_existing_evaluations = Evaluations::<T>::get(project_id, evaluator.clone());
 		let plmc_usd_price = T::PriceProvider::get_price(PLMC_STATEMINT_ID).ok_or(Error::<T>::PLMCPriceNotAvailable)?;
 		let early_evaluation_reward_threshold_usd =
-<<<<<<< HEAD
-			T::EarlyEvaluationThreshold::get() * project_details.fundraising_target;
-=======
-			T::EvaluationSuccessThreshold::get() * project_details.fundraising_target;
->>>>>>> 4cadd260
+		T::EvaluationSuccessThreshold::get() * project_details.fundraising_target;
 		let evaluation_round_info = &mut project_details.evaluation_round_info;
 
 		// * Validity Checks *
@@ -1743,12 +1726,7 @@
 		let project_account = Self::fund_account_id(project_id);
 		let plmc_price = T::PriceProvider::get_price(PLMC_STATEMINT_ID).ok_or(Error::<T>::PLMCPriceNotAvailable)?;
 		// sort bids by price, and equal prices sorted by block number
-<<<<<<< HEAD
-		bids.sort();
-		bids.reverse();
-=======
 		bids.sort_by(|a, b| b.cmp(a));
->>>>>>> 4cadd260
 		// accept only bids that were made before `end_block` i.e end of candle auction
 		let bids: Result<Vec<_>, DispatchError> = bids
 			.into_iter()
