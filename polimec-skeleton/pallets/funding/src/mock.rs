// Polimec Blockchain – https://www.polimec.org/
// Copyright (C) Polimec 2022. All rights reserved.

// The Polimec Blockchain is free software: you can redistribute it and/or modify
// it under the terms of the GNU General Public License as published by
// the Free Software Foundation, either version 3 of the License, or
// (at your option) any later version.

// The Polimec Blockchain is distributed in the hope that it will be useful,
// but WITHOUT ANY WARRANTY; without even the implied warranty of
// MERCHANTABILITY or FITNESS FOR A PARTICULAR PURPOSE.  See the
// GNU General Public License for more details.

// You should have received a copy of the GNU General Public License
// along with this program.  If not, see <https://www.gnu.org/licenses/>.

// If you feel like getting in touch with us, you can do so at info@polimec.org

//! Test environment for Funding pallet.

use super::*;
use crate as pallet_funding;
use sp_std::collections::btree_map::BTreeMap;

use frame_support::{
	parameter_types,
	traits::{AsEnsureOriginWithArg, ConstU16, ConstU32},
	PalletId,
};
use frame_system as system;
use frame_system::EnsureRoot;
use sp_arithmetic::Percent;
use sp_core::H256;
use sp_runtime::{
	testing::Header,
	traits::{BlakeTwo256, IdentityLookup, ConvertInto},
	BuildStorage,
};
use system::EnsureSigned;
type UncheckedExtrinsic = frame_system::mocking::MockUncheckedExtrinsic<TestRuntime>;
type Block = frame_system::mocking::MockBlock<TestRuntime>;

// pub type AccountId = u64;
pub type AccountId = u64;
pub type Balance = u128;
pub type BlockNumber = u64;
pub type Identifier = u32;

pub const PLMC: u128 = 10_000_000_000_u128;
pub const MILLI_PLMC: Balance = 10u128.pow(7);
pub const MICRO_PLMC: Balance = 10u128.pow(4);
pub const EXISTENTIAL_DEPOSIT: Balance = 10 * MILLI_PLMC;

const US_DOLLAR: u128 = 1_0_000_000_000u128;

// Configure a mock runtime to test the pallet.
frame_support::construct_runtime!(
	pub enum TestRuntime where
		Block = Block,
		NodeBlock = Block,
		UncheckedExtrinsic = UncheckedExtrinsic,
	{
		System: frame_system,
		RandomnessCollectiveFlip: pallet_insecure_randomness_collective_flip,
		Balances: pallet_balances,
		FundingModule: pallet_funding,
		Credentials: pallet_credentials,
		Vesting: pallet_linear_release,
		LocalAssets: pallet_assets::<Instance1>::{Pallet, Call, Storage, Event<T>},
		StatemintAssets: pallet_assets::<Instance2>::{Pallet, Call, Storage, Event<T>, Config<T>},
	}
);

pub type LocalAssetsInstance = pallet_assets::Instance1;
pub type StatemintAssetsInstance = pallet_assets::Instance2;

pub type AssetId = u32;
pub const fn deposit(items: u32, bytes: u32) -> Balance {
	items as Balance * 15 * MICRO_PLMC + (bytes as Balance) * 6 * MICRO_PLMC
}

pub const fn free_deposit() -> Balance {
	0 * MICRO_PLMC
}

parameter_types! {
	pub const AssetDeposit: Balance = PLMC; // 1 UNIT deposit to create asset
	pub const AssetAccountDeposit: Balance = deposit(1, 16);
	pub const AssetsStringLimit: u32 = 50;
	// https://github.com/paritytech/substrate/blob/069917b/frame/assets/src/lib.rs#L257L271
	pub const MetadataDepositBase: Balance = free_deposit();
	pub const MetadataDepositPerByte: Balance = free_deposit();
	pub const ApprovalDeposit: Balance = EXISTENTIAL_DEPOSIT;

}
impl pallet_assets::Config<LocalAssetsInstance> for TestRuntime {
	type RuntimeEvent = RuntimeEvent;
	type Balance = Balance;
	type RemoveItemsLimit = ConstU32<1000>;
	type AssetId = AssetId;
	type AssetIdParameter = parity_scale_codec::Compact<AssetId>;
	type Currency = Balances;
	type CreateOrigin = AsEnsureOriginWithArg<EnsureSigned<AccountId>>;
	type ForceOrigin = EnsureRoot<AccountId>;
	type AssetDeposit = AssetDeposit;
	type AssetAccountDeposit = AssetAccountDeposit;
	type MetadataDepositBase = MetadataDepositBase;
	type MetadataDepositPerByte = MetadataDepositPerByte;
	type ApprovalDeposit = ApprovalDeposit;
	type StringLimit = AssetsStringLimit;
	type Freezer = ();
	type Extra = ();
	type CallbackHandle = ();
	type WeightInfo = ();
	#[cfg(feature = "runtime-benchmarks")]
	type BenchmarkHelper = ();
}

impl pallet_assets::Config<StatemintAssetsInstance> for TestRuntime {
	type RuntimeEvent = RuntimeEvent;
	type Balance = Balance;
	type RemoveItemsLimit = ConstU32<1000>;
	type AssetId = AssetId;
	type AssetIdParameter = parity_scale_codec::Compact<AssetId>;
	type Currency = Balances;
	type CreateOrigin = AsEnsureOriginWithArg<EnsureSigned<AccountId>>;
	type ForceOrigin = EnsureRoot<AccountId>;
	type AssetDeposit = AssetDeposit;
	type AssetAccountDeposit = AssetAccountDeposit;
	type MetadataDepositBase = MetadataDepositBase;
	type MetadataDepositPerByte = MetadataDepositPerByte;
	type ApprovalDeposit = ApprovalDeposit;
	type StringLimit = AssetsStringLimit;
	type Freezer = ();
	type Extra = ();
	type CallbackHandle = ();
	type WeightInfo = ();
	#[cfg(feature = "runtime-benchmarks")]
	type BenchmarkHelper = ();
}
parameter_types! {
	pub const BlockHashCount: u32 = 250;
}

impl system::Config for TestRuntime {
	type BaseCallFilter = frame_support::traits::Everything;
	type BlockWeights = ();
	type BlockLength = ();
	type RuntimeOrigin = RuntimeOrigin;
	type RuntimeCall = RuntimeCall;
	type Index = u64;
	type BlockNumber = BlockNumber;
	type Hash = H256;
	type Hashing = BlakeTwo256;
	type AccountId = AccountId;
	type Lookup = IdentityLookup<AccountId>;
	type Header = Header;
	type RuntimeEvent = RuntimeEvent;
	type BlockHashCount = BlockHashCount;
	type DbWeight = ();
	type Version = ();
	type PalletInfo = PalletInfo;
	type AccountData = pallet_balances::AccountData<Balance>;
	type OnNewAccount = ();
	type OnKilledAccount = ();
	type SystemWeightInfo = ();
	type SS58Prefix = ConstU16<42>;
	type OnSetCode = ();
	type MaxConsumers = frame_support::traits::ConstU32<16>;
}

parameter_types! {
	pub const ExistentialDeposit: Balance = EXISTENTIAL_DEPOSIT;
}
impl pallet_balances::Config for TestRuntime {
	type RuntimeEvent = RuntimeEvent;
	type WeightInfo = ();
	type Balance = Balance;
	type DustRemoval = ();
	type ExistentialDeposit = ExistentialDeposit;
	type AccountStore = System;
	type ReserveIdentifier = LockType<u32>;
	type HoldIdentifier = LockType<u32>;
	type FreezeIdentifier = ();
	type MaxLocks = frame_support::traits::ConstU32<1024>;
	type MaxReserves = frame_support::traits::ConstU32<1024>;
	type MaxHolds = ConstU32<1024>;
	type MaxFreezes = ();
}

impl pallet_insecure_randomness_collective_flip::Config for TestRuntime {}

impl pallet_credentials::Config for TestRuntime {
	type RuntimeEvent = RuntimeEvent;
	type AddOrigin = EnsureSigned<AccountId>;
	type RemoveOrigin = EnsureSigned<AccountId>;
	type SwapOrigin = EnsureSigned<AccountId>;
	type ResetOrigin = EnsureSigned<AccountId>;
	type PrimeOrigin = EnsureSigned<AccountId>;
	type MembershipInitialized = ();
	type MembershipChanged = ();
}
pub const HOURS: BlockNumber = 300u64;

// REMARK: In the production configuration we use DAYS instead of HOURS.
parameter_types! {
	pub const EvaluationDuration: BlockNumber = (28 * HOURS) as BlockNumber;
	pub const AuctionInitializePeriodDuration: BlockNumber = (7 * HOURS) as BlockNumber;
	pub const EnglishAuctionDuration: BlockNumber = (2 * HOURS) as BlockNumber;
	pub const CandleAuctionDuration: BlockNumber = (3 * HOURS) as BlockNumber;
	pub const CommunityRoundDuration: BlockNumber = (5 * HOURS) as BlockNumber;
	pub const RemainderFundingDuration: BlockNumber = (1 * HOURS) as BlockNumber;
	pub const FundingPalletId: PalletId = PalletId(*b"py/cfund");
	pub PriceMap: BTreeMap<AssetId, FixedU128> = BTreeMap::from_iter(vec![
		(0u32, FixedU128::from_float(69f64)), // DOT
		(420u32, FixedU128::from_float(0.97f64)), // USDC
		(1984u32, FixedU128::from_float(0.95f64)), // USDT
		(2069u32, FixedU128::from_float(8.4f64)), // PLMC
	]);
	pub FeeBrackets: Vec<(Percent, Balance)> = vec![
		(Percent::from_percent(10), 1_000_000 * US_DOLLAR),
		(Percent::from_percent(8), 5_000_000 * US_DOLLAR),
		(Percent::from_percent(6), u128::MAX), // Making it max signifies the last bracket
	];
	pub EarlyEvaluationThreshold: Percent = Percent::from_percent(10);
}

use frame_support::traits::WithdrawReasons;

parameter_types! {
	pub const MinVestedTransfer: u64 = 256 * 2;
	pub UnvestedFundsAllowedWithdrawReasons: WithdrawReasons =
		WithdrawReasons::except(WithdrawReasons::TRANSFER | WithdrawReasons::RESERVE);
}
impl pallet_linear_release::Config for TestRuntime {
	type Balance = Balance;
	type BlockNumberToBalance = ConvertInto;
	type Currency = Balances;
	type MinVestedTransfer = MinVestedTransfer;
	type RuntimeEvent = RuntimeEvent;
	type UnvestedFundsAllowedWithdrawReasons = UnvestedFundsAllowedWithdrawReasons;
	type WeightInfo = ();
	type Reason = LockType<u32>;
	const MAX_VESTING_SCHEDULES: u32 = 3;
}

impl pallet_funding::Config for TestRuntime {
	type RuntimeEvent = RuntimeEvent;
	type ProjectIdentifier = Identifier;
	type Multiplier = Multiplier<TestRuntime>;
	type Balance = Balance;
	type Price = FixedU128;
	type NativeCurrency = Balances;
	type FundingCurrency = StatemintAssets;
	type ContributionTokenCurrency = LocalAssets;
	type PriceProvider = ConstPriceProvider<AssetId, FixedU128, PriceMap>;
	type StorageItemId = u128;
	type Randomness = RandomnessCollectiveFlip;
	type HandleMembers = Credentials;
	type StringLimit = ConstU32<64>;
	type PreImageLimit = ConstU32<1024>;
	type EvaluationDuration = EvaluationDuration;
	type AuctionInitializePeriodDuration = AuctionInitializePeriodDuration;
	type EnglishAuctionDuration = EnglishAuctionDuration;
	type CandleAuctionDuration = CandleAuctionDuration;
	type CommunityFundingDuration = CommunityRoundDuration;
	type RemainderFundingDuration = RemainderFundingDuration;
	type PalletId = FundingPalletId;
	type MaxProjectsToUpdatePerBlock = ConstU32<100>;
	type MaxEvaluationsPerUser = ConstU32<4>;
	// Low value to simplify the tests
	type MaxBidsPerUser = ConstU32<4>;
	type MaxContributionsPerUser = ConstU32<4>;
	type ContributionVesting = ConstU32<4>;
	#[cfg(feature = "runtime-benchmarks")]
	type BenchmarkHelper = ();
	type WeightInfo = ();
	type FeeBrackets = FeeBrackets;
<<<<<<< HEAD
	type EarlyEvaluationThreshold = EarlyEvaluationThreshold;
	type Vesting = Vesting;
=======
	type EvaluationSuccessThreshold = EarlyEvaluationThreshold;
>>>>>>> 4cadd260
}

// Build genesis storage according to the mock runtime.
// TODO: PLMC-161. Add some mocks projects at Genesis to simplify the tests
pub fn new_test_ext() -> sp_io::TestExternalities {
	let mut t = frame_system::GenesisConfig::default()
		.build_storage::<TestRuntime>()
		.unwrap();

	GenesisConfig {
		balances: BalancesConfig {
			balances: vec![(
				<TestRuntime as Config>::PalletId::get().into_account_truncating(),
				<TestRuntime as pallet_balances::Config>::ExistentialDeposit::get(),
			)],
		},
		credentials: CredentialsConfig {
			issuers: vec![1, 16558220937623665250],
			retails: vec![2],
			professionals: vec![2, 3],
			institutionals: vec![4],
		},
		statemint_assets: StatemintAssetsConfig {
			assets: vec![(
				AcceptedFundingAsset::USDT.to_statemint_id(),
				<TestRuntime as Config>::PalletId::get().into_account_truncating(),
				false,
				10,
			)],
			metadata: vec![],
			accounts: vec![],
		},
		..Default::default()
	}
	.assimilate_storage(&mut t)
	.unwrap();

	let mut ext = sp_io::TestExternalities::new(t);
	// In order to emit events the block number must be more than 0
	ext.execute_with(|| System::set_block_number(1));
	ext
}

pub fn hashed(data: impl AsRef<[u8]>) -> H256 {
	<BlakeTwo256 as sp_runtime::traits::Hash>::hash(data.as_ref())
}<|MERGE_RESOLUTION|>--- conflicted
+++ resolved
@@ -276,12 +276,7 @@
 	type BenchmarkHelper = ();
 	type WeightInfo = ();
 	type FeeBrackets = FeeBrackets;
-<<<<<<< HEAD
-	type EarlyEvaluationThreshold = EarlyEvaluationThreshold;
-	type Vesting = Vesting;
-=======
 	type EvaluationSuccessThreshold = EarlyEvaluationThreshold;
->>>>>>> 4cadd260
 }
 
 // Build genesis storage according to the mock runtime.
