use frame_support::{assert_ok, bounded_vec, BoundedVec};
pub use pallet_funding::instantiator::{BidParams, ContributionParams, UserToPLMCBalance, UserToUSDBalance};
use pallet_funding::{
	AcceptedFundingAsset, CurrencyMetadata, ParticipantsSize, ProjectMetadata, ProjectMetadataOf, TicketSize,
};
use sp_arithmetic::FixedU128;
use sp_core::H256;
use std::collections::HashMap;

use crate::PolimecOrigin;
use polimec_parachain_runtime::AccountId;
<<<<<<< HEAD
use sp_runtime::{traits::ConstU32, FixedPointNumber, Perquintill};
use xcm_emulator::TestExt;

=======
use sp_runtime::{traits::ConstU32, Perquintill};
>>>>>>> d0b18276
pub const METADATA: &str = r#"METADATA
        {
            "whitepaper":"ipfs_url",
            "team_description":"ipfs_url",
            "tokenomics":"ipfs_url",
            "roadmap":"ipfs_url",
            "usage_of_founds":"ipfs_url"
        }"#;
pub const ASSET_DECIMALS: u8 = 10;
pub const ASSET_UNIT: u128 = 10_u128.pow(10 as u32);
pub const PLMC: u128 = 10u128.pow(10);
pub type IntegrationInstantiator = pallet_funding::instantiator::Instantiator<
	PolimecRuntime,
	<PolimecRuntime as pallet_funding::Config>::AllPalletsWithoutSystem,
	<PolimecRuntime as pallet_funding::Config>::RuntimeEvent,
>;
pub fn hashed(data: impl AsRef<[u8]>) -> sp_core::H256 {
	<sp_runtime::traits::BlakeTwo256 as sp_runtime::traits::Hash>::hash(data.as_ref())
}
pub fn issuer() -> AccountId {
	Polimec::account_id_of("issuer")
}
pub fn eval_1() -> AccountId {
	Polimec::account_id_of("eval_1")
}
pub fn eval_2() -> AccountId {
	Polimec::account_id_of("eval_2")
}
pub fn eval_3() -> AccountId {
	Polimec::account_id_of("eval_3")
}
pub fn bidder_1() -> AccountId {
	Polimec::account_id_of("bidder_1")
}
pub fn bidder_2() -> AccountId {
	Polimec::account_id_of("bidder_2")
}
pub fn bidder_3() -> AccountId {
	Polimec::account_id_of("bidder_3")
}
pub fn bidder_4() -> AccountId {
	Polimec::account_id_of("bidder_4")
}
pub fn bidder_5() -> AccountId {
	Polimec::account_id_of("bidder_5")
}
pub fn buyer_1() -> AccountId {
	Polimec::account_id_of("buyer_1")
}
pub fn buyer_2() -> AccountId {
	Polimec::account_id_of("buyer_2")
}
pub fn buyer_3() -> AccountId {
	Polimec::account_id_of("buyer_3")
}
pub fn buyer_4() -> AccountId {
	Polimec::account_id_of("buyer_4")
}
pub fn buyer_5() -> AccountId {
	Polimec::account_id_of("buyer_5")
}
pub fn bounded_name() -> BoundedVec<u8, ConstU32<64>> {
	BoundedVec::try_from("Contribution Token TEST".as_bytes().to_vec()).unwrap()
}
pub fn bounded_symbol() -> BoundedVec<u8, ConstU32<64>> {
	BoundedVec::try_from("CTEST".as_bytes().to_vec()).unwrap()
}
pub fn metadata_hash(nonce: u32) -> H256 {
	hashed(format!("{}-{}", METADATA, nonce))
}
pub fn default_weights() -> Vec<u8> {
	vec![20u8, 15u8, 10u8, 25u8, 30u8]
}

pub fn default_project(issuer: AccountId, nonce: u32) -> ProjectMetadataOf<polimec_parachain_runtime::Runtime> {
	ProjectMetadata {
		token_information: CurrencyMetadata {
			name: bounded_name(),
			symbol: bounded_symbol(),
			decimals: ASSET_DECIMALS,
		},
		mainnet_token_max_supply: 8_000_000 * ASSET_UNIT,
		total_allocation_size: (50_000 * ASSET_UNIT, 50_000 * ASSET_UNIT),
		minimum_price: sp_runtime::FixedU128::from_float(1.0),
		ticket_size: TicketSize { minimum: Some(1), maximum: None },
		participants_size: ParticipantsSize { minimum: Some(2), maximum: None },
		funding_thresholds: Default::default(),
		conversion_rate: 0,
		participation_currencies: AcceptedFundingAsset::USDT,
		funding_destination_account: issuer,
		offchain_information_hash: Some(metadata_hash(nonce)),
	}
}
pub fn default_evaluations() -> Vec<UserToUSDBalance<polimec_parachain_runtime::Runtime>> {
	vec![
		UserToUSDBalance::new(eval_1(), 50_000 * PLMC),
		UserToUSDBalance::new(eval_2(), 25_000 * PLMC),
		UserToUSDBalance::new(eval_3(), 32_000 * PLMC),
	]
}
pub fn default_bidders() -> Vec<AccountId> {
	vec![bidder_1(), bidder_2(), bidder_3(), bidder_4(), bidder_5()]
}

pub fn default_bids() -> Vec<BidParams<PolimecRuntime>> {
	let forty_percent_funding_usd = Perquintill::from_percent(40) * 100_000 * ASSET_UNIT;

	IntegrationInstantiator::generate_bids_from_total_usd(
		forty_percent_funding_usd,
		sp_runtime::FixedU128::from_float(1.0),
		default_weights(),
		default_bidders(),
	)
}

pub fn default_community_contributions() -> Vec<ContributionParams<PolimecRuntime>> {
	let fifty_percent_funding_usd = Perquintill::from_percent(50) * 100_000 * ASSET_UNIT;

	IntegrationInstantiator::generate_contributions_from_total_usd(
		fifty_percent_funding_usd,
		sp_runtime::FixedU128::from_float(1.0),
		default_weights(),
		default_contributors(),
	)
}
pub fn default_contributors() -> Vec<AccountId> {
	vec![buyer_1(), buyer_2(), buyer_3(), buyer_4(), buyer_5()]
}

use crate::{Polimec, PolimecRuntime, ALICE, BOB, CHARLIE};

pub fn set_oracle_prices() {
	Polimec::execute_with(|| {
		fn values(
			values: [f64; 4],
		) -> BoundedVec<
			(u32, FixedU128),
			<polimec_parachain_runtime::Runtime as orml_oracle::Config<orml_oracle::Instance1>>::MaxFeedValues,
		> {
			let [dot, usdc, usdt, plmc] = values;
			bounded_vec![
				(0u32, FixedU128::from_float(dot)),
				(420u32, FixedU128::from_float(usdc)),
				(1984u32, FixedU128::from_float(usdt)),
				(2069u32, FixedU128::from_float(plmc))
			]
		}

		let alice = Polimec::account_id_of(ALICE);
		assert_ok!(polimec_parachain_runtime::Oracle::feed_values(
			PolimecOrigin::signed(alice.clone()),
			values([4.84, 1.0, 1.0, 0.4])
		));

		let bob = Polimec::account_id_of(BOB);
		assert_ok!(polimec_parachain_runtime::Oracle::feed_values(
			PolimecOrigin::signed(bob.clone()),
			values([4.84, 1.0, 1.0, 0.4])
		));

		let charlie = Polimec::account_id_of(CHARLIE);
		assert_ok!(polimec_parachain_runtime::Oracle::feed_values(
			PolimecOrigin::signed(charlie.clone()),
			values([4.84, 1.0, 1.0, 0.4])
		));

		let expected_values = HashMap::from([
			(0u32, FixedU128::from_float(4.84)),
			(420u32, FixedU128::from_float(1.0)),
			(1984u32, FixedU128::from_float(1.0)),
			(2069u32, FixedU128::from_float(0.4)),
		]);

		for (key, value) in polimec_parachain_runtime::Oracle::get_all_values() {
			assert!(value.is_some());
			assert_eq!(expected_values.get(&key).unwrap(), &value.unwrap().value);
		}
	});
}

#[test]
fn something() {
	assert!(true);
}<|MERGE_RESOLUTION|>--- conflicted
+++ resolved
@@ -9,13 +9,9 @@
 
 use crate::PolimecOrigin;
 use polimec_parachain_runtime::AccountId;
-<<<<<<< HEAD
 use sp_runtime::{traits::ConstU32, FixedPointNumber, Perquintill};
 use xcm_emulator::TestExt;
 
-=======
-use sp_runtime::{traits::ConstU32, Perquintill};
->>>>>>> d0b18276
 pub const METADATA: &str = r#"METADATA
         {
             "whitepaper":"ipfs_url",
