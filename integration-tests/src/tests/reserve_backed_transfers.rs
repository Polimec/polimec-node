// Polimec Blockchain – https://www.polimec.org/
// Copyright (C) Polimec 2022. All rights reserved.

// The Polimec Blockchain is free software: you can redistribute it and/or modify
// it under the terms of the GNU General Public License as published by
// the Free Software Foundation, either version 3 of the License, or
// (at your option) any later version.

// The Polimec Blockchain is distributed in the hope that it will be useful,
// but WITHOUT ANY WARRANTY; without even the implied warranty of
// MERCHANTABILITY or FITNESS FOR A PARTICULAR PURPOSE.  See the
// GNU General Public License for more details.

// You should have received a copy of the GNU General Public License
// along with this program.  If not, see <https://www.gnu.org/licenses/>.

use crate::*;
use frame_support::{
	traits::{
		fungible::{Inspect as FungibleInspect, Unbalanced},
		fungibles::{Inspect, Mutate},
		PalletInfoAccess,
	},
	weights::WeightToFee,
};
use sp_runtime::DispatchError;
use xcm_emulator::Parachain;

const RESERVE_TRANSFER_AMOUNT: u128 = 10_0_000_000_000; // 10 DOT
const MAX_REF_TIME: u64 = 5_000_000_000;
const MAX_PROOF_SIZE: u64 = 200_000;

fn create_asset_on_asset_hub(asset_id: u32) {
	if asset_id == 0 {
		return;
	}
	let admin_account = AssetNet::account_id_of(FERDIE);
	AssetNet::execute_with(|| {
		assert_ok!(AssetHubAssets::force_create(
			AssetHubOrigin::root(),
			asset_id.into(),
			sp_runtime::MultiAddress::Id(admin_account.clone()),
			true,
			0_0_010_000_000u128
		));
	});
}

fn mint_asset_on_asset_hub_to(asset_id: u32, recipient: &AssetHubAccountId, amount: u128) {
	AssetNet::execute_with(|| {
		match asset_id {
			0 => {
				assert_ok!(AssetHubBalances::write_balance(recipient, amount));
			},
			_ => {
				assert_ok!(AssetHubAssets::mint_into(asset_id, recipient, amount));
			},
		}
		AssetHubSystem::reset_events();
	});
}

fn get_polimec_balances(asset_id: u32, user_account: AccountId) -> (u128, u128, u128, u128) {
<<<<<<< HEAD
	BaseNet::execute_with(|| {
=======
	Polimec::execute_with(|| {
>>>>>>> 0fb2ef36
		(
			PolimecForeignAssets::balance(asset_id, user_account.clone()),
			PolimecBalances::balance(&user_account.clone()),
			PolimecForeignAssets::total_issuance(asset_id),
			PolimecBalances::total_issuance(),
		)
	})
}

fn get_asset_hub_balances(asset_id: u32, user_account: AccountId, polimec_account: AccountId) -> (u128, u128, u128) {
	AssetNet::execute_with(|| {
		match asset_id {
			// Asset id 0 equals Dot
			0 => (
				AssetHubBalances::balance(&user_account),
				AssetHubBalances::balance(&polimec_account),
				AssetHubBalances::total_issuance(),
			),
			_ => (
				AssetHubAssets::balance(asset_id, user_account.clone()),
				AssetHubAssets::balance(asset_id, polimec_account.clone()),
				AssetHubAssets::total_issuance(asset_id),
			),
		}
	})
}

/// Test the reserve based transfer from asset_hub to Polimec. Depending of the asset_id we
/// transfer either USDT, USDC and DOT.
fn test_reserve_to_polimec(asset_id: u32) {
	create_asset_on_asset_hub(asset_id);
	let asset_hub_asset_id: MultiLocation = match asset_id {
		0 => Parent.into(),
		_ => (PalletInstance(AssetHubAssets::index() as u8), GeneralIndex(asset_id as u128)).into(),
	};

<<<<<<< HEAD
	let alice_account = BaseNet::account_id_of(ALICE);
	let polimec_sibling_account =
		AssetNet::sovereign_account_id_of((Parent, Parachain(BaseNet::para_id().into())).into());
=======
	let alice_account = Polimec::account_id_of(ALICE);
	let polimec_sibling_account =
		AssetHub::sovereign_account_id_of((Parent, Parachain(Polimec::para_id().into())).into());
>>>>>>> 0fb2ef36
	let max_weight = Weight::from_parts(MAX_REF_TIME, MAX_PROOF_SIZE);

	mint_asset_on_asset_hub_to(asset_id, &alice_account, 100_0_000_000_000);

	let (
		polimec_prev_alice_asset_balance,
		polimec_prev_alice_plmc_balance,
		polimec_prev_asset_issuance,
		polimec_prev_plmc_issuance,
	) = get_polimec_balances(asset_id, alice_account.clone());

	// check AssetHub's pre transfer balances and issuance
	let (asset_hub_prev_alice_asset_balance, asset_hub_prev_polimec_asset_balance, asset_hub_prev_asset_issuance) =
		get_asset_hub_balances(asset_id, alice_account.clone(), polimec_sibling_account.clone());

	AssetNet::execute_with(|| {
		let asset_transfer: MultiAsset = (asset_hub_asset_id, RESERVE_TRANSFER_AMOUNT).into();
		let origin = AssetHubOrigin::signed(alice_account.clone());
<<<<<<< HEAD
		let dest: VersionedMultiLocation = ParentThen(X1(Parachain(BaseNet::para_id().into()))).into();
=======
		let dest: VersionedMultiLocation = ParentThen(X1(Parachain(Polimec::para_id().into()))).into();
>>>>>>> 0fb2ef36

		let beneficiary: VersionedMultiLocation =
			AccountId32 { network: None, id: alice_account.clone().into() }.into();
		let assets: VersionedMultiAssets = asset_transfer.into();
		let fee_asset_item = 0;
		let weight_limit = Unlimited;

		let call = AssetHubXcmPallet::limited_reserve_transfer_assets(
			origin,
			bx!(dest),
			bx!(beneficiary),
			bx!(assets),
			fee_asset_item,
			weight_limit,
		);
		assert_ok!(call);
	});

	// check the transfer was not blocked by our our xcm configured
<<<<<<< HEAD
	BaseNet::execute_with(|| {
		assert_expected_events!(
			BaseNet,
			vec![
				BaseEvent::MessageQueue(pallet_message_queue::Event::Processed {success: true, ..}) => {},
=======
	Polimec::execute_with(|| {
		assert_expected_events!(
			Polimec,
			vec![
				PolimecEvent::XcmpQueue(cumulus_pallet_xcmp_queue::Event::Success { .. }) => {},
>>>>>>> 0fb2ef36
			]
		);
	});

	let (
		polimec_post_alice_asset_balance,
		polimec_post_alice_plmc_balance,
		polimec_post_asset_issuance,
		polimec_post_plmc_issuance,
	) = get_polimec_balances(asset_id, alice_account.clone());

	let (asset_hub_post_alice_asset_balance, asset_hub_post_polimec_asset_balance, asset_hub_post_asset_issuance) =
		get_asset_hub_balances(asset_id, alice_account.clone(), polimec_sibling_account.clone());

	let polimec_delta_alice_asset_balance = polimec_post_alice_asset_balance.abs_diff(polimec_prev_alice_asset_balance);
	let polimec_delta_alice_plmc_balance = polimec_post_alice_plmc_balance.abs_diff(polimec_prev_alice_plmc_balance);
	let polimec_delta_asset_issuance = polimec_post_asset_issuance.abs_diff(polimec_prev_asset_issuance);
	let polimec_delta_plmc_issuance = polimec_post_plmc_issuance.abs_diff(polimec_prev_plmc_issuance);
	let asset_hub_delta_alice_asset_balance =
		asset_hub_post_alice_asset_balance.abs_diff(asset_hub_prev_alice_asset_balance);
	let asset_hub_delta_polimec_asset_balance =
		asset_hub_post_polimec_asset_balance.abs_diff(asset_hub_prev_polimec_asset_balance);
	let asset_hub_delta_asset_issuance = asset_hub_post_asset_issuance.abs_diff(asset_hub_prev_asset_issuance);

	assert!(
	    polimec_delta_alice_asset_balance >= RESERVE_TRANSFER_AMOUNT - politest_runtime::WeightToFee::weight_to_fee(&max_weight) &&
	    polimec_delta_alice_asset_balance <= RESERVE_TRANSFER_AMOUNT,
	    "Polimec alice_account.clone() Asset balance should have increased by at least the transfer amount minus the XCM execution fee"
	);

	assert!(
		polimec_delta_asset_issuance >=
			RESERVE_TRANSFER_AMOUNT - politest_runtime::WeightToFee::weight_to_fee(&max_weight) &&
			polimec_delta_asset_issuance <= RESERVE_TRANSFER_AMOUNT,
		"Polimec Asset issuance should have increased by at least the transfer amount minus the XCM execution fee"
	);

	// We overapproximate the fee for delivering the assets to polimec. The actual fee is
	// probably lower.
	let fee = system_parachains_constants::polkadot::fee::WeightToFee::weight_to_fee(&max_weight);
	assert!(
		asset_hub_delta_alice_asset_balance <= RESERVE_TRANSFER_AMOUNT + fee &&
			asset_hub_delta_alice_asset_balance >= RESERVE_TRANSFER_AMOUNT,
		"AssetHub alice_account.clone() Asset balance should have decreased by the transfer amount"
	);

	assert!(
		asset_hub_delta_polimec_asset_balance == RESERVE_TRANSFER_AMOUNT,
		"The USDT balance of Polimec's sovereign account on AssetHub should receive the transfer amount"
	);

	assert!(
		asset_hub_delta_asset_issuance == 0u128,
		"AssetHub's USDT issuance should not change, since it acts as a reserve for that asset"
	);

	assert_eq!(
		polimec_delta_alice_plmc_balance, 0,
		"Polimec alice_account.clone() PLMC balance should not have changed"
	);

	assert_eq!(polimec_delta_plmc_issuance, 0, "Polimec PLMC issuance should not have changed");
}

fn test_polimec_to_reserve(asset_id: u32) {
	create_asset_on_asset_hub(asset_id);
	let asset_hub_asset_id: MultiLocation = match asset_id {
		0 => Parent.into(),
		_ => ParentThen(X3(
			Parachain(AssetNet::para_id().into()),
			PalletInstance(AssetHubAssets::index() as u8),
			GeneralIndex(asset_id as u128),
		))
		.into(),
	};

<<<<<<< HEAD
	let alice_account = BaseNet::account_id_of(ALICE);
	let polimec_sibling_account =
		AssetNet::sovereign_account_id_of((Parent, Parachain(BaseNet::para_id().into())).into());
=======
	let alice_account = Polimec::account_id_of(ALICE);
	let polimec_sibling_account =
		AssetHub::sovereign_account_id_of((Parent, Parachain(Polimec::para_id().into())).into());
>>>>>>> 0fb2ef36
	let max_weight = Weight::from_parts(MAX_REF_TIME, MAX_PROOF_SIZE);

	mint_asset_on_asset_hub_to(asset_id, &polimec_sibling_account, RESERVE_TRANSFER_AMOUNT + 1_0_000_000_000);

<<<<<<< HEAD
	BaseNet::execute_with(|| {
		assert_ok!(BaseForeignAssets::mint_into(asset_id, &alice_account, RESERVE_TRANSFER_AMOUNT + 1_0_000_000_000));
=======
	Polimec::execute_with(|| {
		assert_ok!(PolimecForeignAssets::mint_into(
			asset_id,
			&alice_account,
			RESERVE_TRANSFER_AMOUNT + 1_0_000_000_000
		));
>>>>>>> 0fb2ef36
	});

	let (
		polimec_prev_alice_asset_balance,
		polimec_prev_alice_plmc_balance,
		polimec_prev_asset_issuance,
		polimec_prev_plmc_issuance,
	) = get_polimec_balances(asset_id, alice_account.clone());

	// check AssetHub's pre transfer balances and issuance
	let (asset_hub_prev_alice_asset_balance, asset_hub_prev_polimec_asset_balance, asset_hub_prev_asset_issuance) =
		get_asset_hub_balances(asset_id, alice_account.clone(), polimec_sibling_account.clone());

<<<<<<< HEAD
	BaseNet::execute_with(|| {
		let asset_transfer: MultiAsset = (asset_hub_asset_id, RESERVE_TRANSFER_AMOUNT + 1_0_000_000_000).into();
		let origin = BaseOrigin::signed(alice_account.clone());
		let dest: VersionedMultiLocation = ParentThen(X1(Parachain(AssetNet::para_id().into()))).into();

		let beneficiary: VersionedMultiLocation =
			AccountId32 { network: None, id: alice_account.clone().into() }.into();
		let assets: VersionedMultiAssets = asset_transfer.into();
		let fee_asset_item = 0;
		let weight_limit = Unlimited;

		let call = BaseXcmPallet::limited_reserve_transfer_assets(
			origin,
			bx!(dest),
			bx!(beneficiary),
			bx!(assets),
			fee_asset_item,
			weight_limit,
		);
		assert_ok!(call);
=======
	let transferable_asset_plus_exec_fee: MultiAsset =
		(asset_hub_asset_id, RESERVE_TRANSFER_AMOUNT + 1_0_000_000_000).into();
	let mut asset_hub_exec_fee: MultiAsset = (asset_hub_asset_id, 1_0_000_000_000u128).into();
	asset_hub_exec_fee.reanchor(&(ParentThen(X1(Parachain(AssetHub::para_id().into()))).into()), Here).unwrap();

	// construct the XCM to transfer from Polimec to AssetHub's reserve
	let transfer_xcm: Xcm<PolimecCall> = Xcm(vec![
		WithdrawAsset(transferable_asset_plus_exec_fee.clone().into()),
		BuyExecution { fees: transferable_asset_plus_exec_fee.clone(), weight_limit: Limited(max_weight) },
		InitiateReserveWithdraw {
			assets: All.into(),
			reserve: MultiLocation::new(1, X1(Parachain(AssetHub::para_id().into()))),
			xcm: Xcm(vec![
				BuyExecution { fees: asset_hub_exec_fee, weight_limit: Limited(max_weight) },
				DepositAsset {
					assets: All.into(),
					beneficiary: MultiLocation::new(0, AccountId32 { network: None, id: alice_account.clone().into() }),
				},
			]),
		},
	]);

	// do the transfer
	Polimec::execute_with(|| {
		assert_ok!(PolimecXcmPallet::execute(
			PolimecOrigin::signed(alice_account.clone()),
			Box::new(VersionedXcm::V3(transfer_xcm)),
			max_weight,
		));
>>>>>>> 0fb2ef36
	});

	// check that the xcm was not blocked
	AssetNet::execute_with(|| {
		assert_expected_events!(
			AssetNet,
			vec![
				AssetHubEvent::MessageQueue(pallet_message_queue::Event::Processed {success: true, ..}) => {},
			]
		);
	});

	let (
		polimec_post_alice_asset_balance,
		polimec_post_alice_plmc_balance,
		polimec_post_asset_issuance,
		polimec_post_plmc_issuance,
	) = get_polimec_balances(asset_id, alice_account.clone());

	let (asset_hub_post_alice_asset_balance, asset_hub_post_polimec_asset_balance, asset_hub_post_asset_issuance) =
		get_asset_hub_balances(asset_id, alice_account.clone(), polimec_sibling_account.clone());

	let polimec_delta_alice_asset_balance = polimec_post_alice_asset_balance.abs_diff(polimec_prev_alice_asset_balance);
	let polimec_delta_alice_plmc_balance = polimec_post_alice_plmc_balance.abs_diff(polimec_prev_alice_plmc_balance);
	let polimec_delta_asset_issuance = polimec_post_asset_issuance.abs_diff(polimec_prev_asset_issuance);
	let polimec_delta_plmc_issuance = polimec_post_plmc_issuance.abs_diff(polimec_prev_plmc_issuance);
	let asset_hub_delta_alice_asset_balance =
		asset_hub_post_alice_asset_balance.abs_diff(asset_hub_prev_alice_asset_balance);
	let asset_hub_delta_polimec_asset_balance =
		asset_hub_post_polimec_asset_balance.abs_diff(asset_hub_prev_polimec_asset_balance);
	let asset_hub_delta_asset_issuance = asset_hub_post_asset_issuance.abs_diff(asset_hub_prev_asset_issuance);

	assert_eq!(
		polimec_delta_alice_asset_balance,
		RESERVE_TRANSFER_AMOUNT + 1_0_000_000_000,
		"Polimec's alice_account Asset balance should decrease by the transfer amount"
	);

	assert_eq!(
		polimec_delta_asset_issuance,
		RESERVE_TRANSFER_AMOUNT + 1_0_000_000_000,
		"Polimec's Asset issuance should decrease by transfer amount due to burn"
	);

	assert_eq!(polimec_delta_plmc_issuance, 0, "Polimec's PLMC issuance should not change, since all xcm token transfer are done in Asset, and no fees are burnt since no extrinsics are dispatched");
	assert_eq!(polimec_delta_alice_plmc_balance, 0, "Polimec's Alice PLMC should not change");

	assert!(
	    asset_hub_delta_alice_asset_balance >=
	        RESERVE_TRANSFER_AMOUNT &&
	        asset_hub_delta_alice_asset_balance <= RESERVE_TRANSFER_AMOUNT + 1_0_000_000_000,
	    "AssetHub's alice_account Asset balance should increase by at least the transfer amount minus the max allowed fees"
	);

	assert!(
		asset_hub_delta_polimec_asset_balance >= RESERVE_TRANSFER_AMOUNT &&
			asset_hub_delta_polimec_asset_balance <= RESERVE_TRANSFER_AMOUNT + 1_0_000_000_000,
		"Polimecs sovereign account on asset hub should have transferred Asset amount to Alice"
	);

	assert!(
	    asset_hub_delta_asset_issuance <= system_parachains_constants::polkadot::fee::WeightToFee::weight_to_fee(&max_weight),
	    "AssetHub's Asset issuance should not change, since it acts as a reserve for that asset (except for fees which are burnt)"
	);
}

/// Test reserve based transfer of USDT from AssetHub to Polimec.
#[test]
fn reserve_usdt_to_polimec() {
	let asset_id = 1984;
	test_reserve_to_polimec(asset_id);
}

/// Test reserve based transfer of USDC from AssetHub to Polimec.
#[test]
fn reserve_usdc_to_polimec() {
	let asset_id = 1337;
	test_reserve_to_polimec(asset_id);
}

/// Test reserve based transfer of DOT from AssetHub to Polimec.
#[test]
fn reserve_dot_to_polimec() {
	let asset_id = 0;
	test_reserve_to_polimec(asset_id);
}

/// Test that reserve based transfer of random asset from AssetHub to Polimec fails.
#[test]
#[should_panic]
fn reserve_random_asset_to_polimec() {
	let asset_id = 69;
	test_reserve_to_polimec(asset_id);
}

/// Test transfer of reserve-based DOT from Polimec back to AssetHub.
#[test]
fn polimec_usdt_to_reserve() {
	let asset_id = 1984;
	test_polimec_to_reserve(asset_id);
}

/// Test transfer of reserve-based DOT from Polimec back to AssetHub.
#[test]
fn polimec_usdc_to_reserve() {
	let asset_id = 1337;
	test_polimec_to_reserve(asset_id);
}

/// Test transfer of reserve-based DOT from Polimec back to AssetHub.
#[test]
fn polimec_dot_to_reserve() {
	let asset_id = 0;
	test_polimec_to_reserve(asset_id);
}

#[test]
fn test_user_cannot_create_foreign_asset_on_polimec() {
<<<<<<< HEAD
	BaseNet::execute_with(|| {
		let admin = AssetNet::account_id_of(ALICE);
=======
	Polimec::execute_with(|| {
		let admin = AssetHub::account_id_of(ALICE);
>>>>>>> 0fb2ef36
		assert_noop!(
			PolimecForeignAssets::create(
				PolimecOrigin::signed(admin.clone()),
				69.into(),
				sp_runtime::MultiAddress::Id(admin),
				0_0_010_000_000u128,
			),
			DispatchError::BadOrigin
		);
	});
}<|MERGE_RESOLUTION|>--- conflicted
+++ resolved
@@ -61,11 +61,7 @@
 }
 
 fn get_polimec_balances(asset_id: u32, user_account: AccountId) -> (u128, u128, u128, u128) {
-<<<<<<< HEAD
-	BaseNet::execute_with(|| {
-=======
-	Polimec::execute_with(|| {
->>>>>>> 0fb2ef36
+	BaseNet::execute_with(|| {
 		(
 			PolimecForeignAssets::balance(asset_id, user_account.clone()),
 			PolimecBalances::balance(&user_account.clone()),
@@ -102,15 +98,9 @@
 		_ => (PalletInstance(AssetHubAssets::index() as u8), GeneralIndex(asset_id as u128)).into(),
 	};
 
-<<<<<<< HEAD
 	let alice_account = BaseNet::account_id_of(ALICE);
 	let polimec_sibling_account =
 		AssetNet::sovereign_account_id_of((Parent, Parachain(BaseNet::para_id().into())).into());
-=======
-	let alice_account = Polimec::account_id_of(ALICE);
-	let polimec_sibling_account =
-		AssetHub::sovereign_account_id_of((Parent, Parachain(Polimec::para_id().into())).into());
->>>>>>> 0fb2ef36
 	let max_weight = Weight::from_parts(MAX_REF_TIME, MAX_PROOF_SIZE);
 
 	mint_asset_on_asset_hub_to(asset_id, &alice_account, 100_0_000_000_000);
@@ -129,11 +119,7 @@
 	AssetNet::execute_with(|| {
 		let asset_transfer: MultiAsset = (asset_hub_asset_id, RESERVE_TRANSFER_AMOUNT).into();
 		let origin = AssetHubOrigin::signed(alice_account.clone());
-<<<<<<< HEAD
 		let dest: VersionedMultiLocation = ParentThen(X1(Parachain(BaseNet::para_id().into()))).into();
-=======
-		let dest: VersionedMultiLocation = ParentThen(X1(Parachain(Polimec::para_id().into()))).into();
->>>>>>> 0fb2ef36
 
 		let beneficiary: VersionedMultiLocation =
 			AccountId32 { network: None, id: alice_account.clone().into() }.into();
@@ -153,19 +139,11 @@
 	});
 
 	// check the transfer was not blocked by our our xcm configured
-<<<<<<< HEAD
 	BaseNet::execute_with(|| {
 		assert_expected_events!(
 			BaseNet,
 			vec![
 				BaseEvent::MessageQueue(pallet_message_queue::Event::Processed {success: true, ..}) => {},
-=======
-	Polimec::execute_with(|| {
-		assert_expected_events!(
-			Polimec,
-			vec![
-				PolimecEvent::XcmpQueue(cumulus_pallet_xcmp_queue::Event::Success { .. }) => {},
->>>>>>> 0fb2ef36
 			]
 		);
 	});
@@ -242,30 +220,15 @@
 		.into(),
 	};
 
-<<<<<<< HEAD
 	let alice_account = BaseNet::account_id_of(ALICE);
 	let polimec_sibling_account =
 		AssetNet::sovereign_account_id_of((Parent, Parachain(BaseNet::para_id().into())).into());
-=======
-	let alice_account = Polimec::account_id_of(ALICE);
-	let polimec_sibling_account =
-		AssetHub::sovereign_account_id_of((Parent, Parachain(Polimec::para_id().into())).into());
->>>>>>> 0fb2ef36
 	let max_weight = Weight::from_parts(MAX_REF_TIME, MAX_PROOF_SIZE);
 
 	mint_asset_on_asset_hub_to(asset_id, &polimec_sibling_account, RESERVE_TRANSFER_AMOUNT + 1_0_000_000_000);
 
-<<<<<<< HEAD
 	BaseNet::execute_with(|| {
 		assert_ok!(BaseForeignAssets::mint_into(asset_id, &alice_account, RESERVE_TRANSFER_AMOUNT + 1_0_000_000_000));
-=======
-	Polimec::execute_with(|| {
-		assert_ok!(PolimecForeignAssets::mint_into(
-			asset_id,
-			&alice_account,
-			RESERVE_TRANSFER_AMOUNT + 1_0_000_000_000
-		));
->>>>>>> 0fb2ef36
 	});
 
 	let (
@@ -279,7 +242,6 @@
 	let (asset_hub_prev_alice_asset_balance, asset_hub_prev_polimec_asset_balance, asset_hub_prev_asset_issuance) =
 		get_asset_hub_balances(asset_id, alice_account.clone(), polimec_sibling_account.clone());
 
-<<<<<<< HEAD
 	BaseNet::execute_with(|| {
 		let asset_transfer: MultiAsset = (asset_hub_asset_id, RESERVE_TRANSFER_AMOUNT + 1_0_000_000_000).into();
 		let origin = BaseOrigin::signed(alice_account.clone());
@@ -300,37 +262,6 @@
 			weight_limit,
 		);
 		assert_ok!(call);
-=======
-	let transferable_asset_plus_exec_fee: MultiAsset =
-		(asset_hub_asset_id, RESERVE_TRANSFER_AMOUNT + 1_0_000_000_000).into();
-	let mut asset_hub_exec_fee: MultiAsset = (asset_hub_asset_id, 1_0_000_000_000u128).into();
-	asset_hub_exec_fee.reanchor(&(ParentThen(X1(Parachain(AssetHub::para_id().into()))).into()), Here).unwrap();
-
-	// construct the XCM to transfer from Polimec to AssetHub's reserve
-	let transfer_xcm: Xcm<PolimecCall> = Xcm(vec![
-		WithdrawAsset(transferable_asset_plus_exec_fee.clone().into()),
-		BuyExecution { fees: transferable_asset_plus_exec_fee.clone(), weight_limit: Limited(max_weight) },
-		InitiateReserveWithdraw {
-			assets: All.into(),
-			reserve: MultiLocation::new(1, X1(Parachain(AssetHub::para_id().into()))),
-			xcm: Xcm(vec![
-				BuyExecution { fees: asset_hub_exec_fee, weight_limit: Limited(max_weight) },
-				DepositAsset {
-					assets: All.into(),
-					beneficiary: MultiLocation::new(0, AccountId32 { network: None, id: alice_account.clone().into() }),
-				},
-			]),
-		},
-	]);
-
-	// do the transfer
-	Polimec::execute_with(|| {
-		assert_ok!(PolimecXcmPallet::execute(
-			PolimecOrigin::signed(alice_account.clone()),
-			Box::new(VersionedXcm::V3(transfer_xcm)),
-			max_weight,
-		));
->>>>>>> 0fb2ef36
 	});
 
 	// check that the xcm was not blocked
@@ -449,13 +380,8 @@
 
 #[test]
 fn test_user_cannot_create_foreign_asset_on_polimec() {
-<<<<<<< HEAD
 	BaseNet::execute_with(|| {
 		let admin = AssetNet::account_id_of(ALICE);
-=======
-	Polimec::execute_with(|| {
-		let admin = AssetHub::account_id_of(ALICE);
->>>>>>> 0fb2ef36
 		assert_noop!(
 			PolimecForeignAssets::create(
 				PolimecOrigin::signed(admin.clone()),
