// Polimec Blockchain – https://www.polimec.org/
// Copyright (C) Polimec 2022. All rights reserved.

// The Polimec Blockchain is free software: you can redistribute it and/or modify
// it under the terms of the GNU General Public License as published by
// the Free Software Foundation, either version 3 of the License, or
// (at your option) any later version.

// The Polimec Blockchain is distributed in the hope that it will be useful,
// but WITHOUT ANY WARRANTY; without even the implied warranty of
// MERCHANTABILITY or FITNESS FOR A PARTICULAR PURPOSE.  See the
// GNU General Public License for more details.

// You should have received a copy of the GNU General Public License
// along with this program.  If not, see <https://www.gnu.org/licenses/>.

#[allow(unused_imports)]
use crate::*;

const MAX_REF_TIME: u64 = 300_000_000;
const MAX_PROOF_SIZE: u64 = 10_000;

// Ignored for now as we are not allowing "Transact" execution on our parachain
#[ignore]
#[test]
fn dmp() {
	let remark = PolimecCall::System(frame_system::Call::<PolimecRuntime>::remark_with_event {
		remark: "Hello from Polkadot!".as_bytes().to_vec(),
	});
	let sudo_origin = PolkadotOrigin::root();
<<<<<<< HEAD
	let para_id = Politest::para_id();
=======
	let para_id = PolimecNet::para_id();
>>>>>>> 22a25bb0
	let xcm = VersionedXcm::from(Xcm(vec![
		UnpaidExecution { weight_limit: Unlimited, check_origin: None },
		Transact {
			origin_kind: OriginKind::SovereignAccount,
			require_weight_at_most: Weight::from_parts(MAX_REF_TIME, MAX_PROOF_SIZE),
			call: remark.encode().into(),
		},
	]));

	PolkaNet::execute_with(|| {
		assert_ok!(PolkadotXcmPallet::send(sudo_origin, bx!(Parachain(para_id.into()).into()), bx!(xcm),));

		assert_expected_events!(
			PolkaNet,
			vec![
				PolkadotEvent::XcmPallet(pallet_xcm::Event::Sent { .. }) => {},
			]
		);
	});

<<<<<<< HEAD
	Politest::execute_with(|| {
		assert_expected_events!(
			Politest,
=======
	PolimecNet::execute_with(|| {
		assert_expected_events!(
			PolimecNet,
>>>>>>> 22a25bb0
			vec![
				PolitestEvent::System(frame_system::Event::Remarked { sender: _, hash: _ }) => {},
			]
		);
	});
}
#[ignore]
#[test]
fn ump() {
	use polkadot_runtime_parachains::inclusion::{AggregateMessageOrigin, UmpQueueId};
	let burn_transfer = PolkadotCall::Balances(pallet_balances::Call::<PolkadotRuntime>::transfer_allow_death {
		dest: PolkadotAccountId::from([0u8; 32]).into(),
		value: 1_000,
	});

	let here_asset: MultiAsset = (MultiLocation::here(), 1_0_000_000_000u128).into();

<<<<<<< HEAD
	Politest::execute_with(|| {
=======
	PolimecNet::execute_with(|| {
>>>>>>> 22a25bb0
		assert_ok!(PolimecXcmPallet::force_default_xcm_version(PolimecOrigin::root(), Some(3)));

		assert_ok!(PolimecXcmPallet::send_xcm(
			Here,
			Parent,
			Xcm(vec![
				WithdrawAsset(vec![here_asset.clone()].into()),
				BuyExecution { fees: here_asset.clone(), weight_limit: Unlimited },
				Transact {
					origin_kind: OriginKind::SovereignAccount,
					require_weight_at_most: Weight::from_parts(MAX_REF_TIME, MAX_PROOF_SIZE),
					call: burn_transfer.encode().into(),
				}
			]),
		));
	});

	PolkaNet::execute_with(|| {
		assert_expected_events!(
			PolkaNet,
			vec![
				PolkadotEvent::MessageQueue(pallet_message_queue::Event::Processed {
					id: _,
					origin: AggregateMessageOrigin::Ump(
						UmpQueueId::Para(_para_id)
					),
					weight_used: _,
					success: false
				}) => {},
			]
		);
	});
}

// Ignored for now as we are not allowing "Transact" execution on our parachain
#[ignore]
#[test]
fn xcmp() {
	let burn_transfer = PolimecCall::Balances(pallet_balances::Call::<PolimecRuntime>::transfer_allow_death {
		dest: PolimecAccountId::from([0u8; 32]).into(),
		value: 1_000,
	});

	let here_asset: MultiAsset = (MultiLocation::here(), 1_0_000_000_000u128).into();

	PenNet::execute_with(|| {
		assert_ok!(PenpalXcmPallet::send_xcm(
			Here,
<<<<<<< HEAD
			MultiLocation::new(1, X1(Parachain(Politest::para_id().into()))),
=======
			MultiLocation::new(1, X1(Parachain(PolimecNet::para_id().into()))),
>>>>>>> 22a25bb0
			Xcm(vec![
				WithdrawAsset(vec![here_asset.clone()].into()),
				BuyExecution { fees: here_asset.clone(), weight_limit: Unlimited },
				Transact {
					origin_kind: OriginKind::SovereignAccount,
					require_weight_at_most: Weight::from_parts(MAX_REF_TIME, MAX_PROOF_SIZE),
					call: burn_transfer.encode().into(),
				}
			]),
		));
	});

<<<<<<< HEAD
	let penpal_account = Politest::sovereign_account_id_of((Parent, Parachain(Penpal::para_id().into())).into());
	let penpal_balance = Politest::account_data_of(penpal_account.clone()).free;
	dbg!(penpal_account.clone());
	dbg!(penpal_balance);

	Politest::execute_with(|| {
		assert_expected_events!(
			Politest,
			vec![
				PolitestEvent::XcmpQueue(cumulus_pallet_xcmp_queue::Event::Success { .. }) => {},
=======
	let penpal_account = PolimecNet::sovereign_account_id_of((Parent, Parachain(PenNet::para_id().into())).into());
	let penpal_balance = PolimecNet::account_data_of(penpal_account.clone()).free;
	dbg!(penpal_account.clone());
	dbg!(penpal_balance);

	PolimecNet::execute_with(|| {
		assert_expected_events!(
			PolimecNet,
			vec![
				PolimecEvent::MessageQueue(pallet_message_queue::Event::Processed {success: true, ..}) => {},
>>>>>>> 22a25bb0
			]
		);
	});
}<|MERGE_RESOLUTION|>--- conflicted
+++ resolved
@@ -28,11 +28,7 @@
 		remark: "Hello from Polkadot!".as_bytes().to_vec(),
 	});
 	let sudo_origin = PolkadotOrigin::root();
-<<<<<<< HEAD
-	let para_id = Politest::para_id();
-=======
 	let para_id = PolimecNet::para_id();
->>>>>>> 22a25bb0
 	let xcm = VersionedXcm::from(Xcm(vec![
 		UnpaidExecution { weight_limit: Unlimited, check_origin: None },
 		Transact {
@@ -53,17 +49,11 @@
 		);
 	});
 
-<<<<<<< HEAD
-	Politest::execute_with(|| {
-		assert_expected_events!(
-			Politest,
-=======
 	PolimecNet::execute_with(|| {
 		assert_expected_events!(
 			PolimecNet,
->>>>>>> 22a25bb0
 			vec![
-				PolitestEvent::System(frame_system::Event::Remarked { sender: _, hash: _ }) => {},
+				PolimecEvent::System(frame_system::Event::Remarked { sender: _, hash: _ }) => {},
 			]
 		);
 	});
@@ -79,11 +69,7 @@
 
 	let here_asset: MultiAsset = (MultiLocation::here(), 1_0_000_000_000u128).into();
 
-<<<<<<< HEAD
-	Politest::execute_with(|| {
-=======
 	PolimecNet::execute_with(|| {
->>>>>>> 22a25bb0
 		assert_ok!(PolimecXcmPallet::force_default_xcm_version(PolimecOrigin::root(), Some(3)));
 
 		assert_ok!(PolimecXcmPallet::send_xcm(
@@ -132,11 +118,7 @@
 	PenNet::execute_with(|| {
 		assert_ok!(PenpalXcmPallet::send_xcm(
 			Here,
-<<<<<<< HEAD
-			MultiLocation::new(1, X1(Parachain(Politest::para_id().into()))),
-=======
 			MultiLocation::new(1, X1(Parachain(PolimecNet::para_id().into()))),
->>>>>>> 22a25bb0
 			Xcm(vec![
 				WithdrawAsset(vec![here_asset.clone()].into()),
 				BuyExecution { fees: here_asset.clone(), weight_limit: Unlimited },
@@ -149,18 +131,6 @@
 		));
 	});
 
-<<<<<<< HEAD
-	let penpal_account = Politest::sovereign_account_id_of((Parent, Parachain(Penpal::para_id().into())).into());
-	let penpal_balance = Politest::account_data_of(penpal_account.clone()).free;
-	dbg!(penpal_account.clone());
-	dbg!(penpal_balance);
-
-	Politest::execute_with(|| {
-		assert_expected_events!(
-			Politest,
-			vec![
-				PolitestEvent::XcmpQueue(cumulus_pallet_xcmp_queue::Event::Success { .. }) => {},
-=======
 	let penpal_account = PolimecNet::sovereign_account_id_of((Parent, Parachain(PenNet::para_id().into())).into());
 	let penpal_balance = PolimecNet::account_data_of(penpal_account.clone()).free;
 	dbg!(penpal_account.clone());
@@ -171,7 +141,6 @@
 			PolimecNet,
 			vec![
 				PolimecEvent::MessageQueue(pallet_message_queue::Event::Processed {success: true, ..}) => {},
->>>>>>> 22a25bb0
 			]
 		);
 	});
