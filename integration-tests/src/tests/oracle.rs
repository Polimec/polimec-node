--- conflicted
+++ resolved
@@ -97,11 +97,7 @@
 
 	Polimec::execute_with(|| {
 		// pallet_funding genesis builder already inputs prices, so we need to advance one block to feed new values.
-<<<<<<< HEAD
-		inst.advance_time(1u32);
-=======
 		inst.advance_time(1u32).unwrap();
->>>>>>> b1071392
 
 		let alice = Polimec::account_id_of(ALICE);
 		assert_ok!(Oracle::feed_values(RuntimeOrigin::signed(alice.clone()), values([4.84, 1.0, 1.0, 0.4])));
