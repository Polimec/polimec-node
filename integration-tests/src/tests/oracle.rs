--- conflicted
+++ resolved
@@ -39,18 +39,6 @@
 fn members_can_feed_data() {
 	let mut inst = IntegrationInstantiator::new(None);
 
-<<<<<<< HEAD
-	Politest::execute_with(|| {
-		// pallet_funding genesis builder already inputs prices, so we need to advance one block to feed new values.
-		inst.advance_time(1u32).unwrap();
-		let alice = Politest::account_id_of(ALICE);
-		assert_ok!(Oracle::feed_values(RuntimeOrigin::signed(alice.clone()), values([4.84, 1.0, 1.0, 0.4])));
-
-		let bob = Politest::account_id_of(BOB);
-		assert_ok!(Oracle::feed_values(RuntimeOrigin::signed(bob.clone()), values([4.84, 1.0, 1.0, 0.4])));
-
-		let charlie = Politest::account_id_of(CHARLIE);
-=======
 	PolitestNet::execute_with(|| {
 		// pallet_funding genesis builder already inputs prices, so we need to advance one block to feed new values.
 		inst.advance_time(1u32).unwrap();
@@ -61,7 +49,6 @@
 		assert_ok!(Oracle::feed_values(RuntimeOrigin::signed(bob.clone()), values([4.84, 1.0, 1.0, 0.4])));
 
 		let charlie = PolitestNet::account_id_of(CHARLIE);
->>>>>>> 22a25bb0
 		assert_ok!(Oracle::feed_values(RuntimeOrigin::signed(charlie.clone()), values([4.84, 1.0, 1.0, 0.4])));
 
 		let expected_values = HashMap::from([
@@ -80,13 +67,8 @@
 
 #[test]
 fn non_members_cannot_feed_data() {
-<<<<<<< HEAD
-	Politest::execute_with(|| {
-		let dave = Politest::account_id_of(DAVE);
-=======
 	PolitestNet::execute_with(|| {
 		let dave = PolitestNet::account_id_of(DAVE);
->>>>>>> 22a25bb0
 		assert_noop!(
 			Oracle::feed_values(RuntimeOrigin::signed(dave.clone()), values([4.84, 1.0, 1.0, 0.4])),
 			orml_oracle::Error::<politest_runtime::Runtime, ()>::NoPermission
@@ -97,19 +79,6 @@
 #[test]
 fn data_is_correctly_combined() {
 	let mut inst = IntegrationInstantiator::new(None);
-<<<<<<< HEAD
-	Politest::execute_with(|| {
-		// pallet_funding genesis builder already inputs prices, so we need to advance one block to feed new values.
-		inst.advance_time(1u32).unwrap();
-
-		let alice = Politest::account_id_of(ALICE);
-		assert_ok!(Oracle::feed_values(RuntimeOrigin::signed(alice.clone()), values([1.0, 1.5, 1.1, 0.11111])));
-
-		let bob = Politest::account_id_of(BOB);
-		assert_ok!(Oracle::feed_values(RuntimeOrigin::signed(bob.clone()), values([2.0, 1.0, 1.2, 0.22222])));
-
-		let charlie = Politest::account_id_of(CHARLIE);
-=======
 	PolitestNet::execute_with(|| {
 		// pallet_funding genesis builder already inputs prices, so we need to advance one block to feed new values.
 		inst.advance_time(1u32).unwrap();
@@ -121,7 +90,6 @@
 		assert_ok!(Oracle::feed_values(RuntimeOrigin::signed(bob.clone()), values([2.0, 1.0, 1.2, 0.22222])));
 
 		let charlie = PolitestNet::account_id_of(CHARLIE);
->>>>>>> 22a25bb0
 		assert_ok!(Oracle::feed_values(RuntimeOrigin::signed(charlie.clone()), values([3.0, 0.8, 1.1, 0.33333])));
 
 		// Default CombineData implementation is the median value
@@ -143,19 +111,6 @@
 fn pallet_funding_works() {
 	let mut inst = IntegrationInstantiator::new(None);
 
-<<<<<<< HEAD
-	Politest::execute_with(|| {
-		// pallet_funding genesis builder already inputs prices, so we need to advance one block to feed new values.
-		inst.advance_time(1u32).unwrap();
-
-		let alice = Politest::account_id_of(ALICE);
-		assert_ok!(Oracle::feed_values(RuntimeOrigin::signed(alice.clone()), values([4.84, 1.0, 1.0, 0.4])));
-
-		let bob = Politest::account_id_of(BOB);
-		assert_ok!(Oracle::feed_values(RuntimeOrigin::signed(bob.clone()), values([4.84, 1.0, 1.0, 0.4])));
-
-		let charlie = Politest::account_id_of(CHARLIE);
-=======
 	PolitestNet::execute_with(|| {
 		// pallet_funding genesis builder already inputs prices, so we need to advance one block to feed new values.
 		inst.advance_time(1u32).unwrap();
@@ -167,7 +122,6 @@
 		assert_ok!(Oracle::feed_values(RuntimeOrigin::signed(bob.clone()), values([4.84, 1.0, 1.0, 0.4])));
 
 		let charlie = PolitestNet::account_id_of(CHARLIE);
->>>>>>> 22a25bb0
 		assert_ok!(Oracle::feed_values(RuntimeOrigin::signed(charlie.clone()), values([4.84, 1.0, 1.0, 0.4])));
 
 		let _project_id = inst.create_finished_project(
