--- conflicted
+++ resolved
@@ -32,13 +32,8 @@
 
 #[test]
 fn base_vested_can_stake() {
-<<<<<<< HEAD
 	BaseNet::execute_with(|| {
 		let alice = BaseNet::account_id_of(ALICE);
-=======
-	Polimec::execute_with(|| {
-		let alice = Polimec::account_id_of(ALICE);
->>>>>>> 0fb2ef36
 		let coll_1 = get_account_id_from_seed::<sr25519::Public>("COLL_1");
 		let new_account = get_account_id_from_seed::<sr25519::Public>("NEW_ACCOUNT");
 
@@ -87,11 +82,7 @@
 // total balance, so if the user had 20 free, 2000 frozen, 2000 held, then the user could only withdraw any amount over 2000.
 #[test]
 fn base_can_withdraw_when_free_is_below_frozen_with_hold() {
-<<<<<<< HEAD
 	BaseNet::execute_with(|| {
-=======
-	Polimec::execute_with(|| {
->>>>>>> 0fb2ef36
 		let coll_1 = get_account_id_from_seed::<sr25519::Public>("COLL_1");
 		Balances::set_balance(&PEPE.into(), 2_020 * PLMC + ED * 2);
 		Balances::set_balance(&CARLOS.into(), 0);
@@ -159,11 +150,7 @@
 // the account is killed and the dust is sent to the treasury.
 #[test]
 fn dust_to_treasury() {
-<<<<<<< HEAD
 	BaseNet::execute_with(|| {
-=======
-	Polimec::execute_with(|| {
->>>>>>> 0fb2ef36
 		// Create two new accounts: a sender and a receiver.
 		let sender = get_account_id_from_seed::<sr25519::Public>("SENDER");
 		let receiver = get_account_id_from_seed::<sr25519::Public>("RECEIVER");
