use crate::{polimec::ED, *};
/// Tests for the oracle pallet integration.
/// Alice, Bob, Charlie are members of the OracleProvidersMembers.
/// Only members should be able to feed data into the oracle.
use frame_support::traits::fungible::{Inspect, Mutate};
use frame_support::traits::fungible::InspectHold;
use pallet_vesting::VestingInfo;
use polimec_parachain_runtime::{Balances, LinearRelease, ParachainStaking, RuntimeOrigin, Vesting};
use polimec_traits::locking::LockType;
use sp_runtime::{bounded_vec, BoundedVec, FixedU128};
use tests::defaults::*;
use xcm_emulator::get_account_id_from_seed;
use macros::generate_accounts;
use pallet_funding::assert_close_enough;
use penpal_runtime::System;

generate_accounts!(
	PEPE,
	CARLOS,
);

// #[test]
// fn vested_can_stake() {
// 	Polimec::execute_with(|| {
// 		let alice = Polimec::account_id_of(ALICE);
// 		let coll_1 = get_account_id_from_seed::<sr25519::Public>("COLL_1");
// 		let new_account = get_account_id_from_seed::<sr25519::Public>("NEW_ACCOUNT");
//
// 		// Initially the NEW_ACCOUNT has no PLMC
// 		assert_eq!(Balances::balance(&new_account), 0 * PLMC);
//
// 		// Stake 60 PLMC from "new_account" to "COLL_1", it should fail since the account has no PLMC
// 		assert_noop!(
// 			ParachainStaking::delegate(RuntimeOrigin::signed(new_account.clone()), coll_1.clone(), 60 * PLMC, 0, 0),
// 			pallet_parachain_staking::Error::<polimec_parachain_runtime::Runtime>::InsufficientBalance
// 		);
//
// 		// Create a vesting schedule for 60 PLMC + ED over 60 blocks (~1 PLMC per block) to NEW_ACCOUNT
// 		let vesting_schedule = VestingInfo::new(
// 			60 * PLMC + ED,
// 			PLMC, // Vesting over 60 blocks
// 			1,
// 		);
// 		// The actual vested transfer
// 		assert_ok!(Vesting::vested_transfer(
// 			RuntimeOrigin::signed(alice.clone()),
// 			sp_runtime::MultiAddress::Id(new_account.clone()),
// 			vesting_schedule
// 		));
//
// 		// Alice now has 360 PLMC left
// 		assert_eq!(Balances::balance(&alice), 360 * PLMC - ED);
//
// 		// "New Account" has 60 free PLMC, using fungible::Inspect
// 		assert_eq!(Balances::balance(&new_account), 60 * PLMC + ED);
//
// 		// Stake 60 PLMC from "new_account" to "COLL_1", it should go through since the account has 60 + ED free PLMC
// 		assert_ok!(ParachainStaking::delegate(RuntimeOrigin::signed(new_account.clone()), coll_1, 60 * PLMC, 0, 0));
// 		// "New Account" has stil 60 + ED free PLMC, using fungible::Inspect. Locked (overlapped) in both staking and vesting
// 		assert_eq!(Balances::balance(&new_account), 60 * PLMC + ED);
//
// 		// Check that the staking state is correct
// 		ParachainStaking::delegator_state(&new_account).map(|state| {
// 			assert_eq!(state.total, 60 * PLMC);
// 			assert_eq!(state.delegations.0.len(), 1);
// 		});
// 	})
// }

// It happened that the original struct that withdrew the free, didn't consider the held balance as part of the
// total balance, so if the user had 20 free, 2000 frozen, 2000 held, then the user could only withdraw any amount over 2000.
#[test]
fn can_withdraw_when_free_is_below_frozen_with_hold() {
	Polimec::execute_with(|| {
		let coll_1 = get_account_id_from_seed::<sr25519::Public>("COLL_1");
		Balances::set_balance(&PEPE.into(), 20_000 * PLMC + ED * 2);
		Balances::set_balance(&CARLOS.into(), 0);

		// Vesting schedule for PEPE of 20k PLMC + ED, which should have start date before it is applied
		let vesting_schedule = VestingInfo::new(
			20_000 * PLMC + ED,
			10 * PLMC,
			0,
		);

		assert_eq!(Balances::free_balance(&CARLOS.into()), 0);
		// We need some free balance at the time of the vested transfer
		// Otherwise the user will never have free balance to pay for the "vest" extrinsic
		System::set_block_number(5u32);

		// The actual vested transfer
		assert_ok!(Vesting::vested_transfer(
			PolimecOrigin::signed(PEPE.into()),
			sp_runtime::MultiAddress::Id(CARLOS.into()),
			vesting_schedule
		));

		// Vested transfer didnt start with the full amount locked, since start date was befire execution
		assert_eq!(Balances::free_balance(&CARLOS.into(), 50 * PLMC));

		let carlos_acc: PolimecAccountId = CARLOS.into();

<<<<<<< HEAD
		// PEPE stakes his 20k PLMC, even if most of it is locked (frozen)
		assert_ok!(ParachainStaking::delegate(PolimecOrigin::signed(CARLOS.into()), coll_1, 20_000 * PLMC, 0, 0));
=======
		// Stake 60 PLMC from "new_account" to "COLL_1", it should go through since the account has 60 + ED free PLMC
		assert_ok!(ParachainStaking::delegate(RuntimeOrigin::signed(new_account.clone()), coll_1, 60 * PLMC, 0, 0));
		// "New Account" only has ED free PLMC, using fungible::Inspect, since staking applies a `Hold` (which includes frozen balance)
		assert_eq!(Balances::balance(&new_account), ED);
>>>>>>> ff76c2dd

		// Check that the staking state is correct
		ParachainStaking::delegator_state(carlos_acc).map(|state| {
			assert_eq!(state.total, 20_000);
			assert_eq!(state.delegations.0.len(), 1);
		});


		// Be able to stake 1k PLMC
		System::set_block_number(100u32);

		assert_ok!(Vesting::vest(PolimecOrigin::signed(CARLOS.into())));

		let free_balance = Balances::free_balance(&CARLOS.into());
		dbg!(free_balance);
		// we expect the result to be at most 1% lower than expected due to fees paid
		assert_close_enough!(free_balance, 1000 * PLMC + 50 * PLMC, Perquintill::from_percentage(1)));


		// Since we are at it, try transferring the balance already vested out of CARLOS.
		// This should fail because even if you vest the balance, it is still being used by the stake.
		assert_ok!(pallet_balances::Pallet::<PolimecRuntime>::transfer_allow_death(
			PolimecOrigin::signed(CARLOS.into()),
			sp_runtime::MultiAddress::Id(PEPE.into()),
			free_balance
		));
	})
}<|MERGE_RESOLUTION|>--- conflicted
+++ resolved
@@ -2,7 +2,7 @@
 /// Tests for the oracle pallet integration.
 /// Alice, Bob, Charlie are members of the OracleProvidersMembers.
 /// Only members should be able to feed data into the oracle.
-use frame_support::traits::fungible::{Inspect, Mutate};
+use frame_support::traits::fungible::Inspect;
 use frame_support::traits::fungible::InspectHold;
 use pallet_vesting::VestingInfo;
 use polimec_parachain_runtime::{Balances, LinearRelease, ParachainStaking, RuntimeOrigin, Vesting};
@@ -19,56 +19,54 @@
 	CARLOS,
 );
 
-// #[test]
-// fn vested_can_stake() {
-// 	Polimec::execute_with(|| {
-// 		let alice = Polimec::account_id_of(ALICE);
-// 		let coll_1 = get_account_id_from_seed::<sr25519::Public>("COLL_1");
-// 		let new_account = get_account_id_from_seed::<sr25519::Public>("NEW_ACCOUNT");
-//
-// 		// Initially the NEW_ACCOUNT has no PLMC
-// 		assert_eq!(Balances::balance(&new_account), 0 * PLMC);
-//
-// 		// Stake 60 PLMC from "new_account" to "COLL_1", it should fail since the account has no PLMC
-// 		assert_noop!(
-// 			ParachainStaking::delegate(RuntimeOrigin::signed(new_account.clone()), coll_1.clone(), 60 * PLMC, 0, 0),
-// 			pallet_parachain_staking::Error::<polimec_parachain_runtime::Runtime>::InsufficientBalance
-// 		);
-//
-// 		// Create a vesting schedule for 60 PLMC + ED over 60 blocks (~1 PLMC per block) to NEW_ACCOUNT
-// 		let vesting_schedule = VestingInfo::new(
-// 			60 * PLMC + ED,
-// 			PLMC, // Vesting over 60 blocks
-// 			1,
-// 		);
-// 		// The actual vested transfer
-// 		assert_ok!(Vesting::vested_transfer(
-// 			RuntimeOrigin::signed(alice.clone()),
-// 			sp_runtime::MultiAddress::Id(new_account.clone()),
-// 			vesting_schedule
-// 		));
-//
-// 		// Alice now has 360 PLMC left
-// 		assert_eq!(Balances::balance(&alice), 360 * PLMC - ED);
-//
-// 		// "New Account" has 60 free PLMC, using fungible::Inspect
-// 		assert_eq!(Balances::balance(&new_account), 60 * PLMC + ED);
-//
-// 		// Stake 60 PLMC from "new_account" to "COLL_1", it should go through since the account has 60 + ED free PLMC
-// 		assert_ok!(ParachainStaking::delegate(RuntimeOrigin::signed(new_account.clone()), coll_1, 60 * PLMC, 0, 0));
-// 		// "New Account" has stil 60 + ED free PLMC, using fungible::Inspect. Locked (overlapped) in both staking and vesting
-// 		assert_eq!(Balances::balance(&new_account), 60 * PLMC + ED);
-//
-// 		// Check that the staking state is correct
-// 		ParachainStaking::delegator_state(&new_account).map(|state| {
-// 			assert_eq!(state.total, 60 * PLMC);
-// 			assert_eq!(state.delegations.0.len(), 1);
-// 		});
-// 	})
-// }
+#[test]
+fn vested_can_stake() {
+	Polimec::execute_with(|| {
+		let alice = Polimec::account_id_of(ALICE);
+		let coll_1 = get_account_id_from_seed::<sr25519::Public>("COLL_1");
+		let new_account = get_account_id_from_seed::<sr25519::Public>("NEW_ACCOUNT");
 
-// It happened that the original struct that withdrew the free, didn't consider the held balance as part of the
-// total balance, so if the user had 20 free, 2000 frozen, 2000 held, then the user could only withdraw any amount over 2000.
+		// Initially the NEW_ACCOUNT has no PLMC
+		assert_eq!(Balances::balance(&new_account), 0 * PLMC);
+
+		// Stake 60 PLMC from "new_account" to "COLL_1", it should fail since the account has no PLMC
+		assert_noop!(
+			ParachainStaking::delegate(RuntimeOrigin::signed(new_account.clone()), coll_1.clone(), 60 * PLMC, 0, 0),
+			pallet_parachain_staking::Error::<polimec_parachain_runtime::Runtime>::InsufficientBalance
+		);
+
+		// Create a vesting schedule for 60 PLMC + ED over 60 blocks (~1 PLMC per block) to NEW_ACCOUNT
+		let vesting_schedule = VestingInfo::new(
+			60 * PLMC + ED,
+			PLMC, // Vesting over 60 blocks
+			1,
+		);
+		// The actual vested transfer
+		assert_ok!(Vesting::vested_transfer(
+			RuntimeOrigin::signed(alice.clone()),
+			sp_runtime::MultiAddress::Id(new_account.clone()),
+			vesting_schedule
+		));
+
+		// Alice now has 360 PLMC left
+		assert_eq!(Balances::balance(&alice), 360 * PLMC - ED);
+
+		// "New Account" has 60 free PLMC, using fungible::Inspect
+		assert_eq!(Balances::balance(&new_account), 60 * PLMC + ED);
+
+		// Stake 60 PLMC from "new_account" to "COLL_1", it should go through since the account has 60 + ED free PLMC
+		assert_ok!(ParachainStaking::delegate(RuntimeOrigin::signed(new_account.clone()), coll_1, 60 * PLMC, 0, 0));
+		// "New Account" only has ED free PLMC, using fungible::Inspect, since staking applies a `Hold` (which includes frozen balance)
+		assert_eq!(Balances::balance(&new_account), ED);
+
+		// Check that the staking state is correct
+		ParachainStaking::delegator_state(&new_account).map(|state| {
+			assert_eq!(state.total, 60 * PLMC);
+			assert_eq!(state.delegations.0.len(), 1);
+		});
+	})
+}
+
 #[test]
 fn can_withdraw_when_free_is_below_frozen_with_hold() {
 	Polimec::execute_with(|| {
@@ -100,15 +98,8 @@
 
 		let carlos_acc: PolimecAccountId = CARLOS.into();
 
-<<<<<<< HEAD
 		// PEPE stakes his 20k PLMC, even if most of it is locked (frozen)
 		assert_ok!(ParachainStaking::delegate(PolimecOrigin::signed(CARLOS.into()), coll_1, 20_000 * PLMC, 0, 0));
-=======
-		// Stake 60 PLMC from "new_account" to "COLL_1", it should go through since the account has 60 + ED free PLMC
-		assert_ok!(ParachainStaking::delegate(RuntimeOrigin::signed(new_account.clone()), coll_1, 60 * PLMC, 0, 0));
-		// "New Account" only has ED free PLMC, using fungible::Inspect, since staking applies a `Hold` (which includes frozen balance)
-		assert_eq!(Balances::balance(&new_account), ED);
->>>>>>> ff76c2dd
 
 		// Check that the staking state is correct
 		ParachainStaking::delegator_state(carlos_acc).map(|state| {
@@ -136,4 +127,4 @@
 			free_balance
 		));
 	})
-}+}
