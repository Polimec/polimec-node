// Polimec Blockchain – https://www.polimec.org/
// Copyright (C) Polimec 2022. All rights reserved.

// The Polimec Blockchain is free software: you can redistribute it and/or modify
// it under the terms of the GNU General Public License as published by
// the Free Software Foundation, either version 3 of the License, or
// (at your option) any later version.

// The Polimec Blockchain is distributed in the hope that it will be useful,
// but WITHOUT ANY WARRANTY; without even the implied warranty of
// MERCHANTABILITY or FITNESS FOR A PARTICULAR PURPOSE.  See the
// GNU General Public License for more details.

// You should have received a copy of the GNU General Public License
// along with this program.  If not, see <https://www.gnu.org/licenses/>.

use crate::*;
use frame_support::assert_ok;
use polimec_common::credentials::InvestorType;
use polimec_common_test_utils::{get_fake_jwt, get_test_jwt};
use polimec_parachain_runtime::PolimecFunding;
use sp_runtime::{AccountId32, DispatchError};
use tests::defaults::*;

#[test]
fn test_jwt_for_create() {
<<<<<<< HEAD
	let project = default_project(ISSUER.into(), 0);
	PoliNet::execute_with(|| {
=======
	let project = default_project_metadata(0, ISSUER.into());
	Polimec::execute_with(|| {
>>>>>>> 92c3d458
		let issuer = AccountId32::from(ISSUER);
		assert_ok!(PolimecBalances::force_set_balance(PolimecOrigin::root(), issuer.into(), 10_000 * PLMC));
		let retail_jwt = get_test_jwt(PolimecAccountId::from(ISSUER), InvestorType::Retail);
		assert_noop!(
			PolimecFunding::create(PolimecOrigin::signed(ISSUER.into()), retail_jwt, project.clone()),
			pallet_funding::Error::<PolimecRuntime>::NotAllowed
		);
		let inst_jwt = get_test_jwt(PolimecAccountId::from(ISSUER), InvestorType::Institutional);
		assert_ok!(PolimecFunding::create(PolimecOrigin::signed(ISSUER.into()), inst_jwt, project.clone()));
	});
}

#[test]
fn test_jwt_verification() {
<<<<<<< HEAD
	let project = default_project(ISSUER.into(), 0);
	PoliNet::execute_with(|| {
=======
	let project = default_project_metadata(0, ISSUER.into());
	Polimec::execute_with(|| {
>>>>>>> 92c3d458
		let issuer = AccountId32::from(ISSUER);
		assert_ok!(PolimecBalances::force_set_balance(PolimecOrigin::root(), issuer.into(), 1000 * PLMC));
		// This JWT tokens is signed with a private key that is not the one set in the Pallet Funding configuration in the real runtime.
		let inst_jwt = get_fake_jwt(PolimecAccountId::from(ISSUER), InvestorType::Institutional);
		assert_noop!(
			PolimecFunding::create(PolimecOrigin::signed(ISSUER.into()), inst_jwt, project.clone()),
			DispatchError::BadOrigin
		);
	});
}<|MERGE_RESOLUTION|>--- conflicted
+++ resolved
@@ -24,13 +24,8 @@
 
 #[test]
 fn test_jwt_for_create() {
-<<<<<<< HEAD
-	let project = default_project(ISSUER.into(), 0);
+	let project = default_project_metadata(0, ISSUER.into());
 	PoliNet::execute_with(|| {
-=======
-	let project = default_project_metadata(0, ISSUER.into());
-	Polimec::execute_with(|| {
->>>>>>> 92c3d458
 		let issuer = AccountId32::from(ISSUER);
 		assert_ok!(PolimecBalances::force_set_balance(PolimecOrigin::root(), issuer.into(), 10_000 * PLMC));
 		let retail_jwt = get_test_jwt(PolimecAccountId::from(ISSUER), InvestorType::Retail);
@@ -45,13 +40,8 @@
 
 #[test]
 fn test_jwt_verification() {
-<<<<<<< HEAD
-	let project = default_project(ISSUER.into(), 0);
+	let project = default_project_metadata(0, ISSUER.into());
 	PoliNet::execute_with(|| {
-=======
-	let project = default_project_metadata(0, ISSUER.into());
-	Polimec::execute_with(|| {
->>>>>>> 92c3d458
 		let issuer = AccountId32::from(ISSUER);
 		assert_ok!(PolimecBalances::force_set_balance(PolimecOrigin::root(), issuer.into(), 1000 * PLMC));
 		// This JWT tokens is signed with a private key that is not the one set in the Pallet Funding configuration in the real runtime.
