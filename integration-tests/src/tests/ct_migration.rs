// Polimec Blockchain – https://www.polimec.org/
// Copyright (C) Polimec 2022. All rights reserved.

// The Polimec Blockchain is free software: you can redistribute it and/or modify
// it under the terms of the GNU General Public License as published by
// the Free Software Foundation, either version 3 of the License, or
// (at your option) any later version.

// The Polimec Blockchain is distributed in the hope that it will be useful,
// but WITHOUT ANY WARRANTY; without even the implied warranty of
// MERCHANTABILITY or FITNESS FOR A PARTICULAR PURPOSE.  See the
// GNU General Public License for more details.

// You should have received a copy of the GNU General Public License
// along with this program.  If not, see <https://www.gnu.org/licenses/>.

use crate::*;
use pallet_funding::{
	assert_close_enough, traits::VestingDurationCalculation, BidStatus, EvaluatorsOutcome, MigrationStatus, Multiplier,
	ProjectId, ProjectsToUpdate, RewardOrSlash,
};
<<<<<<< HEAD
use polimec_common::{
	credentials::InvestorType,
	migration_types::{Migration, MigrationInfo, MigrationOrigin, Migrations, ParticipationType},
};
=======
use polimec_common::migration_types::{Migration, MigrationInfo, MigrationOrigin, Migrations, ParticipationType};
>>>>>>> 22a25bb0
use politest_runtime::PolimecFunding;
use sp_runtime::{traits::Convert, FixedPointNumber, Perquintill};
use std::collections::HashMap;
use tests::defaults::*;

fn execute_cleaner(inst: &mut IntegrationInstantiator) {
<<<<<<< HEAD
	Politest::execute_with(|| {
		inst.advance_time(<PolitestRuntime as pallet_funding::Config>::SuccessToSettlementTime::get() + 1u32).unwrap();
	});
}
fn mock_hrmp_establishment(project_id: u32) {
	Politest::execute_with(|| {
		assert_ok!(PolimecFunding::do_set_para_id_for_project(&ISSUER.into(), project_id, ParaId::from(6969u32),));
=======
	PolitestNet::execute_with(|| {
		dbg!(<PolitestRuntime as pallet_funding::Config>::SuccessToSettlementTime::get() + 25u32);
		inst.advance_time(<PolitestRuntime as pallet_funding::Config>::SuccessToSettlementTime::get() + 25u32).unwrap();
	});
}
fn mock_hrmp_establishment(project_id: u32) {
	PolitestNet::execute_with(|| {
		assert_ok!(PolimecFunding::do_set_para_id_for_project(&ISSUER.into(), project_id, ParaId::from(6969u32)));
>>>>>>> 22a25bb0

		let open_channel_message = xcm::v3::opaque::Instruction::HrmpNewChannelOpenRequest {
			sender: 6969,
			max_message_size: 102_300,
			max_capacity: 1000,
		};
		assert_ok!(PolimecFunding::do_handle_channel_open_request(open_channel_message));

		let channel_accepted_message = xcm::v3::opaque::Instruction::HrmpChannelAccepted { recipient: 6969u32 };
		assert_ok!(PolimecFunding::do_handle_channel_accepted(channel_accepted_message));
	});

	PenNet::execute_with(|| {
		println!("penpal events:");
		dbg!(PenNet::events());
	});
}

fn assert_migration_is_ready(project_id: u32) {
<<<<<<< HEAD
	Politest::execute_with(|| {
=======
	PolitestNet::execute_with(|| {
>>>>>>> 22a25bb0
		let project_details = pallet_funding::ProjectsDetails::<PolitestRuntime>::get(project_id).unwrap();
		assert!(project_details.migration_readiness_check.unwrap().is_ready())
	});
}

fn send_migrations(project_id: ProjectId, accounts: Vec<AccountId>) -> HashMap<AccountId, Migrations> {
	let mut output = HashMap::new();
<<<<<<< HEAD
	for account in accounts {
		let migrations = Politest::execute_with(|| {
=======
	PolitestNet::execute_with(|| {
		for account in accounts {
>>>>>>> 22a25bb0
			assert_ok!(PolimecFunding::migrate_one_participant(
				PolitestOrigin::signed(account.clone()),
				project_id,
				account.clone()
			));

			let user_evaluations =
				pallet_funding::Evaluations::<PolitestRuntime>::iter_prefix_values((project_id, account.clone()));
			let user_bids = pallet_funding::Bids::<PolitestRuntime>::iter_prefix_values((project_id, account.clone()))
				.filter(|bid| matches!(bid.status, BidStatus::Accepted | BidStatus::PartiallyAccepted(..)));
			let user_contributions =
				pallet_funding::Contributions::<PolitestRuntime>::iter_prefix_values((project_id, account.clone()));

			let evaluation_migrations = user_evaluations.map(|evaluation| {
				let evaluator_bytes = <PolitestRuntime as pallet_funding::Config>::AccountId32Conversion::convert(
					evaluation.evaluator.clone(),
				);
				assert!(
					matches!(evaluation.ct_migration_status, MigrationStatus::Sent(_)),
					"{:?}'s evaluation was not sent {:?}",
					names()[&evaluator_bytes],
					evaluation
				);
				if let Some(RewardOrSlash::Reward(amount)) = evaluation.rewarded_or_slashed {
					Migration {
						info: MigrationInfo {
							contribution_token_amount: amount,
							vesting_time: Multiplier::new(1u8)
								.unwrap()
								.calculate_vesting_duration::<PolitestRuntime>()
								.into(),
						},
						origin: MigrationOrigin {
							user: account.clone().into(),
							id: evaluation.id,
							participation_type: ParticipationType::Evaluation,
						},
					}
				} else {
					panic!("should be rewarded")
				}
			});
			let bid_migrations = user_bids.map(|bid| {
				assert!(matches!(bid.ct_migration_status, MigrationStatus::Sent(_)));
				Migration {
					info: MigrationInfo {
						contribution_token_amount: bid.final_ct_amount,
						vesting_time: bid.multiplier.calculate_vesting_duration::<PolitestRuntime>().into(),
					},
					origin: MigrationOrigin {
						user: account.clone().into(),
						id: bid.id,
						participation_type: ParticipationType::Bid,
					},
				}
			});
			let contribution_migrations = user_contributions.map(|contribution| {
				assert!(matches!(contribution.ct_migration_status, MigrationStatus::Sent(_)));
				Migration {
					info: MigrationInfo {
						contribution_token_amount: contribution.ct_amount,
						vesting_time: contribution.multiplier.calculate_vesting_duration::<PolitestRuntime>().into(),
					},
					origin: MigrationOrigin {
						user: account.clone().into(),
						id: contribution.id,
						participation_type: ParticipationType::Contribution,
					},
				}
			});

			let migrations =
				evaluation_migrations.chain(bid_migrations).chain(contribution_migrations).collect::<Migrations>();

			if migrations.clone().inner().is_empty() {
				panic!("no migrations for account: {:?}", account)
			}
			output.insert(account.clone(), migrations);
		}
	});
	output
}

fn migrations_are_executed(grouped_migrations: Vec<Migrations>) {
	let all_migrations =
		grouped_migrations.iter().flat_map(|migrations| migrations.clone().inner()).collect::<Vec<_>>();
	PenNet::execute_with(|| {
		assert_expected_events!(
			PenNet,
			vec![
				PenpalEvent::PolimecReceiver(polimec_receiver::Event::MigrationExecuted{migration}) => {
					migration: all_migrations.contains(&migration),
				},
			]
		);
	});

	// since current way to migrate is by bundling each user's migrations into one, we can assume that all migrations in a group are from the same user
	for migration_group in grouped_migrations {
		let user = migration_group.clone().inner()[0].origin.user;
		assert!(migration_group.origins().iter().all(|origin| origin.user == user));

		let user_info = PenNet::account_data_of(user.into());
		assert_close_enough!(user_info.free, migration_group.total_ct_amount(), Perquintill::from_float(0.99));

		let vest_scheduled_cts = migration_group
			.inner()
			.iter()
			.filter_map(|migration| {
				if migration.info.vesting_time > 1 {
					Some(migration.info.contribution_token_amount)
				} else {
					None
				}
			})
			.sum::<u128>();

		assert_close_enough!(user_info.frozen, vest_scheduled_cts, Perquintill::from_float(0.99));
	}
}

fn migrations_are_confirmed(project_id: u32, grouped_migrations: Vec<Migrations>) {
	let ordered_grouped_origins = grouped_migrations
		.clone()
		.into_iter()
		.map(|group| {
			let mut origins = group.origins();
			origins.sort();
			origins
		})
		.collect::<Vec<_>>();
<<<<<<< HEAD
	Politest::execute_with(|| {
		assert_expected_events!(
			Politest,
=======
	PolitestNet::execute_with(|| {
		assert_expected_events!(
			PolitestNet,
>>>>>>> 22a25bb0
			vec![
				PolitestEvent::PolimecFunding(pallet_funding::Event::MigrationsConfirmed{project_id, migration_origins}) => {
					project_id: project_id == project_id,
					migration_origins: {
						let mut migration_origins = migration_origins.to_vec();
						migration_origins.sort();
						ordered_grouped_origins.contains(&migration_origins)
					},
				},
			]
		);
		let all_migration_origins =
			grouped_migrations.iter().flat_map(|migrations| migrations.clone().origins()).collect::<Vec<_>>();
		for migration_origin in all_migration_origins {
			match migration_origin.participation_type {
				ParticipationType::Evaluation => {
					let evaluation = pallet_funding::Evaluations::<PolitestRuntime>::get((
						project_id,
						AccountId::from(migration_origin.user),
						migration_origin.id,
					))
					.unwrap();
					assert_eq!(evaluation.ct_migration_status, MigrationStatus::Confirmed);
				},
				ParticipationType::Bid => {
					let bid = pallet_funding::Bids::<PolitestRuntime>::get((
						project_id,
						AccountId::from(migration_origin.user),
						migration_origin.id,
					))
					.unwrap();
					assert_eq!(bid.ct_migration_status, MigrationStatus::Confirmed);
				},
				ParticipationType::Contribution => {
					let contribution = pallet_funding::Contributions::<PolitestRuntime>::get((
						project_id,
						AccountId::from(migration_origin.user),
						migration_origin.id,
					))
					.unwrap();
					assert_eq!(contribution.ct_migration_status, MigrationStatus::Confirmed);
				},
			}
		}
	});
}

fn vest_migrations(grouped_migrations: Vec<Migrations>) {
	let biggest_time = grouped_migrations.iter().map(|migrations| migrations.biggest_vesting_time()).max().unwrap();
	PenNet::execute_with(|| {
		PenpalSystem::set_block_number(biggest_time as u32 + 1u32);
	});
	for migration_group in grouped_migrations {
		let user = migration_group.clone().inner()[0].origin.user;
		assert!(migration_group.origins().iter().all(|origin| origin.user == user));
		// check if any vesting_time is bigger than 1, which means the balance was actually frozen
		let has_frozen_balance = migration_group.inner().iter().any(|migration| migration.info.vesting_time > 1);
		if has_frozen_balance {
			PenNet::execute_with(|| {
				assert_ok!(pallet_vesting::Pallet::<PenpalRuntime>::vest(PenpalOrigin::signed(user.into())));
			});
		}
	}
}

fn migrations_are_vested(grouped_migrations: Vec<Migrations>) {
	for migration_group in grouped_migrations {
		let user = migration_group.clone().inner()[0].origin.user;
		assert!(migration_group.origins().iter().all(|origin| origin.user == user));
		let user_info = PenNet::account_data_of(user.into());
		assert_eq!(user_info.frozen, 0);
		assert_eq!(user_info.free, migration_group.total_ct_amount());
	}
}

#[test]
fn migration_check() {
	let mut inst = IntegrationInstantiator::new(None);
<<<<<<< HEAD
	let project_id = Politest::execute_with(|| {
=======
	let project_id = PolitestNet::execute_with(|| {
>>>>>>> 22a25bb0
		let project_id = inst.create_finished_project(
			default_project_metadata(0, ISSUER.into()),
			ISSUER.into(),
			default_evaluations(),
			default_bids(),
			default_community_contributions(),
			vec![],
		);

		inst.advance_time(<PolitestRuntime as pallet_funding::Config>::SuccessToSettlementTime::get() + 1u32).unwrap();
		project_id
	});

	mock_hrmp_establishment(project_id);

	assert_migration_is_ready(project_id);
}

#[test]
fn migration_is_sent() {
	let mut inst = IntegrationInstantiator::new(None);
	let participants =
		vec![EVAL_1, EVAL_2, EVAL_3, BIDDER_1, BIDDER_2, BIDDER_3, BIDDER_4, BUYER_1, BUYER_2, BUYER_3, BUYER_4]
			.into_iter()
			.map(|x| AccountId::from(x))
			.collect::<Vec<_>>();
<<<<<<< HEAD
	let project_id = Politest::execute_with(|| {
=======
	let project_id = PolitestNet::execute_with(|| {
>>>>>>> 22a25bb0
		inst.create_finished_project(
			default_project_metadata(0, ISSUER.into()),
			ISSUER.into(),
			default_evaluations(),
			default_bids(),
			default_community_contributions(),
			default_remainder_contributions(),
		)
	});

	PolitestNet::execute_with(|| {
		dbg!(PolimecSystem::block_number());
		dbg!(ProjectsToUpdate::<PolitestRuntime>::iter().collect::<Vec<_>>());
	});

	execute_cleaner(&mut inst);

	mock_hrmp_establishment(project_id);

	assert_migration_is_ready(project_id);

	send_migrations(project_id, participants);
}

#[test]
fn migration_is_executed_on_project_and_confirmed_on_polimec() {
	let mut inst = IntegrationInstantiator::new(None);
	let participants =
		vec![EVAL_1, EVAL_2, EVAL_3, BIDDER_2, BIDDER_3, BIDDER_4, BIDDER_5, BUYER_2, BUYER_3, BUYER_4, BUYER_5]
			.into_iter()
			.map(|x| AccountId::from(x))
			.collect::<Vec<_>>();
<<<<<<< HEAD
	let project_id = Politest::execute_with(|| {
=======
	let project_id = PolitestNet::execute_with(|| {
>>>>>>> 22a25bb0
		inst.create_finished_project(
			default_project_metadata(0, ISSUER.into()),
			ISSUER.into(),
			default_evaluations(),
			default_bids(),
			default_community_contributions(),
			default_remainder_contributions(),
		)
	});
	execute_cleaner(&mut inst);

	mock_hrmp_establishment(project_id);

	assert_migration_is_ready(project_id);

	let migrations_map = send_migrations(project_id, participants);
	let grouped_migrations = migrations_map.values().cloned().collect::<Vec<_>>();

	migrations_are_executed(grouped_migrations.clone());

	migrations_are_confirmed(project_id, grouped_migrations.clone());
}

#[test]
fn vesting_over_several_blocks_on_project() {
	let mut inst = IntegrationInstantiator::new(None);
	let participants = vec![EVAL_1, EVAL_2, EVAL_3, BIDDER_1, BIDDER_2, BUYER_1, BUYER_2]
		.into_iter()
		.map(|x| AccountId::from(x))
		.collect::<Vec<_>>();

	let bids = default_bids();
	let community_contributions = default_community_contributions();
	let remainder_contributions = default_remainder_contributions();

<<<<<<< HEAD
	let project_id = Politest::execute_with(|| {
=======
	let project_id = PolitestNet::execute_with(|| {
>>>>>>> 22a25bb0
		inst.create_finished_project(
			default_project_metadata(0, ISSUER.into()),
			ISSUER.into(),
			default_evaluations(),
			bids,
			community_contributions,
			remainder_contributions,
		)
	});
	execute_cleaner(&mut inst);

	mock_hrmp_establishment(project_id);

	assert_migration_is_ready(project_id);

	// Migrate is sent
	let user_migrations = send_migrations(project_id, participants);
	let grouped_migrations = user_migrations.values().cloned().collect::<Vec<_>>();

	migrations_are_executed(grouped_migrations.clone());

	migrations_are_confirmed(project_id, grouped_migrations.clone());

	vest_migrations(grouped_migrations.clone());

	migrations_are_vested(grouped_migrations.clone());
}

#[test]
fn disallow_duplicated_migrations_on_receiver_pallet() {
	let mut inst = IntegrationInstantiator::new(None);

<<<<<<< HEAD
	let project_id = Politest::execute_with(|| {
=======
	let project_id = PolitestNet::execute_with(|| {
>>>>>>> 22a25bb0
		inst.create_finished_project(
			default_project_metadata(0, ISSUER.into()),
			ISSUER.into(),
			default_evaluations(),
			default_bids(),
			default_community_contributions(),
			default_remainder_contributions(),
		)
	});

<<<<<<< HEAD
	let project_details = Politest::execute_with(|| inst.get_project_details(project_id));
=======
	let project_details = PolitestNet::execute_with(|| inst.get_project_details(project_id));
>>>>>>> 22a25bb0
	if let EvaluatorsOutcome::Rewarded(info) = project_details.evaluation_round_info.evaluators_outcome {
		println!("rewarded: {:?}", info);
	} else {
		panic!("should be rewarded")
	}

	let participants = vec![
		EVAL_1, EVAL_2, EVAL_3, EVAL_4, BIDDER_1, BIDDER_2, BIDDER_3, BIDDER_4, BIDDER_5, BIDDER_6, BUYER_1, BUYER_2,
		BUYER_3, BUYER_4, BUYER_5, BUYER_6,
	]
	.into_iter()
	.map(|x| AccountId::from(x))
	.collect::<Vec<_>>();

	execute_cleaner(&mut inst);

	mock_hrmp_establishment(project_id);

	assert_migration_is_ready(project_id);

	// Migrate is sent
	let user_migrations = send_migrations(project_id, participants);
	let grouped_migrations = user_migrations.values().cloned().collect::<Vec<_>>();

	migrations_are_executed(grouped_migrations.clone());

	migrations_are_confirmed(project_id, grouped_migrations.clone());

	vest_migrations(grouped_migrations.clone());

	migrations_are_vested(grouped_migrations.clone());

	// just any number that lets us execute our xcm's
	for migrations in grouped_migrations.clone() {
		for (_, xcm) in PolitestFundingPallet::construct_migration_xcm_messages(migrations) {
			let _call: <PolitestRuntime as pallet_funding::Config>::RuntimeCall =
				pallet_funding::Call::confirm_migrations { query_id: Default::default(), response: Default::default() }
					.into();

			let max_weight = Weight::from_parts(700_000_000, 10_000);
			let mut instructions = xcm.into_inner();
			instructions.push(ReportTransactStatus(QueryResponseInfo {
<<<<<<< HEAD
				destination: ParentThen(X1(Parachain(Politest::para_id().into()))).into(),
=======
				destination: ParentThen(X1(Parachain(PolitestNet::para_id().into()))).into(),
>>>>>>> 22a25bb0
				query_id: 69,
				max_weight,
			}));
			let xcm = Xcm(instructions);
			let project_multilocation = MultiLocation { parents: 1, interior: X1(Parachain(PenNet::para_id().into())) };

<<<<<<< HEAD
			Politest::execute_with(|| {
=======
			PolitestNet::execute_with(|| {
>>>>>>> 22a25bb0
				PolitestXcmPallet::send_xcm(Here, project_multilocation, xcm).unwrap();
			});
		}
	}

	// each duplicated migration was skipped (in this case we duplicated all of them)
	let all_migrations =
		grouped_migrations.iter().flat_map(|migrations| migrations.clone().inner()).collect::<Vec<_>>();
	PenNet::execute_with(|| {
		assert_expected_events!(
			PenNet,
			vec![
				PenpalEvent::PolimecReceiver(polimec_receiver::Event::DuplicatedMigrationSkipped{migration}) => {
					migration: all_migrations.contains(&migration),
				},
			]
		);
	});

	migrations_are_vested(grouped_migrations.clone());
}

#[ignore]
#[test]
fn failing_bid_doesnt_get_migrated() {
	todo!();
}<|MERGE_RESOLUTION|>--- conflicted
+++ resolved
@@ -19,29 +19,13 @@
 	assert_close_enough, traits::VestingDurationCalculation, BidStatus, EvaluatorsOutcome, MigrationStatus, Multiplier,
 	ProjectId, ProjectsToUpdate, RewardOrSlash,
 };
-<<<<<<< HEAD
-use polimec_common::{
-	credentials::InvestorType,
-	migration_types::{Migration, MigrationInfo, MigrationOrigin, Migrations, ParticipationType},
-};
-=======
 use polimec_common::migration_types::{Migration, MigrationInfo, MigrationOrigin, Migrations, ParticipationType};
->>>>>>> 22a25bb0
 use politest_runtime::PolimecFunding;
 use sp_runtime::{traits::Convert, FixedPointNumber, Perquintill};
 use std::collections::HashMap;
 use tests::defaults::*;
 
 fn execute_cleaner(inst: &mut IntegrationInstantiator) {
-<<<<<<< HEAD
-	Politest::execute_with(|| {
-		inst.advance_time(<PolitestRuntime as pallet_funding::Config>::SuccessToSettlementTime::get() + 1u32).unwrap();
-	});
-}
-fn mock_hrmp_establishment(project_id: u32) {
-	Politest::execute_with(|| {
-		assert_ok!(PolimecFunding::do_set_para_id_for_project(&ISSUER.into(), project_id, ParaId::from(6969u32),));
-=======
 	PolitestNet::execute_with(|| {
 		dbg!(<PolitestRuntime as pallet_funding::Config>::SuccessToSettlementTime::get() + 25u32);
 		inst.advance_time(<PolitestRuntime as pallet_funding::Config>::SuccessToSettlementTime::get() + 25u32).unwrap();
@@ -50,7 +34,6 @@
 fn mock_hrmp_establishment(project_id: u32) {
 	PolitestNet::execute_with(|| {
 		assert_ok!(PolimecFunding::do_set_para_id_for_project(&ISSUER.into(), project_id, ParaId::from(6969u32)));
->>>>>>> 22a25bb0
 
 		let open_channel_message = xcm::v3::opaque::Instruction::HrmpNewChannelOpenRequest {
 			sender: 6969,
@@ -70,11 +53,7 @@
 }
 
 fn assert_migration_is_ready(project_id: u32) {
-<<<<<<< HEAD
-	Politest::execute_with(|| {
-=======
-	PolitestNet::execute_with(|| {
->>>>>>> 22a25bb0
+	PolitestNet::execute_with(|| {
 		let project_details = pallet_funding::ProjectsDetails::<PolitestRuntime>::get(project_id).unwrap();
 		assert!(project_details.migration_readiness_check.unwrap().is_ready())
 	});
@@ -82,13 +61,8 @@
 
 fn send_migrations(project_id: ProjectId, accounts: Vec<AccountId>) -> HashMap<AccountId, Migrations> {
 	let mut output = HashMap::new();
-<<<<<<< HEAD
-	for account in accounts {
-		let migrations = Politest::execute_with(|| {
-=======
 	PolitestNet::execute_with(|| {
 		for account in accounts {
->>>>>>> 22a25bb0
 			assert_ok!(PolimecFunding::migrate_one_participant(
 				PolitestOrigin::signed(account.clone()),
 				project_id,
@@ -220,15 +194,9 @@
 			origins
 		})
 		.collect::<Vec<_>>();
-<<<<<<< HEAD
-	Politest::execute_with(|| {
-		assert_expected_events!(
-			Politest,
-=======
 	PolitestNet::execute_with(|| {
 		assert_expected_events!(
 			PolitestNet,
->>>>>>> 22a25bb0
 			vec![
 				PolitestEvent::PolimecFunding(pallet_funding::Event::MigrationsConfirmed{project_id, migration_origins}) => {
 					project_id: project_id == project_id,
@@ -307,11 +275,7 @@
 #[test]
 fn migration_check() {
 	let mut inst = IntegrationInstantiator::new(None);
-<<<<<<< HEAD
-	let project_id = Politest::execute_with(|| {
-=======
 	let project_id = PolitestNet::execute_with(|| {
->>>>>>> 22a25bb0
 		let project_id = inst.create_finished_project(
 			default_project_metadata(0, ISSUER.into()),
 			ISSUER.into(),
@@ -338,11 +302,7 @@
 			.into_iter()
 			.map(|x| AccountId::from(x))
 			.collect::<Vec<_>>();
-<<<<<<< HEAD
-	let project_id = Politest::execute_with(|| {
-=======
 	let project_id = PolitestNet::execute_with(|| {
->>>>>>> 22a25bb0
 		inst.create_finished_project(
 			default_project_metadata(0, ISSUER.into()),
 			ISSUER.into(),
@@ -375,11 +335,7 @@
 			.into_iter()
 			.map(|x| AccountId::from(x))
 			.collect::<Vec<_>>();
-<<<<<<< HEAD
-	let project_id = Politest::execute_with(|| {
-=======
 	let project_id = PolitestNet::execute_with(|| {
->>>>>>> 22a25bb0
 		inst.create_finished_project(
 			default_project_metadata(0, ISSUER.into()),
 			ISSUER.into(),
@@ -415,11 +371,7 @@
 	let community_contributions = default_community_contributions();
 	let remainder_contributions = default_remainder_contributions();
 
-<<<<<<< HEAD
-	let project_id = Politest::execute_with(|| {
-=======
 	let project_id = PolitestNet::execute_with(|| {
->>>>>>> 22a25bb0
 		inst.create_finished_project(
 			default_project_metadata(0, ISSUER.into()),
 			ISSUER.into(),
@@ -452,11 +404,7 @@
 fn disallow_duplicated_migrations_on_receiver_pallet() {
 	let mut inst = IntegrationInstantiator::new(None);
 
-<<<<<<< HEAD
-	let project_id = Politest::execute_with(|| {
-=======
 	let project_id = PolitestNet::execute_with(|| {
->>>>>>> 22a25bb0
 		inst.create_finished_project(
 			default_project_metadata(0, ISSUER.into()),
 			ISSUER.into(),
@@ -467,11 +415,7 @@
 		)
 	});
 
-<<<<<<< HEAD
-	let project_details = Politest::execute_with(|| inst.get_project_details(project_id));
-=======
 	let project_details = PolitestNet::execute_with(|| inst.get_project_details(project_id));
->>>>>>> 22a25bb0
 	if let EvaluatorsOutcome::Rewarded(info) = project_details.evaluation_round_info.evaluators_outcome {
 		println!("rewarded: {:?}", info);
 	} else {
@@ -514,22 +458,14 @@
 			let max_weight = Weight::from_parts(700_000_000, 10_000);
 			let mut instructions = xcm.into_inner();
 			instructions.push(ReportTransactStatus(QueryResponseInfo {
-<<<<<<< HEAD
-				destination: ParentThen(X1(Parachain(Politest::para_id().into()))).into(),
-=======
 				destination: ParentThen(X1(Parachain(PolitestNet::para_id().into()))).into(),
->>>>>>> 22a25bb0
 				query_id: 69,
 				max_weight,
 			}));
 			let xcm = Xcm(instructions);
 			let project_multilocation = MultiLocation { parents: 1, interior: X1(Parachain(PenNet::para_id().into())) };
 
-<<<<<<< HEAD
-			Politest::execute_with(|| {
-=======
 			PolitestNet::execute_with(|| {
->>>>>>> 22a25bb0
 				PolitestXcmPallet::send_xcm(Here, project_multilocation, xcm).unwrap();
 			});
 		}
