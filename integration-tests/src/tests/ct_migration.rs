// Polimec Blockchain – https://www.polimec.org/
// Copyright (C) Polimec 2022. All rights reserved.

// The Polimec Blockchain is free software: you can redistribute it and/or modify
// it under the terms of the GNU General Public License as published by
// the Free Software Foundation, either version 3 of the License, or
// (at your option) any later version.

// The Polimec Blockchain is distributed in the hope that it will be useful,
// but WITHOUT ANY WARRANTY; without even the implied warranty of
// MERCHANTABILITY or FITNESS FOR A PARTICULAR PURPOSE.  See the
// GNU General Public License for more details.

// You should have received a copy of the GNU General Public License
// along with this program.  If not, see <https://www.gnu.org/licenses/>.

use crate::*;
use pallet_funding::{
	assert_close_enough, traits::VestingDurationCalculation, AcceptedFundingAsset, BidStatus, EvaluatorsOutcome,
	MigrationStatus, Multiplier, MultiplierOf, ProjectId, ProjectsToUpdate, RewardOrSlash,
};
use polimec_common::{
	credentials::InvestorType,
	migration_types::{Migration, MigrationInfo, MigrationOrigin, Migrations, ParticipationType},
};
use polimec_parachain_runtime::PolimecFunding;
use sp_runtime::{traits::Convert, FixedPointNumber, Perquintill};
use std::collections::HashMap;
use tests::defaults::*;
fn execute_cleaner(inst: &mut IntegrationInstantiator) {
	PoliNet::execute_with(|| {
		dbg!(<PolimecRuntime as pallet_funding::Config>::SuccessToSettlementTime::get() + 25u32);
		inst.advance_time(<PolimecRuntime as pallet_funding::Config>::SuccessToSettlementTime::get() + 25u32).unwrap();
	});
}
fn mock_hrmp_establishment(project_id: u32) {
<<<<<<< HEAD
	PoliNet::execute_with(|| {
		assert_ok!(PolimecFunding::do_set_para_id_for_project(&ISSUER.into(), project_id, ParaId::from(6969u32)));
=======
	Polimec::execute_with(|| {
		assert_ok!(PolimecFunding::do_set_para_id_for_project(&ISSUER.into(), project_id, ParaId::from(6969u32),));
>>>>>>> 92c3d458

		let open_channel_message = xcm::v3::opaque::Instruction::HrmpNewChannelOpenRequest {
			sender: 6969,
			max_message_size: 102_300,
			max_capacity: 1000,
		};
		assert_ok!(PolimecFunding::do_handle_channel_open_request(open_channel_message));

		let channel_accepted_message = xcm::v3::opaque::Instruction::HrmpChannelAccepted { recipient: 6969u32 };
		assert_ok!(PolimecFunding::do_handle_channel_accepted(channel_accepted_message));
	});

	PenNet::execute_with(|| {
		println!("penpal events:");
		dbg!(PenNet::events());
	});
}

fn assert_migration_is_ready(project_id: u32) {
	PoliNet::execute_with(|| {
		let project_details = pallet_funding::ProjectsDetails::<PolimecRuntime>::get(project_id).unwrap();
		assert!(project_details.migration_readiness_check.unwrap().is_ready())
	});
}

fn send_migrations(project_id: ProjectId, accounts: Vec<AccountId>) -> HashMap<AccountId, Migrations> {
	let mut output = HashMap::new();
	PoliNet::execute_with(|| {
		for account in accounts {
			assert_ok!(PolimecFunding::migrate_one_participant(
				PolimecOrigin::signed(account.clone()),
				project_id,
				account.clone()
			));

			let user_evaluations =
				pallet_funding::Evaluations::<PolimecRuntime>::iter_prefix_values((project_id, account.clone()));
			let user_bids = pallet_funding::Bids::<PolimecRuntime>::iter_prefix_values((project_id, account.clone()))
				.filter(|bid| matches!(bid.status, BidStatus::Accepted | BidStatus::PartiallyAccepted(..)));
			let user_contributions =
				pallet_funding::Contributions::<PolimecRuntime>::iter_prefix_values((project_id, account.clone()));

			let evaluation_migrations = user_evaluations.map(|evaluation| {
				let evaluator_bytes = <PolimecRuntime as pallet_funding::Config>::AccountId32Conversion::convert(
					evaluation.evaluator.clone(),
				);
				assert!(
					matches!(evaluation.ct_migration_status, MigrationStatus::Sent(_)),
					"{:?}'s evaluation was not sent {:?}",
					names()[&evaluator_bytes],
					evaluation
				);
				if let Some(RewardOrSlash::Reward(amount)) = evaluation.rewarded_or_slashed {
					Migration {
						info: MigrationInfo {
							contribution_token_amount: amount,
							vesting_time: Multiplier::new(1u8)
								.unwrap()
								.calculate_vesting_duration::<PolimecRuntime>()
								.into(),
						},
						origin: MigrationOrigin {
							user: account.clone().into(),
							id: evaluation.id,
							participation_type: ParticipationType::Evaluation,
						},
					}
				} else {
					panic!("should be rewarded")
				}
			});
			let bid_migrations = user_bids.map(|bid| {
				assert!(matches!(bid.ct_migration_status, MigrationStatus::Sent(_)));
				Migration {
					info: MigrationInfo {
						contribution_token_amount: bid.final_ct_amount,
						vesting_time: bid.multiplier.calculate_vesting_duration::<PolimecRuntime>().into(),
					},
					origin: MigrationOrigin {
						user: account.clone().into(),
						id: bid.id,
						participation_type: ParticipationType::Bid,
					},
				}
			});
			let contribution_migrations = user_contributions.map(|contribution| {
				assert!(matches!(contribution.ct_migration_status, MigrationStatus::Sent(_)));
				Migration {
					info: MigrationInfo {
						contribution_token_amount: contribution.ct_amount,
						vesting_time: contribution.multiplier.calculate_vesting_duration::<PolimecRuntime>().into(),
					},
					origin: MigrationOrigin {
						user: account.clone().into(),
						id: contribution.id,
						participation_type: ParticipationType::Contribution,
					},
				}
			});

			let migrations =
				evaluation_migrations.chain(bid_migrations).chain(contribution_migrations).collect::<Migrations>();

			if migrations.clone().inner().is_empty() {
				panic!("no migrations for account: {:?}", account)
			}
			output.insert(account.clone(), migrations);
		}
	});
	output
}

fn migrations_are_executed(grouped_migrations: Vec<Migrations>) {
	let all_migrations =
		grouped_migrations.iter().flat_map(|migrations| migrations.clone().inner()).collect::<Vec<_>>();
	PenNet::execute_with(|| {
		assert_expected_events!(
			PenNet,
			vec![
				PenpalEvent::PolimecReceiver(polimec_receiver::Event::MigrationExecuted{migration}) => {
					migration: all_migrations.contains(&migration),
				},
			]
		);
	});

	// since current way to migrate is by bundling each user's migrations into one, we can assume that all migrations in a group are from the same user
	for migration_group in grouped_migrations {
		let user = migration_group.clone().inner()[0].origin.user;
		assert!(migration_group.origins().iter().all(|origin| origin.user == user));

<<<<<<< HEAD
		let user_info = PenNet::account_data_of(user.into());
		assert_close_enough!(
			user_info.free,
			migration_group.total_ct_amount(),
			Perquintill::from_parts(10_000_000_000u64)
		);
=======
		let user_info = Penpal::account_data_of(user.into());
		assert_close_enough!(user_info.free, migration_group.total_ct_amount(), Perquintill::from_float(0.99));
>>>>>>> 92c3d458

		let vest_scheduled_cts = migration_group
			.inner()
			.iter()
			.filter_map(|migration| {
				if migration.info.vesting_time > 1 {
					Some(migration.info.contribution_token_amount)
				} else {
					None
				}
			})
			.sum::<u128>();
<<<<<<< HEAD
		assert_close_enough!(user_info.frozen, vest_scheduled_cts, Perquintill::from_parts(100_000_000_000_000u64));
=======
		assert_close_enough!(user_info.frozen, vest_scheduled_cts, Perquintill::from_float(0.99));
>>>>>>> 92c3d458
	}
}

fn migrations_are_confirmed(project_id: u32, grouped_migrations: Vec<Migrations>) {
	let ordered_grouped_origins = grouped_migrations
		.clone()
		.into_iter()
		.map(|group| {
			let mut origins = group.origins();
			origins.sort();
			origins
		})
		.collect::<Vec<_>>();
	PoliNet::execute_with(|| {
		assert_expected_events!(
			PoliNet,
			vec![
				PolimecEvent::PolimecFunding(pallet_funding::Event::MigrationsConfirmed{project_id, migration_origins}) => {
					project_id: project_id == project_id,
					migration_origins: {
						let mut migration_origins = migration_origins.to_vec();
						migration_origins.sort();
						ordered_grouped_origins.contains(&migration_origins)
					},
				},
			]
		);
		let all_migration_origins =
			grouped_migrations.iter().flat_map(|migrations| migrations.clone().origins()).collect::<Vec<_>>();
		for migration_origin in all_migration_origins {
			match migration_origin.participation_type {
				ParticipationType::Evaluation => {
					let evaluation = pallet_funding::Evaluations::<PolimecRuntime>::get((
						project_id,
						AccountId::from(migration_origin.user),
						migration_origin.id,
					))
					.unwrap();
					assert_eq!(evaluation.ct_migration_status, MigrationStatus::Confirmed);
				},
				ParticipationType::Bid => {
					let bid = pallet_funding::Bids::<PolimecRuntime>::get((
						project_id,
						AccountId::from(migration_origin.user),
						migration_origin.id,
					))
					.unwrap();
					assert_eq!(bid.ct_migration_status, MigrationStatus::Confirmed);
				},
				ParticipationType::Contribution => {
					let contribution = pallet_funding::Contributions::<PolimecRuntime>::get((
						project_id,
						AccountId::from(migration_origin.user),
						migration_origin.id,
					))
					.unwrap();
					assert_eq!(contribution.ct_migration_status, MigrationStatus::Confirmed);
				},
			}
		}
	});
}

fn vest_migrations(grouped_migrations: Vec<Migrations>) {
	let biggest_time = grouped_migrations.iter().map(|migrations| migrations.biggest_vesting_time()).max().unwrap();
	PenNet::execute_with(|| {
		PenpalSystem::set_block_number(biggest_time as u32 + 1u32);
	});
	for migration_group in grouped_migrations {
		let user = migration_group.clone().inner()[0].origin.user;
		assert!(migration_group.origins().iter().all(|origin| origin.user == user));
		// check if any vesting_time is bigger than 1, which means the balance was actually frozen
		let has_frozen_balance = migration_group.inner().iter().any(|migration| migration.info.vesting_time > 1);
		if has_frozen_balance {
			PenNet::execute_with(|| {
				assert_ok!(pallet_vesting::Pallet::<PenpalRuntime>::vest(PenpalOrigin::signed(user.into())));
			});
		}
	}
}

fn migrations_are_vested(grouped_migrations: Vec<Migrations>) {
	for migration_group in grouped_migrations {
		let user = migration_group.clone().inner()[0].origin.user;
		assert!(migration_group.origins().iter().all(|origin| origin.user == user));
		let user_info = PenNet::account_data_of(user.into());
		assert_eq!(user_info.frozen, 0);
		assert_eq!(user_info.free, migration_group.total_ct_amount());
	}
}

#[test]
fn migration_check() {
	let mut inst = IntegrationInstantiator::new(None);
	let project_id = PoliNet::execute_with(|| {
		let project_id = inst.create_finished_project(
			default_project_metadata(0, ISSUER.into()),
			ISSUER.into(),
			default_evaluations(),
			default_bids(),
			default_community_contributions(),
			vec![],
		);

		inst.advance_time(<PolimecRuntime as pallet_funding::Config>::SuccessToSettlementTime::get() + 1u32).unwrap();
		project_id
	});

	mock_hrmp_establishment(project_id);

	assert_migration_is_ready(project_id);
}

#[test]
fn migration_is_sent() {
	let mut inst = IntegrationInstantiator::new(None);
	let participants =
		vec![EVAL_1, EVAL_2, EVAL_3, BIDDER_1, BIDDER_2, BIDDER_3, BIDDER_4, BUYER_1, BUYER_2, BUYER_3, BUYER_4]
			.into_iter()
			.map(|x| AccountId::from(x))
			.collect::<Vec<_>>();
	let project_id = PoliNet::execute_with(|| {
		inst.create_finished_project(
			default_project_metadata(0, ISSUER.into()),
			ISSUER.into(),
			default_evaluations(),
			default_bids(),
			default_community_contributions(),
			default_remainder_contributions(),
		)
	});

	PoliNet::execute_with(|| {
		dbg!(PolimecSystem::block_number());
		dbg!(ProjectsToUpdate::<PolimecRuntime>::iter().collect::<Vec<_>>());
	});

	execute_cleaner(&mut inst);

	mock_hrmp_establishment(project_id);

	assert_migration_is_ready(project_id);

	send_migrations(project_id, participants);
}

#[test]
fn migration_is_executed_on_project_and_confirmed_on_polimec() {
	let mut inst = IntegrationInstantiator::new(None);
	let participants =
		vec![EVAL_1, EVAL_2, EVAL_3, BIDDER_2, BIDDER_3, BIDDER_4, BIDDER_5, BUYER_2, BUYER_3, BUYER_4, BUYER_5]
			.into_iter()
			.map(|x| AccountId::from(x))
			.collect::<Vec<_>>();
	let project_id = PoliNet::execute_with(|| {
		inst.create_finished_project(
			default_project_metadata(0, ISSUER.into()),
			ISSUER.into(),
			default_evaluations(),
			default_bids(),
			default_community_contributions(),
			default_remainder_contributions(),
		)
	});
	execute_cleaner(&mut inst);

	mock_hrmp_establishment(project_id);

	assert_migration_is_ready(project_id);

	let migrations_map = send_migrations(project_id, participants);
	let grouped_migrations = migrations_map.values().cloned().collect::<Vec<_>>();

	migrations_are_executed(grouped_migrations.clone());

	migrations_are_confirmed(project_id, grouped_migrations.clone());
}

#[test]
fn vesting_over_several_blocks_on_project() {
	let mut inst = IntegrationInstantiator::new(None);
	let participants = vec![EVAL_1, EVAL_2, EVAL_3, BIDDER_1, BIDDER_2, BUYER_1, BUYER_2]
		.into_iter()
		.map(|x| AccountId::from(x))
		.collect::<Vec<_>>();

	let bids = default_bids();
	let community_contributions = default_community_contributions();
	let remainder_contributions = default_remainder_contributions();

	let project_id = PoliNet::execute_with(|| {
		inst.create_finished_project(
			default_project_metadata(0, ISSUER.into()),
			ISSUER.into(),
			default_evaluations(),
			bids,
			community_contributions,
			remainder_contributions,
		)
	});
	execute_cleaner(&mut inst);

	mock_hrmp_establishment(project_id);

	assert_migration_is_ready(project_id);

	// Migrate is sent
	let user_migrations = send_migrations(project_id, participants);
	let grouped_migrations = user_migrations.values().cloned().collect::<Vec<_>>();

	migrations_are_executed(grouped_migrations.clone());

	migrations_are_confirmed(project_id, grouped_migrations.clone());

	vest_migrations(grouped_migrations.clone());

	migrations_are_vested(grouped_migrations.clone());
}

#[test]
fn disallow_duplicated_migrations_on_receiver_pallet() {
	let mut inst = IntegrationInstantiator::new(None);

	let project_id = PoliNet::execute_with(|| {
		inst.create_finished_project(
			default_project_metadata(0, ISSUER.into()),
			ISSUER.into(),
			default_evaluations(),
			default_bids(),
			default_community_contributions(),
			default_remainder_contributions(),
		)
	});

	let project_details = PoliNet::execute_with(|| inst.get_project_details(project_id));
	if let EvaluatorsOutcome::Rewarded(info) = project_details.evaluation_round_info.evaluators_outcome {
		println!("rewarded: {:?}", info);
	} else {
		panic!("should be rewarded")
	}

	let participants = vec![
		EVAL_1, EVAL_2, EVAL_3, EVAL_4, BIDDER_1, BIDDER_2, BIDDER_3, BIDDER_4, BIDDER_5, BIDDER_6, BUYER_1, BUYER_2,
		BUYER_3, BUYER_4, BUYER_5, BUYER_6,
	]
	.into_iter()
	.map(|x| AccountId::from(x))
	.collect::<Vec<_>>();

	execute_cleaner(&mut inst);

	mock_hrmp_establishment(project_id);

	assert_migration_is_ready(project_id);

	// Migrate is sent
	let user_migrations = send_migrations(project_id, participants);
	let grouped_migrations = user_migrations.values().cloned().collect::<Vec<_>>();

	migrations_are_executed(grouped_migrations.clone());

	migrations_are_confirmed(project_id, grouped_migrations.clone());

	vest_migrations(grouped_migrations.clone());

	migrations_are_vested(grouped_migrations.clone());

	// just any number that lets us execute our xcm's
	for migrations in grouped_migrations.clone() {
		for (_, xcm) in PolimecFundingPallet::construct_migration_xcm_messages(migrations) {
			let _call: <PolimecRuntime as pallet_funding::Config>::RuntimeCall =
				pallet_funding::Call::confirm_migrations { query_id: Default::default(), response: Default::default() }
					.into();

			let max_weight = Weight::from_parts(700_000_000, 10_000);
			let mut instructions = xcm.into_inner();
			instructions.push(ReportTransactStatus(QueryResponseInfo {
				destination: ParentThen(X1(Parachain(PoliNet::para_id().into()))).into(),
				query_id: 69,
				max_weight,
			}));
			let xcm = Xcm(instructions);
			let project_multilocation = MultiLocation { parents: 1, interior: X1(Parachain(PenNet::para_id().into())) };

			PoliNet::execute_with(|| {
				PolimecXcmPallet::send_xcm(Here, project_multilocation, xcm).unwrap();
			});
		}
	}

	// each duplicated migration was skipped (in this case we duplicated all of them)
	let all_migrations =
		grouped_migrations.iter().flat_map(|migrations| migrations.clone().inner()).collect::<Vec<_>>();
	PenNet::execute_with(|| {
		assert_expected_events!(
			PenNet,
			vec![
				PenpalEvent::PolimecReceiver(polimec_receiver::Event::DuplicatedMigrationSkipped{migration}) => {
					migration: all_migrations.contains(&migration),
				},
			]
		);
	});

	migrations_are_vested(grouped_migrations.clone());
}

#[ignore]
#[test]
fn failing_bid_doesnt_get_migrated() {
	todo!();
}<|MERGE_RESOLUTION|>--- conflicted
+++ resolved
@@ -34,13 +34,8 @@
 	});
 }
 fn mock_hrmp_establishment(project_id: u32) {
-<<<<<<< HEAD
 	PoliNet::execute_with(|| {
 		assert_ok!(PolimecFunding::do_set_para_id_for_project(&ISSUER.into(), project_id, ParaId::from(6969u32)));
-=======
-	Polimec::execute_with(|| {
-		assert_ok!(PolimecFunding::do_set_para_id_for_project(&ISSUER.into(), project_id, ParaId::from(6969u32),));
->>>>>>> 92c3d458
 
 		let open_channel_message = xcm::v3::opaque::Instruction::HrmpNewChannelOpenRequest {
 			sender: 6969,
@@ -172,17 +167,8 @@
 		let user = migration_group.clone().inner()[0].origin.user;
 		assert!(migration_group.origins().iter().all(|origin| origin.user == user));
 
-<<<<<<< HEAD
 		let user_info = PenNet::account_data_of(user.into());
-		assert_close_enough!(
-			user_info.free,
-			migration_group.total_ct_amount(),
-			Perquintill::from_parts(10_000_000_000u64)
-		);
-=======
-		let user_info = Penpal::account_data_of(user.into());
 		assert_close_enough!(user_info.free, migration_group.total_ct_amount(), Perquintill::from_float(0.99));
->>>>>>> 92c3d458
 
 		let vest_scheduled_cts = migration_group
 			.inner()
@@ -195,11 +181,8 @@
 				}
 			})
 			.sum::<u128>();
-<<<<<<< HEAD
-		assert_close_enough!(user_info.frozen, vest_scheduled_cts, Perquintill::from_parts(100_000_000_000_000u64));
-=======
+		
 		assert_close_enough!(user_info.frozen, vest_scheduled_cts, Perquintill::from_float(0.99));
->>>>>>> 92c3d458
 	}
 }
 
