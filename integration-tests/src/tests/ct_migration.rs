--- conflicted
+++ resolved
@@ -16,37 +16,19 @@
 
 use crate::*;
 use pallet_funding::{
-<<<<<<< HEAD
 	assert_close_enough, ProjectId, 
 };
 use polimec_common::{
 	migration_types::{Migrations, MigrationStatus},
 };
-use polimec_parachain_runtime::PolimecFunding;
+use politest_runtime::PolimecFunding;
 use sp_runtime::Perquintill;
 use std::collections::HashMap;
 use tests::defaults::*;
 
-=======
-	assert_close_enough, traits::VestingDurationCalculation, BidStatus, EvaluatorsOutcome, MigrationStatus, Multiplier,
-	ProjectId, ProjectsToUpdate, RewardOrSlash,
-};
-use polimec_common::migration_types::{Migration, MigrationInfo, MigrationOrigin, Migrations, ParticipationType};
-use politest_runtime::PolimecFunding;
-use sp_runtime::{traits::Convert, FixedPointNumber, Perquintill};
-use std::collections::HashMap;
-use tests::defaults::*;
-
-fn execute_cleaner(inst: &mut IntegrationInstantiator) {
-	PolitestNet::execute_with(|| {
-		dbg!(<PolitestRuntime as pallet_funding::Config>::SuccessToSettlementTime::get() + 25u32);
-		inst.advance_time(<PolitestRuntime as pallet_funding::Config>::SuccessToSettlementTime::get() + 25u32).unwrap();
-	});
-}
->>>>>>> 22a25bb0
 fn mock_hrmp_establishment(project_id: u32) {
 	PolitestNet::execute_with(|| {
-		assert_ok!(PolimecFunding::do_set_para_id_for_project(&ISSUER.into(), project_id, ParaId::from(6969u32)));
+		assert_ok!(PolimecFunding::do_set_para_id_for_project(&ISSUER.into(), project_id, ParaId::from(6969u32),));
 
 		let open_channel_message = xcm::v3::opaque::Instruction::HrmpNewChannelOpenRequest {
 			sender: 6969,
@@ -58,14 +40,6 @@
 		let channel_accepted_message = xcm::v3::opaque::Instruction::HrmpChannelAccepted { recipient: 6969u32 };
 		assert_ok!(PolimecFunding::do_handle_channel_accepted(channel_accepted_message));
 	});
-<<<<<<< HEAD
-=======
-
-	PenNet::execute_with(|| {
-		println!("penpal events:");
-		dbg!(PenNet::events());
-	});
->>>>>>> 22a25bb0
 }
 
 fn assert_migration_is_ready(project_id: u32) {
@@ -75,12 +49,11 @@
 	});
 }
 
-<<<<<<< HEAD
 fn get_migrations_for_participants(project_id: ProjectId, participants: Vec<AccountId>) -> HashMap<AccountId, (MigrationStatus, Migrations)> {
 	let mut user_migrations = HashMap::new();
-	Polimec::execute_with(|| {
+	PolitestNet::execute_with(|| {
 		for participant in participants {
-				let (status, migrations) = pallet_funding::UserMigrations::<PolimecRuntime>::get(project_id, participant.clone()).unwrap();
+				let (status, migrations) = pallet_funding::UserMigrations::<PolitestRuntime>::get(project_id, participant.clone()).unwrap();
 				user_migrations.insert(participant, (status, Migrations::from(migrations.into())));	
 		}
 	});
@@ -89,21 +62,12 @@
 
 fn send_migrations(project_id: ProjectId, accounts: Vec<AccountId>) {
 	for user in accounts.into_iter() {
-		Polimec::execute_with(|| {
+		PolitestNet::execute_with(|| {
 			assert_ok!(PolimecFunding::migrate_one_participant(
-				PolimecOrigin::signed(user.clone()),
-=======
-fn send_migrations(project_id: ProjectId, accounts: Vec<AccountId>) -> HashMap<AccountId, Migrations> {
-	let mut output = HashMap::new();
-	PolitestNet::execute_with(|| {
-		for account in accounts {
-			assert_ok!(PolimecFunding::migrate_one_participant(
-				PolitestOrigin::signed(account.clone()),
->>>>>>> 22a25bb0
+				PolitestOrigin::signed(user.clone()),
 				project_id,
 				user.clone()
 			));
-<<<<<<< HEAD
 		});
 	}
 }
@@ -111,11 +75,11 @@
 fn migrations_are_executed(project_id: ProjectId, accounts: Vec<AccountId>) {
 	let user_migrations = get_migrations_for_participants(project_id, accounts.clone());
 	for account in accounts.into_iter(){
-		let user_info = Penpal::account_data_of(account.clone());
-		Penpal::execute_with(|| {
+		let user_info = PenNet::account_data_of(account.clone());
+		PenNet::execute_with(|| {
 	
 			let (_, migrations) = user_migrations.get(&account).unwrap();
-			let matched_events = Penpal::events().iter().filter(|event| {
+			let matched_events = PenNet::events().iter().filter(|event| {
 				match event {
 					PenpalEvent::PolimecReceiver(polimec_receiver::Event::MigrationExecuted{migration}) => {
 						migrations.contains(&migration)
@@ -145,14 +109,14 @@
 
 fn migrations_are_confirmed(project_id: u32, accounts: Vec<AccountId>) {
 	let user_migrations = get_migrations_for_participants(project_id, accounts.clone());
-	Polimec::execute_with(|| {
+	PolitestNet::execute_with(|| {
 		for user in accounts.iter() {
 			let (current_status, _) = user_migrations.get(user).unwrap();
 			assert_eq!(current_status, &MigrationStatus::Confirmed);
 			
-			let matched_events: usize = Polimec::events().iter().filter(|event| {
+			let matched_events: usize = PolitestNet::events().iter().filter(|event| {
 				match event {
-					PolimecEvent::PolimecFunding(pallet_funding::Event::MigrationStatusUpdated{project_id, account, status}) => {
+					PolitestEvent::PolimecFunding(pallet_funding::Event::MigrationStatusUpdated{project_id, account, status}) => {
 						project_id == project_id && account == user &&
 						matches!(status, &MigrationStatus::Confirmed)
 					},
@@ -172,12 +136,12 @@
 		migrations.biggest_vesting_time()
 	}).max().unwrap();
 
-	Penpal::execute_with(|| {
+	PenNet::execute_with(|| {
 		PenpalSystem::set_block_number(biggest_time as u32 + 1u32);
 	});
 	for account in accounts {
-		let user_info = Penpal::account_data_of(account.clone());
-		Penpal::execute_with(|| {
+		let user_info = PenNet::account_data_of(account.clone());
+		PenNet::execute_with(|| {
 			if user_info.frozen > 0 {
 				assert_ok!(pallet_vesting::Pallet::<PenpalRuntime>::vest(PenpalOrigin::signed(account)));
 			}
@@ -188,208 +152,7 @@
 fn migrations_are_vested(project_id: u32, accounts: Vec<AccountId>) {
 	let user_migrations = get_migrations_for_participants(project_id, accounts.clone());
 	user_migrations.iter().for_each(|(user, (_, migrations))| {
-		let user_info = Penpal::account_data_of(user.clone());
-=======
-
-			let user_evaluations =
-				pallet_funding::Evaluations::<PolitestRuntime>::iter_prefix_values((project_id, account.clone()));
-			let user_bids = pallet_funding::Bids::<PolitestRuntime>::iter_prefix_values((project_id, account.clone()))
-				.filter(|bid| matches!(bid.status, BidStatus::Accepted | BidStatus::PartiallyAccepted(..)));
-			let user_contributions =
-				pallet_funding::Contributions::<PolitestRuntime>::iter_prefix_values((project_id, account.clone()));
-
-			let evaluation_migrations = user_evaluations.map(|evaluation| {
-				let evaluator_bytes = <PolitestRuntime as pallet_funding::Config>::AccountId32Conversion::convert(
-					evaluation.evaluator.clone(),
-				);
-				assert!(
-					matches!(evaluation.ct_migration_status, MigrationStatus::Sent(_)),
-					"{:?}'s evaluation was not sent {:?}",
-					names()[&evaluator_bytes],
-					evaluation
-				);
-				if let Some(RewardOrSlash::Reward(amount)) = evaluation.rewarded_or_slashed {
-					Migration {
-						info: MigrationInfo {
-							contribution_token_amount: amount,
-							vesting_time: Multiplier::new(1u8)
-								.unwrap()
-								.calculate_vesting_duration::<PolitestRuntime>()
-								.into(),
-						},
-						origin: MigrationOrigin {
-							user: account.clone().into(),
-							id: evaluation.id,
-							participation_type: ParticipationType::Evaluation,
-						},
-					}
-				} else {
-					panic!("should be rewarded")
-				}
-			});
-			let bid_migrations = user_bids.map(|bid| {
-				assert!(matches!(bid.ct_migration_status, MigrationStatus::Sent(_)));
-				Migration {
-					info: MigrationInfo {
-						contribution_token_amount: bid.final_ct_amount,
-						vesting_time: bid.multiplier.calculate_vesting_duration::<PolitestRuntime>().into(),
-					},
-					origin: MigrationOrigin {
-						user: account.clone().into(),
-						id: bid.id,
-						participation_type: ParticipationType::Bid,
-					},
-				}
-			});
-			let contribution_migrations = user_contributions.map(|contribution| {
-				assert!(matches!(contribution.ct_migration_status, MigrationStatus::Sent(_)));
-				Migration {
-					info: MigrationInfo {
-						contribution_token_amount: contribution.ct_amount,
-						vesting_time: contribution.multiplier.calculate_vesting_duration::<PolitestRuntime>().into(),
-					},
-					origin: MigrationOrigin {
-						user: account.clone().into(),
-						id: contribution.id,
-						participation_type: ParticipationType::Contribution,
-					},
-				}
-			});
-
-			let migrations =
-				evaluation_migrations.chain(bid_migrations).chain(contribution_migrations).collect::<Migrations>();
-
-			if migrations.clone().inner().is_empty() {
-				panic!("no migrations for account: {:?}", account)
-			}
-			output.insert(account.clone(), migrations);
-		}
-	});
-	output
-}
-
-fn migrations_are_executed(grouped_migrations: Vec<Migrations>) {
-	let all_migrations =
-		grouped_migrations.iter().flat_map(|migrations| migrations.clone().inner()).collect::<Vec<_>>();
-	PenNet::execute_with(|| {
-		assert_expected_events!(
-			PenNet,
-			vec![
-				PenpalEvent::PolimecReceiver(polimec_receiver::Event::MigrationExecuted{migration}) => {
-					migration: all_migrations.contains(&migration),
-				},
-			]
-		);
-	});
-
-	// since current way to migrate is by bundling each user's migrations into one, we can assume that all migrations in a group are from the same user
-	for migration_group in grouped_migrations {
-		let user = migration_group.clone().inner()[0].origin.user;
-		assert!(migration_group.origins().iter().all(|origin| origin.user == user));
-
-		let user_info = PenNet::account_data_of(user.into());
-		assert_close_enough!(user_info.free, migration_group.total_ct_amount(), Perquintill::from_float(0.99));
-
-		let vest_scheduled_cts = migration_group
-			.inner()
-			.iter()
-			.filter_map(|migration| {
-				if migration.info.vesting_time > 1 {
-					Some(migration.info.contribution_token_amount)
-				} else {
-					None
-				}
-			})
-			.sum::<u128>();
-
-		assert_close_enough!(user_info.frozen, vest_scheduled_cts, Perquintill::from_float(0.99));
-	}
-}
-
-fn migrations_are_confirmed(project_id: u32, grouped_migrations: Vec<Migrations>) {
-	let ordered_grouped_origins = grouped_migrations
-		.clone()
-		.into_iter()
-		.map(|group| {
-			let mut origins = group.origins();
-			origins.sort();
-			origins
-		})
-		.collect::<Vec<_>>();
-	PolitestNet::execute_with(|| {
-		assert_expected_events!(
-			PolitestNet,
-			vec![
-				PolitestEvent::PolimecFunding(pallet_funding::Event::MigrationsConfirmed{project_id, migration_origins}) => {
-					project_id: project_id == project_id,
-					migration_origins: {
-						let mut migration_origins = migration_origins.to_vec();
-						migration_origins.sort();
-						ordered_grouped_origins.contains(&migration_origins)
-					},
-				},
-			]
-		);
-		let all_migration_origins =
-			grouped_migrations.iter().flat_map(|migrations| migrations.clone().origins()).collect::<Vec<_>>();
-		for migration_origin in all_migration_origins {
-			match migration_origin.participation_type {
-				ParticipationType::Evaluation => {
-					let evaluation = pallet_funding::Evaluations::<PolitestRuntime>::get((
-						project_id,
-						AccountId::from(migration_origin.user),
-						migration_origin.id,
-					))
-					.unwrap();
-					assert_eq!(evaluation.ct_migration_status, MigrationStatus::Confirmed);
-				},
-				ParticipationType::Bid => {
-					let bid = pallet_funding::Bids::<PolitestRuntime>::get((
-						project_id,
-						AccountId::from(migration_origin.user),
-						migration_origin.id,
-					))
-					.unwrap();
-					assert_eq!(bid.ct_migration_status, MigrationStatus::Confirmed);
-				},
-				ParticipationType::Contribution => {
-					let contribution = pallet_funding::Contributions::<PolitestRuntime>::get((
-						project_id,
-						AccountId::from(migration_origin.user),
-						migration_origin.id,
-					))
-					.unwrap();
-					assert_eq!(contribution.ct_migration_status, MigrationStatus::Confirmed);
-				},
-			}
-		}
-	});
-}
-
-fn vest_migrations(grouped_migrations: Vec<Migrations>) {
-	let biggest_time = grouped_migrations.iter().map(|migrations| migrations.biggest_vesting_time()).max().unwrap();
-	PenNet::execute_with(|| {
-		PenpalSystem::set_block_number(biggest_time as u32 + 1u32);
-	});
-	for migration_group in grouped_migrations {
-		let user = migration_group.clone().inner()[0].origin.user;
-		assert!(migration_group.origins().iter().all(|origin| origin.user == user));
-		// check if any vesting_time is bigger than 1, which means the balance was actually frozen
-		let has_frozen_balance = migration_group.inner().iter().any(|migration| migration.info.vesting_time > 1);
-		if has_frozen_balance {
-			PenNet::execute_with(|| {
-				assert_ok!(pallet_vesting::Pallet::<PenpalRuntime>::vest(PenpalOrigin::signed(user.into())));
-			});
-		}
-	}
-}
-
-fn migrations_are_vested(grouped_migrations: Vec<Migrations>) {
-	for migration_group in grouped_migrations {
-		let user = migration_group.clone().inner()[0].origin.user;
-		assert!(migration_group.origins().iter().all(|origin| origin.user == user));
-		let user_info = PenNet::account_data_of(user.into());
->>>>>>> 22a25bb0
+		let user_info = PenNet::account_data_of(user.clone());
 		assert_eq!(user_info.frozen, 0);
 		assert_eq!(user_info.free, migrations.clone().total_ct_amount());
 	});
@@ -397,11 +160,7 @@
 
 fn create_settled_project() -> ProjectId {
 	let mut inst = IntegrationInstantiator::new(None);
-<<<<<<< HEAD
-	Polimec::execute_with(|| {
-=======
-	let project_id = PolitestNet::execute_with(|| {
->>>>>>> 22a25bb0
+	PolitestNet::execute_with(|| {
 		let project_id = inst.create_finished_project(
 			default_project_metadata(0, ISSUER.into()),
 			ISSUER.into(),
@@ -410,115 +169,21 @@
 			default_community_contributions(),
 			default_remainder_contributions(),
 		);
-<<<<<<< HEAD
-		inst.advance_time(<PolimecRuntime as pallet_funding::Config>::SuccessToSettlementTime::get()).unwrap();
+		inst.advance_time(<PolitestRuntime as pallet_funding::Config>::SuccessToSettlementTime::get()).unwrap();
 		inst.settle_project(project_id).unwrap();
-=======
-
-		inst.advance_time(<PolitestRuntime as pallet_funding::Config>::SuccessToSettlementTime::get() + 1u32).unwrap();
->>>>>>> 22a25bb0
 		project_id
 	})
 }
 
 #[test]
-<<<<<<< HEAD
 fn full_migration_test() {
 	let project_id = create_settled_project();
 
-=======
-fn migration_is_sent() {
-	let mut inst = IntegrationInstantiator::new(None);
-	let participants =
-		vec![EVAL_1, EVAL_2, EVAL_3, BIDDER_1, BIDDER_2, BIDDER_3, BIDDER_4, BUYER_1, BUYER_2, BUYER_3, BUYER_4]
-			.into_iter()
-			.map(|x| AccountId::from(x))
-			.collect::<Vec<_>>();
-	let project_id = PolitestNet::execute_with(|| {
-		inst.create_finished_project(
-			default_project_metadata(0, ISSUER.into()),
-			ISSUER.into(),
-			default_evaluations(),
-			default_bids(),
-			default_community_contributions(),
-			default_remainder_contributions(),
-		)
-	});
-
-	PolitestNet::execute_with(|| {
-		dbg!(PolimecSystem::block_number());
-		dbg!(ProjectsToUpdate::<PolitestRuntime>::iter().collect::<Vec<_>>());
-	});
-
-	execute_cleaner(&mut inst);
-
-	mock_hrmp_establishment(project_id);
-
-	assert_migration_is_ready(project_id);
-
-	send_migrations(project_id, participants);
-}
-
-#[test]
-fn migration_is_executed_on_project_and_confirmed_on_polimec() {
-	let mut inst = IntegrationInstantiator::new(None);
-	let participants =
-		vec![EVAL_1, EVAL_2, EVAL_3, BIDDER_2, BIDDER_3, BIDDER_4, BIDDER_5, BUYER_2, BUYER_3, BUYER_4, BUYER_5]
-			.into_iter()
-			.map(|x| AccountId::from(x))
-			.collect::<Vec<_>>();
-	let project_id = PolitestNet::execute_with(|| {
-		inst.create_finished_project(
-			default_project_metadata(0, ISSUER.into()),
-			ISSUER.into(),
-			default_evaluations(),
-			default_bids(),
-			default_community_contributions(),
-			default_remainder_contributions(),
-		)
-	});
-	execute_cleaner(&mut inst);
-
-	mock_hrmp_establishment(project_id);
-
-	assert_migration_is_ready(project_id);
-
-	let migrations_map = send_migrations(project_id, participants);
-	let grouped_migrations = migrations_map.values().cloned().collect::<Vec<_>>();
-
-	migrations_are_executed(grouped_migrations.clone());
-
-	migrations_are_confirmed(project_id, grouped_migrations.clone());
-}
-
-#[test]
-fn vesting_over_several_blocks_on_project() {
-	let mut inst = IntegrationInstantiator::new(None);
->>>>>>> 22a25bb0
 	let participants = vec![EVAL_1, EVAL_2, EVAL_3, BIDDER_1, BIDDER_2, BUYER_1, BUYER_2]
 		.into_iter()
 		.map(|x| AccountId::from(x))
 		.collect::<Vec<_>>();
 
-<<<<<<< HEAD
-=======
-	let bids = default_bids();
-	let community_contributions = default_community_contributions();
-	let remainder_contributions = default_remainder_contributions();
-
-	let project_id = PolitestNet::execute_with(|| {
-		inst.create_finished_project(
-			default_project_metadata(0, ISSUER.into()),
-			ISSUER.into(),
-			default_evaluations(),
-			bids,
-			community_contributions,
-			remainder_contributions,
-		)
-	});
-	execute_cleaner(&mut inst);
-
->>>>>>> 22a25bb0
 	mock_hrmp_establishment(project_id);
 
 	assert_migration_is_ready(project_id);
@@ -532,96 +197,5 @@
 
 	vest_migrations(project_id, participants.clone());
 
-<<<<<<< HEAD
 	migrations_are_vested(project_id, participants.clone());
-=======
-	let project_id = PolitestNet::execute_with(|| {
-		inst.create_finished_project(
-			default_project_metadata(0, ISSUER.into()),
-			ISSUER.into(),
-			default_evaluations(),
-			default_bids(),
-			default_community_contributions(),
-			default_remainder_contributions(),
-		)
-	});
-
-	let project_details = PolitestNet::execute_with(|| inst.get_project_details(project_id));
-	if let EvaluatorsOutcome::Rewarded(info) = project_details.evaluation_round_info.evaluators_outcome {
-		println!("rewarded: {:?}", info);
-	} else {
-		panic!("should be rewarded")
-	}
-
-	let participants = vec![
-		EVAL_1, EVAL_2, EVAL_3, EVAL_4, BIDDER_1, BIDDER_2, BIDDER_3, BIDDER_4, BIDDER_5, BIDDER_6, BUYER_1, BUYER_2,
-		BUYER_3, BUYER_4, BUYER_5, BUYER_6,
-	]
-	.into_iter()
-	.map(|x| AccountId::from(x))
-	.collect::<Vec<_>>();
-
-	execute_cleaner(&mut inst);
-
-	mock_hrmp_establishment(project_id);
-
-	assert_migration_is_ready(project_id);
-
-	// Migrate is sent
-	let user_migrations = send_migrations(project_id, participants);
-	let grouped_migrations = user_migrations.values().cloned().collect::<Vec<_>>();
-
-	migrations_are_executed(grouped_migrations.clone());
-
-	migrations_are_confirmed(project_id, grouped_migrations.clone());
-
-	vest_migrations(grouped_migrations.clone());
-
-	migrations_are_vested(grouped_migrations.clone());
-
-	// just any number that lets us execute our xcm's
-	for migrations in grouped_migrations.clone() {
-		for (_, xcm) in PolitestFundingPallet::construct_migration_xcm_messages(migrations) {
-			let _call: <PolitestRuntime as pallet_funding::Config>::RuntimeCall =
-				pallet_funding::Call::confirm_migrations { query_id: Default::default(), response: Default::default() }
-					.into();
-
-			let max_weight = Weight::from_parts(700_000_000, 10_000);
-			let mut instructions = xcm.into_inner();
-			instructions.push(ReportTransactStatus(QueryResponseInfo {
-				destination: ParentThen(X1(Parachain(PolitestNet::para_id().into()))).into(),
-				query_id: 69,
-				max_weight,
-			}));
-			let xcm = Xcm(instructions);
-			let project_multilocation = MultiLocation { parents: 1, interior: X1(Parachain(PenNet::para_id().into())) };
-
-			PolitestNet::execute_with(|| {
-				PolitestXcmPallet::send_xcm(Here, project_multilocation, xcm).unwrap();
-			});
-		}
-	}
-
-	// each duplicated migration was skipped (in this case we duplicated all of them)
-	let all_migrations =
-		grouped_migrations.iter().flat_map(|migrations| migrations.clone().inner()).collect::<Vec<_>>();
-	PenNet::execute_with(|| {
-		assert_expected_events!(
-			PenNet,
-			vec![
-				PenpalEvent::PolimecReceiver(polimec_receiver::Event::DuplicatedMigrationSkipped{migration}) => {
-					migration: all_migrations.contains(&migration),
-				},
-			]
-		);
-	});
-
-	migrations_are_vested(grouped_migrations.clone());
-}
-
-#[ignore]
-#[test]
-fn failing_bid_doesnt_get_migrated() {
-	todo!();
->>>>>>> 22a25bb0
 }