--- conflicted
+++ resolved
@@ -28,7 +28,6 @@
 use std::collections::HashMap;
 use tests::defaults::*;
 fn execute_cleaner(inst: &mut IntegrationInstantiator) {
-<<<<<<< HEAD
 	PoliNet::execute_with(|| {
 		dbg!(<PolimecRuntime as pallet_funding::Config>::SuccessToSettlementTime::get() + 25u32);
 		inst.advance_time(<PolimecRuntime as pallet_funding::Config>::SuccessToSettlementTime::get() + 25u32).unwrap();
@@ -37,15 +36,6 @@
 fn mock_hrmp_establishment(project_id: u32) {
 	PoliNet::execute_with(|| {
 		assert_ok!(PolimecFunding::do_set_para_id_for_project(&ISSUER.into(), project_id, ParaId::from(6969u32)));
-=======
-	Politest::execute_with(|| {
-		inst.advance_time(<PolitestRuntime as pallet_funding::Config>::SuccessToSettlementTime::get() + 1u32).unwrap();
-	});
-}
-fn mock_hrmp_establishment(project_id: u32) {
-	Politest::execute_with(|| {
-		assert_ok!(PolimecFunding::do_set_para_id_for_project(&ISSUER.into(), project_id, ParaId::from(6969u32),));
->>>>>>> 0fb2ef36
 
 		let open_channel_message = xcm::v3::opaque::Instruction::HrmpNewChannelOpenRequest {
 			sender: 6969,
@@ -65,26 +55,16 @@
 }
 
 fn assert_migration_is_ready(project_id: u32) {
-<<<<<<< HEAD
 	PoliNet::execute_with(|| {
 		let project_details = pallet_funding::ProjectsDetails::<PolimecRuntime>::get(project_id).unwrap();
-=======
-	Politest::execute_with(|| {
-		let project_details = pallet_funding::ProjectsDetails::<PolitestRuntime>::get(project_id).unwrap();
->>>>>>> 0fb2ef36
 		assert!(project_details.migration_readiness_check.unwrap().is_ready())
 	});
 }
 
 fn send_migrations(project_id: ProjectId, accounts: Vec<AccountId>) -> HashMap<AccountId, Migrations> {
 	let mut output = HashMap::new();
-<<<<<<< HEAD
 	PoliNet::execute_with(|| {
 		for account in accounts {
-=======
-	for account in accounts {
-		let migrations = Politest::execute_with(|| {
->>>>>>> 0fb2ef36
 			assert_ok!(PolimecFunding::migrate_one_participant(
 				PolitestOrigin::signed(account.clone()),
 				project_id,
@@ -216,15 +196,9 @@
 			origins
 		})
 		.collect::<Vec<_>>();
-<<<<<<< HEAD
 	PoliNet::execute_with(|| {
 		assert_expected_events!(
 			PoliNet,
-=======
-	Politest::execute_with(|| {
-		assert_expected_events!(
-			Politest,
->>>>>>> 0fb2ef36
 			vec![
 				PolitestEvent::PolimecFunding(pallet_funding::Event::MigrationsConfirmed{project_id, migration_origins}) => {
 					project_id: project_id == project_id,
@@ -303,11 +277,7 @@
 #[test]
 fn migration_check() {
 	let mut inst = IntegrationInstantiator::new(None);
-<<<<<<< HEAD
 	let project_id = PoliNet::execute_with(|| {
-=======
-	let project_id = Politest::execute_with(|| {
->>>>>>> 0fb2ef36
 		let project_id = inst.create_finished_project(
 			default_project_metadata(0, ISSUER.into()),
 			ISSUER.into(),
@@ -334,11 +304,7 @@
 			.into_iter()
 			.map(|x| AccountId::from(x))
 			.collect::<Vec<_>>();
-<<<<<<< HEAD
 	let project_id = PoliNet::execute_with(|| {
-=======
-	let project_id = Politest::execute_with(|| {
->>>>>>> 0fb2ef36
 		inst.create_finished_project(
 			default_project_metadata(0, ISSUER.into()),
 			ISSUER.into(),
@@ -371,11 +337,7 @@
 			.into_iter()
 			.map(|x| AccountId::from(x))
 			.collect::<Vec<_>>();
-<<<<<<< HEAD
 	let project_id = PoliNet::execute_with(|| {
-=======
-	let project_id = Politest::execute_with(|| {
->>>>>>> 0fb2ef36
 		inst.create_finished_project(
 			default_project_metadata(0, ISSUER.into()),
 			ISSUER.into(),
@@ -411,11 +373,7 @@
 	let community_contributions = default_community_contributions();
 	let remainder_contributions = default_remainder_contributions();
 
-<<<<<<< HEAD
 	let project_id = PoliNet::execute_with(|| {
-=======
-	let project_id = Politest::execute_with(|| {
->>>>>>> 0fb2ef36
 		inst.create_finished_project(
 			default_project_metadata(0, ISSUER.into()),
 			ISSUER.into(),
@@ -448,11 +406,7 @@
 fn disallow_duplicated_migrations_on_receiver_pallet() {
 	let mut inst = IntegrationInstantiator::new(None);
 
-<<<<<<< HEAD
 	let project_id = PoliNet::execute_with(|| {
-=======
-	let project_id = Politest::execute_with(|| {
->>>>>>> 0fb2ef36
 		inst.create_finished_project(
 			default_project_metadata(0, ISSUER.into()),
 			ISSUER.into(),
@@ -463,11 +417,7 @@
 		)
 	});
 
-<<<<<<< HEAD
 	let project_details = PoliNet::execute_with(|| inst.get_project_details(project_id));
-=======
-	let project_details = Politest::execute_with(|| inst.get_project_details(project_id));
->>>>>>> 0fb2ef36
 	if let EvaluatorsOutcome::Rewarded(info) = project_details.evaluation_round_info.evaluators_outcome {
 		println!("rewarded: {:?}", info);
 	} else {
@@ -510,24 +460,15 @@
 			let max_weight = Weight::from_parts(700_000_000, 10_000);
 			let mut instructions = xcm.into_inner();
 			instructions.push(ReportTransactStatus(QueryResponseInfo {
-<<<<<<< HEAD
 				destination: ParentThen(X1(Parachain(PoliNet::para_id().into()))).into(),
-=======
-				destination: ParentThen(X1(Parachain(Politest::para_id().into()))).into(),
->>>>>>> 0fb2ef36
 				query_id: 69,
 				max_weight,
 			}));
 			let xcm = Xcm(instructions);
 			let project_multilocation = MultiLocation { parents: 1, interior: X1(Parachain(PenNet::para_id().into())) };
 
-<<<<<<< HEAD
 			PoliNet::execute_with(|| {
 				PolimecXcmPallet::send_xcm(Here, project_multilocation, xcm).unwrap();
-=======
-			Politest::execute_with(|| {
-				PolitestXcmPallet::send_xcm(Here, project_multilocation, xcm).unwrap();
->>>>>>> 0fb2ef36
 			});
 		}
 	}
