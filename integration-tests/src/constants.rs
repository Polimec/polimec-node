--- conflicted
+++ resolved
@@ -7,11 +7,8 @@
 use sp_authority_discovery::AuthorityId as AuthorityDiscoveryId;
 use sp_consensus_babe::AuthorityId as BabeId;
 use sp_core::{sr25519, storage::Storage, Pair, Public};
-<<<<<<< HEAD
-use sp_runtime::{bounded_vec, traits::Verify, BuildStorage, MultiSignature, Perbill};
-=======
 use sp_runtime::{bounded_vec, BuildStorage, Perbill};
->>>>>>> 19468f0e
+
 pub use xcm;
 use xcm_emulator::get_account_id_from_seed;
 
@@ -120,7 +117,7 @@
 	}
 
 	pub fn genesis() -> Storage {
-		let genesis_config = polkadot_runtime::GenesisConfig {
+		let genesis_config = polkadot_runtime::RuntimeGenesisConfig {
 			system: polkadot_runtime::SystemConfig {
 				code: polkadot_runtime::WASM_BINARY.unwrap().to_vec(),
 				..Default::default()
@@ -188,7 +185,7 @@
 		];
 		funded_accounts.extend(accounts::init_balances().iter().cloned().map(|k| (k, INITIAL_DEPOSIT)));
 
-		let genesis_config = asset_hub_polkadot_runtime::GenesisConfig {
+		let genesis_config = asset_hub_polkadot_runtime::RuntimeGenesisConfig {
 			system: asset_hub_polkadot_runtime::SystemConfig {
 				code: asset_hub_polkadot_runtime::WASM_BINARY
 					.expect("WASM binary was not build, please build it!")
@@ -252,7 +249,7 @@
 		let charlie_account: AccountId = Polimec::account_id_of(accounts::CHARLIE);
 
 		funded_accounts.extend(accounts::init_balances().iter().cloned().map(|k| (k, INITIAL_DEPOSIT)));
-		let genesis_config = polimec_parachain_runtime::GenesisConfig {
+		let genesis_config = polimec_parachain_runtime::RuntimeGenesisConfig {
 			system: polimec_parachain_runtime::SystemConfig {
 				code: polimec_parachain_runtime::WASM_BINARY
 					.expect("WASM binary was not build, please build it!")
@@ -329,7 +326,7 @@
 		];
 		funded_accounts.extend(accounts::init_balances().iter().cloned().map(|k| (k, INITIAL_DEPOSIT)));
 
-		let genesis_config = penpal_runtime::GenesisConfig {
+		let genesis_config = penpal_runtime::RuntimeGenesisConfig {
 			system: penpal_runtime::SystemConfig {
 				code: penpal_runtime::WASM_BINARY.expect("WASM binary was not build, please build it!").to_vec(),
 				..Default::default()
