[workspace]
members = [
    "nodes/*",
    "runtimes/*",
    "pallets/*",
    "integration-tests",
    "integration-tests/penpal",
    "traits",
]

resolver = "2"

[workspace.package]
authors = ['Polimec Foundation <info@polimec.org>']
documentation = "https://wiki.polimec.org/"
edition = "2021"
homepage = "https://www.polimec.org/"
license-file = "LICENSE"
readme = "README.md"
repository = "https://github.com/Polimec/polimec-node"
version = "0.1.0"

[profile.release]
# Substrate runtime requires unwinding.
panic = "unwind"
opt-level = 3

[profile.dev]
split-debuginfo = "unpacked"
# make sure dev builds with backtrace do
# not slow us down
[profile.dev.package.backtrace]
inherits = "release"

[profile.production]
inherits = "release"
lto = true
codegen-units = 1

[profile.testnet]
inherits = "release"
debug = 1               # debug symbols are useful for profilers
debug-assertions = true
overflow-checks = true

[workspace.dependencies]
# Testing deps
assert_matches2 = "0.1.0"

# Build deps
substrate-wasm-builder = { git = "https://github.com/paritytech/substrate", branch = "polkadot-v0.9.43" }

# Internal pallets (with default disabled)
pallet-funding = { path = "pallets/funding", default-features = false }
pallet-sandbox = { path = "pallets/sandbox", default-features = false }
pallet-parachain-staking = { path = "pallets/parachain-staking", default-features = false }
pallet-linear-release = { path = "pallets/linear-release", default-features = false }
polimec-xcm-executor = { path = "pallets/xcm-executor", default-features = false}
<<<<<<< HEAD
polimec-receiver = { path = "pallets/polimec-receiver", default-features = false }
=======

# External pallets (with default disabled)
orml-oracle = {git = "https://github.com/open-web3-stack/open-runtime-module-library", branch = "polkadot-v0.9.43", default-features = false}
orml-traits = {git = "https://github.com/open-web3-stack/open-runtime-module-library", branch = "polkadot-v0.9.43", default-features = false}
>>>>>>> b74fbdbd
# Internal support (with default disabled)
shared-configuration = { path = "runtimes/shared-configuration", default-features = false }
polimec-traits = { path = "traits", default-features = false }

# External support (with default disabled)
substrate-fixed = { git = "https://github.com/encointer/substrate-fixed", default-features = false }

# External (without extra features and with default disabled if necessary)
parity-scale-codec = { version = "3.6.5", default-features = false }
clap = { version = "4.3.24" }
futures = { version = "0.3.28", features = ["thread-pool"] }
scale-info = { version = "2.9.0", default-features = false, features = [
    "derive",
] }
jsonrpsee = { version = "0.16.3", features = ["server"] }
hex-literal = "0.3.4"
serde = { version = "1.0.188", default-features = false }
smallvec = "1.11.0"
log = { version = "0.4.17", default-features = false }

# Emulations
xcm-emulator = { git = "https://github.com/paritytech/cumulus", default-features = false, branch = "release-v0.9.430" }

# Substrate (with default disabled)
frame-benchmarking = { git = "https://github.com/paritytech/substrate", default-features = false, branch = "polkadot-v0.9.43" }
frame-benchmarking-cli = { git = "https://github.com/paritytech/substrate", default-features = false, branch = "polkadot-v0.9.43" }
frame-executive = { git = "https://github.com/paritytech/substrate", default-features = false, branch = "polkadot-v0.9.43" }
frame-support = { git = "https://github.com/paritytech/substrate", default-features = false, branch = "polkadot-v0.9.43" }
frame-system = { git = "https://github.com/paritytech/substrate", default-features = false, branch = "polkadot-v0.9.43" }
frame-system-rpc-runtime-api = { git = "https://github.com/paritytech/substrate", default-features = false, branch = "polkadot-v0.9.43" }
frame-try-runtime = { git = "https://github.com/paritytech/substrate", default-features = false, branch = "polkadot-v0.9.43" }
sp-api = { git = "https://github.com/paritytech/substrate", default-features = false, branch = "polkadot-v0.9.43" }
sp-std = { git = "https://github.com/paritytech/substrate", default-features = false, branch = "polkadot-v0.9.43" }
sp-staking = { git = "https://github.com/paritytech/substrate", default-features = false, branch = "polkadot-v0.9.43" }
sp-runtime = { git = "https://github.com/paritytech/substrate", default-features = false, branch = "polkadot-v0.9.43" }
sp-arithmetic = { git = "https://github.com/paritytech/substrate", default-features = false, branch = "polkadot-v0.9.43" }
sp-core = { git = "https://github.com/paritytech/substrate", default-features = false, branch = "polkadot-v0.9.43" }
sp-io = { git = "https://github.com/paritytech/substrate", default-features = false, branch = "polkadot-v0.9.43" }
sp-blockchain = { git = "https://github.com/paritytech/substrate", default-features = false, branch = "polkadot-v0.9.43" }
sp-consensus-aura = { git = "https://github.com/paritytech/substrate", default-features = false, branch = "polkadot-v0.9.43" }
sp-block-builder = { git = "https://github.com/paritytech/substrate", default-features = false, branch = "polkadot-v0.9.43" }
sp-inherents = { git = "https://github.com/paritytech/substrate", default-features = false, branch = "polkadot-v0.9.43" }
sp-offchain = { git = "https://github.com/paritytech/substrate", default-features = false, branch = "polkadot-v0.9.43" }
sp-session = { git = "https://github.com/paritytech/substrate", default-features = false, branch = "polkadot-v0.9.43" }
sp-transaction-pool = { git = "https://github.com/paritytech/substrate", default-features = false, branch = "polkadot-v0.9.43" }
sp-trie = { git = "https://github.com/paritytech/substrate", default-features = false, branch = "polkadot-v0.9.43" }
sp-version = { git = "https://github.com/paritytech/substrate", default-features = false, branch = "polkadot-v0.9.43" }
sp-consensus-grandpa = { git = "https://github.com/paritytech/substrate", default-features = false, branch = "polkadot-v0.9.43" }
try-runtime-cli = { git = "https://github.com/paritytech/substrate", default-features = false, branch = "polkadot-v0.9.43" }
pallet-im-online = { default-features = false, git = "https://github.com/paritytech/substrate", branch = "polkadot-v0.9.43" }
sp-authority-discovery = { default-features = false, git = "https://github.com/paritytech/substrate", branch = "polkadot-v0.9.43" }
sp-consensus-babe = { default-features = false, git = "https://github.com/paritytech/substrate", branch = "polkadot-v0.9.43" }
pallet-message-queue = { default-features = false, git = "https://github.com/paritytech/substrate", branch = "polkadot-v0.9.43" }
sp-weights = { default-features = false, git = "https://github.com/paritytech/substrate", branch = "polkadot-v0.9.43" }

# FRAME
pallet-aura = { git = "https://github.com/paritytech/substrate", default-features = false, branch = "polkadot-v0.9.43" }
pallet-balances = { git = "https://github.com/paritytech/substrate", default-features = false, branch = "polkadot-v0.9.43" }
pallet-insecure-randomness-collective-flip = { git = "https://github.com/paritytech/substrate", default-features = false, branch = "polkadot-v0.9.43" }
pallet-assets = { git = "https://github.com/paritytech/substrate", default-features = false, branch = "polkadot-v0.9.43" }
pallet-authorship = { git = "https://github.com/paritytech/substrate", default-features = false, branch = "polkadot-v0.9.43" }
pallet-session = { git = "https://github.com/paritytech/substrate", default-features = false, branch = "polkadot-v0.9.43" }
pallet-timestamp = { git = "https://github.com/paritytech/substrate", default-features = false, branch = "polkadot-v0.9.43" }
pallet-asset-tx-payment = { git = "https://github.com/paritytech/substrate", default-features = false, branch = "polkadot-v0.9.43" }
pallet-collective = { git = "https://github.com/paritytech/substrate", default-features = false, branch = "polkadot-v0.9.43" }
pallet-democracy = { git = "https://github.com/paritytech/substrate", default-features = false, branch = "polkadot-v0.9.43" }
pallet-scheduler = { git = "https://github.com/paritytech/substrate", default-features = false, branch = "polkadot-v0.9.43" }
pallet-sudo = { git = "https://github.com/paritytech/substrate", default-features = false, branch = "polkadot-v0.9.43" }
pallet-transaction-payment = { git = "https://github.com/paritytech/substrate", default-features = false, branch = "polkadot-v0.9.43" }
pallet-transaction-payment-rpc-runtime-api = { git = "https://github.com/paritytech/substrate", default-features = false, branch = "polkadot-v0.9.43" }
pallet-treasury = { git = "https://github.com/paritytech/substrate", default-features = false, branch = "polkadot-v0.9.43" }
pallet-utility = { git = "https://github.com/paritytech/substrate", default-features = false, branch = "polkadot-v0.9.43" }
pallet-membership = { git = "https://github.com/paritytech/substrate", default-features = false, branch = "polkadot-v0.9.43" }
pallet-multisig = { git = "https://github.com/paritytech/substrate", default-features = false, branch = "polkadot-v0.9.43" }
pallet-preimage = { git = "https://github.com/paritytech/substrate", default-features = false, branch = "polkadot-v0.9.43" }
pallet-grandpa = { git = "https://github.com/paritytech/substrate", default-features = false, branch = "polkadot-v0.9.43" }
pallet-transaction-payment-rpc = { git = "https://github.com/paritytech/substrate", default-features = false, branch = "polkadot-v0.9.43" }
pallet-vesting = { git = "https://github.com/paritytech/substrate", default-features = false, branch = "polkadot-v0.9.43" }
pallet-staking = { git = "https://github.com/paritytech/substrate", default-features = false, branch = "polkadot-v0.9.43" }

# Polkadot (with default disabled)
pallet-xcm = { git = "https://github.com/paritytech/polkadot", default-features = false, branch = "release-v0.9.43" }
polkadot-parachain = { git = "https://github.com/paritytech/polkadot", default-features = false, branch = "release-v0.9.43" }
polkadot-runtime-parachains = { git = "https://github.com/paritytech/polkadot", default-features = false, branch = "release-v0.9.43" }
polkadot-core-primitives = { git = "https://github.com/paritytech/polkadot", default-features = false, branch = "release-v0.9.43" }
xcm = { git = "https://github.com/paritytech/polkadot", default-features = false, branch = "release-v0.9.43" }
xcm-builder = { git = "https://github.com/paritytech/polkadot", default-features = false, branch = "release-v0.9.43" }
xcm-executor = { git = "https://github.com/paritytech/polkadot", default-features = false, branch = "release-v0.9.43" }
xcm-simulator = { git = "https://github.com/paritytech/polkadot", default-features = false, branch = "release-v0.9.43" }
polkadot-runtime-common = { git = "https://github.com/paritytech/polkadot", default-features = false, branch = "release-v0.9.43" }
polkadot-runtime = { git = "https://github.com/paritytech/polkadot", default-features = false, branch = "release-v0.9.43" }
polkadot-primitives = { git = "https://github.com/paritytech/polkadot", default-features = false, branch = "release-v0.9.43" }
polkadot-runtime-constants = { git = "https://github.com/paritytech/polkadot", default-features = false, branch = "release-v0.9.43" }

# Cumulus (with default disabled)
cumulus-pallet-aura-ext = { git = "https://github.com/paritytech/cumulus", default-features = false, branch = "release-v0.9.430" }
cumulus-pallet-dmp-queue = { git = "https://github.com/paritytech/cumulus", default-features = false, branch = "release-v0.9.430" }
cumulus-pallet-solo-to-para = { git = "https://github.com/paritytech/cumulus", default-features = false, branch = "release-v0.9.430" }
cumulus-pallet-parachain-system = { git = "https://github.com/paritytech/cumulus", default-features = false, branch = "release-v0.9.430" }
cumulus-pallet-xcm = { git = "https://github.com/paritytech/cumulus", default-features = false, branch = "release-v0.9.430" }
cumulus-pallet-xcmp-queue = { git = "https://github.com/paritytech/cumulus", default-features = false, branch = "release-v0.9.430" }
cumulus-primitives-core = { git = "https://github.com/paritytech/cumulus", default-features = false, branch = "release-v0.9.430" }
cumulus-primitives-timestamp = { git = "https://github.com/paritytech/cumulus", default-features = false, branch = "release-v0.9.430" }
cumulus-primitives-utility = { git = "https://github.com/paritytech/cumulus", default-features = false, branch = "release-v0.9.430" }
pallet-collator-selection = { git = "https://github.com/paritytech/cumulus", default-features = false, branch = "release-v0.9.430" }
parachain-info = { git = "https://github.com/paritytech/cumulus", default-features = false, branch = "release-v0.9.430" }
parachains-common = { git = "https://github.com/paritytech/cumulus", default-features = false, branch = "release-v0.9.430" }
statemint-runtime = { git = 'https://github.com/paritytech/cumulus', default-features = false, branch = 'release-v0.9.430' }

# Client-only (with default enabled)
cumulus-client-cli = { git = "https://github.com/paritytech/cumulus", branch = "release-v0.9.430" }
cumulus-client-consensus-aura = { git = "https://github.com/paritytech/cumulus", branch = "release-v0.9.430" }
cumulus-client-consensus-common = { git = "https://github.com/paritytech/cumulus", branch = "release-v0.9.430" }
cumulus-client-network = { git = "https://github.com/paritytech/cumulus", branch = "release-v0.9.430" }
cumulus-client-service = { git = "https://github.com/paritytech/cumulus", branch = "release-v0.9.430" }
cumulus-primitives-parachain-inherent = { git = "https://github.com/paritytech/cumulus", branch = "release-v0.9.430" }
cumulus-relay-chain-interface = { git = "https://github.com/paritytech/cumulus", branch = "release-v0.9.430" }
cumulus-relay-chain-inprocess-interface = { git = "https://github.com/paritytech/cumulus", branch = "release-v0.9.430" }
cumulus-relay-chain-minimal-node = { git = "https://github.com/paritytech/cumulus", branch = "release-v0.9.430" }
polkadot-cli = { git = "https://github.com/paritytech/polkadot", branch = "release-v0.9.43" }
polkadot-service = { git = "https://github.com/paritytech/polkadot", branch = "release-v0.9.43" }
sc-chain-spec = { git = "https://github.com/paritytech/substrate", branch = "polkadot-v0.9.43" }
sc-basic-authorship = { git = "https://github.com/paritytech/substrate", branch = "polkadot-v0.9.43" }
sc-client-api = { git = "https://github.com/paritytech/substrate", branch = "polkadot-v0.9.43" }
sc-consensus = { git = "https://github.com/paritytech/substrate", branch = "polkadot-v0.9.43" }
sc-consensus-aura = { git = "https://github.com/paritytech/substrate", branch = "polkadot-v0.9.43" }
sc-network = { git = "https://github.com/paritytech/substrate", branch = "polkadot-v0.9.43" }
sc-network-sync = { git = "https://github.com/paritytech/substrate", branch = "polkadot-v0.9.43" }
sc-cli = { git = "https://github.com/paritytech/substrate", branch = "polkadot-v0.9.43" }
sc-executor = { git = "https://github.com/paritytech/substrate", branch = "polkadot-v0.9.43" }
sc-keystore = { git = "https://github.com/paritytech/substrate", branch = "polkadot-v0.9.43" }
sp-consensus = { git = "https://github.com/paritytech/substrate", branch = "polkadot-v0.9.43" }
sp-keyring = { git = "https://github.com/paritytech/substrate", branch = "polkadot-v0.9.43" }
sc-rpc = { git = "https://github.com/paritytech/substrate", branch = "polkadot-v0.9.43" }
sc-rpc-api = { git = "https://github.com/paritytech/substrate", branch = "polkadot-v0.9.43" }
sc-service = { git = "https://github.com/paritytech/substrate", branch = "polkadot-v0.9.43" }
sc-sysinfo = { git = "https://github.com/paritytech/substrate", branch = "polkadot-v0.9.43" }
sc-telemetry = { git = "https://github.com/paritytech/substrate", branch = "polkadot-v0.9.43" }
sc-tracing = { git = "https://github.com/paritytech/substrate", branch = "polkadot-v0.9.43" }
sc-transaction-pool = { git = "https://github.com/paritytech/substrate", branch = "polkadot-v0.9.43" }
sc-transaction-pool-api = { git = "https://github.com/paritytech/substrate", branch = "polkadot-v0.9.43" }
sp-keystore = { git = "https://github.com/paritytech/substrate", branch = "polkadot-v0.9.43" }
sp-timestamp = { git = "https://github.com/paritytech/substrate", branch = "polkadot-v0.9.43" }
sc-network-common = { git = "https://github.com/paritytech/substrate", branch = "polkadot-v0.9.43" }
sc-consensus-grandpa = { git = "https://github.com/paritytech/substrate", branch = "polkadot-v0.9.43" }
sc-transaction_pool-api = { git = "https://github.com/paritytech/substrate", branch = "polkadot-v0.9.43" }
substrate-frame-rpc-system = { git = "https://github.com/paritytech/substrate", branch = "polkadot-v0.9.43" }
substrate-prometheus-endpoint = { git = "https://github.com/paritytech/substrate", branch = "polkadot-v0.9.43" }
substrate-build-script-utils = { git = "https://github.com/paritytech/substrate", branch = "polkadot-v0.9.43" }

# Benchmarking (with default disabled) 
cumulus-pallet-session-benchmarking = { git = "https://github.com/paritytech/cumulus", default-features = false, branch = "release-v0.9.430" }
frame-system-benchmarking = { git = "https://github.com/paritytech/substrate", default-features = false, branch = "polkadot-v0.9.43" }

# Runtimes
polimec-parachain-runtime = { path = "runtimes/testnet" }
polimec-base-runtime = { path = "runtimes/base" }<|MERGE_RESOLUTION|>--- conflicted
+++ resolved
@@ -56,14 +56,11 @@
 pallet-parachain-staking = { path = "pallets/parachain-staking", default-features = false }
 pallet-linear-release = { path = "pallets/linear-release", default-features = false }
 polimec-xcm-executor = { path = "pallets/xcm-executor", default-features = false}
-<<<<<<< HEAD
 polimec-receiver = { path = "pallets/polimec-receiver", default-features = false }
-=======
 
 # External pallets (with default disabled)
 orml-oracle = {git = "https://github.com/open-web3-stack/open-runtime-module-library", branch = "polkadot-v0.9.43", default-features = false}
 orml-traits = {git = "https://github.com/open-web3-stack/open-runtime-module-library", branch = "polkadot-v0.9.43", default-features = false}
->>>>>>> b74fbdbd
 # Internal support (with default disabled)
 shared-configuration = { path = "runtimes/shared-configuration", default-features = false }
 polimec-traits = { path = "traits", default-features = false }
