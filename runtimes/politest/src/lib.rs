// Polimec Blockchain – https://www.polimec.org/
// Copyright (C) Polimec 2022. All rights reserved.

// The Polimec Blockchain is free software: you can redistribute it and/or modify
// it under the terms of the GNU General Public License as published by
// the Free Software Foundation, either version 3 of the License, or
// (at your option) any later version.

// The Polimec Blockchain is distributed in the hope that it will be useful,
// but WITHOUT ANY WARRANTY; without even the implied warranty of
// MERCHANTABILITY or FITNESS FOR A PARTICULAR PURPOSE.  See the
// GNU General Public License for more details.

// You should have received a copy of the GNU General Public License
// along with this program.  If not, see <https://www.gnu.org/licenses/>.

#![cfg_attr(not(feature = "std"), no_std)]
// `construct_runtime!` does a lot of recursion and requires us to increase the limit to 256.
#![recursion_limit = "256"]

#[cfg(feature = "async-backing")]
use cumulus_pallet_parachain_system::RelayNumberMonotonicallyIncreases;
#[cfg(not(feature = "async-backing"))]
use cumulus_pallet_parachain_system::RelayNumberStrictlyIncreases;
use cumulus_primitives_core::{AggregateMessageOrigin, ParaId};
use frame_support::{
	construct_runtime,
	genesis_builder_helper::{build_config, create_default_config},
	parameter_types,
	traits::{
		fungible::{Credit, HoldConsideration, Inspect},
		tokens::{self, PayFromAccount, UnityAssetBalanceConversion},
		AsEnsureOriginWithArg, ConstU32, Contains, EitherOfDiverse, InstanceFilter, LinearStoragePrice, PrivilegeCmp,
		TransformOrigin,
	},
	weights::{ConstantMultiplier, Weight},
};
use frame_system::{EnsureRoot, EnsureRootWithSuccess, EnsureSigned};
use pallet_democracy::GetElectorate;
use pallet_funding::DaysToBlocks;

use parachains_common::{
	message_queue::{NarrowOriginToSibling, ParaIdToSibling},
	AssetIdForTrustBackedAssets as AssetId,
};
use parity_scale_codec::Encode;
use polkadot_runtime_common::{
	xcm_sender::NoPriceForMessageDelivery, BlockHashCount, CurrencyToVote, SlowAdjustingFeeUpdate,
};
use sp_api::impl_runtime_apis;
use sp_core::{crypto::KeyTypeId, OpaqueMetadata};
use sp_runtime::{
	create_runtime_str, generic, impl_opaque_keys,
	traits::{
		AccountIdLookup, BlakeTwo256, Block as BlockT, Convert, ConvertBack, ConvertInto, IdentifyAccount,
		IdentityLookup, OpaqueKeys, Verify,
	},
	transaction_validity::{TransactionSource, TransactionValidity},
	ApplyExtrinsicResult, FixedU128, MultiSignature, SaturatedConversion,
};
use sp_std::{cmp::Ordering, prelude::*};
use sp_version::RuntimeVersion;

// XCM Imports
use xcm_config::XcmOriginToTransactDispatchOrigin;

#[cfg(not(feature = "runtime-benchmarks"))]
use xcm_config::XcmConfig;

pub use pallet_parachain_staking;
// Polimec Shared Imports
use polimec_common::credentials::EnsureInvestor;

pub use shared_configuration::{
	assets::*,
	currency::*,
	fee::*,
	funding::*,
	governance::*,
	identity::*,
	proxy::*,
	staking::*,
	time::*,
	vesting::{MinVestedTransfer, UnvestedFundsAllowedWithdrawReasons},
	weights::*,
};
pub use sp_consensus_aura::sr25519::AuthorityId as AuraId;
pub use sp_runtime::{MultiAddress, Perbill, Permill};

// Make the WASM binary available.
#[cfg(feature = "std")]
include!(concat!(env!("OUT_DIR"), "/wasm_binary.rs"));

#[cfg(feature = "std")]
use sp_version::NativeVersion;

#[cfg(any(feature = "std", test))]
pub use sp_runtime::BuildStorage;

#[cfg(any(feature = "runtime-benchmarks", feature = "std"))]
pub mod benchmarks;

pub mod xcm_config;

/// Alias to 512-bit hash when used in the context of a transaction signature on the chain.
pub type Signature = MultiSignature;

/// Some way of identifying an account on the chain. We intentionally make it equivalent
/// to the public key of our transaction signing scheme.
pub type AccountId = <<Signature as Verify>::Signer as IdentifyAccount>::AccountId;

pub type CreditOf<T> = Credit<<T as frame_system::Config>::AccountId, pallet_balances::Pallet<T, ()>>;

/// Balance of an account.
pub type Balance = u128;

/// Index of a transaction in the chain.
pub type Nonce = u32;

/// A hash of some data used by the chain.
pub type Hash = sp_core::H256;

/// An index to a block.
pub type BlockNumber = u32;

/// The address format for describing accounts.
pub type Address = MultiAddress<AccountId, ()>;

/// Block header type as expected by this runtime.
pub type Header = generic::Header<BlockNumber, BlakeTwo256>;

/// Block type as expected by this runtime.
pub type Block = generic::Block<Header, UncheckedExtrinsic>;

/// A Block signed with a Justification
pub type SignedBlock = generic::SignedBlock<Block>;

/// BlockId type as expected by this runtime.
pub type BlockId = generic::BlockId<Block>;

/// The SignedExtension to the basic transaction logic.
pub type SignedExtra = (
	frame_system::CheckNonZeroSender<Runtime>,
	frame_system::CheckSpecVersion<Runtime>,
	frame_system::CheckTxVersion<Runtime>,
	frame_system::CheckGenesis<Runtime>,
	frame_system::CheckEra<Runtime>,
	// TODO: Return to parity CheckNonce implementation once
	// https://github.com/paritytech/polkadot-sdk/issues/3991 is resolved.
	pallet_dispenser::extensions::CheckNonce<Runtime>,
	frame_system::CheckWeight<Runtime>,
	// TODO: Use parity's implementation once
	// https://github.com/paritytech/polkadot-sdk/pull/3993 is available.
	pallet_dispenser::extensions::SkipCheckIfFeeless<
		Runtime,
		pallet_transaction_payment::ChargeTransactionPayment<Runtime>,
	>,
);

/// Unchecked extrinsic type as expected by this runtime.
pub type UncheckedExtrinsic = generic::UncheckedExtrinsic<Address, RuntimeCall, Signature, SignedExtra>;

/// Extrinsic type that has already been checked.
pub type CheckedExtrinsic = generic::CheckedExtrinsic<AccountId, RuntimeCall, SignedExtra>;

pub type Migrations = migrations::Unreleased;

/// The runtime migrations per release.
#[allow(missing_docs)]
pub mod migrations {
	/// Unreleased migrations. Add new ones here:
	pub type Unreleased = ();
}

/// Executive: handles dispatch to the various modules.
pub type Executive = frame_executive::Executive<
	Runtime,
	Block,
	frame_system::ChainContext<Runtime>,
	Runtime,
	AllPalletsWithSystem,
	Migrations,
>;

/// Opaque types. These are used by the CLI to instantiate machinery that don't need to know
/// the specifics of the runtime. They can then be made to be agnostic over specific formats
/// of data like extrinsics, allowing for them to continue syncing the network through upgrades
/// to even the core data structures.
pub mod opaque {
	use super::*;
	use sp_runtime::{
		generic,
		traits::{BlakeTwo256, Hash as HashT},
	};

	pub use sp_runtime::OpaqueExtrinsic as UncheckedExtrinsic;
	/// Opaque block header type.
	pub type Header = generic::Header<BlockNumber, BlakeTwo256>;
	/// Opaque block type.
	pub type Block = generic::Block<Header, UncheckedExtrinsic>;
	/// Opaque block identifier type.
	pub type BlockId = generic::BlockId<Block>;
	/// Opaque block hash type.
	pub type Hash = <BlakeTwo256 as HashT>::Output;
}

impl_opaque_keys! {
	pub struct SessionKeys {
		pub aura: Aura,
	}
}

#[sp_version::runtime_version]
pub const VERSION: RuntimeVersion = RuntimeVersion {
	spec_name: create_runtime_str!("politest"),
	impl_name: create_runtime_str!("politest"),
	authoring_version: 1,
	spec_version: 0_006_003,
	impl_version: 0,
	apis: RUNTIME_API_VERSIONS,
	transaction_version: 2,
	state_version: 1,
};

/// The version information used to identify this runtime when compiled natively.
#[cfg(feature = "std")]
pub fn native_version() -> NativeVersion {
	NativeVersion { runtime_version: VERSION, can_author_with: Default::default() }
}

parameter_types! {
	pub const Version: RuntimeVersion = VERSION;
	pub const SS58Prefix: u16 = 41;
}

pub struct BaseCallFilter;
impl Contains<RuntimeCall> for BaseCallFilter {
	fn contains(c: &RuntimeCall) -> bool {
		match *c {
			RuntimeCall::ContributionTokens(_) => false,
			_ => true,
		}
	}
}

impl InstanceFilter<RuntimeCall> for ProxyType {
	fn filter(&self, c: &RuntimeCall) -> bool {
		match self {
			ProxyType::Any => true,
			ProxyType::NonTransfer => matches!(
				c,
				RuntimeCall::System(..) |
				RuntimeCall::ParachainSystem(..) |
				RuntimeCall::Timestamp(..) |
				RuntimeCall::Utility(..) |
				RuntimeCall::Multisig(..) |
				RuntimeCall::Proxy(..) |
				// Specifically omitting Vesting `vested_transfer`, and `force_vested_transfer`
				RuntimeCall::Vesting(pallet_vesting::Call::vest {..}) |
				RuntimeCall::Vesting(pallet_vesting::Call::vest_other {..}) |
				RuntimeCall::ParachainStaking(..) |
				RuntimeCall::Treasury(..) |
				RuntimeCall::Democracy(..) |
				RuntimeCall::Council(..) |
				RuntimeCall::TechnicalCommittee(..) |
				RuntimeCall::Elections(..) |
				RuntimeCall::Preimage(..) |
				RuntimeCall::Scheduler(..) |
				RuntimeCall::Oracle(..) |
				RuntimeCall::OracleProvidersMembership(..)
			),
			ProxyType::Governance => matches!(
				c,
				RuntimeCall::Treasury(..) |
					RuntimeCall::Democracy(..) |
					RuntimeCall::Council(..) |
					RuntimeCall::TechnicalCommittee(..) |
					RuntimeCall::Elections(..) |
					RuntimeCall::Preimage(..) |
					RuntimeCall::Scheduler(..)
			),
			ProxyType::Staking => {
				matches!(c, RuntimeCall::ParachainStaking(..))
			},
			ProxyType::IdentityJudgement =>
				matches!(c, RuntimeCall::Identity(pallet_identity::Call::provide_judgement { .. })),
		}
	}

	fn is_superset(&self, o: &Self) -> bool {
		match (self, o) {
			(x, y) if x == y => true,
			(ProxyType::Any, _) => true,
			(_, ProxyType::Any) => false,
			(ProxyType::NonTransfer, _) => true,
			_ => false,
		}
	}
}

// Configure FRAME pallets to include in runtime.

impl frame_system::Config for Runtime {
	/// The data to be stored in an account.
	type AccountData = pallet_balances::AccountData<Balance>;
	/// The identifier used to distinguish between accounts.
	type AccountId = AccountId;
	/// The basic call filter to use in dispatchable.
	type BaseCallFilter = BaseCallFilter;
	/// The block type.
	type Block = Block;
	/// Maximum number of block number to block hash mappings to keep (oldest pruned first).
	type BlockHashCount = BlockHashCount;
	/// The maximum length of a block (in bytes).
	type BlockLength = RuntimeBlockLength;
	/// Block & extrinsics weights: base values and limits.
	type BlockWeights = RuntimeBlockWeights;
	/// The weight of database operations that the runtime can invoke.
	type DbWeight = RocksDbWeight;
	/// The type for hashing blocks and tries.
	type Hash = Hash;
	/// The hashing algorithm used.
	type Hashing = BlakeTwo256;
	/// The lookup mechanism to get account ID from whatever is passed in dispatchers.
	type Lookup = AccountIdLookup<AccountId, ()>;
	type MaxConsumers = frame_support::traits::ConstU32<16>;
	/// The index type for storing how many extrinsics an account has signed.
	type Nonce = Nonce;
	/// What to do if an account is fully reaped from the system.
	type OnKilledAccount = ();
	/// What to do if a new account is created.
	type OnNewAccount = ();
	/// The action to take on a Runtime Upgrade
	type OnSetCode = cumulus_pallet_parachain_system::ParachainSetCode<Self>;
	/// Converts a module to an index of this module in the runtime.
	type PalletInfo = PalletInfo;
	/// The aggregated dispatch type that is available for extrinsics.
	type RuntimeCall = RuntimeCall;
	/// The ubiquitous event type.
	type RuntimeEvent = RuntimeEvent;
	/// The ubiquitous origin type.
	type RuntimeOrigin = RuntimeOrigin;
	/// The ubiquitous task type.
	type RuntimeTask = RuntimeTask;
	/// This is used as an identifier of the chain. 42 is the generic substrate prefix.
	type SS58Prefix = SS58Prefix;
	/// Weight information for the extrinsics of this pallet.
	type SystemWeightInfo = frame_system::weights::SubstrateWeight<Runtime>;
	/// Runtime version.
	type Version = Version;
}

impl pallet_timestamp::Config for Runtime {
	type MinimumPeriod = MinimumPeriod;
	/// A timestamp: milliseconds since the unix epoch.
	type Moment = u64;
	type OnTimestampSet = Aura;
	type WeightInfo = pallet_timestamp::weights::SubstrateWeight<Runtime>;
}

impl pallet_authorship::Config for Runtime {
	type EventHandler = ParachainStaking;
	type FindAuthor = pallet_session::FindAccountFromAuthorIndex<Self, Aura>;
}

pub struct DustRemovalAdapter;

impl tokens::imbalance::OnUnbalanced<CreditOf<Runtime>> for DustRemovalAdapter {
	fn on_nonzero_unbalanced(amount: CreditOf<Runtime>) {
		let treasury_account = PayMaster::get();
		let _ = <Balances as tokens::fungible::Balanced<AccountId>>::resolve(&treasury_account, amount);
	}
}

impl pallet_balances::Config for Runtime {
	type AccountStore = System;
	type Balance = Balance;
	type DustRemoval = DustRemovalAdapter;
	type ExistentialDeposit = ExistentialDeposit;
	type FreezeIdentifier = RuntimeFreezeReason;
	type MaxFreezes = MaxReserves;
	type MaxHolds = MaxLocks;
	type MaxLocks = MaxLocks;
	type MaxReserves = MaxReserves;
	type ReserveIdentifier = [u8; 8];
	type RuntimeEvent = RuntimeEvent;
	type RuntimeFreezeReason = RuntimeFreezeReason;
	type RuntimeHoldReason = RuntimeHoldReason;
	type WeightInfo = pallet_balances::weights::SubstrateWeight<Runtime>;
}

impl pallet_transaction_payment::Config for Runtime {
	type FeeMultiplierUpdate = SlowAdjustingFeeUpdate<Self>;
	type LengthToFee = ConstantMultiplier<Balance, TransactionByteFee>;
	type OnChargeTransaction = shared_configuration::fee::FungibleAdapter<Balances, DealWithFees<Runtime>>;
	type OperationalFeeMultiplier = frame_support::traits::ConstU8<5>;
	type RuntimeEvent = RuntimeEvent;
	type WeightToFee = WeightToFee;
}

pub type ForeignAssetsInstance = pallet_assets::Instance2;

impl pallet_assets::Config<ForeignAssetsInstance> for Runtime {
	type ApprovalDeposit = ExistentialDeposit;
	type AssetAccountDeposit = AssetAccountDeposit;
	type AssetDeposit = AssetDeposit;
	type AssetId = AssetId;
	type AssetIdParameter = parity_scale_codec::Compact<AssetId>;
	type Balance = Balance;
	#[cfg(feature = "runtime-benchmarks")]
	type BenchmarkHelper = ();
	type CallbackHandle = ();
	// TODO Check Creation Origin
	type CreateOrigin = AsEnsureOriginWithArg<EnsureRootWithSuccess<AccountId, RootOperatorAccountId>>;
	type Currency = Balances;
	type Extra = ();
	type ForceOrigin = EnsureRoot<AccountId>;
	type Freezer = ();
	type MetadataDepositBase = MetadataDepositBase;
	type MetadataDepositPerByte = MetadataDepositPerByte;
	type RemoveItemsLimit = frame_support::traits::ConstU32<1000>;
	type RuntimeEvent = RuntimeEvent;
	type StringLimit = AssetsStringLimit;
	type WeightInfo = pallet_assets::weights::SubstrateWeight<Runtime>;
}

type ConsensusHook = cumulus_pallet_aura_ext::FixedVelocityConsensusHook<
	Runtime,
	RELAY_CHAIN_SLOT_DURATION_MILLIS,
	BLOCK_PROCESSING_VELOCITY,
	UNINCLUDED_SEGMENT_CAPACITY,
>;

impl cumulus_pallet_parachain_system::Config for Runtime {
	#[cfg(not(feature = "async-backing"))]
	type CheckAssociatedRelayNumber = RelayNumberStrictlyIncreases;
	#[cfg(feature = "async-backing")]
	type CheckAssociatedRelayNumber = RelayNumberMonotonicallyIncreases;
	type ConsensusHook = ConsensusHook;
	type DmpQueue = frame_support::traits::EnqueueWithOrigin<MessageQueue, RelayOrigin>;
	type OnSystemEvent = ();
	type OutboundXcmpMessageSource = XcmpQueue;
	type ReservedDmpWeight = ReservedDmpWeight;
	type ReservedXcmpWeight = ReservedXcmpWeight;
	type RuntimeEvent = RuntimeEvent;
	type SelfParaId = parachain_info::Pallet<Runtime>;
	type WeightInfo = cumulus_pallet_parachain_system::weights::SubstrateWeight<Runtime>;
	type XcmpMessageHandler = XcmpQueue;
}

impl parachain_info::Config for Runtime {}

impl cumulus_pallet_aura_ext::Config for Runtime {}

parameter_types! {
	pub const RelayOrigin: AggregateMessageOrigin = AggregateMessageOrigin::Parent;
}

impl cumulus_pallet_xcmp_queue::Config for Runtime {
	type ChannelInfo = ParachainSystem;
	type ControllerOrigin = EnsureRoot<AccountId>;
	type ControllerOriginConverter = XcmOriginToTransactDispatchOrigin;
	type MaxInboundSuspended = sp_core::ConstU32<1_000>;
	type PriceForSiblingDelivery = NoPriceForMessageDelivery<ParaId>;
	type RuntimeEvent = RuntimeEvent;
	type VersionWrapper = PolkadotXcm;
	type WeightInfo = cumulus_pallet_xcmp_queue::weights::SubstrateWeight<Self>;
	type XcmpQueue = TransformOrigin<MessageQueue, AggregateMessageOrigin, ParaId, ParaIdToSibling>;
}

impl cumulus_pallet_dmp_queue::Config for Runtime {
	type DmpSink = frame_support::traits::EnqueueWithOrigin<MessageQueue, RelayOrigin>;
	type RuntimeEvent = RuntimeEvent;
	type WeightInfo = cumulus_pallet_dmp_queue::weights::SubstrateWeight<Self>;
}

parameter_types! {
	pub MessageQueueServiceWeight: Weight = Perbill::from_percent(35) * RuntimeBlockWeights::get().max_block;
}

impl pallet_message_queue::Config for Runtime {
	type HeapSize = sp_core::ConstU32<{ 64 * 1024 }>;
	type MaxStale = sp_core::ConstU32<8>;
	#[cfg(feature = "runtime-benchmarks")]
	type MessageProcessor = pallet_message_queue::mock_helpers::NoopMessageProcessor<AggregateMessageOrigin>;
	#[cfg(not(feature = "runtime-benchmarks"))]
	type MessageProcessor = xcm_builder::ProcessXcmMessage<
		AggregateMessageOrigin,
		polimec_xcm_executor::XcmExecutor<XcmConfig>,
		RuntimeCall,
	>;
	// The XCMP queue pallet is only ever able to handle the `Sibling(ParaId)` origin:
	type QueueChangeHandler = NarrowOriginToSibling<XcmpQueue>;
	type QueuePausedQuery = NarrowOriginToSibling<XcmpQueue>;
	type RuntimeEvent = RuntimeEvent;
	type ServiceWeight = MessageQueueServiceWeight;
	type Size = u32;
	type WeightInfo = pallet_message_queue::weights::SubstrateWeight<Self>;
}

impl pallet_session::Config for Runtime {
	type Keys = SessionKeys;
	type NextSessionRotation = ParachainStaking;
	type RuntimeEvent = RuntimeEvent;
	type SessionHandler = <SessionKeys as OpaqueKeys>::KeyTypeIdProviders;
	type SessionManager = ParachainStaking;
	type ShouldEndSession = ParachainStaking;
	type ValidatorId = AccountId;
	type ValidatorIdOf = ConvertInto;
	type WeightInfo = pallet_session::weights::SubstrateWeight<Runtime>;
}

impl pallet_aura::Config for Runtime {
	type AllowMultipleBlocksPerSlot = frame_support::traits::ConstBool<false>;
	type AuthorityId = AuraId;
	type DisabledValidators = ();
	type MaxAuthorities = MaxAuthorities;
}

pub struct ToTreasury;

impl tokens::imbalance::OnUnbalanced<CreditOf<Runtime>> for ToTreasury {
	fn on_nonzero_unbalanced(amount: CreditOf<Runtime>) {
		let treasury_account = Treasury::account_id();
		let _ = <Balances as tokens::fungible::Balanced<AccountId>>::resolve(&treasury_account, amount);
	}
}

parameter_types! {
	pub TreasuryAccount: AccountId = Treasury::account_id();
}

impl pallet_treasury::Config for Runtime {
	type ApproveOrigin = EitherOfDiverse<
		EnsureRoot<AccountId>,
		pallet_collective::EnsureProportionAtLeast<AccountId, CouncilCollective, 1, 1>,
	>;
	type AssetKind = ();
	type BalanceConverter = UnityAssetBalanceConversion;
	#[cfg(feature = "runtime-benchmarks")]
	type BenchmarkHelper = ();
	type Beneficiary = AccountId;
	type BeneficiaryLookup = IdentityLookup<Self::Beneficiary>;
	type Burn = Burn;
	type BurnDestination = ();
	type Currency = Balances;
	type MaxApprovals = MaxApprovals;
	type OnSlash = Treasury;
	type PalletId = TreasuryId;
	type Paymaster = PayFromAccount<Balances, TreasuryAccount>;
	type PayoutPeriod = PayoutPeriod;
	type ProposalBond = ProposalBond;
	type ProposalBondMaximum = ();
	type ProposalBondMinimum = ProposalBondMinimum;
	type RejectOrigin = EitherOfDiverse<
		EnsureRoot<AccountId>,
		pallet_collective::EnsureProportionAtLeast<AccountId, CouncilCollective, 1, 2>,
	>;
	type RuntimeEvent = RuntimeEvent;
	type SpendFunds = ();
	type SpendOrigin = frame_support::traits::NeverEnsureOrigin<Balance>;
	type SpendPeriod = SpendPeriod;
	type WeightInfo = pallet_treasury::weights::SubstrateWeight<Runtime>;
}

type CouncilCollective = pallet_collective::Instance1;
impl pallet_collective::Config<CouncilCollective> for Runtime {
	type DefaultVote = pallet_collective::MoreThanMajorityThenPrimeDefaultVote;
	type MaxMembers = CouncilMaxMembers;
	type MaxProposalWeight = MaxCollectivesProposalWeight;
	type MaxProposals = CouncilMaxProposals;
	type MotionDuration = CouncilMotionDuration;
	type Proposal = RuntimeCall;
	type RuntimeEvent = RuntimeEvent;
	type RuntimeOrigin = RuntimeOrigin;
	type SetMembersOrigin = EnsureRoot<AccountId>;
	type WeightInfo = pallet_collective::weights::SubstrateWeight<Runtime>;
}

type TechnicalCollective = pallet_collective::Instance2;
impl pallet_collective::Config<TechnicalCollective> for Runtime {
	type DefaultVote = pallet_collective::MoreThanMajorityThenPrimeDefaultVote;
	type MaxMembers = TechnicalMaxMembers;
	type MaxProposalWeight = MaxCollectivesProposalWeight;
	type MaxProposals = TechnicalMaxProposals;
	type MotionDuration = TechnicalMotionDuration;
	type Proposal = RuntimeCall;
	type RuntimeEvent = RuntimeEvent;
	type RuntimeOrigin = RuntimeOrigin;
	type SetMembersOrigin = EnsureRoot<AccountId>;
	type WeightInfo = pallet_collective::weights::SubstrateWeight<Runtime>;
}

impl pallet_elections_phragmen::Config for Runtime {
	type Balance = Balance;
	/// How much should be locked up in order to submit one's candidacy.
	type CandidacyBond = CandidacyBond;
	type ChangeMembers = Council;
	type Currency = Balances;
	type CurrencyToVote = CurrencyToVote;
	/// Number of members to elect.
	type DesiredMembers = DesiredMembers;
	/// Number of runners_up to keep.
	type DesiredRunnersUp = DesiredRunnersUp;
	type InitializeMembers = Council;
	type LoserCandidate = ToTreasury;
	type MaxCandidates = MaxCandidates;
	type MaxVoters = MaxVoters;
	type MaxVotesPerVoter = MaxVotesPerVoter;
	type RuntimeEvent = RuntimeEvent;
	type RuntimeFreezeReason = RuntimeFreezeReason;
	type RuntimeHoldReason = RuntimeHoldReason;
	/// How long each seat is kept. This defines the next block number at which
	/// an election round will happen. If set to zero, no elections are ever
	/// triggered and the module will be in passive mode.
	type TermDuration = TermDuration;
	type VotingLockPeriod = VotingLockPeriod;
	type WeightInfo = ();
}

pub struct Electorate;
impl GetElectorate<Balance> for Electorate {
	fn get_electorate() -> Balance {
		let total_issuance = Balances::total_issuance();
		let growth_treasury_balance = Balances::balance(&Treasury::account_id());
		let protocol_treasury_balance = Balances::balance(&PayMaster::get());
		total_issuance.saturating_sub(growth_treasury_balance).saturating_sub(protocol_treasury_balance)
	}
}

impl pallet_democracy::Config for Runtime {
	type BlacklistOrigin = EnsureRoot<AccountId>;
	// To cancel a proposal before it has been passed, the technical committee must be unanimous or
	// Root must agree.
	type CancelProposalOrigin = EitherOfDiverse<
		EnsureRoot<AccountId>,
		pallet_collective::EnsureProportionAtLeast<AccountId, TechnicalCollective, 1, 1>,
	>;
	// To cancel a proposal which has been passed, 2/3 of the council must agree to it.
	type CancellationOrigin = pallet_collective::EnsureProportionAtLeast<AccountId, CouncilCollective, 2, 3>;
	type CooloffPeriod = CooloffPeriod;
	type Electorate = Electorate;
	type EnactmentPeriod = EnactmentPeriod;
	/// A unanimous council can have the next scheduled referendum be a straight default-carries
	/// (NTB) vote.
	type ExternalDefaultOrigin = pallet_collective::EnsureProportionAtLeast<AccountId, CouncilCollective, 1, 1>;
	/// A super-majority can have the next scheduled referendum be a straight majority-carries vote.
	type ExternalMajorityOrigin = pallet_collective::EnsureProportionAtLeast<AccountId, CouncilCollective, 3, 5>;
	/// A straight majority of the council can decide what their next motion is.
	type ExternalOrigin = pallet_collective::EnsureProportionAtLeast<AccountId, CouncilCollective, 1, 2>;
	/// Two thirds of the technical committee can have an ExternalMajority/ExternalDefault vote
	/// be tabled immediately and with a shorter voting/enactment period.
	type FastTrackOrigin = pallet_collective::EnsureProportionAtLeast<AccountId, TechnicalCollective, 3, 5>;
	type FastTrackVotingPeriod = FastTrackVotingPeriod;
	type Fungible = Balances;
	type InstantAllowed = frame_support::traits::ConstBool<true>;
	type InstantOrigin = pallet_collective::EnsureProportionAtLeast<AccountId, TechnicalCollective, 1, 1>;
	type LaunchPeriod = LaunchPeriod;
	type MaxBlacklisted = MaxBlacklisted;
	type MaxDeposits = MaxDeposits;
	type MaxProposals = MaxProposals;
	type MaxVotes = MaxVotes;
	// Same as EnactmentPeriod
	type MinimumDeposit = MinimumDeposit;
	type PalletsOrigin = OriginCaller;
	type Preimages = Preimage;
	type RuntimeEvent = RuntimeEvent;
	type RuntimeFreezeReason = RuntimeFreezeReason;
	type RuntimeHoldReason = RuntimeHoldReason;
	type Scheduler = Scheduler;
	type Slash = ToTreasury;
	type SubmitOrigin = EnsureSigned<AccountId>;
	// Any single technical committee member may veto a coming council proposal, however they can
	// only do it once and it lasts only for the cool-off period.
	type VetoOrigin = pallet_collective::EnsureMember<AccountId, TechnicalCollective>;
	type VoteLockingPeriod = EnactmentPeriod;
	type VotingPeriod = VotingPeriod;
	type WeightInfo = pallet_democracy::weights::SubstrateWeight<Runtime>;
}

pub struct EqualOrGreatestRootCmp;

impl PrivilegeCmp<OriginCaller> for EqualOrGreatestRootCmp {
	fn cmp_privilege(left: &OriginCaller, right: &OriginCaller) -> Option<Ordering> {
		if left == right {
			return Some(Ordering::Equal);
		}
		match (left, right) {
			// Root is greater than anything.
			(OriginCaller::system(frame_system::RawOrigin::Root), _) => Some(Ordering::Greater),
			_ => None,
		}
	}
}

impl pallet_scheduler::Config for Runtime {
	type MaxScheduledPerBlock = MaxScheduledPerBlock;
	type MaximumWeight = MaximumSchedulerWeight;
	type OriginPrivilegeCmp = EqualOrGreatestRootCmp;
	type PalletsOrigin = OriginCaller;
	type Preimages = Preimage;
	type RuntimeCall = RuntimeCall;
	type RuntimeEvent = RuntimeEvent;
	type RuntimeOrigin = RuntimeOrigin;
	type ScheduleOrigin = EnsureRoot<AccountId>;
	type WeightInfo = ();
}

parameter_types! {
	pub const PreimageHoldReason: RuntimeHoldReason =
		RuntimeHoldReason::Preimage(pallet_preimage::HoldReason::Preimage);
}

impl pallet_preimage::Config for Runtime {
	type Consideration = HoldConsideration<
		AccountId,
		Balances,
		PreimageHoldReason,
		LinearStoragePrice<PreimageBaseDeposit, PreimageByteDeposit, Balance>,
	>;
	type Currency = Balances;
	type ManagerOrigin = EnsureRoot<AccountId>;
	type RuntimeEvent = RuntimeEvent;
	type WeightInfo = ();
}

impl pallet_parachain_staking::Config for Runtime {
	type Balance = Balance;
	type CandidateBondLessDelay = CandidateBondLessDelay;
	type Currency = Balances;
	type DelegationBondLessDelay = DelegationBondLessDelay;
	type LeaveCandidatesDelay = LeaveCandidatesDelay;
	type LeaveDelegatorsDelay = LeaveDelegatorsDelay;
	type MaxBottomDelegationsPerCandidate = MaxBottomDelegationsPerCandidate;
	type MaxDelegationsPerDelegator = MaxDelegationsPerDelegator;
	type MaxTopDelegationsPerCandidate = MaxTopDelegationsPerCandidate;
	type MinBlocksPerRound = MinBlocksPerRound;
	type MinCandidateStk = MinCandidateStk;
	type MinDelegation = MinDelegation;
	type MinDelegatorStk = MinDelegatorStk;
	type MinSelectedCandidates = MinSelectedCandidates;
	type MonetaryGovernanceOrigin = frame_system::EnsureRoot<AccountId>;
	type OnCollatorPayout = ();
	type OnNewRound = ();
	type PayMaster = PayMaster;
	// We use the default implementation, so we leave () here.
	type PayoutCollatorReward = ();
	type RevokeDelegationDelay = RevokeDelegationDelay;
	type RewardPaymentDelay = RewardPaymentDelay;
	type RuntimeEvent = RuntimeEvent;
	type RuntimeHoldReason = RuntimeHoldReason;
	type WeightInfo = pallet_parachain_staking::weights::SubstrateWeight<Runtime>;
}

impl pallet_membership::Config<pallet_membership::Instance1> for Runtime {
	type AddOrigin = EnsureRoot<AccountId>;
	type MaxMembers = ConstU32<50>;
	type MembershipChanged = Oracle;
	type MembershipInitialized = ();
	type PrimeOrigin = EnsureRoot<AccountId>;
	type RemoveOrigin = EnsureRoot<AccountId>;
	type ResetOrigin = EnsureRoot<AccountId>;
	type RuntimeEvent = RuntimeEvent;
	type SwapOrigin = EnsureRoot<AccountId>;
	type WeightInfo = ();
}

parameter_types! {
	pub const MinimumCount: u32 = 3;
	pub const ExpiresIn: Moment = 1000 * 60; // 1 mins
	pub const MaxHasDispatchedSize: u32 = 20;
	pub RootOperatorAccountId: AccountId = AccountId::from([0xffu8; 32]);
	pub const MaxFeedValues: u32 = 4; // max 4 values allowd to feed in one call (USDT, USDC, DOT, PLMC).
}

impl orml_oracle::Config for Runtime {
	type CombineData = orml_oracle::DefaultCombineData<Runtime, MinimumCount, ExpiresIn, ()>;
	type MaxFeedValues = MaxFeedValues;
	type MaxHasDispatchedSize = MaxHasDispatchedSize;
	type Members = OracleProvidersMembership;
	type OnNewData = ();
	type OracleKey = AssetId;
	type OracleValue = Price;
	type RootOperatorAccountId = RootOperatorAccountId;
	type RuntimeEvent = RuntimeEvent;
	type Time = Timestamp;
	// TODO Add weight info
	type WeightInfo = ();
}

parameter_types! {
	pub const FetchInterval: u32 = 50;
	pub const FetchWindow: u32 = 5;
}

impl pallet_oracle_ocw::Config for Runtime {
	type AppCrypto = pallet_oracle_ocw::crypto::PolimecCrypto;
	type ConvertAssetPricePair = AssetPriceConverter;
	type FetchInterval = FetchInterval;
	type FetchWindow = FetchWindow;
	type Members = OracleProvidersMembership;
	type RuntimeEvent = RuntimeEvent;
}

impl frame_system::offchain::SigningTypes for Runtime {
	type Public = <Signature as Verify>::Signer;
	type Signature = Signature;
}

impl<LocalCall> frame_system::offchain::SendTransactionTypes<LocalCall> for Runtime
where
	RuntimeCall: From<LocalCall>,
{
	type Extrinsic = UncheckedExtrinsic;
	type OverarchingCall = RuntimeCall;
}

impl<LocalCall> frame_system::offchain::CreateSignedTransaction<LocalCall> for Runtime
where
	RuntimeCall: From<LocalCall>,
{
	fn create_transaction<C: frame_system::offchain::AppCrypto<Self::Public, Self::Signature>>(
		call: RuntimeCall,
		public: <Signature as Verify>::Signer,
		account: AccountId,
		nonce: <Runtime as frame_system::Config>::Nonce,
	) -> Option<(RuntimeCall, <UncheckedExtrinsic as sp_runtime::traits::Extrinsic>::SignaturePayload)> {
		use sp_runtime::traits::StaticLookup;
		// take the biggest period possible.
		let period = BlockHashCount::get().checked_next_power_of_two().map(|c| c / 2).unwrap_or(2) as u64;

		let current_block = System::block_number()
			.saturated_into::<u64>()
			// The `System::block_number` is initialized with `n+1`,
			// so the actual block number is `n`.
			.saturating_sub(1);
		let tip = 0;
		let extra: SignedExtra = (
			frame_system::CheckNonZeroSender::<Runtime>::new(),
			frame_system::CheckSpecVersion::<Runtime>::new(),
			frame_system::CheckTxVersion::<Runtime>::new(),
			frame_system::CheckGenesis::<Runtime>::new(),
			frame_system::CheckEra::<Runtime>::from(generic::Era::mortal(period, current_block)),
			// TODO: Return to parity CheckNonce implementation once
			// https://github.com/paritytech/polkadot-sdk/issues/3991 is resolved.
			pallet_dispenser::extensions::CheckNonce::<Runtime>::from(nonce),
			frame_system::CheckWeight::<Runtime>::new(),
			// TODO: Use parity's implementation once
			// https://github.com/paritytech/polkadot-sdk/pull/3993 is available.
			pallet_dispenser::extensions::SkipCheckIfFeeless::from(
				pallet_transaction_payment::ChargeTransactionPayment::<Runtime>::from(tip),
			),
		);
		let raw_payload = generic::SignedPayload::new(call, extra)
			.map_err(|e| {
				log::warn!("Unable to create signed payload: {:?}", e);
			})
			.ok()?;
		let signature = raw_payload.using_encoded(|payload| C::sign(payload, public))?;
		let (call, extra, _) = raw_payload.deconstruct();
		let address = <Runtime as frame_system::Config>::Lookup::unlookup(account);
		Some((call, (address, signature, extra)))
	}
}

impl pallet_vesting::Config for Runtime {
	type BlockNumberProvider = System;
	type BlockNumberToBalance = ConvertInto;
	type Currency = Balances;
	type MinVestedTransfer = shared_configuration::vesting::MinVestedTransfer;
	type RuntimeEvent = RuntimeEvent;
	type UnvestedFundsAllowedWithdrawReasons = shared_configuration::vesting::UnvestedFundsAllowedWithdrawReasons;
	type WeightInfo = pallet_vesting::weights::SubstrateWeight<Runtime>;

	const MAX_VESTING_SCHEDULES: u32 = 12;
}

impl pallet_utility::Config for Runtime {
	type PalletsOrigin = OriginCaller;
	type RuntimeCall = RuntimeCall;
	type RuntimeEvent = RuntimeEvent;
	type WeightInfo = pallet_utility::weights::SubstrateWeight<Runtime>;
}

impl pallet_multisig::Config for Runtime {
	type Currency = Balances;
	type DepositBase = DepositBase;
	type DepositFactor = DepositFactor;
	type MaxSignatories = MaxSignatories;
	type RuntimeCall = RuntimeCall;
	type RuntimeEvent = RuntimeEvent;
	type WeightInfo = pallet_multisig::weights::SubstrateWeight<Runtime>;
}

impl pallet_proxy::Config for Runtime {
	type AnnouncementDepositBase = AnnouncementDepositBase;
	type AnnouncementDepositFactor = AnnouncementDepositFactor;
	type CallHasher = BlakeTwo256;
	type Currency = Balances;
	type MaxPending = MaxPending;
	type MaxProxies = MaxProxies;
	type ProxyDepositBase = ProxyDepositBase;
	type ProxyDepositFactor = ProxyDepositFactor;
	type ProxyType = ProxyType;
	type RuntimeCall = RuntimeCall;
	type RuntimeEvent = RuntimeEvent;
	type WeightInfo = pallet_proxy::weights::SubstrateWeight<Runtime>;
}

impl pallet_identity::Config for Runtime {
	type BasicDeposit = BasicDeposit;
	type ByteDeposit = ByteDeposit;
	type Currency = Balances;
	type ForceOrigin = EnsureRoot<AccountId>;
	type IdentityInformation = pallet_identity::legacy::IdentityInfo<MaxAdditionalFields>;
	type MaxRegistrars = MaxRegistrars;
	#[cfg(not(feature = "runtime-benchmarks"))]
	type MaxSubAccounts = MaxSubAccounts;
	#[cfg(feature = "runtime-benchmarks")]
	type MaxSubAccounts = ConstU32<1>;
	#[cfg(not(feature = "runtime-benchmarks"))]
	type MaxSuffixLength = MaxSuffixLength;
	#[cfg(feature = "runtime-benchmarks")]
	type MaxSuffixLength = ConstU32<24>;
	#[cfg(not(feature = "runtime-benchmarks"))]
	type MaxUsernameLength = MaxUsernameLength;
	#[cfg(feature = "runtime-benchmarks")]
	type MaxUsernameLength = ConstU32<32>;
	type OffchainSignature = Signature;
	type PendingUsernameExpiration = PendingUsernameExpiration;
	type RegistrarOrigin = EnsureRoot<AccountId>;
	type RuntimeEvent = RuntimeEvent;
	type SigningPublicKey = <Signature as Verify>::Signer;
	type Slashed = Treasury;
	type SubAccountDeposit = SubAccountDeposit;
<<<<<<< HEAD
	#[cfg(not(feature = "runtime-benchmarks"))]
	type UsernameAuthorityOrigin = EnsureNever<AccountId>;
	#[cfg(feature = "runtime-benchmarks")]
	type UsernameAuthorityOrigin = EnsureRoot<AccountId>;
=======
	type UsernameAuthorityOrigin = UsernameAuthorityOrigin;
>>>>>>> 455e00e2
	type WeightInfo = pallet_identity::weights::SubstrateWeight<Runtime>;
}

// Politest specific pallets

impl pallet_sudo::Config for Runtime {
	type RuntimeCall = RuntimeCall;
	type RuntimeEvent = RuntimeEvent;
	type WeightInfo = ();
}

pub type ContributionTokensInstance = pallet_assets::Instance1;
impl pallet_assets::Config<ContributionTokensInstance> for Runtime {
	type ApprovalDeposit = ExistentialDeposit;
	type AssetAccountDeposit = ZeroDeposit;
	type AssetDeposit = AssetDeposit;
	type AssetId = AssetId;
	type AssetIdParameter = parity_scale_codec::Compact<AssetId>;
	type Balance = Balance;
	#[cfg(feature = "runtime-benchmarks")]
	type BenchmarkHelper = ();
	type CallbackHandle = ();
	type CreateOrigin = AsEnsureOriginWithArg<EnsureSigned<AccountId>>;
	type Currency = Balances;
	type Extra = ();
	type ForceOrigin = EnsureRoot<AccountId>;
	type Freezer = ();
	type MetadataDepositBase = ZeroDeposit;
	type MetadataDepositPerByte = ZeroDeposit;
	type RemoveItemsLimit = frame_support::traits::ConstU32<1000>;
	type RuntimeEvent = RuntimeEvent;
	type StringLimit = AssetsStringLimit;
	type WeightInfo = ();
}

parameter_types! {
	pub PolimecReceiverInfo: xcm::v3::PalletInfo = xcm::v3::PalletInfo::new(
		51, "PolimecReceiver".into(), "polimec_receiver".into(), 0, 1, 0
	).unwrap();
	pub MaxMessageSizeThresholds: (u32, u32) = (50000, 102_400);
	pub MaxCapacityThresholds: (u32, u32) = (8, 1000);
	pub RequiredMaxCapacity: u32 = 1000;
	pub RequiredMaxMessageSize: u32 = 102_400;
	pub VerifierPublicKey: [u8; 32] = [
		32, 118, 30, 171, 58, 212, 197, 27, 146, 122, 255, 243, 34, 245, 90, 244, 221, 37, 253,
		195, 18, 202, 111, 55, 39, 48, 123, 17, 101, 78, 215, 94,
	];
}
pub struct ConvertSelf;
impl Convert<AccountId, [u8; 32]> for ConvertSelf {
	fn convert(account_id: AccountId) -> [u8; 32] {
		account_id.into()
	}
}
impl ConvertBack<AccountId, [u8; 32]> for ConvertSelf {
	fn convert_back(bytes: [u8; 32]) -> AccountId {
		bytes.into()
	}
}

impl pallet_funding::Config for Runtime {
	type AccountId32Conversion = ConvertSelf;
	#[cfg(any(test, feature = "runtime-benchmarks", feature = "std"))]
	type AllPalletsWithoutSystem =
		(Balances, ContributionTokens, ForeignAssets, Oracle, Funding, LinearRelease, Random);
	type AuctionClosingDuration = AuctionClosingDuration;
	type AuctionInitializePeriodDuration = AuctionInitializePeriodDuration;
	type AuctionOpeningDuration = AuctionOpeningDuration;
	type Balance = Balance;
	type BlockNumber = BlockNumber;
	type BlockNumberToBalance = ConvertInto;
	type CommunityFundingDuration = CommunityFundingDuration;
	type ContributionTokenCurrency = ContributionTokens;
	type ContributionTreasury = TreasuryAccount;
	type DaysToBlocks = DaysToBlocks;
	type EvaluationDuration = EvaluationDuration;
	type EvaluationSuccessThreshold = EarlyEvaluationThreshold;
	type EvaluatorSlash = EvaluatorSlash;
	type FeeBrackets = FeeBrackets;
	type FundingCurrency = ForeignAssets;
	type InvestorOrigin = EnsureInvestor<Runtime>;
	type ManualAcceptanceDuration = ManualAcceptanceDuration;
	type MaxBidsPerProject = ConstU32<1024>;
	type MaxBidsPerUser = ConstU32<16>;
	type MaxCapacityThresholds = MaxCapacityThresholds;
	type MaxContributionsPerUser = ConstU32<16>;
	type MaxEvaluationsPerProject = ConstU32<1024>;
	type MaxEvaluationsPerUser = ConstU32<16>;
	type MaxMessageSizeThresholds = MaxMessageSizeThresholds;
	type MaxProjectsToUpdateInsertionAttempts = ConstU32<100>;
	type MaxProjectsToUpdatePerBlock = ConstU32<1>;
	type Multiplier = pallet_funding::types::Multiplier;
	type NativeCurrency = Balances;
	type PalletId = FundingPalletId;
	type PolimecReceiverInfo = PolimecReceiverInfo;
	type PreImageLimit = ConstU32<1024>;
	type Price = Price;
	type PriceProvider = OraclePriceProvider<AssetId, FixedU128, Oracle>;
	type ProtocolGrowthTreasury = TreasuryAccount;
	type Randomness = Random;
	type RemainderFundingDuration = RemainderFundingDuration;
	type RequiredMaxCapacity = RequiredMaxCapacity;
	type RequiredMaxMessageSize = RequiredMaxMessageSize;
	type RuntimeCall = RuntimeCall;
	type RuntimeEvent = RuntimeEvent;
	type RuntimeHoldReason = RuntimeHoldReason;
	type RuntimeOrigin = RuntimeOrigin;
	#[cfg(any(feature = "runtime-benchmarks", feature = "std"))]
	type SetPrices = crate::benchmarks::helpers::SetOraclePrices;
	type StringLimit = ConstU32<64>;
	type SuccessToSettlementTime = SuccessToSettlementTime;
	type VerifierPublicKey = VerifierPublicKey;
	type Vesting = LinearRelease;
	type WeightInfo = pallet_funding::weights::SubstrateWeight<Runtime>;
}

#[cfg(feature = "runtime-benchmarks")]
parameter_types! {
	pub BenchmarkReason: RuntimeHoldReason = RuntimeHoldReason::Funding(pallet_funding::HoldReason::Participation(0));
}

impl pallet_linear_release::Config for Runtime {
	type Balance = Balance;
	#[cfg(feature = "runtime-benchmarks")]
	type BenchmarkReason = BenchmarkReason;
	type BlockNumberToBalance = ConvertInto;
	type Currency = Balances;
	type MinVestedTransfer = MinVestedTransfer;
	type RuntimeEvent = RuntimeEvent;
	type RuntimeHoldReason = RuntimeHoldReason;
	type UnvestedFundsAllowedWithdrawReasons = UnvestedFundsAllowedWithdrawReasons;
	type WeightInfo = pallet_linear_release::weights::SubstrateWeight<Runtime>;

	const MAX_VESTING_SCHEDULES: u32 = 12;
}

impl pallet_insecure_randomness_collective_flip::Config for Runtime {}

impl pallet_dispenser::Config for Runtime {
	// TODO: Change this account to an actual admin account.
	type AdminOrigin = EnsureRoot<AccountId>;
	type BlockNumberToBalance = ConvertInto;
	type FreeDispenseAmount = FreeDispenseAmount;
	type InitialDispenseAmount = InitialDispenseAmount;
	type InvestorOrigin = EnsureInvestor<Runtime>;
	type LockPeriod = DispenserLockPeriod;
	type PalletId = DispenserId;
	type RuntimeEvent = RuntimeEvent;
	type VerifierPublicKey = VerifierPublicKey;
	type VestPeriod = DispenserVestPeriod;
	type VestingSchedule = Vesting;
	type WeightInfo = ();
}

// Create the runtime by composing the FRAME pallets that were previously configured.
construct_runtime!(
	pub enum Runtime
	{
		// System support stuff.
		System: frame_system = 0,
		ParachainSystem: cumulus_pallet_parachain_system = 1,
		Timestamp: pallet_timestamp = 2,
		ParachainInfo: parachain_info = 3,
		Sudo: pallet_sudo = 4,
		Utility: pallet_utility::{Pallet, Call, Event} = 5,
		Multisig: pallet_multisig::{Pallet, Call, Storage, Event<T>} = 6,
		Proxy: pallet_proxy::{Pallet, Call, Storage, Event<T>} = 7,
		Identity: pallet_identity::{Pallet, Call, Storage, Event<T>} = 8,

		// Monetary stuff.
		Balances: pallet_balances = 10,
		TransactionPayment: pallet_transaction_payment = 11,
		Vesting: pallet_vesting = 12,
		ContributionTokens: pallet_assets::<Instance1> = 13,
		ForeignAssets: pallet_assets::<Instance2> = 14,
		Dispenser: pallet_dispenser = 15,

		// Collator support. the order of these 5 are important and shall not change.
		Authorship: pallet_authorship::{Pallet, Storage} = 20,
		Session: pallet_session::{Pallet, Call, Storage, Event, Config<T>} = 22,
		Aura: pallet_aura::{Pallet, Storage, Config<T>} = 23,
		AuraExt: cumulus_pallet_aura_ext::{Pallet, Storage, Config<T>} = 24,
		ParachainStaking: pallet_parachain_staking::{Pallet, Call, Storage, Event<T>, Config<T>, HoldReason} = 25,

		// XCM helpers.
		XcmpQueue: cumulus_pallet_xcmp_queue = 30,
		PolkadotXcm: pallet_xcm = 31,
		CumulusXcm: cumulus_pallet_xcm = 32,
		DmpQueue: cumulus_pallet_dmp_queue = 33,
		MessageQueue: pallet_message_queue = 34,

		// Governance
		Treasury: pallet_treasury = 40,
		Democracy: pallet_democracy::{Pallet, Call, Storage, Event<T>, Config<T>, HoldReason, FreezeReason} = 41,
		Council: pallet_collective::<Instance1> = 42,
		TechnicalCommittee: pallet_collective::<Instance2> = 43,
		Elections: pallet_elections_phragmen::{Pallet, Call, Storage, Event<T>, Config<T>, HoldReason, FreezeReason} = 44,
		Preimage: pallet_preimage::{Pallet, Call, Storage, Event<T>, HoldReason} = 45,
		Scheduler: pallet_scheduler::{Pallet, Call, Storage, Event<T>} = 46,
		Random: pallet_insecure_randomness_collective_flip = 52,

		// Oracle
		Oracle: orml_oracle::{Pallet, Call, Storage, Event<T>} = 70,
		OracleProvidersMembership: pallet_membership::<Instance1> = 71,
		OracleOffchainWorker: pallet_oracle_ocw::{Pallet, Event<T>} = 72,

		// Funding - this should go after Oracle
		Funding: pallet_funding = 80,
		LinearRelease: pallet_linear_release = 81,
	}
);

#[cfg(feature = "runtime-benchmarks")]
mod benches {
	frame_benchmarking::define_benchmarks!(
		// System support stuff.
		[frame_system, SystemBench::<Runtime>]
		[pallet_timestamp, Timestamp]
		[pallet_utility, Utility]
		[pallet_multisig, Multisig]
		[pallet_proxy, Proxy]
		[cumulus_pallet_parachain_system, ParachainSystem]
		[pallet_identity, Identity]
		[pallet_sudo, Sudo]

		// Monetary stuff.
		[pallet_balances, Balances]
		[pallet_vesting, Vesting]
		[pallet_assets, ForeignAssets]
		[pallet_assets, ContributionTokens]
		[pallet_dispenser, Dispenser]

		// Collator support.
		[pallet_session, SessionBench::<Runtime>]
		[pallet_parachain_staking, ParachainStaking]

		// XCM helpers.
		[cumulus_pallet_xcmp_queue, XcmpQueue]
		[pallet_xcm, PalletXcmExtrinsiscsBenchmark::<Runtime>]
		[cumulus_pallet_dmp_queue, DmpQueue]
		[pallet_message_queue, MessageQueue]

		// Governance
		[pallet_treasury, Treasury]
		[pallet_democracy, Democracy]
		[pallet_collective, Council]
		[pallet_collective, TechnicalCommittee]
		[pallet_elections_phragmen, Elections]
		[pallet_preimage, Preimage]
		[pallet_scheduler, Scheduler]

		// Oracle
		[pallet_membership, OracleProvidersMembership]
		// [orml_oracle, Oracle]

		// Funding
		[pallet_funding, Funding]
		[pallet_linear_release, LinearRelease]
	);
}

impl_runtime_apis! {
	impl sp_consensus_aura::AuraApi<Block, AuraId> for Runtime {
		fn slot_duration() -> sp_consensus_aura::SlotDuration {
			sp_consensus_aura::SlotDuration::from_millis(parachains_common::SLOT_DURATION)
		}

		fn authorities() -> Vec<AuraId> {
			Aura::authorities().into_inner()
		}
	}

	#[cfg(feature = "async-backing")]
	impl cumulus_primitives_aura::AuraUnincludedSegmentApi<Block> for Runtime {
		fn can_build_upon(
			included_hash: <Block as BlockT>::Hash,
			slot: cumulus_primitives_aura::Slot,
		) -> bool {
			ConsensusHook::can_build_upon(included_hash, slot)
		}
	}

	impl sp_api::Core<Block> for Runtime {
		fn version() -> RuntimeVersion {
			VERSION
		}

		fn execute_block(block: Block) {
			Executive::execute_block(block)
		}

		fn initialize_block(header: &<Block as BlockT>::Header) {
			Executive::initialize_block(header)
		}
	}

	impl sp_api::Metadata<Block> for Runtime {
		fn metadata() -> OpaqueMetadata {
			OpaqueMetadata::new(Runtime::metadata().into())
		}

		fn metadata_at_version(version: u32) -> Option<OpaqueMetadata> {
			Runtime::metadata_at_version(version)
		}

		fn metadata_versions() -> sp_std::vec::Vec<u32> {
			Runtime::metadata_versions()
		}
	}

	impl sp_block_builder::BlockBuilder<Block> for Runtime {
		fn apply_extrinsic(extrinsic: <Block as BlockT>::Extrinsic) -> ApplyExtrinsicResult {
			Executive::apply_extrinsic(extrinsic)
		}

		fn finalize_block() -> <Block as BlockT>::Header {
			Executive::finalize_block()
		}

		fn inherent_extrinsics(data: sp_inherents::InherentData) -> Vec<<Block as BlockT>::Extrinsic> {
			data.create_extrinsics()
		}

		fn check_inherents(
			block: Block,
			data: sp_inherents::InherentData,
		) -> sp_inherents::CheckInherentsResult {
			data.check_extrinsics(&block)
		}
	}

	impl sp_transaction_pool::runtime_api::TaggedTransactionQueue<Block> for Runtime {
		fn validate_transaction(
			source: TransactionSource,
			tx: <Block as BlockT>::Extrinsic,
			block_hash: <Block as BlockT>::Hash,
		) -> TransactionValidity {
			Executive::validate_transaction(source, tx, block_hash)
		}
	}

	impl sp_offchain::OffchainWorkerApi<Block> for Runtime {
		fn offchain_worker(header: &<Block as BlockT>::Header) {
			Executive::offchain_worker(header)
		}
	}

	impl sp_session::SessionKeys<Block> for Runtime {
		fn generate_session_keys(seed: Option<Vec<u8>>) -> Vec<u8> {
			SessionKeys::generate(seed)
		}

		fn decode_session_keys(
			encoded: Vec<u8>,
		) -> Option<Vec<(Vec<u8>, KeyTypeId)>> {
			SessionKeys::decode_into_raw_public_keys(&encoded)
		}
	}

	impl frame_system_rpc_runtime_api::AccountNonceApi<Block, AccountId, Nonce> for Runtime {
		fn account_nonce(account: AccountId) -> Nonce {
			System::account_nonce(account)
		}
	}

	impl pallet_transaction_payment_rpc_runtime_api::TransactionPaymentApi<Block, Balance> for Runtime {
		fn query_info(
			uxt: <Block as BlockT>::Extrinsic,
			len: u32,
		) -> pallet_transaction_payment_rpc_runtime_api::RuntimeDispatchInfo<Balance> {
			TransactionPayment::query_info(uxt, len)
		}
		fn query_fee_details(
			uxt: <Block as BlockT>::Extrinsic,
			len: u32,
		) -> pallet_transaction_payment::FeeDetails<Balance> {
			TransactionPayment::query_fee_details(uxt, len)
		}
		fn query_weight_to_fee(weight: Weight) -> Balance {
			TransactionPayment::weight_to_fee(weight)
		}
		fn query_length_to_fee(length: u32) -> Balance {
			TransactionPayment::length_to_fee(length)
		}
	}

	impl pallet_transaction_payment_rpc_runtime_api::TransactionPaymentCallApi<Block, Balance, RuntimeCall>
		for Runtime
	{
		fn query_call_info(
			call: RuntimeCall,
			len: u32,
		) -> pallet_transaction_payment::RuntimeDispatchInfo<Balance> {
			TransactionPayment::query_call_info(call, len)
		}
		fn query_call_fee_details(
			call: RuntimeCall,
			len: u32,
		) -> pallet_transaction_payment::FeeDetails<Balance> {
			TransactionPayment::query_call_fee_details(call, len)
		}
		fn query_weight_to_fee(weight: Weight) -> Balance {
			TransactionPayment::weight_to_fee(weight)
		}
		fn query_length_to_fee(length: u32) -> Balance {
			TransactionPayment::length_to_fee(length)
		}
	}

	impl cumulus_primitives_core::CollectCollationInfo<Block> for Runtime {
		fn collect_collation_info(header: &<Block as BlockT>::Header) -> cumulus_primitives_core::CollationInfo {
			ParachainSystem::collect_collation_info(header)
		}
	}

	#[cfg(feature = "try-runtime")]
	impl frame_try_runtime::TryRuntime<Block> for Runtime {
		fn on_runtime_upgrade(checks: frame_try_runtime::UpgradeCheckSelect) -> (Weight, Weight) {
			let weight = Executive::try_runtime_upgrade(checks).unwrap();
			(weight, RuntimeBlockWeights::get().max_block)
		}

		fn execute_block(
			block: Block,
			state_root_check: bool,
			signature_check: bool,
			select: frame_try_runtime::TryStateSelect,
		) -> Weight {
			// NOTE: intentional unwrap: we don't want to propagate the error backwards, and want to
			// have a backtrace here.
			Executive::try_execute_block(block, state_root_check, signature_check, select).unwrap()
		}
	}

	#[cfg(feature = "runtime-benchmarks")]
	impl frame_benchmarking::Benchmark<Block> for Runtime {
		fn benchmark_metadata(extra: bool) -> (
			Vec<frame_benchmarking::BenchmarkList>,
			Vec<frame_support::traits::StorageInfo>,
		) {
			use frame_benchmarking::{Benchmarking, BenchmarkList};
			use frame_support::traits::StorageInfoTrait;
			use frame_system_benchmarking::Pallet as SystemBench;
			use pallet_xcm::benchmarking::Pallet as PalletXcmExtrinsiscsBenchmark;
			use cumulus_pallet_session_benchmarking::Pallet as SessionBench;

			let mut list = Vec::<BenchmarkList>::new();
			list_benchmarks!(list, extra);

			let storage_info = AllPalletsWithSystem::storage_info();
			(list, storage_info)
		}

		fn dispatch_benchmark(
			config: frame_benchmarking::BenchmarkConfig
		) -> Result<Vec<frame_benchmarking::BenchmarkBatch>, sp_runtime::RuntimeString> {
			use frame_benchmarking::{BenchmarkError, Benchmarking, BenchmarkBatch};

			use frame_system_benchmarking::Pallet as SystemBench;
			impl frame_system_benchmarking::Config for Runtime {
				fn setup_set_code_requirements(code: &sp_std::vec::Vec<u8>) -> Result<(), BenchmarkError> {
					ParachainSystem::initialize_for_set_code_benchmark(code.len() as u32);
					Ok(())
				}

				fn verify_set_code() {
					System::assert_last_event(cumulus_pallet_parachain_system::Event::<Runtime>::ValidationFunctionStored.into());
				}
			}

			impl cumulus_pallet_session_benchmarking::Config for Runtime {}

			use cumulus_pallet_session_benchmarking::Pallet as SessionBench;
			use xcm::latest::prelude::*;
			use pallet_xcm::benchmarking::Pallet as PalletXcmExtrinsiscsBenchmark;
			/// TODO: Update these benchmarks once we enable PLMC Teleportation
			impl pallet_xcm::benchmarking::Config for Runtime {
				fn reachable_dest() -> Option<MultiLocation> {
					Some(crate::xcm_config::AssetHubLocation::get())
				}

				fn reserve_transferable_asset_and_dest() -> Option<(MultiAsset, MultiLocation)> {
					Some((
						MultiAsset {
							fun: Fungible(EXISTENTIAL_DEPOSIT),
							id: Concrete(Parent.into())
						},
						crate::xcm_config::AssetHubLocation::get(),
					))
				}
			}
			use frame_support::traits::WhitelistedStorageKeys;
			let whitelist = AllPalletsWithSystem::whitelisted_storage_keys();

			let mut batches = Vec::<BenchmarkBatch>::new();
			let params = (&config, &whitelist);
			add_benchmarks!(params, batches);

			if batches.is_empty() { return Err("Benchmark not found for this pallet.".into()) }
			Ok(batches)
		}
	}

	impl sp_genesis_builder::GenesisBuilder<Block> for Runtime {
		fn create_default_config() -> Vec<u8> {
			create_default_config::<RuntimeGenesisConfig>()
		}

		fn build_config(config: Vec<u8>) -> sp_genesis_builder::Result {
			build_config::<RuntimeGenesisConfig>(config)
		}
	}
}

cumulus_pallet_parachain_system::register_validate_block! {
	Runtime = Runtime,
	BlockExecutor = cumulus_pallet_aura_ext::BlockExecutor::<Runtime, Executive>,
}<|MERGE_RESOLUTION|>--- conflicted
+++ resolved
@@ -933,14 +933,7 @@
 	type SigningPublicKey = <Signature as Verify>::Signer;
 	type Slashed = Treasury;
 	type SubAccountDeposit = SubAccountDeposit;
-<<<<<<< HEAD
-	#[cfg(not(feature = "runtime-benchmarks"))]
-	type UsernameAuthorityOrigin = EnsureNever<AccountId>;
-	#[cfg(feature = "runtime-benchmarks")]
-	type UsernameAuthorityOrigin = EnsureRoot<AccountId>;
-=======
 	type UsernameAuthorityOrigin = UsernameAuthorityOrigin;
->>>>>>> 455e00e2
 	type WeightInfo = pallet_identity::weights::SubstrateWeight<Runtime>;
 }
 
