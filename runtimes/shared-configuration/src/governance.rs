--- conflicted
+++ resolved
@@ -138,12 +138,7 @@
 	pub VotingLockPeriod: BlockNumber = ELECTION_VOTING_LOCK_DURATION;
 	pub const DesiredMembers: u32 = 9;
 	pub const DesiredRunnersUp: u32 = 20;
-<<<<<<< HEAD
-	pub const MaxCandidates: u32 = 40;
-	pub const MaxVoters: u32 = 600;
-=======
 	pub const MaxCandidates: u32 = 30;
 	pub const MaxVoters: u32 = 200;
->>>>>>> 28c7bf13
 	pub const MaxVotesPerVoter: u32 = 8;
 }