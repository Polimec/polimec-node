// Polimec Blockchain – https://www.polimec.org/
// Copyright (C) Polimec 2022. All rights reserved.

// The Polimec Blockchain is free software: you can redistribute it and/or modify
// it under the terms of the GNU General Public License as published by
// the Free Software Foundation, either version 3 of the License, or
// (at your option) any later version.

// The Polimec Blockchain is distributed in the hope that it will be useful,
// but WITHOUT ANY WARRANTY; without even the implied warranty of
// MERCHANTABILITY or FITNESS FOR A PARTICULAR PURPOSE.  See the
// GNU General Public License for more details.

// You should have received a copy of the GNU General Public License
// along with this program.  If not, see <https://www.gnu.org/licenses/>.

#![cfg_attr(not(feature = "std"), no_std)]
// `construct_runtime!` does a lot of recursion and requires us to increase the limit to 256.
#![recursion_limit = "256"]

#[cfg(feature = "runtime-benchmarks")]
#[macro_use]
extern crate frame_benchmarking;

use cumulus_pallet_parachain_system::RelayNumberStrictlyIncreases;
use frame_support::{
	construct_runtime, ord_parameter_types, parameter_types,
	traits::{Contains, InstanceFilter},
	weights::{ConstantMultiplier, Weight},
};
use frame_system::EnsureRoot;
use polimec_traits::locking::LockType;
use polkadot_runtime_common::{BlockHashCount, SlowAdjustingFeeUpdate};
use sp_api::impl_runtime_apis;
pub use sp_consensus_aura::sr25519::AuthorityId as AuraId;
use sp_core::{crypto::KeyTypeId, OpaqueMetadata};
#[cfg(any(feature = "std", test))]
pub use sp_runtime::BuildStorage;
use sp_runtime::{
	create_runtime_str, generic, impl_opaque_keys,
	traits::{
		AccountIdConversion, AccountIdLookup, BlakeTwo256, Block as BlockT, ConvertInto, IdentifyAccount, OpaqueKeys,
		Verify,
	},
	transaction_validity::{TransactionSource, TransactionValidity},
	ApplyExtrinsicResult, MultiSignature,
};
pub use sp_runtime::{MultiAddress, Perbill, Permill};
use sp_std::prelude::*;
#[cfg(feature = "std")]
use sp_version::NativeVersion;
use sp_version::RuntimeVersion;

// XCM Imports
use xcm_config::{XcmConfig, XcmOriginToTransactDispatchOrigin};
use xcm_executor::XcmExecutor;

// Polimec Shared Imports
pub use shared_configuration::{currency::*, fee::*, funding::*, governance::*, proxy::*, staking::*, weights::*};

pub use pallet_parachain_staking;

// Make the WASM binary available.
#[cfg(feature = "std")]
include!(concat!(env!("OUT_DIR"), "/wasm_binary.rs"));

pub mod xcm_config;

/// Alias to 512-bit hash when used in the context of a transaction signature on the chain.
pub type Signature = MultiSignature;

/// Some way of identifying an account on the chain. We intentionally make it equivalent
/// to the public key of our transaction signing scheme.
pub type AccountId = <<Signature as Verify>::Signer as IdentifyAccount>::AccountId;

/// Balance of an account.
pub type Balance = u128;

/// Index of a transaction in the chain.
pub type Nonce = u32;

/// A hash of some data used by the chain.
pub type Hash = sp_core::H256;

/// An index to a block.
pub type BlockNumber = u32;

/// The address format for describing accounts.
pub type Address = MultiAddress<AccountId, ()>;

/// Block header type as expected by this runtime.
pub type Header = generic::Header<BlockNumber, BlakeTwo256>;

/// Block type as expected by this runtime.
pub type Block = generic::Block<Header, UncheckedExtrinsic>;

/// A Block signed with a Justification
pub type SignedBlock = generic::SignedBlock<Block>;

/// BlockId type as expected by this runtime.
pub type BlockId = generic::BlockId<Block>;

/// The SignedExtension to the basic transaction logic.
pub type SignedExtra = (
	frame_system::CheckNonZeroSender<Runtime>,
	frame_system::CheckSpecVersion<Runtime>,
	frame_system::CheckTxVersion<Runtime>,
	frame_system::CheckGenesis<Runtime>,
	frame_system::CheckEra<Runtime>,
	frame_system::CheckNonce<Runtime>,
	frame_system::CheckWeight<Runtime>,
	pallet_transaction_payment::ChargeTransactionPayment<Runtime>,
);

/// Unchecked extrinsic type as expected by this runtime.
pub type UncheckedExtrinsic = generic::UncheckedExtrinsic<Address, RuntimeCall, Signature, SignedExtra>;

/// Extrinsic type that has already been checked.
pub type CheckedExtrinsic = generic::CheckedExtrinsic<AccountId, RuntimeCall, SignedExtra>;

pub type Migrations = migrations::Unreleased;

/// The runtime migrations per release.
#[allow(missing_docs)]
pub mod migrations {
	use super::*;
	/// Unreleased migrations. Add new ones here:
	pub type Unreleased = (
		cumulus_pallet_xcmp_queue::migration::Migration<Runtime>,
		cumulus_pallet_dmp_queue::migration::Migration<Runtime>,
		pallet_multisig::migrations::v1::MigrateToV1<Runtime>,
	);
}

/// Executive: handles dispatch to the various modules.
pub type Executive = frame_executive::Executive<
	Runtime,
	Block,
	frame_system::ChainContext<Runtime>,
	Runtime,
	AllPalletsWithSystem,
	Migrations,
>;

/// Opaque types. These are used by the CLI to instantiate machinery that don't need to know
/// the specifics of the runtime. They can then be made to be agnostic over specific formats
/// of data like extrinsics, allowing for them to continue syncing the network through upgrades
/// to even the core data structures.
pub mod opaque {
	use super::*;
	use sp_runtime::{
		generic,
		traits::{BlakeTwo256, Hash as HashT},
	};

	pub use sp_runtime::OpaqueExtrinsic as UncheckedExtrinsic;
	/// Opaque block header type.
	pub type Header = generic::Header<BlockNumber, BlakeTwo256>;
	/// Opaque block type.
	pub type Block = generic::Block<Header, UncheckedExtrinsic>;
	/// Opaque block identifier type.
	pub type BlockId = generic::BlockId<Block>;
	/// Opaque block hash type.
	pub type Hash = <BlakeTwo256 as HashT>::Output;
}

impl_opaque_keys! {
	pub struct SessionKeys {
		pub aura: Aura,
	}
}

#[sp_version::runtime_version]
pub const VERSION: RuntimeVersion = RuntimeVersion {
	spec_name: create_runtime_str!("polimec-mainnet"),
	impl_name: create_runtime_str!("polimec-mainnet"),
	authoring_version: 1,
	spec_version: 3,
	impl_version: 0,
	apis: RUNTIME_API_VERSIONS,
	transaction_version: 1,
	state_version: 1,
};

/// The version information used to identify this runtime when compiled natively.
#[cfg(feature = "std")]
pub fn native_version() -> NativeVersion {
	NativeVersion { runtime_version: VERSION, can_author_with: Default::default() }
}

parameter_types! {
	pub const Version: RuntimeVersion = VERSION;
	pub const SS58Prefix: u16 = 41;
}

pub struct BaseCallFilter;
impl Contains<RuntimeCall> for BaseCallFilter {
	fn contains(c: &RuntimeCall) -> bool {
		use pallet_balances::Call::*;
		match c {
			RuntimeCall::Balances(inner_call) => match inner_call {
				transfer { .. } => false,
				transfer_all { .. } => false,
				transfer_keep_alive { .. } => false,
				transfer_allow_death { .. } => false,
				_ => true,
			},
			_ => true,
		}
	}
}

impl InstanceFilter<RuntimeCall> for ProxyType {
	fn filter(&self, _: &RuntimeCall) -> bool {
		match self {
			ProxyType::Any => true,
		}
	}

	fn is_superset(&self, o: &Self) -> bool {
		match (self, o) {
			(x, y) if x == y => true,
			// "anything" always contains any subset
			(ProxyType::Any, _) => true,
		}
	}
}

// Configure FRAME pallets to include in runtime.

impl frame_system::Config for Runtime {
	/// The data to be stored in an account.
	type AccountData = pallet_balances::AccountData<Balance>;
	/// The identifier used to distinguish between accounts.
	type AccountId = AccountId;
	/// The basic call filter to use in dispatchable.
	type BaseCallFilter = BaseCallFilter;
	/// The block type.
	type Block = Block;
	/// Maximum number of block number to block hash mappings to keep (oldest pruned first).
	type BlockHashCount = BlockHashCount;
	/// The maximum length of a block (in bytes).
	type BlockLength = RuntimeBlockLength;
	/// Block & extrinsics weights: base values and limits.
	type BlockWeights = RuntimeBlockWeights;
	/// The weight of database operations that the runtime can invoke.
	type DbWeight = RocksDbWeight;
	/// The type for hashing blocks and tries.
	type Hash = Hash;
	/// The hashing algorithm used.
	type Hashing = BlakeTwo256;
	/// The lookup mechanism to get account ID from whatever is passed in dispatchers.
	type Lookup = AccountIdLookup<AccountId, ()>;
	type MaxConsumers = frame_support::traits::ConstU32<16>;
	/// The index type for storing how many extrinsics an account has signed.
	type Nonce = Nonce;
	/// What to do if an account is fully reaped from the system.
	type OnKilledAccount = ();
	/// What to do if a new account is created.
	type OnNewAccount = ();
	/// The action to take on a Runtime Upgrade
	type OnSetCode = cumulus_pallet_parachain_system::ParachainSetCode<Self>;
	/// Converts a module to an index of this module in the runtime.
	type PalletInfo = PalletInfo;
	/// The aggregated dispatch type that is available for extrinsics.
	type RuntimeCall = RuntimeCall;
	/// The ubiquitous event type.
	type RuntimeEvent = RuntimeEvent;
	/// The ubiquitous origin type.
	type RuntimeOrigin = RuntimeOrigin;
	/// This is used as an identifier of the chain. 42 is the generic substrate prefix.
	type SS58Prefix = SS58Prefix;
	/// Weight information for the extrinsics of this pallet.
	type SystemWeightInfo = frame_system::weights::SubstrateWeight<Runtime>;
	/// Runtime version.
	type Version = Version;
}

impl pallet_timestamp::Config for Runtime {
	type MinimumPeriod = MinimumPeriod;
	/// A timestamp: milliseconds since the unix epoch.
	type Moment = u64;
	type OnTimestampSet = Aura;
	type WeightInfo = pallet_timestamp::weights::SubstrateWeight<Runtime>;
}

impl pallet_authorship::Config for Runtime {
	type EventHandler = ParachainStaking;
	type FindAuthor = pallet_session::FindAccountFromAuthorIndex<Self, Aura>;
}

impl pallet_balances::Config for Runtime {
	type AccountStore = System;
	type Balance = Balance;
	type DustRemoval = ();
	type ExistentialDeposit = ExistentialDeposit;
	type FreezeIdentifier = ();
	type MaxFreezes = MaxReserves;
	type MaxHolds = MaxLocks;
	type MaxLocks = MaxLocks;
	type MaxReserves = MaxReserves;
	type ReserveIdentifier = [u8; 8];
	type RuntimeEvent = RuntimeEvent;
	type RuntimeHoldReason = LockType<ProjectIdentifier>;
<<<<<<< HEAD
	type WeightInfo = ();
=======
	type WeightInfo = pallet_balances::weights::SubstrateWeight<Runtime>;
>>>>>>> e56b0737
}

impl pallet_transaction_payment::Config for Runtime {
	type FeeMultiplierUpdate = SlowAdjustingFeeUpdate<Self>;
	type LengthToFee = ConstantMultiplier<Balance, TransactionByteFee>;
	type OnChargeTransaction = pallet_transaction_payment::CurrencyAdapter<Balances, ()>;
	type OperationalFeeMultiplier = frame_support::traits::ConstU8<5>;
	type RuntimeEvent = RuntimeEvent;
	type WeightToFee = WeightToFee;
}

impl cumulus_pallet_parachain_system::Config for Runtime {
	type CheckAssociatedRelayNumber = RelayNumberStrictlyIncreases;
	type DmpMessageHandler = DmpQueue;
	type OnSystemEvent = ();
	type OutboundXcmpMessageSource = XcmpQueue;
	type ReservedDmpWeight = ReservedDmpWeight;
	type ReservedXcmpWeight = ReservedXcmpWeight;
	type RuntimeEvent = RuntimeEvent;
	type SelfParaId = parachain_info::Pallet<Runtime>;
	type XcmpMessageHandler = XcmpQueue;
}

impl parachain_info::Config for Runtime {}

impl cumulus_pallet_aura_ext::Config for Runtime {}

impl cumulus_pallet_xcmp_queue::Config for Runtime {
	type ChannelInfo = ParachainSystem;
	type ControllerOrigin = EnsureRoot<AccountId>;
	type ControllerOriginConverter = XcmOriginToTransactDispatchOrigin;
	type ExecuteOverweightOrigin = EnsureRoot<AccountId>;
	type PriceForSiblingDelivery = ();
	type RuntimeEvent = RuntimeEvent;
	type VersionWrapper = ();
	type WeightInfo = cumulus_pallet_xcmp_queue::weights::SubstrateWeight<Self>;
	type XcmExecutor = XcmExecutor<XcmConfig>;
}

impl cumulus_pallet_dmp_queue::Config for Runtime {
	type ExecuteOverweightOrigin = EnsureRoot<AccountId>;
	type RuntimeEvent = RuntimeEvent;
	type XcmExecutor = XcmExecutor<XcmConfig>;
}

impl pallet_session::Config for Runtime {
	type Keys = SessionKeys;
	type NextSessionRotation = ParachainStaking;
	type RuntimeEvent = RuntimeEvent;
	type SessionHandler = <SessionKeys as OpaqueKeys>::KeyTypeIdProviders;
	type SessionManager = ParachainStaking;
	type ShouldEndSession = ParachainStaking;
	type ValidatorId = AccountId;
	type ValidatorIdOf = ConvertInto;
	type WeightInfo = pallet_session::weights::SubstrateWeight<Runtime>;
}

impl pallet_aura::Config for Runtime {
	type AllowMultipleBlocksPerSlot = frame_support::traits::ConstBool<false>;
	type AuthorityId = AuraId;
	type DisabledValidators = ();
	type MaxAuthorities = MaxAuthorities;
}

impl pallet_sudo::Config for Runtime {
	type RuntimeCall = RuntimeCall;
	type RuntimeEvent = RuntimeEvent;
	type WeightInfo = ();
}

ord_parameter_types! {
	pub const PayMaster: AccountId =
		AccountIdConversion::<AccountId>::into_account_truncating(&StakingPalletId::get());
}

impl pallet_parachain_staking::Config for Runtime {
	type Balance = Balance;
	type CandidateBondLessDelay = CandidateBondLessDelay;
	type Currency = Balances;
	type DelegationBondLessDelay = DelegationBondLessDelay;
	type LeaveCandidatesDelay = LeaveCandidatesDelay;
	type LeaveDelegatorsDelay = LeaveDelegatorsDelay;
	type MaxBottomDelegationsPerCandidate = MaxBottomDelegationsPerCandidate;
	type MaxDelegationsPerDelegator = MaxDelegationsPerDelegator;
	type MaxTopDelegationsPerCandidate = MaxTopDelegationsPerCandidate;
	type MinBlocksPerRound = MinBlocksPerRound;
	type MinCandidateStk = MinCandidateStk;
	type MinDelegation = MinDelegation;
	type MinDelegatorStk = MinDelegatorStk;
	type MinSelectedCandidates = MinSelectedCandidates;
	type MonetaryGovernanceOrigin = frame_system::EnsureRoot<AccountId>;
	type OnCollatorPayout = ();
	type OnNewRound = ();
	type PayMaster = PayMaster;
	// We use the default implementation, so we leave () here.
	type PayoutCollatorReward = ();
	type ProjectIdentifier = ProjectIdentifier;
	type RevokeDelegationDelay = RevokeDelegationDelay;
	type RewardPaymentDelay = RewardPaymentDelay;
	type RuntimeEvent = RuntimeEvent;
	type WeightInfo = pallet_parachain_staking::weights::SubstrateWeight<Runtime>;
}

impl pallet_vesting::Config for Runtime {
	type BlockNumberToBalance = ConvertInto;
	type Currency = Balances;
	type MinVestedTransfer = shared_configuration::vesting::MinVestedTransfer;
	type RuntimeEvent = RuntimeEvent;
	type UnvestedFundsAllowedWithdrawReasons = shared_configuration::vesting::UnvestedFundsAllowedWithdrawReasons;
	type WeightInfo = pallet_vesting::weights::SubstrateWeight<Runtime>;

	const MAX_VESTING_SCHEDULES: u32 = 12;
}

impl pallet_utility::Config for Runtime {
	type PalletsOrigin = OriginCaller;
	type RuntimeCall = RuntimeCall;
	type RuntimeEvent = RuntimeEvent;
	type WeightInfo = pallet_utility::weights::SubstrateWeight<Runtime>;
}

impl pallet_multisig::Config for Runtime {
	type Currency = Balances;
	type DepositBase = DepositBase;
	type DepositFactor = DepositFactor;
	type MaxSignatories = MaxSignatories;
	type RuntimeCall = RuntimeCall;
	type RuntimeEvent = RuntimeEvent;
	type WeightInfo = pallet_multisig::weights::SubstrateWeight<Runtime>;
}

impl pallet_proxy::Config for Runtime {
	type AnnouncementDepositBase = AnnouncementDepositBase;
	type AnnouncementDepositFactor = AnnouncementDepositFactor;
	type CallHasher = BlakeTwo256;
	type Currency = Balances;
	type MaxPending = MaxPending;
	type MaxProxies = MaxProxies;
	type ProxyDepositBase = ProxyDepositBase;
	type ProxyDepositFactor = ProxyDepositFactor;
	type ProxyType = ProxyType;
	type RuntimeCall = RuntimeCall;
	type RuntimeEvent = RuntimeEvent;
	type WeightInfo = pallet_proxy::weights::SubstrateWeight<Runtime>;
}

// Create the runtime by composing the FRAME pallets that were previously configured.
construct_runtime!(
	pub enum Runtime
	{
		// System support stuff.
		System: frame_system = 0,
		ParachainSystem: cumulus_pallet_parachain_system = 1,
		Timestamp: pallet_timestamp = 2,
		ParachainInfo: parachain_info = 3,
		Sudo: pallet_sudo = 4,
		Utility: pallet_utility::{Pallet, Call, Event} = 5,
		Multisig: pallet_multisig::{Pallet, Call, Storage, Event<T>} = 6,
		Proxy: pallet_proxy::{Pallet, Call, Storage, Event<T>} = 7,

		// Monetary stuff.
		Balances: pallet_balances = 10,
		TransactionPayment: pallet_transaction_payment = 11,
		Vesting: pallet_vesting = 12,

		// Collator support. the order of these 5 are important and shall not change.
		Authorship: pallet_authorship::{Pallet, Storage} = 20,
		Session: pallet_session::{Pallet, Call, Storage, Event, Config<T>} = 22,
		Aura: pallet_aura::{Pallet, Storage, Config<T>} = 23,
		AuraExt: cumulus_pallet_aura_ext::{Pallet, Storage, Config<T>} = 24,
		ParachainStaking: pallet_parachain_staking::{Pallet, Call, Storage, Event<T>, Config<T>} = 25,

		// XCM helpers.
		XcmpQueue: cumulus_pallet_xcmp_queue = 30,
		PolkadotXcm: pallet_xcm = 31,
		CumulusXcm: cumulus_pallet_xcm = 32,
		DmpQueue: cumulus_pallet_dmp_queue = 33,
	}
);

#[cfg(feature = "runtime-benchmarks")]
mod benches {
	frame_benchmarking::define_benchmarks!(
		[frame_system, SystemBench::<Runtime>]
		[pallet_balances, Balances]
		[pallet_session, SessionBench::<Runtime>]
		[pallet_timestamp, Timestamp]
		[cumulus_pallet_xcmp_queue, XcmpQueue]
	);
}

impl_runtime_apis! {
	impl sp_consensus_aura::AuraApi<Block, AuraId> for Runtime {
		fn slot_duration() -> sp_consensus_aura::SlotDuration {
			sp_consensus_aura::SlotDuration::from_millis(Aura::slot_duration())
		}

		fn authorities() -> Vec<AuraId> {
			Aura::authorities().into_inner()
		}
	}

	impl sp_api::Core<Block> for Runtime {
		fn version() -> RuntimeVersion {
			VERSION
		}

		fn execute_block(block: Block) {
			Executive::execute_block(block)
		}

		fn initialize_block(header: &<Block as BlockT>::Header) {
			Executive::initialize_block(header)
		}
	}

	impl sp_api::Metadata<Block> for Runtime {
		fn metadata() -> OpaqueMetadata {
			OpaqueMetadata::new(Runtime::metadata().into())
		}
		fn metadata_at_version(version: u32) -> Option<OpaqueMetadata> {
			Runtime::metadata_at_version(version)
		}

		fn metadata_versions() -> sp_std::vec::Vec<u32> {
			Runtime::metadata_versions()
		}
	}

	impl sp_block_builder::BlockBuilder<Block> for Runtime {
		fn apply_extrinsic(extrinsic: <Block as BlockT>::Extrinsic) -> ApplyExtrinsicResult {
			Executive::apply_extrinsic(extrinsic)
		}

		fn finalize_block() -> <Block as BlockT>::Header {
			Executive::finalize_block()
		}

		fn inherent_extrinsics(data: sp_inherents::InherentData) -> Vec<<Block as BlockT>::Extrinsic> {
			data.create_extrinsics()
		}

		fn check_inherents(
			block: Block,
			data: sp_inherents::InherentData,
		) -> sp_inherents::CheckInherentsResult {
			data.check_extrinsics(&block)
		}
	}

	impl sp_transaction_pool::runtime_api::TaggedTransactionQueue<Block> for Runtime {
		fn validate_transaction(
			source: TransactionSource,
			tx: <Block as BlockT>::Extrinsic,
			block_hash: <Block as BlockT>::Hash,
		) -> TransactionValidity {
			Executive::validate_transaction(source, tx, block_hash)
		}
	}

	impl sp_offchain::OffchainWorkerApi<Block> for Runtime {
		fn offchain_worker(header: &<Block as BlockT>::Header) {
			Executive::offchain_worker(header)
		}
	}

	impl sp_session::SessionKeys<Block> for Runtime {
		fn generate_session_keys(seed: Option<Vec<u8>>) -> Vec<u8> {
			SessionKeys::generate(seed)
		}

		fn decode_session_keys(
			encoded: Vec<u8>,
		) -> Option<Vec<(Vec<u8>, KeyTypeId)>> {
			SessionKeys::decode_into_raw_public_keys(&encoded)
		}
	}

	impl frame_system_rpc_runtime_api::AccountNonceApi<Block, AccountId, Nonce> for Runtime {
		fn account_nonce(account: AccountId) -> Nonce {
			System::account_nonce(account)
		}
	}

	impl pallet_transaction_payment_rpc_runtime_api::TransactionPaymentApi<Block, Balance> for Runtime {
		fn query_info(
			uxt: <Block as BlockT>::Extrinsic,
			len: u32,
		) -> pallet_transaction_payment_rpc_runtime_api::RuntimeDispatchInfo<Balance> {
			TransactionPayment::query_info(uxt, len)
		}
		fn query_fee_details(
			uxt: <Block as BlockT>::Extrinsic,
			len: u32,
		) -> pallet_transaction_payment::FeeDetails<Balance> {
			TransactionPayment::query_fee_details(uxt, len)
		}
		fn query_weight_to_fee(weight: Weight) -> Balance {
			TransactionPayment::weight_to_fee(weight)
		}
		fn query_length_to_fee(length: u32) -> Balance {
			TransactionPayment::length_to_fee(length)
		}
	}

	impl pallet_transaction_payment_rpc_runtime_api::TransactionPaymentCallApi<Block, Balance, RuntimeCall>
		for Runtime
	{
		fn query_call_info(
			call: RuntimeCall,
			len: u32,
		) -> pallet_transaction_payment::RuntimeDispatchInfo<Balance> {
			TransactionPayment::query_call_info(call, len)
		}
		fn query_call_fee_details(
			call: RuntimeCall,
			len: u32,
		) -> pallet_transaction_payment::FeeDetails<Balance> {
			TransactionPayment::query_call_fee_details(call, len)
		}
		fn query_weight_to_fee(weight: Weight) -> Balance {
			TransactionPayment::weight_to_fee(weight)
		}
		fn query_length_to_fee(length: u32) -> Balance {
			TransactionPayment::length_to_fee(length)
		}
	}

	impl cumulus_primitives_core::CollectCollationInfo<Block> for Runtime {
		fn collect_collation_info(header: &<Block as BlockT>::Header) -> cumulus_primitives_core::CollationInfo {
			ParachainSystem::collect_collation_info(header)
		}
	}

	#[cfg(feature = "try-runtime")]
	impl frame_try_runtime::TryRuntime<Block> for Runtime {
		fn on_runtime_upgrade(checks: frame_try_runtime::UpgradeCheckSelect) -> (Weight, Weight) {
			let weight = Executive::try_runtime_upgrade(checks).unwrap();
			(weight, RuntimeBlockWeights::get().max_block)
		}

		fn execute_block(
			block: Block,
			state_root_check: bool,
			signature_check: bool,
			select: frame_try_runtime::TryStateSelect,
		) -> Weight {
			// NOTE: intentional unwrap: we don't want to propagate the error backwards, and want to
			// have a backtrace here.
			Executive::try_execute_block(block, state_root_check, signature_check, select).unwrap()
		}
	}

	#[cfg(feature = "runtime-benchmarks")]
	impl frame_benchmarking::Benchmark<Block> for Runtime {
		fn benchmark_metadata(extra: bool) -> (
			Vec<frame_benchmarking::BenchmarkList>,
			Vec<frame_support::traits::StorageInfo>,
		) {
			use frame_benchmarking::{Benchmarking, BenchmarkList};
			use frame_support::traits::StorageInfoTrait;
			use frame_system_benchmarking::Pallet as SystemBench;
			use cumulus_pallet_session_benchmarking::Pallet as SessionBench;

			let mut list = Vec::<BenchmarkList>::new();
			list_benchmarks!(list, extra);

			let storage_info = AllPalletsWithSystem::storage_info();
			return (list, storage_info)
		}

		fn dispatch_benchmark(
			config: frame_benchmarking::BenchmarkConfig
		) -> Result<Vec<frame_benchmarking::BenchmarkBatch>, sp_runtime::RuntimeString> {
			use frame_benchmarking::{Benchmarking, BenchmarkBatch};

			use frame_system_benchmarking::Pallet as SystemBench;
			impl frame_system_benchmarking::Config for Runtime {}

			use cumulus_pallet_session_benchmarking::Pallet as SessionBench;
			impl cumulus_pallet_session_benchmarking::Config for Runtime {}

			use frame_support::traits::WhitelistedStorageKeys;
			let whitelist = AllPalletsWithSystem::whitelisted_storage_keys();

			let mut batches = Vec::<BenchmarkBatch>::new();
			let params = (&config, &whitelist);
			add_benchmarks!(params, batches);

			if batches.is_empty() { return Err("Benchmark not found for this pallet.".into()) }
			Ok(batches)
		}
	}
}

struct CheckInherents;

impl cumulus_pallet_parachain_system::CheckInherents<Block> for CheckInherents {
	fn check_inherents(
		block: &Block,
		relay_state_proof: &cumulus_pallet_parachain_system::RelayChainStateProof,
	) -> sp_inherents::CheckInherentsResult {
		let relay_chain_slot =
			relay_state_proof.read_slot().expect("Could not read the relay chain slot from the proof");

		let inherent_data = cumulus_primitives_timestamp::InherentDataProvider::from_relay_chain_slot_and_duration(
			relay_chain_slot,
			sp_std::time::Duration::from_secs(6),
		)
		.create_inherent_data()
		.expect("Could not create the timestamp inherent data");

		inherent_data.check_extrinsics(block)
	}
}

cumulus_pallet_parachain_system::register_validate_block! {
	Runtime = Runtime,
	BlockExecutor = cumulus_pallet_aura_ext::BlockExecutor::<Runtime, Executive>,
	CheckInherents = CheckInherents,
}<|MERGE_RESOLUTION|>--- conflicted
+++ resolved
@@ -302,11 +302,8 @@
 	type ReserveIdentifier = [u8; 8];
 	type RuntimeEvent = RuntimeEvent;
 	type RuntimeHoldReason = LockType<ProjectIdentifier>;
-<<<<<<< HEAD
-	type WeightInfo = ();
-=======
 	type WeightInfo = pallet_balances::weights::SubstrateWeight<Runtime>;
->>>>>>> e56b0737
+
 }
 
 impl pallet_transaction_payment::Config for Runtime {
