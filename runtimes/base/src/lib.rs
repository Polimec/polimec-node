--- conflicted
+++ resolved
@@ -301,13 +301,8 @@
 	type MaxReserves = MaxReserves;
 	type ReserveIdentifier = [u8; 8];
 	type RuntimeEvent = RuntimeEvent;
-<<<<<<< HEAD
 	type RuntimeHoldReason = LockType<ProjectIdentifier>;
-	type WeightInfo = ();
-=======
-	type RuntimeHoldReason = ();
-	type WeightInfo = pallet_balances::weights::SubstrateWeight<Runtime>;
->>>>>>> 9f616715
+    type WeightInfo = pallet_balances::weights::SubstrateWeight<Runtime>;
 }
 
 impl pallet_transaction_payment::Config for Runtime {
