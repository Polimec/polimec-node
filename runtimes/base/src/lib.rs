// Polimec Blockchain – https://www.polimec.org/
// Copyright (C) Polimec 2022. All rights reserved.

// The Polimec Blockchain is free software: you can redistribute it and/or modify
// it under the terms of the GNU General Public License as published by
// the Free Software Foundation, either version 3 of the License, or
// (at your option) any later version.

// The Polimec Blockchain is distributed in the hope that it will be useful,
// but WITHOUT ANY WARRANTY; without even the implied warranty of
// MERCHANTABILITY or FITNESS FOR A PARTICULAR PURPOSE.  See the
// GNU General Public License for more details.

// You should have received a copy of the GNU General Public License
// along with this program.  If not, see <https://www.gnu.org/licenses/>.

#![cfg_attr(not(feature = "std"), no_std)]
// `construct_runtime!` does a lot of recursion and requires us to increase the limit to 256.
#![recursion_limit = "256"]

#[cfg(feature = "runtime-benchmarks")]
#[macro_use]
extern crate frame_benchmarking;

use cumulus_pallet_parachain_system::RelayNumberStrictlyIncreases;
use frame_support::{
	construct_runtime, parameter_types,
	traits::{
		fungible::{Credit, Inspect},
<<<<<<< HEAD
		tokens, ConstU32, Contains, EitherOfDiverse, InstanceFilter, PrivilegeCmp,
=======
		tokens, AsEnsureOriginWithArg, ConstU32, Contains, EitherOfDiverse, InstanceFilter, PrivilegeCmp,
>>>>>>> 4c26ce0f
	},
	weights::{ConstantMultiplier, Weight},
};
use frame_system::{EnsureRoot, EnsureRootWithSuccess, EnsureSigned};
use pallet_democracy::GetElectorate;
use pallet_oracle_ocw::types::AssetName;
use parachains_common::AssetIdForTrustBackedAssets as AssetId;
use parity_scale_codec::Encode;
use polkadot_runtime_common::{BlockHashCount, CurrencyToVote, SlowAdjustingFeeUpdate};
use sp_api::impl_runtime_apis;
use sp_core::{crypto::KeyTypeId, OpaqueMetadata};
use sp_runtime::{
	create_runtime_str, generic, impl_opaque_keys,
	traits::{
		AccountIdLookup, BlakeTwo256, Block as BlockT, Convert, ConvertInto, IdentifyAccount, OpaqueKeys, Verify,
	},
	transaction_validity::{TransactionSource, TransactionValidity},
	ApplyExtrinsicResult, FixedU128, MultiSignature, SaturatedConversion,
};
use sp_std::{cmp::Ordering, prelude::*};
use sp_version::RuntimeVersion;

// XCM Imports
use polimec_xcm_executor::XcmExecutor;
use xcm_config::{XcmConfig, XcmOriginToTransactDispatchOrigin};

pub use pallet_parachain_staking;
// Polimec Shared Imports
pub use shared_configuration::{
	assets::*, currency::*, fee::*, funding::*, governance::*, proxy::*, staking::*, weights::*,
};
pub use sp_consensus_aura::sr25519::AuthorityId as AuraId;
pub use sp_runtime::{MultiAddress, Perbill, Permill};

// Make the WASM binary available.
#[cfg(feature = "std")]
include!(concat!(env!("OUT_DIR"), "/wasm_binary.rs"));

#[cfg(feature = "std")]
use sp_version::NativeVersion;

#[cfg(any(feature = "std", test))]
pub use sp_runtime::BuildStorage;

mod custom_migrations;
mod weights;
pub mod xcm_config;

/// Alias to 512-bit hash when used in the context of a transaction signature on the chain.
pub type Signature = MultiSignature;

/// Some way of identifying an account on the chain. We intentionally make it equivalent
/// to the public key of our transaction signing scheme.
pub type AccountId = <<Signature as Verify>::Signer as IdentifyAccount>::AccountId;

pub type CreditOf<T> = Credit<<T as frame_system::Config>::AccountId, pallet_balances::Pallet<T, ()>>;

/// Balance of an account.
pub type Balance = u128;

/// Index of a transaction in the chain.
pub type Nonce = u32;

/// A hash of some data used by the chain.
pub type Hash = sp_core::H256;

/// An index to a block.
pub type BlockNumber = u32;

/// The address format for describing accounts.
pub type Address = MultiAddress<AccountId, ()>;

/// Block header type as expected by this runtime.
pub type Header = generic::Header<BlockNumber, BlakeTwo256>;

/// Block type as expected by this runtime.
pub type Block = generic::Block<Header, UncheckedExtrinsic>;

/// A Block signed with a Justification
pub type SignedBlock = generic::SignedBlock<Block>;

/// BlockId type as expected by this runtime.
pub type BlockId = generic::BlockId<Block>;

/// The SignedExtension to the basic transaction logic.
pub type SignedExtra = (
	frame_system::CheckNonZeroSender<Runtime>,
	frame_system::CheckSpecVersion<Runtime>,
	frame_system::CheckTxVersion<Runtime>,
	frame_system::CheckGenesis<Runtime>,
	frame_system::CheckEra<Runtime>,
	frame_system::CheckNonce<Runtime>,
	frame_system::CheckWeight<Runtime>,
	pallet_transaction_payment::ChargeTransactionPayment<Runtime>,
);

/// Unchecked extrinsic type as expected by this runtime.
pub type UncheckedExtrinsic = generic::UncheckedExtrinsic<Address, RuntimeCall, Signature, SignedExtra>;

/// Extrinsic type that has already been checked.
pub type CheckedExtrinsic = generic::CheckedExtrinsic<AccountId, RuntimeCall, SignedExtra>;

pub type Migrations = migrations::Unreleased;

/// The runtime migrations per release.
#[allow(missing_docs)]
pub mod migrations {
	// Not warn for unused imports in this module.
	#![allow(unused_imports)]
	use super::*;
	/// Unreleased migrations. Add new ones here:
	pub type Unreleased = (
		custom_migrations::InitializePallet<OracleProvidersMembership>,
		custom_migrations::InitializePallet<Democracy>,
		custom_migrations::InitializePallet<Council>,
		custom_migrations::InitializePallet<TechnicalCommittee>,
		custom_migrations::InitializePallet<Elections>,
		custom_migrations::InitializePallet<Preimage>,
		custom_migrations::InitializePallet<Scheduler>,
	);
}

/// Executive: handles dispatch to the various modules.
pub type Executive = frame_executive::Executive<
	Runtime,
	Block,
	frame_system::ChainContext<Runtime>,
	Runtime,
	AllPalletsWithSystem,
	Migrations,
>;

pub type Price = FixedU128;

pub type Moment = u64;

/// Opaque types. These are used by the CLI to instantiate machinery that don't need to know
/// the specifics of the runtime. They can then be made to be agnostic over specific formats
/// of data like extrinsics, allowing for them to continue syncing the network through upgrades
/// to even the core data structures.
pub mod opaque {
	use super::*;
	use sp_runtime::{
		generic,
		traits::{BlakeTwo256, Hash as HashT},
	};

	pub use sp_runtime::OpaqueExtrinsic as UncheckedExtrinsic;
	/// Opaque block header type.
	pub type Header = generic::Header<BlockNumber, BlakeTwo256>;
	/// Opaque block type.
	pub type Block = generic::Block<Header, UncheckedExtrinsic>;
	/// Opaque block identifier type.
	pub type BlockId = generic::BlockId<Block>;
	/// Opaque block hash type.
	pub type Hash = <BlakeTwo256 as HashT>::Output;
}

impl_opaque_keys! {
	pub struct SessionKeys {
		pub aura: Aura,
	}
}

#[sp_version::runtime_version]
pub const VERSION: RuntimeVersion = RuntimeVersion {
	spec_name: create_runtime_str!("polimec-mainnet"),
	impl_name: create_runtime_str!("polimec-mainnet"),
	authoring_version: 1,
	spec_version: 0_005_001,
	impl_version: 0,
	apis: RUNTIME_API_VERSIONS,
	transaction_version: 1,
	state_version: 1,
};

/// The version information used to identify this runtime when compiled natively.
#[cfg(feature = "std")]
pub fn native_version() -> NativeVersion {
	NativeVersion { runtime_version: VERSION, can_author_with: Default::default() }
}

parameter_types! {
	pub const Version: RuntimeVersion = VERSION;
	pub const SS58Prefix: u16 = 41;
}

pub struct BaseCallFilter;
impl Contains<RuntimeCall> for BaseCallFilter {
	fn contains(c: &RuntimeCall) -> bool {
		use pallet_balances::Call::*;
		use pallet_vesting::Call::*;

		match c {
			// Transferability lock.
			RuntimeCall::Balances(inner_call) => match inner_call {
				transfer { .. } => false,
				transfer_all { .. } => false,
				transfer_keep_alive { .. } => false,
				transfer_allow_death { .. } => false,
				_ => true,
			},
			RuntimeCall::Vesting(inner_call) => match inner_call {
				// Vested transfes are not allowed.
				vested_transfer { .. } => false,
				_ => true,
			},
			_ => true,
		}
	}
}

impl InstanceFilter<RuntimeCall> for ProxyType {
	fn filter(&self, _: &RuntimeCall) -> bool {
		match self {
			ProxyType::Any => true,
		}
	}

	fn is_superset(&self, o: &Self) -> bool {
		match (self, o) {
			(x, y) if x == y => true,
			// "anything" always contains any subset
			(ProxyType::Any, _) => true,
		}
	}
}

// Configure FRAME pallets to include in runtime.

impl frame_system::Config for Runtime {
	/// The data to be stored in an account.
	type AccountData = pallet_balances::AccountData<Balance>;
	/// The identifier used to distinguish between accounts.
	type AccountId = AccountId;
	/// The basic call filter to use in dispatchable.
	type BaseCallFilter = BaseCallFilter;
	/// The block type.
	type Block = Block;
	/// Maximum number of block number to block hash mappings to keep (oldest pruned first).
	type BlockHashCount = BlockHashCount;
	/// The maximum length of a block (in bytes).
	type BlockLength = RuntimeBlockLength;
	/// Block & extrinsics weights: base values and limits.
	type BlockWeights = RuntimeBlockWeights;
	/// The weight of database operations that the runtime can invoke.
	type DbWeight = RocksDbWeight;
	/// The type for hashing blocks and tries.
	type Hash = Hash;
	/// The hashing algorithm used.
	type Hashing = BlakeTwo256;
	/// The lookup mechanism to get account ID from whatever is passed in dispatchers.
	type Lookup = AccountIdLookup<AccountId, ()>;
	type MaxConsumers = frame_support::traits::ConstU32<16>;
	/// The index type for storing how many extrinsics an account has signed.
	type Nonce = Nonce;
	/// What to do if an account is fully reaped from the system.
	type OnKilledAccount = ();
	/// What to do if a new account is created.
	type OnNewAccount = ();
	/// The action to take on a Runtime Upgrade
	type OnSetCode = cumulus_pallet_parachain_system::ParachainSetCode<Self>;
	/// Converts a module to an index of this module in the runtime.
	type PalletInfo = PalletInfo;
	/// The aggregated dispatch type that is available for extrinsics.
	type RuntimeCall = RuntimeCall;
	/// The ubiquitous event type.
	type RuntimeEvent = RuntimeEvent;
	/// The ubiquitous origin type.
	type RuntimeOrigin = RuntimeOrigin;
	/// This is used as an identifier of the chain. 42 is the generic substrate prefix.
	type SS58Prefix = SS58Prefix;
	/// Weight information for the extrinsics of this pallet.
	type SystemWeightInfo = frame_system::weights::SubstrateWeight<Runtime>;
	/// Runtime version.
	type Version = Version;
}

impl pallet_timestamp::Config for Runtime {
	type MinimumPeriod = MinimumPeriod;
	/// A timestamp: milliseconds since the unix epoch.
	type Moment = u64;
	type OnTimestampSet = Aura;
	type WeightInfo = pallet_timestamp::weights::SubstrateWeight<Runtime>;
}

impl pallet_authorship::Config for Runtime {
	type EventHandler = ParachainStaking;
	type FindAuthor = pallet_session::FindAccountFromAuthorIndex<Self, Aura>;
}

impl pallet_balances::Config for Runtime {
	type AccountStore = System;
	type Balance = Balance;
	type DustRemoval = ();
	type ExistentialDeposit = ExistentialDeposit;
	type FreezeIdentifier = RuntimeFreezeReason;
	type MaxFreezes = MaxReserves;
	type MaxHolds = MaxLocks;
	type MaxLocks = MaxLocks;
	type MaxReserves = MaxReserves;
	type ReserveIdentifier = [u8; 8];
	type RuntimeEvent = RuntimeEvent;
	type RuntimeHoldReason = RuntimeHoldReason;
	type WeightInfo = pallet_balances::weights::SubstrateWeight<Runtime>;
}

impl pallet_transaction_payment::Config for Runtime {
	type FeeMultiplierUpdate = SlowAdjustingFeeUpdate<Self>;
	type LengthToFee = ConstantMultiplier<Balance, TransactionByteFee>;
	type OnChargeTransaction = shared_configuration::fee::FungibleAdapter<Balances, DealWithFees<Runtime>>;
	type OperationalFeeMultiplier = frame_support::traits::ConstU8<5>;
	type RuntimeEvent = RuntimeEvent;
	type WeightToFee = WeightToFee;
}

pub type ForeignAssetsInstance = pallet_assets::Instance2;

impl pallet_assets::Config<ForeignAssetsInstance> for Runtime {
	type ApprovalDeposit = ExistentialDeposit;
	type AssetAccountDeposit = AssetAccountDeposit;
	type AssetDeposit = AssetDeposit;
	type AssetId = AssetId;
	type AssetIdParameter = parity_scale_codec::Compact<AssetId>;
	type Balance = Balance;
	#[cfg(feature = "runtime-benchmarks")]
	type BenchmarkHelper = ();
	type CallbackHandle = ();
	// TODO Check Creation Origin
	type CreateOrigin = AsEnsureOriginWithArg<EnsureRootWithSuccess<AccountId, RootOperatorAccountId>>;
	type Currency = Balances;
	type Extra = ();
	type ForceOrigin = EnsureRoot<AccountId>;
	type Freezer = ();
	type MetadataDepositBase = MetadataDepositBase;
	type MetadataDepositPerByte = MetadataDepositPerByte;
	type RemoveItemsLimit = frame_support::traits::ConstU32<1000>;
	type RuntimeEvent = RuntimeEvent;
	type StringLimit = AssetsStringLimit;
	type WeightInfo = pallet_assets::weights::SubstrateWeight<Runtime>;
}

impl cumulus_pallet_parachain_system::Config for Runtime {
	type CheckAssociatedRelayNumber = RelayNumberStrictlyIncreases;
	type DmpMessageHandler = DmpQueue;
	type OnSystemEvent = ();
	type OutboundXcmpMessageSource = XcmpQueue;
	type ReservedDmpWeight = ReservedDmpWeight;
	type ReservedXcmpWeight = ReservedXcmpWeight;
	type RuntimeEvent = RuntimeEvent;
	type SelfParaId = parachain_info::Pallet<Runtime>;
	type XcmpMessageHandler = XcmpQueue;
}

impl parachain_info::Config for Runtime {}

impl cumulus_pallet_aura_ext::Config for Runtime {}

impl cumulus_pallet_xcmp_queue::Config for Runtime {
	type ChannelInfo = ParachainSystem;
	type ControllerOrigin = EnsureRoot<AccountId>;
	type ControllerOriginConverter = XcmOriginToTransactDispatchOrigin;
	type ExecuteOverweightOrigin = EnsureRoot<AccountId>;
	type PriceForSiblingDelivery = ();
	type RuntimeEvent = RuntimeEvent;
	type VersionWrapper = ();
	type WeightInfo = cumulus_pallet_xcmp_queue::weights::SubstrateWeight<Self>;
	type XcmExecutor = XcmExecutor<XcmConfig>;
}

impl cumulus_pallet_dmp_queue::Config for Runtime {
	type ExecuteOverweightOrigin = EnsureRoot<AccountId>;
	type RuntimeEvent = RuntimeEvent;
	type XcmExecutor = XcmExecutor<XcmConfig>;
}

impl pallet_session::Config for Runtime {
	type Keys = SessionKeys;
	type NextSessionRotation = ParachainStaking;
	type RuntimeEvent = RuntimeEvent;
	type SessionHandler = <SessionKeys as OpaqueKeys>::KeyTypeIdProviders;
	type SessionManager = ParachainStaking;
	type ShouldEndSession = ParachainStaking;
	type ValidatorId = AccountId;
	type ValidatorIdOf = ConvertInto;
	type WeightInfo = pallet_session::weights::SubstrateWeight<Runtime>;
}

impl pallet_aura::Config for Runtime {
	type AllowMultipleBlocksPerSlot = frame_support::traits::ConstBool<false>;
	type AuthorityId = AuraId;
	type DisabledValidators = ();
	type MaxAuthorities = MaxAuthorities;
}

impl pallet_sudo::Config for Runtime {
	type RuntimeCall = RuntimeCall;
	type RuntimeEvent = RuntimeEvent;
	type WeightInfo = ();
}

pub struct ToTreasury;

impl tokens::imbalance::OnUnbalanced<CreditOf<Runtime>> for ToTreasury {
	fn on_nonzero_unbalanced(amount: CreditOf<Runtime>) {
		let treasury_account = Treasury::account_id();
		let _ = <Balances as tokens::fungible::Balanced<AccountId>>::resolve(&treasury_account, amount);
	}
}

impl pallet_treasury::Config for Runtime {
	type ApproveOrigin = EitherOfDiverse<
		EnsureRoot<AccountId>,
		pallet_collective::EnsureProportionAtLeast<AccountId, CouncilCollective, 1, 1>,
	>;
	type Burn = Burn;
	type BurnDestination = ();
	type Currency = Balances;
	type MaxApprovals = MaxApprovals;
	type OnSlash = Treasury;
	type PalletId = TreasuryId;
	type ProposalBond = ProposalBond;
	type ProposalBondMaximum = ();
	type ProposalBondMinimum = ProposalBondMinimum;
	type RejectOrigin = EitherOfDiverse<
		EnsureRoot<AccountId>,
		pallet_collective::EnsureProportionAtLeast<AccountId, CouncilCollective, 1, 2>,
	>;
	type RuntimeEvent = RuntimeEvent;
	type SpendFunds = ();
	type SpendOrigin = frame_support::traits::NeverEnsureOrigin<Balance>;
	type SpendPeriod = SpendPeriod;
	type WeightInfo = pallet_treasury::weights::SubstrateWeight<Runtime>;
}

type CouncilCollective = pallet_collective::Instance1;
impl pallet_collective::Config<CouncilCollective> for Runtime {
	type DefaultVote = pallet_collective::MoreThanMajorityThenPrimeDefaultVote;
	type MaxMembers = CouncilMaxMembers;
	type MaxProposalWeight = MaxCollectivesProposalWeight;
	type MaxProposals = CouncilMaxProposals;
	type MotionDuration = CouncilMotionDuration;
	type Proposal = RuntimeCall;
	type RuntimeEvent = RuntimeEvent;
	type RuntimeOrigin = RuntimeOrigin;
	type SetMembersOrigin = EnsureRoot<AccountId>;
	type WeightInfo = pallet_collective::weights::SubstrateWeight<Runtime>;
}

type TechnicalCollective = pallet_collective::Instance2;
impl pallet_collective::Config<TechnicalCollective> for Runtime {
	type DefaultVote = pallet_collective::MoreThanMajorityThenPrimeDefaultVote;
	type MaxMembers = TechnicalMaxMembers;
	type MaxProposalWeight = MaxCollectivesProposalWeight;
	type MaxProposals = TechnicalMaxProposals;
	type MotionDuration = TechnicalMotionDuration;
	type Proposal = RuntimeCall;
	type RuntimeEvent = RuntimeEvent;
	type RuntimeOrigin = RuntimeOrigin;
	type SetMembersOrigin = EnsureRoot<AccountId>;
	type WeightInfo = pallet_collective::weights::SubstrateWeight<Runtime>;
}

impl pallet_elections_phragmen::Config for Runtime {
	type Balance = Balance;
	/// How much should be locked up in order to submit one's candidacy.
	type CandidacyBond = CandidacyBond;
	type ChangeMembers = Council;
	type Currency = Balances;
	type CurrencyToVote = CurrencyToVote;
	/// Number of members to elect.
	type DesiredMembers = DesiredMembers;
	/// Number of runners_up to keep.
	type DesiredRunnersUp = DesiredRunnersUp;
	type InitializeMembers = Council;
	type LoserCandidate = ToTreasury;
	type MaxCandidates = MaxCandidates;
	type MaxVoters = MaxVoters;
	type MaxVotesPerVoter = MaxVotesPerVoter;
	type RuntimeEvent = RuntimeEvent;
	type RuntimeFreezeReason = RuntimeFreezeReason;
	type RuntimeHoldReason = RuntimeHoldReason;
	/// How long each seat is kept. This defines the next block number at which
	/// an election round will happen. If set to zero, no elections are ever
	/// triggered and the module will be in passive mode.
	type TermDuration = TermDuration;
	type VotingLockPeriod = VotingLockPeriod;
	type WeightInfo = weights::pallet_elections_phragmen::WeightInfo<Runtime>;
}

pub struct Electorate;
impl GetElectorate<Balance> for Electorate {
	fn get_electorate() -> Balance {
		let total_issuance = Balances::total_issuance();
		let growth_treasury_balance = Balances::balance(&Treasury::account_id());
		let protocol_treasury_balance = Balances::balance(&PayMaster::get());
		total_issuance.saturating_sub(growth_treasury_balance).saturating_sub(protocol_treasury_balance)
	}
}

impl pallet_democracy::Config for Runtime {
	type BlacklistOrigin = EnsureRoot<AccountId>;
	// To cancel a proposal before it has been passed, the technical committee must be unanimous or
	// Root must agree.
	type CancelProposalOrigin = EitherOfDiverse<
		EnsureRoot<AccountId>,
		pallet_collective::EnsureProportionAtLeast<AccountId, TechnicalCollective, 1, 1>,
	>;
	// To cancel a proposal which has been passed, 2/3 of the council must agree to it.
	type CancellationOrigin = pallet_collective::EnsureProportionAtLeast<AccountId, CouncilCollective, 2, 3>;
	type CooloffPeriod = CooloffPeriod;
	type Electorate = Electorate;
	type EnactmentPeriod = EnactmentPeriod;
	/// A unanimous council can have the next scheduled referendum be a straight default-carries
	/// (NTB) vote.
	type ExternalDefaultOrigin = pallet_collective::EnsureProportionAtLeast<AccountId, CouncilCollective, 1, 1>;
	/// A super-majority can have the next scheduled referendum be a straight majority-carries vote.
	type ExternalMajorityOrigin = pallet_collective::EnsureProportionAtLeast<AccountId, CouncilCollective, 3, 5>;
	/// A straight majority of the council can decide what their next motion is.
	type ExternalOrigin = pallet_collective::EnsureProportionAtLeast<AccountId, CouncilCollective, 1, 2>;
	/// Two thirds of the technical committee can have an ExternalMajority/ExternalDefault vote
	/// be tabled immediately and with a shorter voting/enactment period.
	type FastTrackOrigin = pallet_collective::EnsureProportionAtLeast<AccountId, TechnicalCollective, 3, 5>;
	type FastTrackVotingPeriod = FastTrackVotingPeriod;
	type Fungible = Balances;
	type InstantAllowed = frame_support::traits::ConstBool<true>;
	type InstantOrigin = pallet_collective::EnsureProportionAtLeast<AccountId, TechnicalCollective, 1, 1>;
	type LaunchPeriod = LaunchPeriod;
	type MaxBlacklisted = MaxBlacklisted;
	type MaxDeposits = MaxDeposits;
	type MaxProposals = MaxProposals;
	type MaxVotes = MaxVotes;
	// Same as EnactmentPeriod
	type MinimumDeposit = MinimumDeposit;
	type PalletsOrigin = OriginCaller;
	type Preimages = Preimage;
	type RuntimeEvent = RuntimeEvent;
	type RuntimeFreezeReason = RuntimeFreezeReason;
	type RuntimeHoldReason = RuntimeHoldReason;
	type Scheduler = Scheduler;
	type Slash = ToTreasury;
	type SubmitOrigin = EnsureSigned<AccountId>;
	// Any single technical committee member may veto a coming council proposal, however they can
	// only do it once and it lasts only for the cool-off period.
	type VetoOrigin = pallet_collective::EnsureMember<AccountId, TechnicalCollective>;
	type VoteLockingPeriod = EnactmentPeriod;
	type VotingPeriod = VotingPeriod;
	type WeightInfo = pallet_democracy::weights::SubstrateWeight<Runtime>;
}

pub struct EqualOrGreatestRootCmp;

impl PrivilegeCmp<OriginCaller> for EqualOrGreatestRootCmp {
	fn cmp_privilege(left: &OriginCaller, right: &OriginCaller) -> Option<Ordering> {
		if left == right {
			return Some(Ordering::Equal);
		}
		match (left, right) {
			// Root is greater than anything.
			(OriginCaller::system(frame_system::RawOrigin::Root), _) => Some(Ordering::Greater),
			_ => None,
		}
	}
}

impl pallet_scheduler::Config for Runtime {
	type MaxScheduledPerBlock = MaxScheduledPerBlock;
	type MaximumWeight = MaximumSchedulerWeight;
	type OriginPrivilegeCmp = EqualOrGreatestRootCmp;
	type PalletsOrigin = OriginCaller;
	type Preimages = Preimage;
	type RuntimeCall = RuntimeCall;
	type RuntimeEvent = RuntimeEvent;
	type RuntimeOrigin = RuntimeOrigin;
	type ScheduleOrigin = EnsureRoot<AccountId>;
	type WeightInfo = ();
}

impl pallet_preimage::Config for Runtime {
	// TODO: Check this base deposit value.
	type BaseDeposit = PreimageBaseDeposit;
	type ByteDeposit = ();
	type Currency = Balances;
	type ManagerOrigin = EnsureRoot<AccountId>;
	type RuntimeEvent = RuntimeEvent;
	type WeightInfo = ();
}

impl pallet_parachain_staking::Config for Runtime {
	type Balance = Balance;
	type CandidateBondLessDelay = CandidateBondLessDelay;
	type Currency = Balances;
	type DelegationBondLessDelay = DelegationBondLessDelay;
	type LeaveCandidatesDelay = LeaveCandidatesDelay;
	type LeaveDelegatorsDelay = LeaveDelegatorsDelay;
	type MaxBottomDelegationsPerCandidate = MaxBottomDelegationsPerCandidate;
	type MaxDelegationsPerDelegator = MaxDelegationsPerDelegator;
	type MaxTopDelegationsPerCandidate = MaxTopDelegationsPerCandidate;
	type MinBlocksPerRound = MinBlocksPerRound;
	type MinCandidateStk = MinCandidateStk;
	type MinDelegation = MinDelegation;
	type MinDelegatorStk = MinDelegatorStk;
	type MinSelectedCandidates = MinSelectedCandidates;
	type MonetaryGovernanceOrigin = frame_system::EnsureRoot<AccountId>;
	type OnCollatorPayout = ();
	type OnNewRound = ();
	type PayMaster = PayMaster;
	// We use the default implementation, so we leave () here.
	type PayoutCollatorReward = ();
	type RevokeDelegationDelay = RevokeDelegationDelay;
	type RewardPaymentDelay = RewardPaymentDelay;
	type RuntimeEvent = RuntimeEvent;
	type RuntimeHoldReason = RuntimeHoldReason;
	type WeightInfo = pallet_parachain_staking::weights::SubstrateWeight<Runtime>;
}

impl pallet_membership::Config<pallet_membership::Instance1> for Runtime {
	type AddOrigin = EnsureRoot<AccountId>;
	type MaxMembers = ConstU32<50>;
	type MembershipChanged = Oracle;
	type MembershipInitialized = ();
	type PrimeOrigin = EnsureRoot<AccountId>;
	type RemoveOrigin = EnsureRoot<AccountId>;
	type ResetOrigin = EnsureRoot<AccountId>;
	type RuntimeEvent = RuntimeEvent;
	type SwapOrigin = EnsureRoot<AccountId>;
	type WeightInfo = ();
}

parameter_types! {
	pub const MinimumCount: u32 = 3;
	pub const ExpiresIn: Moment = 1000 * 60; // 1 mins
	pub const MaxHasDispatchedSize: u32 = 20;
	pub RootOperatorAccountId: AccountId = AccountId::from([0xffu8; 32]);
	pub const MaxFeedValues: u32 = 4; // max 4 values allowd to feed in one call (USDT, USDC, DOT, PLMC).
}
impl orml_oracle::Config for Runtime {
	type CombineData = orml_oracle::DefaultCombineData<Runtime, MinimumCount, ExpiresIn, ()>;
	type MaxFeedValues = MaxFeedValues;
	type MaxHasDispatchedSize = MaxHasDispatchedSize;
	type Members = OracleProvidersMembership;
	type OnNewData = ();
	type OracleKey = AssetId;
	type OracleValue = Price;
	type RootOperatorAccountId = RootOperatorAccountId;
	type RuntimeEvent = RuntimeEvent;
	type Time = Timestamp;
	// TODO Add weight info
	type WeightInfo = ();
}

pub struct AssetPriceConverter;
impl Convert<(AssetName, FixedU128), (AssetId, Price)> for AssetPriceConverter {
	fn convert((asset, price): (AssetName, FixedU128)) -> (AssetId, Price) {
		match asset {
			AssetName::DOT => (0, price),
			AssetName::USDC => (1337, price),
			AssetName::USDT => (1984, price),
			AssetName::PLMC => (2069, price),
		}
	}
}

parameter_types! {
	pub const FetchInterval: u32 = 50;
	pub const FetchWindow: u32 = 5;
}

impl pallet_oracle_ocw::Config for Runtime {
	type AppCrypto = pallet_oracle_ocw::crypto::PolimecCrypto;
	type ConvertAssetPricePair = AssetPriceConverter;
	type FetchInterval = FetchInterval;
	type FetchWindow = FetchWindow;
	type Members = OracleProvidersMembership;
	type RuntimeEvent = RuntimeEvent;
}

impl frame_system::offchain::SigningTypes for Runtime {
	type Public = <Signature as Verify>::Signer;
	type Signature = Signature;
}

impl<LocalCall> frame_system::offchain::SendTransactionTypes<LocalCall> for Runtime
where
	RuntimeCall: From<LocalCall>,
{
	type Extrinsic = UncheckedExtrinsic;
	type OverarchingCall = RuntimeCall;
}

impl<LocalCall> frame_system::offchain::CreateSignedTransaction<LocalCall> for Runtime
where
	RuntimeCall: From<LocalCall>,
{
	fn create_transaction<C: frame_system::offchain::AppCrypto<Self::Public, Self::Signature>>(
		call: RuntimeCall,
		public: <Signature as Verify>::Signer,
		account: AccountId,
		nonce: <Runtime as frame_system::Config>::Nonce,
	) -> Option<(RuntimeCall, <UncheckedExtrinsic as sp_runtime::traits::Extrinsic>::SignaturePayload)> {
		use sp_runtime::traits::StaticLookup;
		// take the biggest period possible.
		let period = BlockHashCount::get().checked_next_power_of_two().map(|c| c / 2).unwrap_or(2) as u64;

		let current_block = System::block_number()
			.saturated_into::<u64>()
			// The `System::block_number` is initialized with `n+1`,
			// so the actual block number is `n`.
			.saturating_sub(1);
		let tip = 0;
		let extra: SignedExtra = (
			frame_system::CheckNonZeroSender::<Runtime>::new(),
			frame_system::CheckSpecVersion::<Runtime>::new(),
			frame_system::CheckTxVersion::<Runtime>::new(),
			frame_system::CheckGenesis::<Runtime>::new(),
			frame_system::CheckEra::<Runtime>::from(generic::Era::mortal(period, current_block)),
			frame_system::CheckNonce::<Runtime>::from(nonce),
			frame_system::CheckWeight::<Runtime>::new(),
			pallet_transaction_payment::ChargeTransactionPayment::<Runtime>::from(tip),
		);
		let raw_payload = generic::SignedPayload::new(call, extra)
			.map_err(|e| {
				log::warn!("Unable to create signed payload: {:?}", e);
			})
			.ok()?;
		let signature = raw_payload.using_encoded(|payload| C::sign(payload, public))?;
		let (call, extra, _) = raw_payload.deconstruct();
		let address = <Runtime as frame_system::Config>::Lookup::unlookup(account);
		Some((call, (address, signature, extra)))
	}
}

impl pallet_vesting::Config for Runtime {
	type BlockNumberToBalance = ConvertInto;
	type Currency = Balances;
	type MinVestedTransfer = shared_configuration::vesting::MinVestedTransfer;
	type RuntimeEvent = RuntimeEvent;
	type UnvestedFundsAllowedWithdrawReasons = shared_configuration::vesting::UnvestedFundsAllowedWithdrawReasons;
	type WeightInfo = pallet_vesting::weights::SubstrateWeight<Runtime>;

	const MAX_VESTING_SCHEDULES: u32 = 12;
}

impl pallet_utility::Config for Runtime {
	type PalletsOrigin = OriginCaller;
	type RuntimeCall = RuntimeCall;
	type RuntimeEvent = RuntimeEvent;
	type WeightInfo = pallet_utility::weights::SubstrateWeight<Runtime>;
}

impl pallet_multisig::Config for Runtime {
	type Currency = Balances;
	type DepositBase = DepositBase;
	type DepositFactor = DepositFactor;
	type MaxSignatories = MaxSignatories;
	type RuntimeCall = RuntimeCall;
	type RuntimeEvent = RuntimeEvent;
	type WeightInfo = pallet_multisig::weights::SubstrateWeight<Runtime>;
}

impl pallet_proxy::Config for Runtime {
	type AnnouncementDepositBase = AnnouncementDepositBase;
	type AnnouncementDepositFactor = AnnouncementDepositFactor;
	type CallHasher = BlakeTwo256;
	type Currency = Balances;
	type MaxPending = MaxPending;
	type MaxProxies = MaxProxies;
	type ProxyDepositBase = ProxyDepositBase;
	type ProxyDepositFactor = ProxyDepositFactor;
	type ProxyType = ProxyType;
	type RuntimeCall = RuntimeCall;
	type RuntimeEvent = RuntimeEvent;
	type WeightInfo = pallet_proxy::weights::SubstrateWeight<Runtime>;
}

// Create the runtime by composing the FRAME pallets that were previously configured.
construct_runtime!(
	pub enum Runtime
	{
		// System support stuff.
		System: frame_system = 0,
		ParachainSystem: cumulus_pallet_parachain_system = 1,
		Timestamp: pallet_timestamp = 2,
		ParachainInfo: parachain_info = 3,
		Sudo: pallet_sudo = 4,
		Utility: pallet_utility::{Pallet, Call, Event} = 5,
		Multisig: pallet_multisig::{Pallet, Call, Storage, Event<T>} = 6,
		Proxy: pallet_proxy::{Pallet, Call, Storage, Event<T>} = 7,

		// Monetary stuff.
		Balances: pallet_balances = 10,
		TransactionPayment: pallet_transaction_payment = 11,
		Vesting: pallet_vesting = 12,
		// Leave room for LocalAssets = 13
		ForeignAssets: pallet_assets::<Instance2> = 14,

		// Collator support. the order of these 5 are important and shall not change.
		Authorship: pallet_authorship::{Pallet, Storage} = 20,
		Session: pallet_session::{Pallet, Call, Storage, Event, Config<T>} = 22,
		Aura: pallet_aura::{Pallet, Storage, Config<T>} = 23,
		AuraExt: cumulus_pallet_aura_ext::{Pallet, Storage, Config<T>} = 24,
		ParachainStaking: pallet_parachain_staking::{Pallet, Call, Storage, Event<T>, Config<T>, HoldReason} = 25,

		// XCM helpers.
		XcmpQueue: cumulus_pallet_xcmp_queue = 30,
		PolkadotXcm: pallet_xcm = 31,
		CumulusXcm: cumulus_pallet_xcm = 32,
		DmpQueue: cumulus_pallet_dmp_queue = 33,

		// Governance
		Treasury: pallet_treasury = 40,
		Democracy: pallet_democracy::{Pallet, Call, Storage, Event<T>, Config<T>, HoldReason, FreezeReason} = 41,
		Council: pallet_collective::<Instance1> = 42,
		TechnicalCommittee: pallet_collective::<Instance2> = 43,
		Elections: pallet_elections_phragmen::{Pallet, Call, Storage, Event<T>, Config<T>, HoldReason, FreezeReason} = 44,
		Preimage: pallet_preimage::{Pallet, Call, Storage, Event<T>} = 45,
		Scheduler: pallet_scheduler::{Pallet, Call, Storage, Event<T>} = 46,

		// Oracle
		Oracle: orml_oracle::{Pallet, Call, Storage, Event<T>} = 70,
		OracleProvidersMembership: pallet_membership::<Instance1> = 71,
		OracleOffchainWorker: pallet_oracle_ocw::{Pallet, Event<T>} = 72,
	}
);

#[cfg(feature = "runtime-benchmarks")]
mod benches {
	frame_benchmarking::define_benchmarks!(
		// System support stuff.
		[frame_system, SystemBench::<Runtime>]
		[pallet_timestamp, Timestamp]
		[pallet_sudo, Sudo]
		[pallet_utility, Utility]
		[pallet_multisig, Multisig]
		[pallet_proxy, Proxy]

		// Monetary stuff.
		[pallet_balances, Balances]
		[pallet_vesting, Vesting]

		// Collator support.
		[pallet_session, SessionBench::<Runtime>]
		[pallet_parachain_staking, ParachainStaking]

		// XCM helpers.
		[cumulus_pallet_xcmp_queue, XcmpQueue]
		[pallet_xcm, PolkadotXcm]

		// Governance
		[pallet_treasury, Treasury]
		[pallet_democracy, Democracy]
		[pallet_collective, Council]
		[pallet_collective, TechnicalCommittee]
		[pallet_elections_phragmen, Elections]
		[pallet_preimage, Preimage]
		[pallet_scheduler, Scheduler]

		// Oracle
		[pallet_membership, OracleProvidersMembership]
		//[orml_oracle, Oracle]
	);
}

impl_runtime_apis! {
	impl sp_consensus_aura::AuraApi<Block, AuraId> for Runtime {
		fn slot_duration() -> sp_consensus_aura::SlotDuration {
			sp_consensus_aura::SlotDuration::from_millis(Aura::slot_duration())
		}

		fn authorities() -> Vec<AuraId> {
			Aura::authorities().into_inner()
		}
	}

	impl sp_api::Core<Block> for Runtime {
		fn version() -> RuntimeVersion {
			VERSION
		}

		fn execute_block(block: Block) {
			Executive::execute_block(block)
		}

		fn initialize_block(header: &<Block as BlockT>::Header) {
			Executive::initialize_block(header)
		}
	}

	impl sp_api::Metadata<Block> for Runtime {
		fn metadata() -> OpaqueMetadata {
			OpaqueMetadata::new(Runtime::metadata().into())
		}
		fn metadata_at_version(version: u32) -> Option<OpaqueMetadata> {
			Runtime::metadata_at_version(version)
		}

		fn metadata_versions() -> sp_std::vec::Vec<u32> {
			Runtime::metadata_versions()
		}
	}

	impl sp_block_builder::BlockBuilder<Block> for Runtime {
		fn apply_extrinsic(extrinsic: <Block as BlockT>::Extrinsic) -> ApplyExtrinsicResult {
			Executive::apply_extrinsic(extrinsic)
		}

		fn finalize_block() -> <Block as BlockT>::Header {
			Executive::finalize_block()
		}

		fn inherent_extrinsics(data: sp_inherents::InherentData) -> Vec<<Block as BlockT>::Extrinsic> {
			data.create_extrinsics()
		}

		fn check_inherents(
			block: Block,
			data: sp_inherents::InherentData,
		) -> sp_inherents::CheckInherentsResult {
			data.check_extrinsics(&block)
		}
	}

	impl sp_transaction_pool::runtime_api::TaggedTransactionQueue<Block> for Runtime {
		fn validate_transaction(
			source: TransactionSource,
			tx: <Block as BlockT>::Extrinsic,
			block_hash: <Block as BlockT>::Hash,
		) -> TransactionValidity {
			Executive::validate_transaction(source, tx, block_hash)
		}
	}

	impl sp_offchain::OffchainWorkerApi<Block> for Runtime {
		fn offchain_worker(header: &<Block as BlockT>::Header) {
			Executive::offchain_worker(header)
		}
	}

	impl sp_session::SessionKeys<Block> for Runtime {
		fn generate_session_keys(seed: Option<Vec<u8>>) -> Vec<u8> {
			SessionKeys::generate(seed)
		}

		fn decode_session_keys(
			encoded: Vec<u8>,
		) -> Option<Vec<(Vec<u8>, KeyTypeId)>> {
			SessionKeys::decode_into_raw_public_keys(&encoded)
		}
	}

	impl frame_system_rpc_runtime_api::AccountNonceApi<Block, AccountId, Nonce> for Runtime {
		fn account_nonce(account: AccountId) -> Nonce {
			System::account_nonce(account)
		}
	}

	impl pallet_transaction_payment_rpc_runtime_api::TransactionPaymentApi<Block, Balance> for Runtime {
		fn query_info(
			uxt: <Block as BlockT>::Extrinsic,
			len: u32,
		) -> pallet_transaction_payment_rpc_runtime_api::RuntimeDispatchInfo<Balance> {
			TransactionPayment::query_info(uxt, len)
		}
		fn query_fee_details(
			uxt: <Block as BlockT>::Extrinsic,
			len: u32,
		) -> pallet_transaction_payment::FeeDetails<Balance> {
			TransactionPayment::query_fee_details(uxt, len)
		}
		fn query_weight_to_fee(weight: Weight) -> Balance {
			TransactionPayment::weight_to_fee(weight)
		}
		fn query_length_to_fee(length: u32) -> Balance {
			TransactionPayment::length_to_fee(length)
		}
	}

	impl pallet_transaction_payment_rpc_runtime_api::TransactionPaymentCallApi<Block, Balance, RuntimeCall>
		for Runtime
	{
		fn query_call_info(
			call: RuntimeCall,
			len: u32,
		) -> pallet_transaction_payment::RuntimeDispatchInfo<Balance> {
			TransactionPayment::query_call_info(call, len)
		}
		fn query_call_fee_details(
			call: RuntimeCall,
			len: u32,
		) -> pallet_transaction_payment::FeeDetails<Balance> {
			TransactionPayment::query_call_fee_details(call, len)
		}
		fn query_weight_to_fee(weight: Weight) -> Balance {
			TransactionPayment::weight_to_fee(weight)
		}
		fn query_length_to_fee(length: u32) -> Balance {
			TransactionPayment::length_to_fee(length)
		}
	}

	impl cumulus_primitives_core::CollectCollationInfo<Block> for Runtime {
		fn collect_collation_info(header: &<Block as BlockT>::Header) -> cumulus_primitives_core::CollationInfo {
			ParachainSystem::collect_collation_info(header)
		}
	}

	#[cfg(feature = "try-runtime")]
	impl frame_try_runtime::TryRuntime<Block> for Runtime {
		fn on_runtime_upgrade(checks: frame_try_runtime::UpgradeCheckSelect) -> (Weight, Weight) {
			let weight = Executive::try_runtime_upgrade(checks).unwrap();
			(weight, RuntimeBlockWeights::get().max_block)
		}

		fn execute_block(
			block: Block,
			state_root_check: bool,
			signature_check: bool,
			select: frame_try_runtime::TryStateSelect,
		) -> Weight {
			// NOTE: intentional unwrap: we don't want to propagate the error backwards, and want to
			// have a backtrace here.
			Executive::try_execute_block(block, state_root_check, signature_check, select).unwrap()
		}
	}

	#[cfg(feature = "runtime-benchmarks")]
	impl frame_benchmarking::Benchmark<Block> for Runtime {
		fn benchmark_metadata(extra: bool) -> (
			Vec<frame_benchmarking::BenchmarkList>,
			Vec<frame_support::traits::StorageInfo>,
		) {
			use frame_benchmarking::{Benchmarking, BenchmarkList};
			use frame_support::traits::StorageInfoTrait;
			use frame_system_benchmarking::Pallet as SystemBench;
			use cumulus_pallet_session_benchmarking::Pallet as SessionBench;

			let mut list = Vec::<BenchmarkList>::new();
			list_benchmarks!(list, extra);

			let storage_info = AllPalletsWithSystem::storage_info();
			return (list, storage_info)
		}

		fn dispatch_benchmark(
			config: frame_benchmarking::BenchmarkConfig
		) -> Result<Vec<frame_benchmarking::BenchmarkBatch>, sp_runtime::RuntimeString> {
			use frame_benchmarking::{Benchmarking, BenchmarkBatch};

			use frame_system_benchmarking::Pallet as SystemBench;
			impl frame_system_benchmarking::Config for Runtime {}

			use cumulus_pallet_session_benchmarking::Pallet as SessionBench;
			impl cumulus_pallet_session_benchmarking::Config for Runtime {}

			use frame_support::traits::WhitelistedStorageKeys;
			let whitelist = AllPalletsWithSystem::whitelisted_storage_keys();

			let mut batches = Vec::<BenchmarkBatch>::new();
			let params = (&config, &whitelist);
			add_benchmarks!(params, batches);

			if batches.is_empty() { return Err("Benchmark not found for this pallet.".into()) }
			Ok(batches)
		}
	}
}

struct CheckInherents;

impl cumulus_pallet_parachain_system::CheckInherents<Block> for CheckInherents {
	fn check_inherents(
		block: &Block,
		relay_state_proof: &cumulus_pallet_parachain_system::RelayChainStateProof,
	) -> sp_inherents::CheckInherentsResult {
		let relay_chain_slot =
			relay_state_proof.read_slot().expect("Could not read the relay chain slot from the proof");

		let inherent_data = cumulus_primitives_timestamp::InherentDataProvider::from_relay_chain_slot_and_duration(
			relay_chain_slot,
			sp_std::time::Duration::from_secs(6),
		)
		.create_inherent_data()
		.expect("Could not create the timestamp inherent data");

		inherent_data.check_extrinsics(block)
	}
}

cumulus_pallet_parachain_system::register_validate_block! {
	Runtime = Runtime,
	BlockExecutor = cumulus_pallet_aura_ext::BlockExecutor::<Runtime, Executive>,
	CheckInherents = CheckInherents,
}<|MERGE_RESOLUTION|>--- conflicted
+++ resolved
@@ -27,11 +27,7 @@
 	construct_runtime, parameter_types,
 	traits::{
 		fungible::{Credit, Inspect},
-<<<<<<< HEAD
-		tokens, ConstU32, Contains, EitherOfDiverse, InstanceFilter, PrivilegeCmp,
-=======
 		tokens, AsEnsureOriginWithArg, ConstU32, Contains, EitherOfDiverse, InstanceFilter, PrivilegeCmp,
->>>>>>> 4c26ce0f
 	},
 	weights::{ConstantMultiplier, Weight},
 };
