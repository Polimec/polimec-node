--- conflicted
+++ resolved
@@ -145,13 +145,10 @@
 
 	use super::*;
 	/// Unreleased migrations. Add new ones here:
-<<<<<<< HEAD
 	pub type Unreleased = (
 		cumulus_pallet_xcmp_queue::migration::v4::MigrationToV4<Runtime>,
+		RemovePallet<Sudo, ParityDbWeight>,
 	);
-=======
-	pub type Unreleased = (RemovePallet<Sudo, ParityDbWeight>,);
->>>>>>> 28c7bf13
 }
 
 /// Executive: handles dispatch to the various modules.
@@ -223,21 +220,6 @@
 impl Contains<RuntimeCall> for BaseCallFilter {
 	fn contains(c: &RuntimeCall) -> bool {
 		match c {
-<<<<<<< HEAD
-			// Transferability lock.
-			RuntimeCall::Balances(inner_call) => match inner_call {
-				transfer_all { .. } => false,
-				transfer_keep_alive { .. } => false,
-				transfer_allow_death { .. } => false,
-				_ => true,
-			},
-			RuntimeCall::Vesting(inner_call) => match inner_call {
-				// Vested transfes are not allowed.
-				vested_transfer { .. } => false,
-				_ => true,
-			},
-=======
->>>>>>> 28c7bf13
 			_ => true,
 		}
 	}
