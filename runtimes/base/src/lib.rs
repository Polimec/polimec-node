--- conflicted
+++ resolved
@@ -145,20 +145,12 @@
 /// The runtime migrations per release.
 #[allow(missing_docs)]
 pub mod migrations {
-	// Not warn for unused imports in this module.
-
-	use crate::custom_migrations::{deposit_dust::DepositDust, unhashed_migration::UnhashedMigration};
-
+	use crate::Runtime;
 	/// Unreleased migrations. Add new ones here:
-<<<<<<< HEAD
 	pub type Unreleased = (
 		cumulus_pallet_xcmp_queue::migration::v4::MigrationToV4<Runtime>,
 		pallet_identity::migration::versioned::V0ToV1<Runtime, 1000>,
-		RemovePallet<Sudo, ParityDbWeight>,
 	);
-=======
-	pub type Unreleased = (UnhashedMigration, DepositDust);
->>>>>>> b9102969
 }
 
 /// Executive: handles dispatch to the various modules.
