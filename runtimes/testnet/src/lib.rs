--- conflicted
+++ resolved
@@ -68,13 +68,9 @@
 include!(concat!(env!("OUT_DIR"), "/wasm_binary.rs"));
 
 // Polimec Shared Imports
-<<<<<<< HEAD
-use pallet_funding::{BondTypeOf, DaysToBlocks};
-=======
 use pallet_funding::{AcceptedFundingAsset, BondTypeOf, DaysToBlocks};
 #[cfg(feature = "runtime-benchmarks")]
 use pallet_funding::traits::SetPrices;
->>>>>>> 0f29448c
 pub use pallet_parachain_staking;
 pub use shared_configuration::*;
 
@@ -542,11 +538,7 @@
 	).unwrap();
 	pub MaxMessageSizeThresholds: (u32, u32) = (50000, 102_400);
 	pub MaxCapacityThresholds: (u32, u32) = (8, 1000);
-<<<<<<< HEAD
 	pub RequiredMaxCapacity: u32 = 20;
-=======
-	pub RequiredMaxCapacity: u32 = 8;
->>>>>>> 0f29448c
 	pub RequiredMaxMessageSize: u32 = 102_400;
 }
 impl pallet_funding::Config for Runtime {
