// Polimec Blockchain – https://www.polimec.org/
// Copyright (C) Polimec 2022. All rights reserved.

// The Polimec Blockchain is free software: you can redistribute it and/or modify
// it under the terms of the GNU General Public License as published by
// the Free Software Foundation, either version 3 of the License, or
// (at your option) any later version.

// The Polimec Blockchain is distributed in the hope that it will be useful,
// but WITHOUT ANY WARRANTY; without even the implied warranty of
// MERCHANTABILITY or FITNESS FOR A PARTICULAR PURPOSE.  See the
// GNU General Public License for more details.

// You should have received a copy of the GNU General Public License
// along with this program.  If not, see <https://www.gnu.org/licenses/>.

#![cfg_attr(not(feature = "std"), no_std)]
// `construct_runtime!` does a lot of recursion and requires us to increase the limit to 256.
#![recursion_limit = "256"]

#[cfg(feature = "runtime-benchmarks")]
#[macro_use]
extern crate frame_benchmarking;
use cumulus_pallet_parachain_system::RelayNumberStrictlyIncreases;
use frame_support::{
	construct_runtime, parameter_types,
	traits::{
		AsEnsureOriginWithArg, ConstU32, Currency, EitherOfDiverse, EqualPrivilegeOnly, Everything, WithdrawReasons,
	},
	weights::{ConstantMultiplier, Weight},
};
use frame_system::{EnsureRoot, EnsureSigned};
pub use parachains_common::{
	impls::DealWithFees, opaque, AccountId, AssetIdForTrustBackedAssets as AssetId, AuraId, Balance, BlockNumber, Hash,
	Header, Nonce, Signature, AVERAGE_ON_INITIALIZE_RATIO, DAYS, HOURS, MAXIMUM_BLOCK_WEIGHT, MINUTES,
	NORMAL_DISPATCH_RATIO, SLOT_DURATION,
};
use parity_scale_codec::Encode;

// Polkadot imports
use polkadot_runtime_common::{BlockHashCount, SlowAdjustingFeeUpdate};
use sp_api::impl_runtime_apis;
use sp_core::{crypto::KeyTypeId, OpaqueMetadata};
#[cfg(any(feature = "std", test))]
pub use sp_runtime::BuildStorage;
use sp_runtime::{
	create_runtime_str, generic, impl_opaque_keys,
<<<<<<< HEAD
	traits::{AccountIdLookup, BlakeTwo256, Block as BlockT, Convert, ConvertInto, OpaqueKeys, Verify},
=======
	traits::{AccountIdLookup, BlakeTwo256, Block as BlockT, Convert, ConvertBack, ConvertInto, OpaqueKeys},
>>>>>>> 19468f0e
	transaction_validity::{TransactionSource, TransactionValidity},
	ApplyExtrinsicResult, FixedU128, MultiAddress, SaturatedConversion,
};
<<<<<<< HEAD
=======
pub use sp_runtime::{FixedU128, MultiAddress, Perbill, Permill};

>>>>>>> 19468f0e
use sp_std::prelude::*;
#[cfg(feature = "std")]
use sp_version::NativeVersion;
use sp_version::RuntimeVersion;

use pallet_oracle_ocw::types::AssetName;
// XCM Imports
use polimec_xcm_executor::XcmExecutor;
pub use xcm_config::XcmConfig;
pub mod xcm_config;
pub use crate::xcm_config::*;

// Make the WASM binary available.
#[cfg(feature = "std")]
include!(concat!(env!("OUT_DIR"), "/wasm_binary.rs"));

// Polimec Shared Imports
<<<<<<< HEAD
use pallet_funding::{BondTypeOf, ConstPriceProvider, DaysToBlocks};
=======
use pallet_funding::{BondTypeOf, DaysToBlocks};
>>>>>>> 19468f0e
pub use pallet_parachain_staking;
pub use shared_configuration::*;

#[cfg(feature = "runtime-benchmarks")]
use pallet_funding::AcceptedFundingAsset;

#[cfg(feature = "runtime-benchmarks")]
use frame_support::BoundedVec;

#[cfg(feature = "runtime-benchmarks")]
use pallet_funding::traits::SetPrices;

pub type NegativeImbalanceOf<T> =
	<pallet_balances::Pallet<T> as Currency<<T as frame_system::Config>::AccountId>>::NegativeImbalance;

/// The address format for describing accounts.
pub type Address = MultiAddress<AccountId, ()>;

/// Block type as expected by this runtime.
pub type Block = generic::Block<Header, UncheckedExtrinsic>;

/// A Block signed with a Justification
pub type SignedBlock = generic::SignedBlock<Block>;

/// BlockId type as expected by this runtime.
pub type BlockId = generic::BlockId<Block>;

/// The SignedExtension to the basic transaction logic.
pub type SignedExtra = (
	frame_system::CheckNonZeroSender<Runtime>,
	frame_system::CheckSpecVersion<Runtime>,
	frame_system::CheckTxVersion<Runtime>,
	frame_system::CheckGenesis<Runtime>,
	frame_system::CheckEra<Runtime>,
	frame_system::CheckNonce<Runtime>,
	frame_system::CheckWeight<Runtime>,
	pallet_transaction_payment::ChargeTransactionPayment<Runtime>,
);

/// Unchecked extrinsic type as expected by this runtime.
pub type UncheckedExtrinsic = generic::UncheckedExtrinsic<Address, RuntimeCall, Signature, SignedExtra>;

/// Extrinsic type that has already been checked.
pub type CheckedExtrinsic = generic::CheckedExtrinsic<AccountId, RuntimeCall, SignedExtra>;

/// Executive: handles dispatch to the various modules.
pub type Executive =
	frame_executive::Executive<Runtime, Block, frame_system::ChainContext<Runtime>, Runtime, AllPalletsWithSystem>;

pub type Price = FixedU128;

pub type Moment = u64;

impl_opaque_keys! {
	pub struct SessionKeys {
		pub aura: Aura,
		// pub pallet_oracle_ocw: OracleOffchainWorker,
	}
}

#[sp_version::runtime_version]
pub const VERSION: RuntimeVersion = RuntimeVersion {
	spec_name: create_runtime_str!("polimec-mainnet"),
	impl_name: create_runtime_str!("polimec-mainnet"),
	authoring_version: 1,
	spec_version: 2,
	impl_version: 0,
	apis: RUNTIME_API_VERSIONS,
	transaction_version: 1,
	state_version: 1,
};

/// The version information used to identify this runtime when compiled natively.
#[cfg(feature = "std")]
pub fn native_version() -> NativeVersion {
	NativeVersion { runtime_version: VERSION, can_author_with: Default::default() }
}

#[cfg(feature = "runtime-benchmarks")]
pub struct SetOraclePrices;
#[cfg(feature = "runtime-benchmarks")]
impl SetPrices for SetOraclePrices {
	fn set_prices() {
		let dot = (AcceptedFundingAsset::DOT.to_statemint_id(), FixedU128::from_rational(69, 1));
		let usdc = (AcceptedFundingAsset::USDT.to_statemint_id(), FixedU128::from_rational(1, 1));
		let usdt = (AcceptedFundingAsset::USDT.to_statemint_id(), FixedU128::from_rational(1, 1));
		let plmc = (pallet_funding::PLMC_STATEMINT_ID, FixedU128::from_rational(840, 100));

		let values: BoundedVec<
			(u32, FixedU128),
			<Runtime as orml_oracle::Config<orml_oracle::Instance1>>::MaxFeedValues,
		> = vec![dot, usdc, usdt, plmc].try_into().expect("benchmarks can panic");
		let alice: [u8; 32] = [
			212, 53, 147, 199, 21, 253, 211, 28, 97, 20, 26, 189, 4, 169, 159, 214, 130, 44, 133, 88, 133, 76, 205,
			227, 154, 86, 132, 231, 165, 109, 162, 125,
		];
		let bob: [u8; 32] = [
			142, 175, 4, 21, 22, 135, 115, 99, 38, 201, 254, 161, 126, 37, 252, 82, 135, 97, 54, 147, 201, 18, 144,
			156, 178, 38, 170, 71, 148, 242, 106, 72,
		];
		let charlie: [u8; 32] = [
			144, 181, 171, 32, 92, 105, 116, 201, 234, 132, 27, 230, 136, 134, 70, 51, 220, 156, 168, 163, 87, 132, 62,
			234, 207, 35, 20, 100, 153, 101, 254, 34,
		];

		frame_support::assert_ok!(Oracle::feed_values(RuntimeOrigin::signed(alice.clone().into()), values.clone()));

		frame_support::assert_ok!(Oracle::feed_values(RuntimeOrigin::signed(bob.clone().into()), values.clone()));

		frame_support::assert_ok!(Oracle::feed_values(RuntimeOrigin::signed(charlie.clone().into()), values.clone()));
	}
}

parameter_types! {
	pub const Version: RuntimeVersion = VERSION;
	pub const SS58Prefix: u8 = 41;
}

// Configure FRAME pallets to include in runtime.

impl frame_system::Config for Runtime {
	/// The data to be stored in an account.
	type AccountData = pallet_balances::AccountData<Balance>;
	/// The identifier used to distinguish between accounts.
	type AccountId = AccountId;
	/// The basic call filter to use in dispatchable.
	type BaseCallFilter = Everything;
	/// The block type.
	type Block = Block;
	/// Maximum number of block number to block hash mappings to keep (oldest pruned first).
	type BlockHashCount = BlockHashCount;
	/// The maximum length of a block (in bytes).
	type BlockLength = RuntimeBlockLength;
	/// Block & extrinsics weights: base values and limits.
	type BlockWeights = RuntimeBlockWeights;
	/// The weight of database operations that the runtime can invoke.
	type DbWeight = RocksDbWeight;
	/// The type for hashing blocks and tries.
	type Hash = Hash;
	/// The hashing algorithm used.
	type Hashing = BlakeTwo256;
	/// The lookup mechanism to get account ID from whatever is passed in dispatchers.
	type Lookup = AccountIdLookup<AccountId, ()>;
	type MaxConsumers = frame_support::traits::ConstU32<16>;
	/// The index type for storing how many extrinsics an account has signed.
	type Nonce = Nonce;
	/// What to do if an account is fully reaped from the system.
	type OnKilledAccount = ();
	/// What to do if a new account is created.
	type OnNewAccount = ();
	/// The action to take on a Runtime Upgrade
	type OnSetCode = cumulus_pallet_parachain_system::ParachainSetCode<Runtime>;
	/// Converts a module to an index of this module in the runtime.
	type PalletInfo = PalletInfo;
	/// The aggregated dispatch type that is available for extrinsics.
	type RuntimeCall = RuntimeCall;
	/// The ubiquitous event type.
	type RuntimeEvent = RuntimeEvent;
	/// The ubiquitous origin type.
	type RuntimeOrigin = RuntimeOrigin;
	/// This is used as an identifier of the chain. 42 is the generic substrate prefix.
	type SS58Prefix = SS58Prefix;
	/// Weight information for the extrinsics of this pallet.
	/// weights::frame_system::WeightInfo<Runtime>;
	type SystemWeightInfo = ();
	/// Runtime version.
	type Version = Version;
}

impl pallet_timestamp::Config for Runtime {
	type MinimumPeriod = MinimumPeriod;
	/// A timestamp: milliseconds since the unix epoch.
	type Moment = Moment;
	type OnTimestampSet = Aura;
	type WeightInfo = ();
}

impl pallet_authorship::Config for Runtime {
	type EventHandler = (ParachainStaking,);
	type FindAuthor = pallet_session::FindAccountFromAuthorIndex<Self, Aura>;
}

impl pallet_balances::Config for Runtime {
	type AccountStore = System;
	type Balance = Balance;
	type DustRemoval = ();
	type ExistentialDeposit = ExistentialDeposit;
	type FreezeIdentifier = ();
	type MaxFreezes = MaxReserves;
	type MaxHolds = MaxLocks;
	type MaxLocks = MaxLocks;
	type MaxReserves = MaxReserves;
	type ReserveIdentifier = BondTypeOf<Runtime>;
	type RuntimeEvent = RuntimeEvent;
	type RuntimeHoldReason = BondTypeOf<Runtime>;
	type WeightInfo = ();
}

impl pallet_transaction_payment::Config for Runtime {
	type FeeMultiplierUpdate = SlowAdjustingFeeUpdate<Self>;
	type LengthToFee = ConstantMultiplier<Balance, TransactionByteFee>;
	type OnChargeTransaction = pallet_transaction_payment::CurrencyAdapter<Balances, ()>;
	type OperationalFeeMultiplier = frame_support::traits::ConstU8<5>;
	type RuntimeEvent = RuntimeEvent;
	type WeightToFee = WeightToFee;
}

impl pallet_asset_tx_payment::Config for Runtime {
	type Fungibles = StatemintAssets;
	type OnChargeAssetTransaction = pallet_asset_tx_payment::FungiblesAdapter<
		pallet_assets::BalanceToAssetBalance<Balances, Runtime, ConvertInto, StatemintAssetsInstance>,
		xcm_config::AssetsToBlockAuthor<Runtime, StatemintAssetsInstance>,
	>;
	type RuntimeEvent = RuntimeEvent;
}

impl pallet_sudo::Config for Runtime {
	type RuntimeCall = RuntimeCall;
	type RuntimeEvent = RuntimeEvent;
	type WeightInfo = ();
}

impl cumulus_pallet_parachain_system::Config for Runtime {
	type CheckAssociatedRelayNumber = RelayNumberStrictlyIncreases;
	type DmpMessageHandler = DmpQueue;
	type OnSystemEvent = ();
	type OutboundXcmpMessageSource = XcmpQueue;
	type ReservedDmpWeight = ReservedDmpWeight;
	type ReservedXcmpWeight = ReservedXcmpWeight;
	type RuntimeEvent = RuntimeEvent;
	type SelfParaId = ParachainInfo;
	type XcmpMessageHandler = XcmpQueue;
}

impl parachain_info::Config for Runtime {}

impl cumulus_pallet_aura_ext::Config for Runtime {}

impl cumulus_pallet_xcmp_queue::Config for Runtime {
	type ChannelInfo = ParachainSystem;
	type ControllerOrigin = EnsureRoot<AccountId>;
	type ControllerOriginConverter = xcm_config::XcmOriginToTransactDispatchOrigin;
	type ExecuteOverweightOrigin = EnsureRoot<AccountId>;
	type PriceForSiblingDelivery = ();
	type RuntimeEvent = RuntimeEvent;
	type VersionWrapper = PolkadotXcm;
	type WeightInfo = ();
	type XcmExecutor = XcmExecutor<XcmConfig>;
}

impl cumulus_pallet_dmp_queue::Config for Runtime {
	type ExecuteOverweightOrigin = EnsureRoot<AccountId>;
	type RuntimeEvent = RuntimeEvent;
	type XcmExecutor = XcmExecutor<XcmConfig>;
}

impl pallet_session::Config for Runtime {
	type Keys = SessionKeys;
	type NextSessionRotation = ParachainStaking;
	type RuntimeEvent = RuntimeEvent;
	type SessionHandler = <SessionKeys as OpaqueKeys>::KeyTypeIdProviders;
	type SessionManager = ParachainStaking;
	type ShouldEndSession = ParachainStaking;
	type ValidatorId = <Self as frame_system::Config>::AccountId;
	type ValidatorIdOf = ConvertInto;
	type WeightInfo = ();
}

impl pallet_aura::Config for Runtime {
	type AllowMultipleBlocksPerSlot = frame_support::traits::ConstBool<false>;
	type AuthorityId = AuraId;
	type DisabledValidators = ();
	type MaxAuthorities = MaxAuthorities;
}

impl pallet_insecure_randomness_collective_flip::Config for Runtime {}

impl pallet_treasury::Config for Runtime {
	// TODO: Use the Council instead of Root!
	type ApproveOrigin = EnsureRoot<AccountId>;
	type Burn = Burn;
	type BurnDestination = ();
	type Currency = Balances;
	type MaxApprovals = MaxApprovals;
	type OnSlash = Treasury;
	type PalletId = TreasuryId;
	type ProposalBond = ProposalBond;
	type ProposalBondMaximum = ();
	type ProposalBondMinimum = ProposalBondMinimum;
	type RejectOrigin = EnsureRoot<AccountId>;
	type RuntimeEvent = RuntimeEvent;
	type SpendFunds = ();
	type SpendOrigin = frame_support::traits::NeverEnsureOrigin<Balance>;
	type SpendPeriod = SpendPeriod;
	type WeightInfo = ();
}

// TODO: VERY BASIC implementation, more work needed
type CouncilCollective = pallet_collective::Instance1;
impl pallet_collective::Config<CouncilCollective> for Runtime {
	type DefaultVote = pallet_collective::PrimeDefaultVote;
	type MaxMembers = CouncilMaxMembers;
	type MaxProposalWeight = MaxCollectivesProposalWeight;
	type MaxProposals = CouncilMaxProposals;
	type MotionDuration = CouncilMotionDuration;
	type Proposal = RuntimeCall;
	type RuntimeEvent = RuntimeEvent;
	type RuntimeOrigin = RuntimeOrigin;
	type SetMembersOrigin = EnsureRoot<AccountId>;
	type WeightInfo = pallet_collective::weights::SubstrateWeight<Runtime>;
}

type TechnicalCollective = pallet_collective::Instance2;
impl pallet_collective::Config<TechnicalCollective> for Runtime {
	type DefaultVote = pallet_collective::PrimeDefaultVote;
	type MaxMembers = TechnicalMaxMembers;
	type MaxProposalWeight = MaxCollectivesProposalWeight;
	type MaxProposals = TechnicalMaxProposals;
	type MotionDuration = TechnicalMotionDuration;
	type Proposal = RuntimeCall;
	type RuntimeEvent = RuntimeEvent;
	type RuntimeOrigin = RuntimeOrigin;
	type SetMembersOrigin = EnsureRoot<AccountId>;
	type WeightInfo = pallet_collective::weights::SubstrateWeight<Runtime>;
}

impl pallet_democracy::Config for Runtime {
	type BlacklistOrigin = EnsureRoot<AccountId>;
	// To cancel a proposal before it has been passed, the technical committee must be unanimous or
	// Root must agree.
	type CancelProposalOrigin = EitherOfDiverse<
		EnsureRoot<AccountId>,
		pallet_collective::EnsureProportionAtLeast<AccountId, TechnicalCollective, 1, 1>,
	>;
	// To cancel a proposal which has been passed, 2/3 of the council must agree to it.
	type CancellationOrigin = pallet_collective::EnsureProportionAtLeast<AccountId, CouncilCollective, 2, 3>;
	type CooloffPeriod = CooloffPeriod;
	type Currency = Balances;
	type EnactmentPeriod = EnactmentPeriod;
	/// A unanimous council can have the next scheduled referendum be a straight default-carries
	/// (NTB) vote.
	type ExternalDefaultOrigin = pallet_collective::EnsureProportionAtLeast<AccountId, CouncilCollective, 1, 1>;
	/// A super-majority can have the next scheduled referendum be a straight majority-carries vote.
	type ExternalMajorityOrigin = pallet_collective::EnsureProportionAtLeast<AccountId, CouncilCollective, 3, 4>;
	/// A straight majority of the council can decide what their next motion is.
	type ExternalOrigin = pallet_collective::EnsureProportionAtLeast<AccountId, CouncilCollective, 1, 2>;
	/// Two thirds of the technical committee can have an ExternalMajority/ExternalDefault vote
	/// be tabled immediately and with a shorter voting/enactment period.
	type FastTrackOrigin = pallet_collective::EnsureProportionAtLeast<AccountId, TechnicalCollective, 2, 3>;
	type FastTrackVotingPeriod = FastTrackVotingPeriod;
	type InstantAllowed = frame_support::traits::ConstBool<true>;
	type InstantOrigin = pallet_collective::EnsureProportionAtLeast<AccountId, TechnicalCollective, 1, 1>;
	type LaunchPeriod = LaunchPeriod;
	type MaxBlacklisted = ();
	type MaxDeposits = ();
	type MaxProposals = MaxProposals;
	type MaxVotes = ConstU32<128>;
	// Same as EnactmentPeriod
	type MinimumDeposit = MinimumDeposit;
	type PalletsOrigin = OriginCaller;
	type Preimages = Preimage;
	type RuntimeEvent = RuntimeEvent;
	type Scheduler = Scheduler;
	type Slash = ();
	type SubmitOrigin = EnsureSigned<AccountId>;
	// Any single technical committee member may veto a coming council proposal, however they can
	// only do it once and it lasts only for the cool-off period.
	type VetoOrigin = pallet_collective::EnsureMember<AccountId, TechnicalCollective>;
	type VoteLockingPeriod = EnactmentPeriod;
	type VotingPeriod = VotingPeriod;
	type WeightInfo = pallet_democracy::weights::SubstrateWeight<Runtime>;
}

impl pallet_scheduler::Config for Runtime {
	type MaxScheduledPerBlock = MaxScheduledPerBlock;
	type MaximumWeight = MaximumSchedulerWeight;
	type OriginPrivilegeCmp = EqualPrivilegeOnly;
	type PalletsOrigin = OriginCaller;
	type Preimages = Preimage;
	type RuntimeCall = RuntimeCall;
	type RuntimeEvent = RuntimeEvent;
	type RuntimeOrigin = RuntimeOrigin;
	type ScheduleOrigin = EnsureRoot<AccountId>;
	type WeightInfo = ();
}

impl pallet_utility::Config for Runtime {
	type PalletsOrigin = OriginCaller;
	type RuntimeCall = RuntimeCall;
	type RuntimeEvent = RuntimeEvent;
	type WeightInfo = ();
}

impl pallet_multisig::Config for Runtime {
	type Currency = Balances;
	type DepositBase = DepositBase;
	type DepositFactor = DepositFactor;
	type MaxSignatories = MaxSignatories;
	type RuntimeCall = RuntimeCall;
	type RuntimeEvent = RuntimeEvent;
	type WeightInfo = ();
}

impl pallet_preimage::Config for Runtime {
	type BaseDeposit = PreimageBaseDeposit;
	type ByteDeposit = ();
	type Currency = Balances;
	type ManagerOrigin = EnsureRoot<AccountId>;
	type RuntimeEvent = RuntimeEvent;
	type WeightInfo = ();
}

pub type LocalAssetsInstance = pallet_assets::Instance1;
pub type StatemintAssetsInstance = pallet_assets::Instance2;

impl pallet_assets::Config<LocalAssetsInstance> for Runtime {
	type ApprovalDeposit = ExistentialDeposit;
	type AssetAccountDeposit = AssetAccountDeposit;
	type AssetDeposit = AssetDeposit;
	type AssetId = AssetId;
	type AssetIdParameter = parity_scale_codec::Compact<AssetId>;
	type Balance = Balance;
	#[cfg(feature = "runtime-benchmarks")]
	type BenchmarkHelper = ();
	type CallbackHandle = ();
	type CreateOrigin = AsEnsureOriginWithArg<EnsureSigned<AccountId>>;
	type Currency = Balances;
	type Extra = ();
	type ForceOrigin = EnsureRoot<AccountId>;
	type Freezer = ();
	type MetadataDepositBase = MetadataDepositBase;
	type MetadataDepositPerByte = MetadataDepositPerByte;
	type RemoveItemsLimit = frame_support::traits::ConstU32<1000>;
	type RuntimeEvent = RuntimeEvent;
	type StringLimit = AssetsStringLimit;
	type WeightInfo = ();
}

impl pallet_assets::Config<StatemintAssetsInstance> for Runtime {
	type ApprovalDeposit = ExistentialDeposit;
	type AssetAccountDeposit = AssetAccountDeposit;
	type AssetDeposit = AssetDeposit;
	type AssetId = AssetId;
	type AssetIdParameter = parity_scale_codec::Compact<AssetId>;
	type Balance = Balance;
	#[cfg(feature = "runtime-benchmarks")]
	type BenchmarkHelper = ();
	type CallbackHandle = ();
	type CreateOrigin = AsEnsureOriginWithArg<EnsureSigned<AccountId>>;
	type Currency = Balances;
	type Extra = ();
	type ForceOrigin = EnsureRoot<AccountId>;
	type Freezer = ();
	type MetadataDepositBase = MetadataDepositBase;
	type MetadataDepositPerByte = MetadataDepositPerByte;
	type RemoveItemsLimit = frame_support::traits::ConstU32<1000>;
	type RuntimeEvent = RuntimeEvent;
	type StringLimit = AssetsStringLimit;
	type WeightInfo = ();
}

parameter_types! {
	pub TreasuryAccount: AccountId = [69u8; 32].into();
	pub PolimecReceiverInfo: xcm::v3::PalletInfo = xcm::v3::PalletInfo::new(
		51, "PolimecReceiver".into(), "polimec_receiver".into(), 0, 1, 0
	).unwrap();
	pub MaxMessageSizeThresholds: (u32, u32) = (50000, 102_400);
	pub MaxCapacityThresholds: (u32, u32) = (8, 1000);
	pub RequiredMaxCapacity: u32 = 1000;
	pub RequiredMaxMessageSize: u32 = 102_400;
}
pub struct ConvertSelf;
impl Convert<AccountId, [u8; 32]> for ConvertSelf {
	fn convert(account_id: AccountId) -> [u8; 32] {
		account_id.into()
	}
}
impl ConvertBack<AccountId, [u8; 32]> for ConvertSelf {
	fn convert_back(bytes: [u8; 32]) -> AccountId {
		bytes.into()
	}
}
impl pallet_funding::Config for Runtime {
	type AccountId32Conversion = ConvertSelf;
	type AllPalletsWithoutSystem = (Balances, LocalAssets, StatemintAssets, PolimecFunding, LinearVesting, Random);
	type AuctionInitializePeriodDuration = AuctionInitializePeriodDuration;
	type Balance = Balance;
	type BlockNumber = BlockNumber;
	type BlockNumberToBalance = ConvertInto;
	type CandleAuctionDuration = CandleAuctionDuration;
	type CommunityFundingDuration = CommunityFundingDuration;
	type ContributionTokenCurrency = LocalAssets;
	type ContributionVesting = ContributionVestingDuration;
	type DaysToBlocks = DaysToBlocks;
	type EnglishAuctionDuration = EnglishAuctionDuration;
	type EvaluationDuration = EvaluationDuration;
	type EvaluationSuccessThreshold = EarlyEvaluationThreshold;
	type EvaluatorSlash = EvaluatorSlash;
	type FeeBrackets = FeeBrackets;
	type FundingCurrency = StatemintAssets;
	type ManualAcceptanceDuration = ManualAcceptanceDuration;
	type MaxBidsPerUser = ConstU32<256>;
	type MaxCapacityThresholds = MaxCapacityThresholds;
	type MaxContributionsPerUser = ConstU32<256>;
	type MaxEvaluationsPerUser = ConstU32<256>;
	type MaxMessageSizeThresholds = MaxMessageSizeThresholds;
	type MaxProjectsToUpdatePerBlock = ConstU32<100>;
	type Multiplier = pallet_funding::types::Multiplier;
	type NativeCurrency = Balances;
	type PalletId = FundingPalletId;
	type PolimecReceiverInfo = PolimecReceiverInfo;
	type PreImageLimit = ConstU32<1024>;
	type Price = Price;
	type PriceProvider = OraclePriceProvider<AssetId, FixedU128, Oracle>;
	type ProjectIdentifier = u32;
	type Randomness = Random;
	type RemainderFundingDuration = RemainderFundingDuration;
	type RequiredMaxCapacity = RequiredMaxCapacity;
	type RequiredMaxMessageSize = RequiredMaxMessageSize;
	type RuntimeCall = RuntimeCall;
	type RuntimeEvent = RuntimeEvent;
	type RuntimeOrigin = RuntimeOrigin;
	#[cfg(feature = "runtime-benchmarks")]
	type SetPrices = SetOraclePrices;
	type StringLimit = ConstU32<64>;
	type SuccessToSettlementTime = SuccessToSettlementTime;
	type TreasuryAccount = TreasuryAccount;
	type Vesting = LinearVesting;
	type WeightInfo = pallet_funding::weights::SubstrateWeight<Runtime>;
}

parameter_types! {
	pub const MinVestedTransfer: Balance = PLMC;
	pub UnvestedFundsAllowedWithdrawReasons: WithdrawReasons =
		WithdrawReasons::except(WithdrawReasons::TRANSFER | WithdrawReasons::RESERVE);
}

impl pallet_linear_release::Config for Runtime {
	type Balance = Balance;
	type BlockNumberToBalance = ConvertInto;
	type Currency = Balances;
	type MinVestedTransfer = MinVestedTransfer;
	type Reason = BondTypeOf<Runtime>;
	type RuntimeEvent = RuntimeEvent;
	type UnvestedFundsAllowedWithdrawReasons = UnvestedFundsAllowedWithdrawReasons;
	type WeightInfo = pallet_linear_release::weights::SubstrateWeight<Runtime>;

	const MAX_VESTING_SCHEDULES: u32 = 12;
}

impl pallet_parachain_staking::Config for Runtime {
	type CandidateBondLessDelay = CandidateBondLessDelay;
	type Currency = Balances;
	type DelegationBondLessDelay = DelegationBondLessDelay;
	type LeaveCandidatesDelay = LeaveCandidatesDelay;
	type LeaveDelegatorsDelay = LeaveDelegatorsDelay;
	type MaxBottomDelegationsPerCandidate = MaxBottomDelegationsPerCandidate;
	type MaxDelegationsPerDelegator = MaxDelegationsPerDelegator;
	type MaxTopDelegationsPerCandidate = MaxTopDelegationsPerCandidate;
	type MinBlocksPerRound = MinBlocksPerRound;
	type MinCandidateStk = MinCandidateStk;
	type MinDelegation = MinDelegation;
	type MinDelegatorStk = MinDelegatorStk;
	type MinSelectedCandidates = MinSelectedCandidates;
	type MonetaryGovernanceOrigin = frame_system::EnsureRoot<AccountId>;
	type OnCollatorPayout = ();
	type OnNewRound = ();
	// We use the default implementation, so we leave () here.
	type PayoutCollatorReward = ();
	type RevokeDelegationDelay = RevokeDelegationDelay;
	type RewardPaymentDelay = RewardPaymentDelay;
	type RuntimeEvent = RuntimeEvent;
	type WeightInfo = pallet_parachain_staking::weights::SubstrateWeight<Runtime>;
}

impl pallet_membership::Config<pallet_membership::Instance1> for Runtime {
	type AddOrigin = EnsureRoot<AccountId>;
	type MaxMembers = ConstU32<50>;
	type MembershipChanged = Oracle;
	type MembershipInitialized = ();
	type PrimeOrigin = EnsureRoot<AccountId>;
	type RemoveOrigin = EnsureRoot<AccountId>;
	type ResetOrigin = EnsureRoot<AccountId>;
	type RuntimeEvent = RuntimeEvent;
	type SwapOrigin = EnsureRoot<AccountId>;
	type WeightInfo = ();
}

parameter_types! {
	pub const MinimumCount: u32 = 3;
	pub const ExpiresIn: Moment = 1000 * 60; // 1 mins
	pub const MaxHasDispatchedSize: u32 = 20;
	pub RootOperatorAccountId: AccountId = AccountId::from([0xffu8; 32]);
	pub const MaxFeedValues: u32 = 4; // max 4 values allowd to feed in one call (USDT, USDC, DOT, PLMC).
}
impl orml_oracle::Config for Runtime {
	type CombineData = orml_oracle::DefaultCombineData<Runtime, MinimumCount, ExpiresIn, ()>;
	type MaxFeedValues = MaxFeedValues;
	type MaxHasDispatchedSize = MaxHasDispatchedSize;
	type Members = OracleProvidersMembership;
	type OnNewData = ();
	type OracleKey = AssetId;
	type OracleValue = Price;
	type RootOperatorAccountId = RootOperatorAccountId;
	type RuntimeEvent = RuntimeEvent;
	type Time = Timestamp;
	// TODO Add weight info
	type WeightInfo = ();
}

pub struct AssetPriceConverter;
impl Convert<(AssetName, FixedU128), (AssetId, Price)> for AssetPriceConverter {
	fn convert((asset, price): (AssetName, FixedU128)) -> (AssetId, Price) {
		match asset {
			AssetName::DOT => (0, price),
			AssetName::USDC => (420, price),
			AssetName::USDT => (1984, price),
			AssetName::PLMC => (2069, price),
		}
	}
}

parameter_types! {
	pub const FetchInterval: u32 = 50;
	pub const FetchWindow: u32 = 5;
}

impl pallet_oracle_ocw::Config for Runtime {
	type AppCrypto = pallet_oracle_ocw::crypto::PolimecCrypto;
	type ConvertAssetPricePair = AssetPriceConverter;
	type FetchInterval = FetchInterval;
	type FetchWindow = FetchWindow;
	type Members = OracleProvidersMembership;
	type RuntimeEvent = RuntimeEvent;
}

impl frame_system::offchain::SigningTypes for Runtime {
	type Public = <Signature as Verify>::Signer;
	type Signature = Signature;
}

impl<LocalCall> frame_system::offchain::SendTransactionTypes<LocalCall> for Runtime
where
	RuntimeCall: From<LocalCall>,
{
	type Extrinsic = UncheckedExtrinsic;
	type OverarchingCall = RuntimeCall;
}

impl<LocalCall> frame_system::offchain::CreateSignedTransaction<LocalCall> for Runtime
where
	RuntimeCall: From<LocalCall>,
{
	fn create_transaction<C: frame_system::offchain::AppCrypto<Self::Public, Self::Signature>>(
		call: RuntimeCall,
		public: <Signature as Verify>::Signer,
		account: AccountId,
		nonce: <Runtime as frame_system::Config>::Index,
	) -> Option<(RuntimeCall, <UncheckedExtrinsic as sp_runtime::traits::Extrinsic>::SignaturePayload)> {
		use sp_runtime::traits::StaticLookup;
		// take the biggest period possible.
		let period = BlockHashCount::get().checked_next_power_of_two().map(|c| c / 2).unwrap_or(2) as u64;

		let current_block = System::block_number()
			.saturated_into::<u64>()
			// The `System::block_number` is initialized with `n+1`,
			// so the actual block number is `n`.
			.saturating_sub(1);
		let tip = 0;
		let extra: SignedExtra = (
			frame_system::CheckNonZeroSender::<Runtime>::new(),
			frame_system::CheckSpecVersion::<Runtime>::new(),
			frame_system::CheckTxVersion::<Runtime>::new(),
			frame_system::CheckGenesis::<Runtime>::new(),
			frame_system::CheckEra::<Runtime>::from(generic::Era::mortal(period, current_block)),
			frame_system::CheckNonce::<Runtime>::from(nonce),
			frame_system::CheckWeight::<Runtime>::new(),
			pallet_transaction_payment::ChargeTransactionPayment::<Runtime>::from(tip),
		);
		let raw_payload = generic::SignedPayload::new(call, extra)
			.map_err(|e| {
				log::warn!("Unable to create signed payload: {:?}", e);
			})
			.ok()?;
		let signature = raw_payload.using_encoded(|payload| C::sign(payload, public))?;
		let (call, extra, _) = raw_payload.deconstruct();
		let address = <Runtime as frame_system::Config>::Lookup::unlookup(account);
		Some((call, (address, signature, extra)))
	}
}

// Create the runtime by composing the FRAME pallets that were previously configured.

construct_runtime!(
	pub enum Runtime
	{
		// System support stuff.
		System: frame_system::{Pallet, Call, Config<T>, Storage, Event<T>} = 0,
		Timestamp: pallet_timestamp::{Pallet, Call, Storage, Inherent} = 2,
		Sudo: pallet_sudo = 4,
		Utility: pallet_utility::{Pallet, Call, Event} = 5,
		Multisig: pallet_multisig::{Pallet, Call, Storage, Event<T>} = 6,

		// Monetary stuff.
		Balances: pallet_balances::{Pallet, Call, Storage, Config<T>, Event<T>} = 10,
		TransactionPayment: pallet_transaction_payment::{Pallet, Storage, Event<T>} = 11,
		AssetTxPayment: pallet_asset_tx_payment::{Pallet, Storage, Event<T>} = 12,
		LocalAssets: pallet_assets::<Instance1>::{Pallet, Storage, Event<T>} = 13,
		StatemintAssets: pallet_assets::<Instance2>::{Pallet, Call, Config<T>, Storage, Event<T>} = 14,


		// Collator support. the order of these 5 are important and shall not change.
		Authorship: pallet_authorship::{Pallet, Storage} = 20,
		Session: pallet_session::{Pallet, Call, Storage, Event, Config<T>} = 22,
		Aura: pallet_aura::{Pallet, Storage, Config<T>} = 23,
		AuraExt: cumulus_pallet_aura_ext::{Pallet, Storage, Config<T>} = 24,
		ParachainStaking: pallet_parachain_staking::{Pallet, Call, Storage, Event<T>, Config<T>} = 25,


		// Governance
		Treasury: pallet_treasury = 40,
		Democracy: pallet_democracy = 41,
		Council: pallet_collective::<Instance1> = 42,
		TechnicalCommittee: pallet_collective::<Instance2> = 43,
		Preimage: pallet_preimage::{Pallet, Call, Storage, Event<T>} = 44,

		// Polimec Core
		PolimecFunding: pallet_funding::{Pallet, Call, Storage, Event<T>, Config<T>}  = 52,
		LinearVesting: pallet_linear_release::{Pallet, Call, Storage, Event<T>, Config<T>} = 53,

		// Utilities
		Scheduler: pallet_scheduler::{Pallet, Call, Storage, Event<T>} = 61,
		Random: pallet_insecure_randomness_collective_flip = 62,

		// Oracle
		Oracle: orml_oracle::{Pallet, Call, Storage, Event<T>} = 70,
		OracleProvidersMembership: pallet_membership::<Instance1> = 71,
		OracleOffchainWorker: pallet_oracle_ocw::{Pallet, Call, Storage, Event<T>} = 72,

		// Among others: Send and receive DMP and XCMP messages.
		ParachainSystem: cumulus_pallet_parachain_system = 80,
		ParachainInfo: parachain_info::{Pallet, Storage, Config<T>} = 81,
		// Wrap and unwrap XCMP messages to send and receive them. Queue them for later processing.
		XcmpQueue: cumulus_pallet_xcmp_queue::{Pallet, Call, Storage, Event<T>} = 82,
		// Build XCM scripts.
		PolkadotXcm: pallet_xcm::{Pallet, Call, Event<T>, Origin, Config<T>} = 83,
		// Does nothing cool, just provides an origin.
		CumulusXcm: cumulus_pallet_xcm::{Pallet, Event<T>, Origin} = 84,
		// Queue and pass DMP messages on to be executed.
		DmpQueue: cumulus_pallet_dmp_queue::{Pallet, Call, Storage, Event<T>} = 85,
	}
);

#[cfg(feature = "runtime-benchmarks")]
mod benches {
	define_benchmarks!(
		[frame_system, SystemBench::<Runtime>]
		[pallet_balances, Balances]
		[pallet_session, SessionBench::<Runtime>]
		[pallet_timestamp, Timestamp]
		[cumulus_pallet_xcmp_queue, XcmpQueue]
		[pallet_funding, PolimecFunding]
		[pallet_linear_release, LinearVesting]
	);
}

impl_runtime_apis! {
	impl sp_consensus_aura::AuraApi<Block, AuraId> for Runtime {
		fn slot_duration() -> sp_consensus_aura::SlotDuration {
			sp_consensus_aura::SlotDuration::from_millis(Aura::slot_duration())
		}

		fn authorities() -> Vec<AuraId> {
			Aura::authorities().into_inner()
		}
	}

	impl sp_api::Core<Block> for Runtime {
		fn version() -> RuntimeVersion {
			VERSION
		}

		fn execute_block(block: Block) {
			Executive::execute_block(block)
		}

		fn initialize_block(header: &<Block as BlockT>::Header) {
			Executive::initialize_block(header)
		}
	}

	impl sp_api::Metadata<Block> for Runtime {
		fn metadata() -> OpaqueMetadata {
			OpaqueMetadata::new(Runtime::metadata().into())
		}
		fn metadata_at_version(version: u32) -> Option<OpaqueMetadata> {
			Runtime::metadata_at_version(version)
		}

		fn metadata_versions() -> sp_std::vec::Vec<u32> {
			Runtime::metadata_versions()
		}
	}

	impl sp_block_builder::BlockBuilder<Block> for Runtime {
		fn apply_extrinsic(extrinsic: <Block as BlockT>::Extrinsic) -> ApplyExtrinsicResult {
			Executive::apply_extrinsic(extrinsic)
		}

		fn finalize_block() -> <Block as BlockT>::Header {
			Executive::finalize_block()
		}

		fn inherent_extrinsics(data: sp_inherents::InherentData) -> Vec<<Block as BlockT>::Extrinsic> {
			data.create_extrinsics()
		}

		fn check_inherents(
			block: Block,
			data: sp_inherents::InherentData,
		) -> sp_inherents::CheckInherentsResult {
			data.check_extrinsics(&block)
		}
	}

	impl sp_transaction_pool::runtime_api::TaggedTransactionQueue<Block> for Runtime {
		fn validate_transaction(
			source: TransactionSource,
			tx: <Block as BlockT>::Extrinsic,
			block_hash: <Block as BlockT>::Hash,
		) -> TransactionValidity {
			Executive::validate_transaction(source, tx, block_hash)
		}
	}

	impl sp_offchain::OffchainWorkerApi<Block> for Runtime {
		fn offchain_worker(header: &<Block as BlockT>::Header) {
			Executive::offchain_worker(header)
		}
	}

	impl sp_session::SessionKeys<Block> for Runtime {
		fn generate_session_keys(seed: Option<Vec<u8>>) -> Vec<u8> {
			SessionKeys::generate(seed)
		}

		fn decode_session_keys(
			encoded: Vec<u8>,
		) -> Option<Vec<(Vec<u8>, KeyTypeId)>> {
			SessionKeys::decode_into_raw_public_keys(&encoded)
		}
	}

	impl frame_system_rpc_runtime_api::AccountNonceApi<Block, AccountId, Nonce> for Runtime {
		fn account_nonce(account: AccountId) -> Nonce {
			System::account_nonce(account)
		}
	}

	impl pallet_transaction_payment_rpc_runtime_api::TransactionPaymentApi<Block, Balance> for Runtime {
		fn query_info(
			uxt: <Block as BlockT>::Extrinsic,
			len: u32,
		) -> pallet_transaction_payment_rpc_runtime_api::RuntimeDispatchInfo<Balance> {
			TransactionPayment::query_info(uxt, len)
		}
		fn query_fee_details(
			uxt: <Block as BlockT>::Extrinsic,
			len: u32,
		) -> pallet_transaction_payment::FeeDetails<Balance> {
			TransactionPayment::query_fee_details(uxt, len)
		}
		fn query_weight_to_fee(weight: Weight) -> Balance {
			TransactionPayment::weight_to_fee(weight)
		}
		fn query_length_to_fee(length: u32) -> Balance {
			TransactionPayment::length_to_fee(length)
		}
	}

	impl pallet_transaction_payment_rpc_runtime_api::TransactionPaymentCallApi<Block, Balance, RuntimeCall>
		for Runtime
	{
		fn query_call_info(
			call: RuntimeCall,
			len: u32,
		) -> pallet_transaction_payment::RuntimeDispatchInfo<Balance> {
			TransactionPayment::query_call_info(call, len)
		}
		fn query_call_fee_details(
			call: RuntimeCall,
			len: u32,
		) -> pallet_transaction_payment::FeeDetails<Balance> {
			TransactionPayment::query_call_fee_details(call, len)
		}
		fn query_weight_to_fee(weight: Weight) -> Balance {
			TransactionPayment::weight_to_fee(weight)
		}
		fn query_length_to_fee(length: u32) -> Balance {
			TransactionPayment::length_to_fee(length)
		}
	}

	impl cumulus_primitives_core::CollectCollationInfo<Block> for Runtime {
		fn collect_collation_info(header: &<Block as BlockT>::Header) -> cumulus_primitives_core::CollationInfo {
			ParachainSystem::collect_collation_info(header)
		}
	}

	#[cfg(feature = "try-runtime")]
	impl frame_try_runtime::TryRuntime<Block> for Runtime {
		fn on_runtime_upgrade(checks: frame_try_runtime::UpgradeCheckSelect) -> (Weight, Weight) {
			let weight = Executive::try_runtime_upgrade(checks).unwrap();
			(weight, RuntimeBlockWeights::get().max_block)
		}

		fn execute_block(
			block: Block,
			state_root_check: bool,
			signature_check: bool,
			select: frame_try_runtime::TryStateSelect,
		) -> Weight {
			Executive::try_execute_block(block, state_root_check, signature_check, select).unwrap()
		}
	}

	#[cfg(feature = "runtime-benchmarks")]
	impl frame_benchmarking::Benchmark<Block> for Runtime {
		fn benchmark_metadata(extra: bool) -> (
			Vec<frame_benchmarking::BenchmarkList>,
			Vec<frame_support::traits::StorageInfo>,
		) {
			use frame_benchmarking::{Benchmarking, BenchmarkList};
			use frame_support::traits::StorageInfoTrait;
			use frame_system_benchmarking::Pallet as SystemBench;
			use cumulus_pallet_session_benchmarking::Pallet as SessionBench;

			let mut list = Vec::<BenchmarkList>::new();
			list_benchmarks!(list, extra);

			let storage_info = AllPalletsWithSystem::storage_info();
			(list, storage_info)
		}

		fn dispatch_benchmark(
			config: frame_benchmarking::BenchmarkConfig
		) -> Result<Vec<frame_benchmarking::BenchmarkBatch>, sp_runtime::RuntimeString> {
			use frame_benchmarking::{BenchmarkError, Benchmarking, BenchmarkBatch};

			use frame_system_benchmarking::Pallet as SystemBench;
			impl frame_system_benchmarking::Config for Runtime {}

			use cumulus_pallet_session_benchmarking::Pallet as SessionBench;
			impl cumulus_pallet_session_benchmarking::Config for Runtime {}

			use frame_support::traits::WhitelistedStorageKeys;
			let whitelist = AllPalletsWithSystem::whitelisted_storage_keys();

			let mut batches = Vec::<BenchmarkBatch>::new();
			let params = (&config, &whitelist);
			add_benchmarks!(params, batches);

			if batches.is_empty() { return Err("Benchmark not found for this pallet.".into()) }
			Ok(batches)
		}
	}
}

struct CheckInherents;

impl cumulus_pallet_parachain_system::CheckInherents<Block> for CheckInherents {
	fn check_inherents(
		block: &Block,
		relay_state_proof: &cumulus_pallet_parachain_system::RelayChainStateProof,
	) -> sp_inherents::CheckInherentsResult {
		let relay_chain_slot =
			relay_state_proof.read_slot().expect("Could not read the relay chain slot from the proof");

		let inherent_data = cumulus_primitives_timestamp::InherentDataProvider::from_relay_chain_slot_and_duration(
			relay_chain_slot,
			sp_std::time::Duration::from_secs(6),
		)
		.create_inherent_data()
		.expect("Could not create the timestamp inherent data");

		inherent_data.check_extrinsics(block)
	}
}

cumulus_pallet_parachain_system::register_validate_block! {
	Runtime = Runtime,
	BlockExecutor = cumulus_pallet_aura_ext::BlockExecutor::<Runtime, Executive>,
	CheckInherents = CheckInherents,
}<|MERGE_RESOLUTION|>--- conflicted
+++ resolved
@@ -45,19 +45,11 @@
 pub use sp_runtime::BuildStorage;
 use sp_runtime::{
 	create_runtime_str, generic, impl_opaque_keys,
-<<<<<<< HEAD
-	traits::{AccountIdLookup, BlakeTwo256, Block as BlockT, Convert, ConvertInto, OpaqueKeys, Verify},
-=======
-	traits::{AccountIdLookup, BlakeTwo256, Block as BlockT, Convert, ConvertBack, ConvertInto, OpaqueKeys},
->>>>>>> 19468f0e
+	traits::{AccountIdLookup, BlakeTwo256, Block as BlockT, Convert, ConvertBack, ConvertInto, OpaqueKeys, Verify},
 	transaction_validity::{TransactionSource, TransactionValidity},
 	ApplyExtrinsicResult, FixedU128, MultiAddress, SaturatedConversion,
 };
-<<<<<<< HEAD
-=======
-pub use sp_runtime::{FixedU128, MultiAddress, Perbill, Permill};
-
->>>>>>> 19468f0e
+
 use sp_std::prelude::*;
 #[cfg(feature = "std")]
 use sp_version::NativeVersion;
@@ -75,11 +67,7 @@
 include!(concat!(env!("OUT_DIR"), "/wasm_binary.rs"));
 
 // Polimec Shared Imports
-<<<<<<< HEAD
-use pallet_funding::{BondTypeOf, ConstPriceProvider, DaysToBlocks};
-=======
 use pallet_funding::{BondTypeOf, DaysToBlocks};
->>>>>>> 19468f0e
 pub use pallet_parachain_staking;
 pub use shared_configuration::*;
 
@@ -136,7 +124,6 @@
 impl_opaque_keys! {
 	pub struct SessionKeys {
 		pub aura: Aura,
-		// pub pallet_oracle_ocw: OracleOffchainWorker,
 	}
 }
 
@@ -737,7 +724,7 @@
 		call: RuntimeCall,
 		public: <Signature as Verify>::Signer,
 		account: AccountId,
-		nonce: <Runtime as frame_system::Config>::Index,
+		nonce: <Runtime as frame_system::Config>::Nonce,
 	) -> Option<(RuntimeCall, <UncheckedExtrinsic as sp_runtime::traits::Extrinsic>::SignaturePayload)> {
 		use sp_runtime::traits::StaticLookup;
 		// take the biggest period possible.
