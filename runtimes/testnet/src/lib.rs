// Polimec Blockchain – https://www.polimec.org/
// Copyright (C) Polimec 2022. All rights reserved.

// The Polimec Blockchain is free software: you can redistribute it and/or modify
// it under the terms of the GNU General Public License as published by
// the Free Software Foundation, either version 3 of the License, or
// (at your option) any later version.

// The Polimec Blockchain is distributed in the hope that it will be useful,
// but WITHOUT ANY WARRANTY; without even the implied warranty of
// MERCHANTABILITY or FITNESS FOR A PARTICULAR PURPOSE.  See the
// GNU General Public License for more details.

// You should have received a copy of the GNU General Public License
// along with this program.  If not, see <https://www.gnu.org/licenses/>.

#![cfg_attr(not(feature = "std"), no_std)]
// `construct_runtime!` does a lot of recursion and requires us to increase the limit to 256.
#![recursion_limit = "256"]

#[cfg(feature = "runtime-benchmarks")]
#[macro_use]
extern crate frame_benchmarking;
use cumulus_pallet_parachain_system::RelayNumberStrictlyIncreases;
use frame_support::{
	construct_runtime, ord_parameter_types, parameter_types,
	traits::{
		fungible::{Credit, Inspect}, tokens, AsEnsureOriginWithArg, ConstU32, Currency, EitherOfDiverse, Everything, PrivilegeCmp,
		WithdrawReasons,
	},
	weights::{ConstantMultiplier, Weight},
};
use frame_system::{EnsureRoot, EnsureSigned};
pub use parachains_common::{
	impls::DealWithFees, opaque, AccountId, AssetIdForTrustBackedAssets as AssetId, AuraId, Balance, BlockNumber, Hash,
	Header, Nonce, Signature, AVERAGE_ON_INITIALIZE_RATIO, DAYS, HOURS, MAXIMUM_BLOCK_WEIGHT, MINUTES,
	NORMAL_DISPATCH_RATIO, SLOT_DURATION,
};
use parity_scale_codec::Encode;

// Polkadot imports
use polkadot_runtime_common::{BlockHashCount, CurrencyToVote, SlowAdjustingFeeUpdate};
use sp_api::impl_runtime_apis;
use sp_core::{crypto::KeyTypeId, OpaqueMetadata};
#[cfg(any(feature = "std", test))]
pub use sp_runtime::BuildStorage;
use sp_runtime::{
	create_runtime_str, generic, impl_opaque_keys,
	traits::{
		AccountIdConversion, AccountIdLookup, BlakeTwo256, Block as BlockT, Convert, ConvertBack, ConvertInto,
		OpaqueKeys, Verify,
	},
	transaction_validity::{TransactionSource, TransactionValidity},
	ApplyExtrinsicResult, FixedU128, MultiAddress, SaturatedConversion,
};

use pallet_oracle_ocw::types::AssetName;
use pallet_democracy::GetElectorate;
use sp_std::{cmp::Ordering, prelude::*};
#[cfg(feature = "std")]
use sp_version::NativeVersion;
use sp_version::RuntimeVersion;

// XCM Imports
use polimec_xcm_executor::XcmExecutor;
pub use xcm_config::XcmConfig;
pub mod xcm_config;
pub use crate::xcm_config::*;

// Make the WASM binary available.
#[cfg(feature = "std")]
include!(concat!(env!("OUT_DIR"), "/wasm_binary.rs"));

// Polimec Shared Imports
use pallet_funding::DaysToBlocks;
pub use pallet_parachain_staking;
pub use shared_configuration::*;

#[cfg(any(feature = "runtime-benchmarks", feature = "std"))]
use pallet_funding::AcceptedFundingAsset;

#[cfg(any(feature = "runtime-benchmarks", feature = "std"))]
use frame_support::BoundedVec;

#[cfg(any(feature = "runtime-benchmarks", feature = "std"))]
use pallet_funding::traits::SetPrices;

pub type NegativeImbalanceOf<T> =
	<pallet_balances::Pallet<T> as Currency<<T as frame_system::Config>::AccountId>>::NegativeImbalance;

pub type CreditOf<T> = Credit<<T as frame_system::Config>::AccountId, pallet_balances::Pallet<T, ()>>;
/// The address format for describing accounts.
pub type Address = MultiAddress<AccountId, ()>;

/// Block type as expected by this runtime.
pub type Block = generic::Block<Header, UncheckedExtrinsic>;

/// A Block signed with a Justification
pub type SignedBlock = generic::SignedBlock<Block>;

/// BlockId type as expected by this runtime.
pub type BlockId = generic::BlockId<Block>;

/// The SignedExtension to the basic transaction logic.
pub type SignedExtra = (
	frame_system::CheckNonZeroSender<Runtime>,
	frame_system::CheckSpecVersion<Runtime>,
	frame_system::CheckTxVersion<Runtime>,
	frame_system::CheckGenesis<Runtime>,
	frame_system::CheckEra<Runtime>,
	frame_system::CheckNonce<Runtime>,
	frame_system::CheckWeight<Runtime>,
	pallet_transaction_payment::ChargeTransactionPayment<Runtime>,
);

/// Unchecked extrinsic type as expected by this runtime.
pub type UncheckedExtrinsic = generic::UncheckedExtrinsic<Address, RuntimeCall, Signature, SignedExtra>;

/// Extrinsic type that has already been checked.
pub type CheckedExtrinsic = generic::CheckedExtrinsic<AccountId, RuntimeCall, SignedExtra>;

/// Executive: handles dispatch to the various modules.
pub type Executive =
	frame_executive::Executive<Runtime, Block, frame_system::ChainContext<Runtime>, Runtime, AllPalletsWithSystem>;

pub type Price = FixedU128;

pub type Moment = u64;

impl_opaque_keys! {
	pub struct SessionKeys {
		pub aura: Aura,
	}
}

#[sp_version::runtime_version]
pub const VERSION: RuntimeVersion = RuntimeVersion {
	spec_name: create_runtime_str!("polimec-mainnet"),
	impl_name: create_runtime_str!("polimec-mainnet"),
	authoring_version: 1,
	spec_version: 2,
	impl_version: 0,
	apis: RUNTIME_API_VERSIONS,
	transaction_version: 1,
	state_version: 1,
};

/// The version information used to identify this runtime when compiled natively.
#[cfg(feature = "std")]
pub fn native_version() -> NativeVersion {
	NativeVersion { runtime_version: VERSION, can_author_with: Default::default() }
}

#[cfg(any(feature = "runtime-benchmarks", feature = "std"))]
pub struct SetOraclePrices;
#[cfg(any(feature = "runtime-benchmarks", feature = "std"))]
impl SetPrices for SetOraclePrices {
	fn set_prices() {
		let dot = (AcceptedFundingAsset::DOT.to_statemint_id(), FixedU128::from_rational(69, 1));
		let usdc = (AcceptedFundingAsset::USDT.to_statemint_id(), FixedU128::from_rational(1, 1));
		let usdt = (AcceptedFundingAsset::USDT.to_statemint_id(), FixedU128::from_rational(1, 1));
		let plmc = (pallet_funding::PLMC_STATEMINT_ID, FixedU128::from_rational(840, 100));

		let values: BoundedVec<(u32, FixedU128), <Runtime as orml_oracle::Config>::MaxFeedValues> =
			vec![dot, usdc, usdt, plmc].try_into().expect("benchmarks can panic");
		let alice: [u8; 32] = [
			212, 53, 147, 199, 21, 253, 211, 28, 97, 20, 26, 189, 4, 169, 159, 214, 130, 44, 133, 88, 133, 76, 205,
			227, 154, 86, 132, 231, 165, 109, 162, 125,
		];
		let bob: [u8; 32] = [
			142, 175, 4, 21, 22, 135, 115, 99, 38, 201, 254, 161, 126, 37, 252, 82, 135, 97, 54, 147, 201, 18, 144,
			156, 178, 38, 170, 71, 148, 242, 106, 72,
		];
		let charlie: [u8; 32] = [
			144, 181, 171, 32, 92, 105, 116, 201, 234, 132, 27, 230, 136, 134, 70, 51, 220, 156, 168, 163, 87, 132, 62,
			234, 207, 35, 20, 100, 153, 101, 254, 34,
		];

		frame_support::assert_ok!(Oracle::feed_values(RuntimeOrigin::signed(alice.clone().into()), values.clone()));

		frame_support::assert_ok!(Oracle::feed_values(RuntimeOrigin::signed(bob.clone().into()), values.clone()));

		frame_support::assert_ok!(Oracle::feed_values(RuntimeOrigin::signed(charlie.clone().into()), values.clone()));
	}
}

parameter_types! {
	pub const Version: RuntimeVersion = VERSION;
	pub const SS58Prefix: u8 = 41;
}

// Configure FRAME pallets to include in runtime.

impl frame_system::Config for Runtime {
	/// The data to be stored in an account.
	type AccountData = pallet_balances::AccountData<Balance>;
	/// The identifier used to distinguish between accounts.
	type AccountId = AccountId;
	/// The basic call filter to use in dispatchable.
	type BaseCallFilter = Everything;
	/// The block type.
	type Block = Block;
	/// Maximum number of block number to block hash mappings to keep (oldest pruned first).
	type BlockHashCount = BlockHashCount;
	/// The maximum length of a block (in bytes).
	type BlockLength = RuntimeBlockLength;
	/// Block & extrinsics weights: base values and limits.
	type BlockWeights = RuntimeBlockWeights;
	/// The weight of database operations that the runtime can invoke.
	type DbWeight = RocksDbWeight;
	/// The type for hashing blocks and tries.
	type Hash = Hash;
	/// The hashing algorithm used.
	type Hashing = BlakeTwo256;
	/// The lookup mechanism to get account ID from whatever is passed in dispatchers.
	type Lookup = AccountIdLookup<AccountId, ()>;
	type MaxConsumers = frame_support::traits::ConstU32<16>;
	/// The index type for storing how many extrinsics an account has signed.
	type Nonce = Nonce;
	/// What to do if an account is fully reaped from the system.
	type OnKilledAccount = ();
	/// What to do if a new account is created.
	type OnNewAccount = ();
	/// The action to take on a Runtime Upgrade
	type OnSetCode = cumulus_pallet_parachain_system::ParachainSetCode<Runtime>;
	/// Converts a module to an index of this module in the runtime.
	type PalletInfo = PalletInfo;
	/// The aggregated dispatch type that is available for extrinsics.
	type RuntimeCall = RuntimeCall;
	/// The ubiquitous event type.
	type RuntimeEvent = RuntimeEvent;
	/// The ubiquitous origin type.
	type RuntimeOrigin = RuntimeOrigin;
	/// This is used as an identifier of the chain. 42 is the generic substrate prefix.
	type SS58Prefix = SS58Prefix;
	/// Weight information for the extrinsics of this pallet.
	/// weights::frame_system::WeightInfo<Runtime>;
	type SystemWeightInfo = ();
	/// Runtime version.
	type Version = Version;
}

impl pallet_timestamp::Config for Runtime {
	type MinimumPeriod = MinimumPeriod;
	/// A timestamp: milliseconds since the unix epoch.
	type Moment = Moment;
	type OnTimestampSet = Aura;
	type WeightInfo = ();
}

impl pallet_authorship::Config for Runtime {
	type EventHandler = (ParachainStaking,);
	type FindAuthor = pallet_session::FindAccountFromAuthorIndex<Self, Aura>;
}

impl pallet_balances::Config for Runtime {
	type AccountStore = System;
	type Balance = Balance;
	type DustRemoval = ();
	type ExistentialDeposit = ExistentialDeposit;
	type FreezeIdentifier = RuntimeFreezeReason;
	type MaxFreezes = MaxReserves;
	type MaxHolds = MaxLocks;
	type MaxLocks = MaxLocks;
	type MaxReserves = MaxReserves;
	type ReserveIdentifier = RuntimeHoldReason;
	type RuntimeEvent = RuntimeEvent;
	type RuntimeHoldReason = RuntimeHoldReason;
	type WeightInfo = ();
}

impl pallet_transaction_payment::Config for Runtime {
	type FeeMultiplierUpdate = SlowAdjustingFeeUpdate<Self>;
	type LengthToFee = ConstantMultiplier<Balance, TransactionByteFee>;
	type OnChargeTransaction = pallet_transaction_payment::CurrencyAdapter<Balances, ()>;
	type OperationalFeeMultiplier = frame_support::traits::ConstU8<5>;
	type RuntimeEvent = RuntimeEvent;
	type WeightToFee = WeightToFee;
}

impl pallet_asset_tx_payment::Config for Runtime {
	type Fungibles = StatemintAssets;
	type OnChargeAssetTransaction = pallet_asset_tx_payment::FungiblesAdapter<
		pallet_assets::BalanceToAssetBalance<Balances, Runtime, ConvertInto, StatemintAssetsInstance>,
		xcm_config::AssetsToBlockAuthor<Runtime, StatemintAssetsInstance>,
	>;
	type RuntimeEvent = RuntimeEvent;
}

impl pallet_sudo::Config for Runtime {
	type RuntimeCall = RuntimeCall;
	type RuntimeEvent = RuntimeEvent;
	type WeightInfo = ();
}

impl cumulus_pallet_parachain_system::Config for Runtime {
	type CheckAssociatedRelayNumber = RelayNumberStrictlyIncreases;
	type DmpMessageHandler = DmpQueue;
	type OnSystemEvent = ();
	type OutboundXcmpMessageSource = XcmpQueue;
	type ReservedDmpWeight = ReservedDmpWeight;
	type ReservedXcmpWeight = ReservedXcmpWeight;
	type RuntimeEvent = RuntimeEvent;
	type SelfParaId = ParachainInfo;
	type XcmpMessageHandler = XcmpQueue;
}

impl parachain_info::Config for Runtime {}

impl cumulus_pallet_aura_ext::Config for Runtime {}

impl cumulus_pallet_xcmp_queue::Config for Runtime {
	type ChannelInfo = ParachainSystem;
	type ControllerOrigin = EnsureRoot<AccountId>;
	type ControllerOriginConverter = xcm_config::XcmOriginToTransactDispatchOrigin;
	type ExecuteOverweightOrigin = EnsureRoot<AccountId>;
	type PriceForSiblingDelivery = ();
	type RuntimeEvent = RuntimeEvent;
	type VersionWrapper = PolkadotXcm;
	type WeightInfo = ();
	type XcmExecutor = XcmExecutor<XcmConfig>;
}

impl cumulus_pallet_dmp_queue::Config for Runtime {
	type ExecuteOverweightOrigin = EnsureRoot<AccountId>;
	type RuntimeEvent = RuntimeEvent;
	type XcmExecutor = XcmExecutor<XcmConfig>;
}

impl pallet_session::Config for Runtime {
	type Keys = SessionKeys;
	type NextSessionRotation = ParachainStaking;
	type RuntimeEvent = RuntimeEvent;
	type SessionHandler = <SessionKeys as OpaqueKeys>::KeyTypeIdProviders;
	type SessionManager = ParachainStaking;
	type ShouldEndSession = ParachainStaking;
	type ValidatorId = <Self as frame_system::Config>::AccountId;
	type ValidatorIdOf = ConvertInto;
	type WeightInfo = ();
}

impl pallet_aura::Config for Runtime {
	type AllowMultipleBlocksPerSlot = frame_support::traits::ConstBool<false>;
	type AuthorityId = AuraId;
	type DisabledValidators = ();
	type MaxAuthorities = MaxAuthorities;
}

impl pallet_insecure_randomness_collective_flip::Config for Runtime {}

pub struct ToTreasury;

impl tokens::imbalance::OnUnbalanced<CreditOf<Runtime>> for ToTreasury {
	fn on_nonzero_unbalanced(amount: CreditOf<Runtime>) {
		let treasury_account = Treasury::account_id();
		let _ = <Balances as tokens::fungible::Balanced<AccountId>>::resolve(&treasury_account, amount);
	}
}

impl pallet_treasury::Config for Runtime {
	type ApproveOrigin = EitherOfDiverse<
		EnsureRoot<AccountId>,
		pallet_collective::EnsureProportionAtLeast<AccountId, CouncilCollective, 1, 1>,
	>;
	type Burn = Burn;
	type BurnDestination = ();
	type Currency = Balances;
	type MaxApprovals = MaxApprovals;
	type OnSlash = Treasury;
	type PalletId = TreasuryId;
	type ProposalBond = ProposalBond;
	type ProposalBondMaximum = ();
	type ProposalBondMinimum = ProposalBondMinimum;
	type RejectOrigin = EnsureRoot<AccountId>;
	type RuntimeEvent = RuntimeEvent;
	type SpendFunds = ();
	type SpendOrigin = frame_support::traits::NeverEnsureOrigin<Balance>;
	type SpendPeriod = SpendPeriod;
	type WeightInfo = pallet_treasury::weights::SubstrateWeight<Runtime>;
}

type CouncilCollective = pallet_collective::Instance1;
impl pallet_collective::Config<CouncilCollective> for Runtime {
	type DefaultVote = pallet_collective::MoreThanMajorityThenPrimeDefaultVote;
	type MaxMembers = CouncilMaxMembers;
	type MaxProposalWeight = MaxCollectivesProposalWeight;
	type MaxProposals = CouncilMaxProposals;
	type MotionDuration = CouncilMotionDuration;
	type Proposal = RuntimeCall;
	type RuntimeEvent = RuntimeEvent;
	type RuntimeOrigin = RuntimeOrigin;
	type SetMembersOrigin = EnsureRoot<AccountId>;
	type WeightInfo = pallet_collective::weights::SubstrateWeight<Runtime>;
}

type TechnicalCollective = pallet_collective::Instance2;
impl pallet_collective::Config<TechnicalCollective> for Runtime {
	type DefaultVote = pallet_collective::MoreThanMajorityThenPrimeDefaultVote;
	type MaxMembers = TechnicalMaxMembers;
	type MaxProposalWeight = MaxCollectivesProposalWeight;
	type MaxProposals = TechnicalMaxProposals;
	type MotionDuration = TechnicalMotionDuration;
	type Proposal = RuntimeCall;
	type RuntimeEvent = RuntimeEvent;
	type RuntimeOrigin = RuntimeOrigin;
	type SetMembersOrigin = EnsureRoot<AccountId>;
	type WeightInfo = pallet_collective::weights::SubstrateWeight<Runtime>;
}

impl pallet_elections_phragmen::Config for Runtime {
	type Balance = Balance;
	/// How much should be locked up in order to submit one's candidacy.
	type CandidacyBond = CandidacyBond;
	type ChangeMembers = Council;
	type Currency = Balances;
	type CurrencyToVote = CurrencyToVote;
	/// Number of members to elect.
	type DesiredMembers = DesiredMembers;
	/// Number of runners_up to keep.
	type DesiredRunnersUp = DesiredRunnersUp;
	type InitializeMembers = Council;
	type LoserCandidate = ToTreasury;
	type MaxCandidates = MaxCandidates;
	type MaxVoters = MaxVoters;
	type MaxVotesPerVoter = MaxVotesPerVoter;
	type RuntimeEvent = RuntimeEvent;
	type RuntimeFreezeReason = RuntimeFreezeReason;
	type RuntimeHoldReason = RuntimeHoldReason;
	/// How long each seat is kept. This defines the next block number at which
	/// an election round will happen. If set to zero, no elections are ever
	/// triggered and the module will be in passive mode.
	type TermDuration = TermDuration;
	type VotingLockPeriod = VotingPeriod;
	type WeightInfo = pallet_elections_phragmen::weights::SubstrateWeight<Runtime>;
}

pub struct Electorate;
impl GetElectorate<Balance> for Electorate {
	fn get_electorate() -> Balance {
		let total_issuance = Balances::total_issuance();
		let growth_treasury_balance = Balances::balance(&Treasury::account_id());
		let protocol_treasury_balance = Balances::balance(&PayMaster::get());
		total_issuance.saturating_sub(growth_treasury_balance).saturating_sub(protocol_treasury_balance)
	}
}

impl pallet_democracy::Config for Runtime {
	type BlacklistOrigin = EnsureRoot<AccountId>;
	// To cancel a proposal before it has been passed, the technical committee must be unanimous or
	// Root must agree.
	type CancelProposalOrigin = EitherOfDiverse<
		EnsureRoot<AccountId>,
		pallet_collective::EnsureProportionAtLeast<AccountId, TechnicalCollective, 1, 1>,
	>;
	// To cancel a proposal which has been passed, 2/3 of the council must agree to it.
	type CancellationOrigin = pallet_collective::EnsureProportionAtLeast<AccountId, CouncilCollective, 2, 3>;
	type CooloffPeriod = CooloffPeriod;
	type Electorate = Electorate;
	type EnactmentPeriod = EnactmentPeriod;
	/// A unanimous council can have the next scheduled referendum be a straight default-carries
	/// (NTB) vote.
	type ExternalDefaultOrigin = pallet_collective::EnsureProportionAtLeast<AccountId, CouncilCollective, 1, 1>;
	/// A super-majority can have the next scheduled referendum be a straight majority-carries vote.
	type ExternalMajorityOrigin = pallet_collective::EnsureProportionAtLeast<AccountId, CouncilCollective, 3, 5>;
	/// A straight majority of the council can decide what their next motion is.
	type ExternalOrigin = pallet_collective::EnsureProportionAtLeast<AccountId, CouncilCollective, 1, 2>;
	/// Two thirds of the technical committee can have an ExternalMajority/ExternalDefault vote
	/// be tabled immediately and with a shorter voting/enactment period.
	type FastTrackOrigin = pallet_collective::EnsureProportionAtLeast<AccountId, TechnicalCollective, 3, 5>;
	type FastTrackVotingPeriod = FastTrackVotingPeriod;
	type Fungible = Balances;
	type InstantAllowed = frame_support::traits::ConstBool<true>;
	type InstantOrigin = pallet_collective::EnsureProportionAtLeast<AccountId, TechnicalCollective, 1, 1>;
	type LaunchPeriod = LaunchPeriod;
	type MaxBlacklisted = MaxBlacklisted;
	type MaxDeposits = MaxDeposits;
	type MaxProposals = MaxProposals;
	type MaxVotes = MaxVotes;
	// Same as EnactmentPeriod
	type MinimumDeposit = MinimumDeposit;
	type PalletsOrigin = OriginCaller;
	type Preimages = Preimage;
	type RuntimeEvent = RuntimeEvent;
	type RuntimeFreezeReason = RuntimeFreezeReason;
	type RuntimeHoldReason = RuntimeHoldReason;
	type Scheduler = Scheduler;
	type Slash = ToTreasury;
	type SubmitOrigin = EnsureSigned<AccountId>;
	// Any single technical committee member may veto a coming council proposal, however they can
	// only do it once and it lasts only for the cool-off period.
	type VetoOrigin = pallet_collective::EnsureMember<AccountId, TechnicalCollective>;
	type VoteLockingPeriod = EnactmentPeriod;
	type VotingPeriod = VotingPeriod;
	type WeightInfo = pallet_democracy::weights::SubstrateWeight<Runtime>;
}

pub struct EqualOrGreatestRootCmp;

impl PrivilegeCmp<OriginCaller> for EqualOrGreatestRootCmp {
	fn cmp_privilege(left: &OriginCaller, right: &OriginCaller) -> Option<Ordering> {
		if left == right {
			return Some(Ordering::Equal)
		}
		match (left, right) {
			// Root is greater than anything.
			(OriginCaller::system(frame_system::RawOrigin::Root), _) => Some(Ordering::Greater),
			_ => None,
		}
	}
}

impl pallet_scheduler::Config for Runtime {
	type MaxScheduledPerBlock = MaxScheduledPerBlock;
	type MaximumWeight = MaximumSchedulerWeight;
	type OriginPrivilegeCmp = EqualOrGreatestRootCmp;
	type PalletsOrigin = OriginCaller;
	type Preimages = Preimage;
	type RuntimeCall = RuntimeCall;
	type RuntimeEvent = RuntimeEvent;
	type RuntimeOrigin = RuntimeOrigin;
	type ScheduleOrigin = EnsureRoot<AccountId>;
	type WeightInfo = ();
}

impl pallet_preimage::Config for Runtime {
	// TODO: Check this base deposit value.
	type BaseDeposit = PreimageBaseDeposit;
	type ByteDeposit = ();
	type Currency = Balances;
	type ManagerOrigin = EnsureRoot<AccountId>;
	type RuntimeEvent = RuntimeEvent;
	type WeightInfo = ();
}

impl pallet_utility::Config for Runtime {
	type PalletsOrigin = OriginCaller;
	type RuntimeCall = RuntimeCall;
	type RuntimeEvent = RuntimeEvent;
	type WeightInfo = ();
}

impl pallet_multisig::Config for Runtime {
	type Currency = Balances;
	type DepositBase = DepositBase;
	type DepositFactor = DepositFactor;
	type MaxSignatories = MaxSignatories;
	type RuntimeCall = RuntimeCall;
	type RuntimeEvent = RuntimeEvent;
	type WeightInfo = ();
}

pub type LocalAssetsInstance = pallet_assets::Instance1;
pub type StatemintAssetsInstance = pallet_assets::Instance2;

impl pallet_assets::Config<LocalAssetsInstance> for Runtime {
	type ApprovalDeposit = ExistentialDeposit;
	type AssetAccountDeposit = AssetAccountDeposit;
	type AssetDeposit = AssetDeposit;
	type AssetId = AssetId;
	type AssetIdParameter = parity_scale_codec::Compact<AssetId>;
	type Balance = Balance;
	#[cfg(feature = "runtime-benchmarks")]
	type BenchmarkHelper = ();
	type CallbackHandle = ();
	type CreateOrigin = AsEnsureOriginWithArg<EnsureSigned<AccountId>>;
	type Currency = Balances;
	type Extra = ();
	type ForceOrigin = EnsureRoot<AccountId>;
	type Freezer = ();
	type MetadataDepositBase = MetadataDepositBase;
	type MetadataDepositPerByte = MetadataDepositPerByte;
	type RemoveItemsLimit = frame_support::traits::ConstU32<1000>;
	type RuntimeEvent = RuntimeEvent;
	type StringLimit = AssetsStringLimit;
	type WeightInfo = ();
}

impl pallet_assets::Config<StatemintAssetsInstance> for Runtime {
	type ApprovalDeposit = ExistentialDeposit;
	type AssetAccountDeposit = AssetAccountDeposit;
	type AssetDeposit = AssetDeposit;
	type AssetId = AssetId;
	type AssetIdParameter = parity_scale_codec::Compact<AssetId>;
	type Balance = Balance;
	#[cfg(feature = "runtime-benchmarks")]
	type BenchmarkHelper = ();
	type CallbackHandle = ();
	type CreateOrigin = AsEnsureOriginWithArg<EnsureSigned<AccountId>>;
	type Currency = Balances;
	type Extra = ();
	type ForceOrigin = EnsureRoot<AccountId>;
	type Freezer = ();
	type MetadataDepositBase = MetadataDepositBase;
	type MetadataDepositPerByte = MetadataDepositPerByte;
	type RemoveItemsLimit = frame_support::traits::ConstU32<1000>;
	type RuntimeEvent = RuntimeEvent;
	type StringLimit = AssetsStringLimit;
	type WeightInfo = ();
}

parameter_types! {
	pub TreasuryAccount: AccountId = [69u8; 32].into();
	pub PolimecReceiverInfo: xcm::v3::PalletInfo = xcm::v3::PalletInfo::new(
		51, "PolimecReceiver".into(), "polimec_receiver".into(), 0, 1, 0
	).unwrap();
	pub MaxMessageSizeThresholds: (u32, u32) = (50000, 102_400);
	pub MaxCapacityThresholds: (u32, u32) = (8, 1000);
	pub RequiredMaxCapacity: u32 = 1000;
	pub RequiredMaxMessageSize: u32 = 102_400;
}
pub struct ConvertSelf;
impl Convert<AccountId, [u8; 32]> for ConvertSelf {
	fn convert(account_id: AccountId) -> [u8; 32] {
		account_id.into()
	}
}
impl ConvertBack<AccountId, [u8; 32]> for ConvertSelf {
	fn convert_back(bytes: [u8; 32]) -> AccountId {
		bytes.into()
	}
}
impl pallet_funding::Config for Runtime {
	type AccountId32Conversion = ConvertSelf;
	type AllPalletsWithoutSystem =
		(Balances, LocalAssets, StatemintAssets, Oracle, PolimecFunding, LinearRelease, Random);
	type AuctionInitializePeriodDuration = AuctionInitializePeriodDuration;
	type Balance = Balance;
	type BlockNumber = BlockNumber;
	type BlockNumberToBalance = ConvertInto;
	type CandleAuctionDuration = CandleAuctionDuration;
	type CommunityFundingDuration = CommunityFundingDuration;
	type ContributionTokenCurrency = LocalAssets;
	type ContributionVesting = ContributionVestingDuration;
	type DaysToBlocks = DaysToBlocks;
	type EnglishAuctionDuration = EnglishAuctionDuration;
	type EvaluationDuration = EvaluationDuration;
	type EvaluationSuccessThreshold = EarlyEvaluationThreshold;
	type EvaluatorSlash = EvaluatorSlash;
	type FeeBrackets = FeeBrackets;
	type FundingCurrency = StatemintAssets;
	type ManualAcceptanceDuration = ManualAcceptanceDuration;
	type MaxBidsPerProject = ConstU32<2048>;
	type MaxBidsPerUser = ConstU32<128>;
	type MaxCapacityThresholds = MaxCapacityThresholds;
	type MaxContributionsPerUser = ConstU32<256>;
	type MaxEvaluationsPerProject = ConstU32<2048>;
	type MaxEvaluationsPerUser = ConstU32<16>;
	type MaxMessageSizeThresholds = MaxMessageSizeThresholds;
	type MaxProjectsToUpdateInsertionAttempts = ConstU32<100>;
<<<<<<< HEAD
	type MaxProjectsToUpdatePerBlock = ConstU32<1>;
=======
	type MaxProjectsToUpdatePerBlock = ConstU32<100>;
>>>>>>> f5549535
	type Multiplier = pallet_funding::types::Multiplier;
	type NativeCurrency = Balances;
	type PalletId = FundingPalletId;
	type PolimecReceiverInfo = PolimecReceiverInfo;
	type PreImageLimit = ConstU32<1024>;
	type Price = Price;
	type PriceProvider = OraclePriceProvider<AssetId, FixedU128, Oracle>;
	type Randomness = Random;
	type RemainderFundingDuration = RemainderFundingDuration;
	type RequiredMaxCapacity = RequiredMaxCapacity;
	type RequiredMaxMessageSize = RequiredMaxMessageSize;
	type RuntimeCall = RuntimeCall;
	type RuntimeEvent = RuntimeEvent;
	type RuntimeHoldReason = RuntimeHoldReason;
	type RuntimeOrigin = RuntimeOrigin;
	#[cfg(any(feature = "runtime-benchmarks", feature = "std"))]
	type SetPrices = SetOraclePrices;
	type StringLimit = ConstU32<64>;
	type SuccessToSettlementTime = SuccessToSettlementTime;
	type TreasuryAccount = TreasuryAccount;
	type Vesting = LinearRelease;
	type WeightInfo = pallet_funding::weights::SubstrateWeight<Runtime>;
}

parameter_types! {
	pub const MinVestedTransfer: Balance = PLMC;
	pub UnvestedFundsAllowedWithdrawReasons: WithdrawReasons =
		WithdrawReasons::except(WithdrawReasons::TRANSFER | WithdrawReasons::RESERVE);
}

#[cfg(feature = "runtime-benchmarks")]
parameter_types! {
	pub BenchmarkReason: RuntimeHoldReason = RuntimeHoldReason::PolimecFunding(pallet_funding::HoldReason::Participation(0));
}

impl pallet_linear_release::Config for Runtime {
	type Balance = Balance;
	#[cfg(feature = "runtime-benchmarks")]
	type BenchmarkReason = BenchmarkReason;
	type BlockNumberToBalance = ConvertInto;
	type Currency = Balances;
	type MinVestedTransfer = MinVestedTransfer;
	type RuntimeEvent = RuntimeEvent;
	type RuntimeHoldReason = RuntimeHoldReason;
	type UnvestedFundsAllowedWithdrawReasons = UnvestedFundsAllowedWithdrawReasons;
	type WeightInfo = pallet_linear_release::weights::SubstrateWeight<Runtime>;

	const MAX_VESTING_SCHEDULES: u32 = 12;
}

ord_parameter_types! {
	pub const PayMaster: AccountId =
		AccountIdConversion::<AccountId>::into_account_truncating(&StakingPalletId::get());
}

impl pallet_parachain_staking::Config for Runtime {
	type Balance = Balance;
	type CandidateBondLessDelay = CandidateBondLessDelay;
	type Currency = Balances;
	type DelegationBondLessDelay = DelegationBondLessDelay;
	type LeaveCandidatesDelay = LeaveCandidatesDelay;
	type LeaveDelegatorsDelay = LeaveDelegatorsDelay;
	type MaxBottomDelegationsPerCandidate = MaxBottomDelegationsPerCandidate;
	type MaxDelegationsPerDelegator = MaxDelegationsPerDelegator;
	type MaxTopDelegationsPerCandidate = MaxTopDelegationsPerCandidate;
	type MinBlocksPerRound = MinBlocksPerRound;
	type MinCandidateStk = MinCandidateStk;
	type MinDelegation = MinDelegation;
	type MinDelegatorStk = MinDelegatorStk;
	type MinSelectedCandidates = MinSelectedCandidates;
	type MonetaryGovernanceOrigin = frame_system::EnsureRoot<AccountId>;
	type OnCollatorPayout = ();
	type OnNewRound = ();
	type PayMaster = PayMaster;
	// We use the default implementation, so we leave () here.
	type PayoutCollatorReward = ();
	type RevokeDelegationDelay = RevokeDelegationDelay;
	type RewardPaymentDelay = RewardPaymentDelay;
	type RuntimeEvent = RuntimeEvent;
	type RuntimeHoldReason = RuntimeHoldReason;
	type WeightInfo = pallet_parachain_staking::weights::SubstrateWeight<Runtime>;
}

impl pallet_membership::Config<pallet_membership::Instance1> for Runtime {
	type AddOrigin = EnsureRoot<AccountId>;
	type MaxMembers = ConstU32<50>;
	type MembershipChanged = Oracle;
	type MembershipInitialized = ();
	type PrimeOrigin = EnsureRoot<AccountId>;
	type RemoveOrigin = EnsureRoot<AccountId>;
	type ResetOrigin = EnsureRoot<AccountId>;
	type RuntimeEvent = RuntimeEvent;
	type SwapOrigin = EnsureRoot<AccountId>;
	type WeightInfo = ();
}

parameter_types! {
	pub const MinimumCount: u32 = 3;
	pub const ExpiresIn: Moment = 1000 * 60; // 1 mins
	pub const MaxHasDispatchedSize: u32 = 20;
	pub RootOperatorAccountId: AccountId = AccountId::from([0xffu8; 32]);
	pub const MaxFeedValues: u32 = 4; // max 4 values allowd to feed in one call (USDT, USDC, DOT, PLMC).
}
impl orml_oracle::Config for Runtime {
	type CombineData = orml_oracle::DefaultCombineData<Runtime, MinimumCount, ExpiresIn, ()>;
	type MaxFeedValues = MaxFeedValues;
	type MaxHasDispatchedSize = MaxHasDispatchedSize;
	type Members = OracleProvidersMembership;
	type OnNewData = ();
	type OracleKey = AssetId;
	type OracleValue = Price;
	type RootOperatorAccountId = RootOperatorAccountId;
	type RuntimeEvent = RuntimeEvent;
	type Time = Timestamp;
	// TODO Add weight info
	type WeightInfo = ();
}

pub struct AssetPriceConverter;
impl Convert<(AssetName, FixedU128), (AssetId, Price)> for AssetPriceConverter {
	fn convert((asset, price): (AssetName, FixedU128)) -> (AssetId, Price) {
		match asset {
			AssetName::DOT => (0, price),
			AssetName::USDC => (420, price),
			AssetName::USDT => (1984, price),
			AssetName::PLMC => (2069, price),
		}
	}
}

parameter_types! {
	pub const FetchInterval: u32 = 50;
	pub const FetchWindow: u32 = 5;
}

impl pallet_oracle_ocw::Config for Runtime {
	type AppCrypto = pallet_oracle_ocw::crypto::PolimecCrypto;
	type ConvertAssetPricePair = AssetPriceConverter;
	type FetchInterval = FetchInterval;
	type FetchWindow = FetchWindow;
	type Members = OracleProvidersMembership;
	type RuntimeEvent = RuntimeEvent;
}

impl frame_system::offchain::SigningTypes for Runtime {
	type Public = <Signature as Verify>::Signer;
	type Signature = Signature;
}

impl<LocalCall> frame_system::offchain::SendTransactionTypes<LocalCall> for Runtime
where
	RuntimeCall: From<LocalCall>,
{
	type Extrinsic = UncheckedExtrinsic;
	type OverarchingCall = RuntimeCall;
}

impl<LocalCall> frame_system::offchain::CreateSignedTransaction<LocalCall> for Runtime
where
	RuntimeCall: From<LocalCall>,
{
	fn create_transaction<C: frame_system::offchain::AppCrypto<Self::Public, Self::Signature>>(
		call: RuntimeCall,
		public: <Signature as Verify>::Signer,
		account: AccountId,
		nonce: <Runtime as frame_system::Config>::Nonce,
	) -> Option<(RuntimeCall, <UncheckedExtrinsic as sp_runtime::traits::Extrinsic>::SignaturePayload)> {
		use sp_runtime::traits::StaticLookup;
		// take the biggest period possible.
		let period = BlockHashCount::get().checked_next_power_of_two().map(|c| c / 2).unwrap_or(2) as u64;

		let current_block = System::block_number()
			.saturated_into::<u64>()
			// The `System::block_number` is initialized with `n+1`,
			// so the actual block number is `n`.
			.saturating_sub(1);
		let tip = 0;
		let extra: SignedExtra = (
			frame_system::CheckNonZeroSender::<Runtime>::new(),
			frame_system::CheckSpecVersion::<Runtime>::new(),
			frame_system::CheckTxVersion::<Runtime>::new(),
			frame_system::CheckGenesis::<Runtime>::new(),
			frame_system::CheckEra::<Runtime>::from(generic::Era::mortal(period, current_block)),
			frame_system::CheckNonce::<Runtime>::from(nonce),
			frame_system::CheckWeight::<Runtime>::new(),
			pallet_transaction_payment::ChargeTransactionPayment::<Runtime>::from(tip),
		);
		let raw_payload = generic::SignedPayload::new(call, extra)
			.map_err(|e| {
				log::warn!("Unable to create signed payload: {:?}", e);
			})
			.ok()?;
		let signature = raw_payload.using_encoded(|payload| C::sign(payload, public))?;
		let (call, extra, _) = raw_payload.deconstruct();
		let address = <Runtime as frame_system::Config>::Lookup::unlookup(account);
		Some((call, (address, signature, extra)))
	}
}
impl pallet_vesting::Config for Runtime {
	type BlockNumberToBalance = ConvertInto;
	type Currency = Balances;
	type MinVestedTransfer = MinVestedTransfer;
	type RuntimeEvent = RuntimeEvent;
	type UnvestedFundsAllowedWithdrawReasons = UnvestedFundsAllowedWithdrawReasons;
	type WeightInfo = ();

	const MAX_VESTING_SCHEDULES: u32 = 12;
}

// Create the runtime by composing the FRAME pallets that were previously configured.
construct_runtime!(
	pub enum Runtime
	{
		// System support stuff.
		System: frame_system::{Pallet, Call, Config<T>, Storage, Event<T>} = 0,
		Timestamp: pallet_timestamp::{Pallet, Call, Storage, Inherent} = 2,
		Sudo: pallet_sudo = 4,
		Utility: pallet_utility::{Pallet, Call, Event} = 5,
		Multisig: pallet_multisig::{Pallet, Call, Storage, Event<T>} = 6,

		// Monetary stuff.
		Balances: pallet_balances::{Pallet, Call, Storage, Config<T>, Event<T>} = 10,
		TransactionPayment: pallet_transaction_payment::{Pallet, Storage, Event<T>} = 11,
		AssetTxPayment: pallet_asset_tx_payment::{Pallet, Storage, Event<T>} = 12,
		LocalAssets: pallet_assets::<Instance1>::{Pallet, Storage, Event<T>} = 13,
		StatemintAssets: pallet_assets::<Instance2>::{Pallet, Call, Config<T>, Storage, Event<T>} = 14,


		// Collator support. the order of these 5 are important and shall not change.
		Authorship: pallet_authorship::{Pallet, Storage} = 20,
		Session: pallet_session::{Pallet, Call, Storage, Event, Config<T>} = 22,
		Aura: pallet_aura::{Pallet, Storage, Config<T>} = 23,
		AuraExt: cumulus_pallet_aura_ext::{Pallet, Storage, Config<T>} = 24,
		ParachainStaking: pallet_parachain_staking::{Pallet, Call, Storage, Event<T>, Config<T>, HoldReason} = 25,

		// Oracle
		Oracle: orml_oracle::{Pallet, Call, Storage, Event<T>} = 30,
		OracleProvidersMembership: pallet_membership::<Instance1> = 31,
		OracleOffchainWorker: pallet_oracle_ocw::{Pallet, Event<T>} = 32,

		// Governance
		Treasury: pallet_treasury = 40,
		Democracy: pallet_democracy::{Pallet, Call, Storage, Event<T>, Config<T>, HoldReason, FreezeReason} = 41,
		Council: pallet_collective::<Instance1> = 42,
		TechnicalCommittee: pallet_collective::<Instance2> = 43,
		Elections: pallet_elections_phragmen::{Pallet, Call, Storage, Event<T>, Config<T>, HoldReason, FreezeReason} = 44,
		Preimage: pallet_preimage::{Pallet, Call, Storage, Event<T>} = 45,
		Scheduler: pallet_scheduler::{Pallet, Call, Storage, Event<T>} = 46,

		// Polimec Core
		PolimecFunding: pallet_funding::{Pallet, Call, Storage, Event<T>, Config<T>, HoldReason}  = 52,
		LinearRelease: pallet_linear_release::{Pallet, Call, Storage, Event<T>} = 53,
		Vesting: pallet_vesting::{Pallet, Call, Storage, Event<T>, Config<T>} = 54,

		// Utilities
		Random: pallet_insecure_randomness_collective_flip = 60,



		// Among others: Send and receive DMP and XCMP messages.
		ParachainSystem: cumulus_pallet_parachain_system = 80,
		ParachainInfo: parachain_info::{Pallet, Storage, Config<T>} = 81,
		// Wrap and unwrap XCMP messages to send and receive them. Queue them for later processing.
		XcmpQueue: cumulus_pallet_xcmp_queue::{Pallet, Call, Storage, Event<T>} = 82,
		// Build XCM scripts.
		PolkadotXcm: pallet_xcm::{Pallet, Call, Event<T>, Origin, Config<T>} = 83,
		// Does nothing cool, just provides an origin.
		CumulusXcm: cumulus_pallet_xcm::{Pallet, Event<T>, Origin} = 84,
		// Queue and pass DMP messages on to be executed.
		DmpQueue: cumulus_pallet_dmp_queue::{Pallet, Call, Storage, Event<T>} = 85,
	}
);

#[cfg(feature = "runtime-benchmarks")]
mod benches {
	define_benchmarks!(
		[frame_system, SystemBench::<Runtime>]
		[pallet_balances, Balances]
		[pallet_session, SessionBench::<Runtime>]
		[pallet_timestamp, Timestamp]
		[cumulus_pallet_xcmp_queue, XcmpQueue]
		[pallet_funding, PolimecFunding]
		[pallet_linear_release, LinearRelease]
	);
}

impl_runtime_apis! {
	impl sp_consensus_aura::AuraApi<Block, AuraId> for Runtime {
		fn slot_duration() -> sp_consensus_aura::SlotDuration {
			sp_consensus_aura::SlotDuration::from_millis(Aura::slot_duration())
		}

		fn authorities() -> Vec<AuraId> {
			Aura::authorities().into_inner()
		}
	}

	impl sp_api::Core<Block> for Runtime {
		fn version() -> RuntimeVersion {
			VERSION
		}

		fn execute_block(block: Block) {
			Executive::execute_block(block)
		}

		fn initialize_block(header: &<Block as BlockT>::Header) {
			Executive::initialize_block(header)
		}
	}

	impl sp_api::Metadata<Block> for Runtime {
		fn metadata() -> OpaqueMetadata {
			OpaqueMetadata::new(Runtime::metadata().into())
		}
		fn metadata_at_version(version: u32) -> Option<OpaqueMetadata> {
			Runtime::metadata_at_version(version)
		}

		fn metadata_versions() -> sp_std::vec::Vec<u32> {
			Runtime::metadata_versions()
		}
	}

	impl sp_block_builder::BlockBuilder<Block> for Runtime {
		fn apply_extrinsic(extrinsic: <Block as BlockT>::Extrinsic) -> ApplyExtrinsicResult {
			Executive::apply_extrinsic(extrinsic)
		}

		fn finalize_block() -> <Block as BlockT>::Header {
			Executive::finalize_block()
		}

		fn inherent_extrinsics(data: sp_inherents::InherentData) -> Vec<<Block as BlockT>::Extrinsic> {
			data.create_extrinsics()
		}

		fn check_inherents(
			block: Block,
			data: sp_inherents::InherentData,
		) -> sp_inherents::CheckInherentsResult {
			data.check_extrinsics(&block)
		}
	}

	impl sp_transaction_pool::runtime_api::TaggedTransactionQueue<Block> for Runtime {
		fn validate_transaction(
			source: TransactionSource,
			tx: <Block as BlockT>::Extrinsic,
			block_hash: <Block as BlockT>::Hash,
		) -> TransactionValidity {
			Executive::validate_transaction(source, tx, block_hash)
		}
	}

	impl sp_offchain::OffchainWorkerApi<Block> for Runtime {
		fn offchain_worker(header: &<Block as BlockT>::Header) {
			Executive::offchain_worker(header)
		}
	}

	impl sp_session::SessionKeys<Block> for Runtime {
		fn generate_session_keys(seed: Option<Vec<u8>>) -> Vec<u8> {
			SessionKeys::generate(seed)
		}

		fn decode_session_keys(
			encoded: Vec<u8>,
		) -> Option<Vec<(Vec<u8>, KeyTypeId)>> {
			SessionKeys::decode_into_raw_public_keys(&encoded)
		}
	}

	impl frame_system_rpc_runtime_api::AccountNonceApi<Block, AccountId, Nonce> for Runtime {
		fn account_nonce(account: AccountId) -> Nonce {
			System::account_nonce(account)
		}
	}

	impl pallet_transaction_payment_rpc_runtime_api::TransactionPaymentApi<Block, Balance> for Runtime {
		fn query_info(
			uxt: <Block as BlockT>::Extrinsic,
			len: u32,
		) -> pallet_transaction_payment_rpc_runtime_api::RuntimeDispatchInfo<Balance> {
			TransactionPayment::query_info(uxt, len)
		}
		fn query_fee_details(
			uxt: <Block as BlockT>::Extrinsic,
			len: u32,
		) -> pallet_transaction_payment::FeeDetails<Balance> {
			TransactionPayment::query_fee_details(uxt, len)
		}
		fn query_weight_to_fee(weight: Weight) -> Balance {
			TransactionPayment::weight_to_fee(weight)
		}
		fn query_length_to_fee(length: u32) -> Balance {
			TransactionPayment::length_to_fee(length)
		}
	}

	impl pallet_transaction_payment_rpc_runtime_api::TransactionPaymentCallApi<Block, Balance, RuntimeCall>
		for Runtime
	{
		fn query_call_info(
			call: RuntimeCall,
			len: u32,
		) -> pallet_transaction_payment::RuntimeDispatchInfo<Balance> {
			TransactionPayment::query_call_info(call, len)
		}
		fn query_call_fee_details(
			call: RuntimeCall,
			len: u32,
		) -> pallet_transaction_payment::FeeDetails<Balance> {
			TransactionPayment::query_call_fee_details(call, len)
		}
		fn query_weight_to_fee(weight: Weight) -> Balance {
			TransactionPayment::weight_to_fee(weight)
		}
		fn query_length_to_fee(length: u32) -> Balance {
			TransactionPayment::length_to_fee(length)
		}
	}

	impl cumulus_primitives_core::CollectCollationInfo<Block> for Runtime {
		fn collect_collation_info(header: &<Block as BlockT>::Header) -> cumulus_primitives_core::CollationInfo {
			ParachainSystem::collect_collation_info(header)
		}
	}

	#[cfg(feature = "try-runtime")]
	impl frame_try_runtime::TryRuntime<Block> for Runtime {
		fn on_runtime_upgrade(checks: frame_try_runtime::UpgradeCheckSelect) -> (Weight, Weight) {
			let weight = Executive::try_runtime_upgrade(checks).unwrap();
			(weight, RuntimeBlockWeights::get().max_block)
		}

		fn execute_block(
			block: Block,
			state_root_check: bool,
			signature_check: bool,
			select: frame_try_runtime::TryStateSelect,
		) -> Weight {
			Executive::try_execute_block(block, state_root_check, signature_check, select).unwrap()
		}
	}

	#[cfg(feature = "runtime-benchmarks")]
	impl frame_benchmarking::Benchmark<Block> for Runtime {
		fn benchmark_metadata(extra: bool) -> (
			Vec<frame_benchmarking::BenchmarkList>,
			Vec<frame_support::traits::StorageInfo>,
		) {
			use frame_benchmarking::{Benchmarking, BenchmarkList};
			use frame_support::traits::StorageInfoTrait;
			use frame_system_benchmarking::Pallet as SystemBench;
			use cumulus_pallet_session_benchmarking::Pallet as SessionBench;

			let mut list = Vec::<BenchmarkList>::new();
			list_benchmarks!(list, extra);

			let storage_info = AllPalletsWithSystem::storage_info();
			(list, storage_info)
		}

		fn dispatch_benchmark(
			config: frame_benchmarking::BenchmarkConfig
		) -> Result<Vec<frame_benchmarking::BenchmarkBatch>, sp_runtime::RuntimeString> {
			use frame_benchmarking::{BenchmarkError, Benchmarking, BenchmarkBatch};

			use frame_system_benchmarking::Pallet as SystemBench;
			impl frame_system_benchmarking::Config for Runtime {
				fn setup_set_code_requirements(code: &sp_std::vec::Vec<u8>) -> Result<(), BenchmarkError> {
					ParachainSystem::initialize_for_set_code_benchmark(code.len() as u32);
					Ok(())
				}

				fn verify_set_code() {
					System::assert_last_event(cumulus_pallet_parachain_system::Event::<Runtime>::ValidationFunctionStored.into());
				}
			}


			use cumulus_pallet_session_benchmarking::Pallet as SessionBench;
			impl cumulus_pallet_session_benchmarking::Config for Runtime {}

			use frame_support::traits::WhitelistedStorageKeys;
			let whitelist = AllPalletsWithSystem::whitelisted_storage_keys();

			let mut batches = Vec::<BenchmarkBatch>::new();
			let params = (&config, &whitelist);
			add_benchmarks!(params, batches);

			if batches.is_empty() { return Err("Benchmark not found for this pallet.".into()) }
			Ok(batches)
		}
	}
}

struct CheckInherents;

impl cumulus_pallet_parachain_system::CheckInherents<Block> for CheckInherents {
	fn check_inherents(
		block: &Block,
		relay_state_proof: &cumulus_pallet_parachain_system::RelayChainStateProof,
	) -> sp_inherents::CheckInherentsResult {
		let relay_chain_slot =
			relay_state_proof.read_slot().expect("Could not read the relay chain slot from the proof");

		let inherent_data = cumulus_primitives_timestamp::InherentDataProvider::from_relay_chain_slot_and_duration(
			relay_chain_slot,
			sp_std::time::Duration::from_secs(6),
		)
		.create_inherent_data()
		.expect("Could not create the timestamp inherent data");

		inherent_data.check_extrinsics(block)
	}
}

cumulus_pallet_parachain_system::register_validate_block! {
	Runtime = Runtime,
	BlockExecutor = cumulus_pallet_aura_ext::BlockExecutor::<Runtime, Executive>,
	CheckInherents = CheckInherents,
}<|MERGE_RESOLUTION|>--- conflicted
+++ resolved
@@ -647,11 +647,7 @@
 	type MaxEvaluationsPerUser = ConstU32<16>;
 	type MaxMessageSizeThresholds = MaxMessageSizeThresholds;
 	type MaxProjectsToUpdateInsertionAttempts = ConstU32<100>;
-<<<<<<< HEAD
 	type MaxProjectsToUpdatePerBlock = ConstU32<1>;
-=======
-	type MaxProjectsToUpdatePerBlock = ConstU32<100>;
->>>>>>> f5549535
 	type Multiplier = pallet_funding::types::Multiplier;
 	type NativeCurrency = Balances;
 	type PalletId = FundingPalletId;
