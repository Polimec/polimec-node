--- conflicted
+++ resolved
@@ -264,11 +264,7 @@
 	type MaxReserves = MaxReserves;
 	type ReserveIdentifier = LockType<ProjectIdentifier>;
 	type RuntimeEvent = RuntimeEvent;
-<<<<<<< HEAD
 	type RuntimeHoldReason = RuntimeHoldReason;
-=======
-	type RuntimeHoldReason = LockType<ProjectIdentifier>;
->>>>>>> e56b0737
 	type WeightInfo = ();
 }
 
@@ -617,10 +613,6 @@
 	type BlockNumberToBalance = ConvertInto;
 	type Currency = Balances;
 	type MinVestedTransfer = MinVestedTransfer;
-<<<<<<< HEAD
-=======
-	type Reason = LockType<ProjectIdentifier>;
->>>>>>> e56b0737
 	type RuntimeEvent = RuntimeEvent;
 	type RuntimeHoldReason = RuntimeHoldReason;
 	type UnvestedFundsAllowedWithdrawReasons = UnvestedFundsAllowedWithdrawReasons;
@@ -745,14 +737,9 @@
 		Preimage: pallet_preimage::{Pallet, Call, Storage, Event<T>} = 44,
 
 		// Polimec Core
-<<<<<<< HEAD
 		PolimecFunding: pallet_funding::{Pallet, Call, Storage, Event<T>, Config<T>, HoldReason}  = 52,
-		LinearVesting: pallet_linear_release::{Pallet, Call, Storage, Event<T>} = 53,
-=======
-		PolimecFunding: pallet_funding::{Pallet, Call, Storage, Event<T>, Config<T>}  = 52,
 		LinearRelease: pallet_linear_release::{Pallet, Call, Storage, Event<T>, Config<T>} = 53,
 		Vesting: pallet_vesting::{Pallet, Call, Storage, Event<T>, Config<T>} = 54,
->>>>>>> e56b0737
 
 		// Utilities
 		Scheduler: pallet_scheduler::{Pallet, Call, Storage, Event<T>} = 61,
