// Polimec Blockchain – https://www.polimec.org/
// Copyright (C) Polimec 2022. All rights reserved.

// The Polimec Blockchain is free software: you can redistribute it and/or modify
// it under the terms of the GNU General Public License as published by
// the Free Software Foundation, either version 3 of the License, or
// (at your option) any later version.

// The Polimec Blockchain is distributed in the hope that it will be useful,
// but WITHOUT ANY WARRANTY; without even the implied warranty of
// MERCHANTABILITY or FITNESS FOR A PARTICULAR PURPOSE.  See the
// GNU General Public License for more details.

// You should have received a copy of the GNU General Public License
// along with this program.  If not, see <https://www.gnu.org/licenses/>.

#![cfg_attr(not(feature = "std"), no_std)]
// `construct_runtime!` does a lot of recursion and requires us to increase the limit to 256.
#![recursion_limit = "256"]

#[cfg(feature = "runtime-benchmarks")]
#[macro_use]
extern crate frame_benchmarking;
use cumulus_pallet_parachain_system::RelayNumberStrictlyIncreases;
use frame_support::{
	construct_runtime, ord_parameter_types, parameter_types,
	traits::{
		AsEnsureOriginWithArg, ConstU32, Currency, EitherOfDiverse, EqualPrivilegeOnly, Everything, WithdrawReasons,
	},
	weights::{ConstantMultiplier, Weight},
};
use frame_system::{EnsureRoot, EnsureSigned};
pub use parachains_common::{
	impls::DealWithFees, opaque, AccountId, AssetIdForTrustBackedAssets as AssetId, AuraId, Balance, BlockNumber, Hash,
	Header, Nonce, Signature, AVERAGE_ON_INITIALIZE_RATIO, DAYS, HOURS, MAXIMUM_BLOCK_WEIGHT, MINUTES,
	NORMAL_DISPATCH_RATIO, SLOT_DURATION,
};
use parity_scale_codec::Encode;

// Polkadot imports
use polkadot_runtime_common::{BlockHashCount, SlowAdjustingFeeUpdate};
use sp_api::impl_runtime_apis;
use sp_core::{crypto::KeyTypeId, OpaqueMetadata};
#[cfg(any(feature = "std", test))]
pub use sp_runtime::BuildStorage;
use sp_runtime::{
	create_runtime_str, generic, impl_opaque_keys,
<<<<<<< HEAD
	traits::{AccountIdLookup, BlakeTwo256, Block as BlockT, Convert, ConvertBack, ConvertInto, OpaqueKeys, Verify},
=======
	traits::{
		AccountIdConversion, AccountIdLookup, BlakeTwo256, Block as BlockT, Convert, ConvertBack, ConvertInto,
		OpaqueKeys,
	},
>>>>>>> 80848e03
	transaction_validity::{TransactionSource, TransactionValidity},
	ApplyExtrinsicResult, FixedU128, MultiAddress, SaturatedConversion,
};

use sp_std::prelude::*;
#[cfg(feature = "std")]
use sp_version::NativeVersion;
use sp_version::RuntimeVersion;
<<<<<<< HEAD

use pallet_oracle_ocw::types::AssetName;
=======
>>>>>>> 80848e03
// XCM Imports
use polimec_xcm_executor::XcmExecutor;
pub use xcm_config::XcmConfig;
pub mod xcm_config;
pub use crate::xcm_config::*;

// Make the WASM binary available.
#[cfg(feature = "std")]
include!(concat!(env!("OUT_DIR"), "/wasm_binary.rs"));

// Polimec Shared Imports
use pallet_funding::DaysToBlocks;
pub use pallet_parachain_staking;
pub use shared_configuration::*;

#[cfg(feature = "runtime-benchmarks")]
use pallet_funding::AcceptedFundingAsset;

#[cfg(feature = "runtime-benchmarks")]
use frame_support::BoundedVec;

#[cfg(feature = "runtime-benchmarks")]
use pallet_funding::traits::SetPrices;

pub type NegativeImbalanceOf<T> =
	<pallet_balances::Pallet<T> as Currency<<T as frame_system::Config>::AccountId>>::NegativeImbalance;

/// The address format for describing accounts.
pub type Address = MultiAddress<AccountId, ()>;

/// Block type as expected by this runtime.
pub type Block = generic::Block<Header, UncheckedExtrinsic>;

/// A Block signed with a Justification
pub type SignedBlock = generic::SignedBlock<Block>;

/// BlockId type as expected by this runtime.
pub type BlockId = generic::BlockId<Block>;

/// The SignedExtension to the basic transaction logic.
pub type SignedExtra = (
	frame_system::CheckNonZeroSender<Runtime>,
	frame_system::CheckSpecVersion<Runtime>,
	frame_system::CheckTxVersion<Runtime>,
	frame_system::CheckGenesis<Runtime>,
	frame_system::CheckEra<Runtime>,
	frame_system::CheckNonce<Runtime>,
	frame_system::CheckWeight<Runtime>,
	pallet_transaction_payment::ChargeTransactionPayment<Runtime>,
);

/// Unchecked extrinsic type as expected by this runtime.
pub type UncheckedExtrinsic = generic::UncheckedExtrinsic<Address, RuntimeCall, Signature, SignedExtra>;

/// Extrinsic type that has already been checked.
pub type CheckedExtrinsic = generic::CheckedExtrinsic<AccountId, RuntimeCall, SignedExtra>;

/// Executive: handles dispatch to the various modules.
pub type Executive =
	frame_executive::Executive<Runtime, Block, frame_system::ChainContext<Runtime>, Runtime, AllPalletsWithSystem>;

pub type Price = FixedU128;

pub type Moment = u64;

impl_opaque_keys! {
	pub struct SessionKeys {
		pub aura: Aura,
	}
}

#[sp_version::runtime_version]
pub const VERSION: RuntimeVersion = RuntimeVersion {
	spec_name: create_runtime_str!("polimec-mainnet"),
	impl_name: create_runtime_str!("polimec-mainnet"),
	authoring_version: 1,
	spec_version: 2,
	impl_version: 0,
	apis: RUNTIME_API_VERSIONS,
	transaction_version: 1,
	state_version: 1,
};

/// The version information used to identify this runtime when compiled natively.
#[cfg(feature = "std")]
pub fn native_version() -> NativeVersion {
	NativeVersion { runtime_version: VERSION, can_author_with: Default::default() }
}

#[cfg(feature = "runtime-benchmarks")]
pub struct SetOraclePrices;
#[cfg(feature = "runtime-benchmarks")]
impl SetPrices for SetOraclePrices {
	fn set_prices() {
		let dot = (AcceptedFundingAsset::DOT.to_statemint_id(), FixedU128::from_rational(69, 1));
		let usdc = (AcceptedFundingAsset::USDT.to_statemint_id(), FixedU128::from_rational(1, 1));
		let usdt = (AcceptedFundingAsset::USDT.to_statemint_id(), FixedU128::from_rational(1, 1));
		let plmc = (pallet_funding::PLMC_STATEMINT_ID, FixedU128::from_rational(840, 100));

		let values: BoundedVec<
			(u32, FixedU128),
			<Runtime as orml_oracle::Config<orml_oracle::Instance1>>::MaxFeedValues,
		> = vec![dot, usdc, usdt, plmc].try_into().expect("benchmarks can panic");
		let alice: [u8; 32] = [
			212, 53, 147, 199, 21, 253, 211, 28, 97, 20, 26, 189, 4, 169, 159, 214, 130, 44, 133, 88, 133, 76, 205,
			227, 154, 86, 132, 231, 165, 109, 162, 125,
		];
		let bob: [u8; 32] = [
			142, 175, 4, 21, 22, 135, 115, 99, 38, 201, 254, 161, 126, 37, 252, 82, 135, 97, 54, 147, 201, 18, 144,
			156, 178, 38, 170, 71, 148, 242, 106, 72,
		];
		let charlie: [u8; 32] = [
			144, 181, 171, 32, 92, 105, 116, 201, 234, 132, 27, 230, 136, 134, 70, 51, 220, 156, 168, 163, 87, 132, 62,
			234, 207, 35, 20, 100, 153, 101, 254, 34,
		];

		frame_support::assert_ok!(Oracle::feed_values(RuntimeOrigin::signed(alice.clone().into()), values.clone()));

		frame_support::assert_ok!(Oracle::feed_values(RuntimeOrigin::signed(bob.clone().into()), values.clone()));

		frame_support::assert_ok!(Oracle::feed_values(RuntimeOrigin::signed(charlie.clone().into()), values.clone()));
	}
}

parameter_types! {
	pub const Version: RuntimeVersion = VERSION;
	pub const SS58Prefix: u8 = 41;
}

// Configure FRAME pallets to include in runtime.

impl frame_system::Config for Runtime {
	/// The data to be stored in an account.
	type AccountData = pallet_balances::AccountData<Balance>;
	/// The identifier used to distinguish between accounts.
	type AccountId = AccountId;
	/// The basic call filter to use in dispatchable.
	type BaseCallFilter = Everything;
	/// The block type.
	type Block = Block;
	/// Maximum number of block number to block hash mappings to keep (oldest pruned first).
	type BlockHashCount = BlockHashCount;
	/// The maximum length of a block (in bytes).
	type BlockLength = RuntimeBlockLength;
	/// Block & extrinsics weights: base values and limits.
	type BlockWeights = RuntimeBlockWeights;
	/// The weight of database operations that the runtime can invoke.
	type DbWeight = RocksDbWeight;
	/// The type for hashing blocks and tries.
	type Hash = Hash;
	/// The hashing algorithm used.
	type Hashing = BlakeTwo256;
	/// The lookup mechanism to get account ID from whatever is passed in dispatchers.
	type Lookup = AccountIdLookup<AccountId, ()>;
	type MaxConsumers = frame_support::traits::ConstU32<16>;
	/// The index type for storing how many extrinsics an account has signed.
	type Nonce = Nonce;
	/// What to do if an account is fully reaped from the system.
	type OnKilledAccount = ();
	/// What to do if a new account is created.
	type OnNewAccount = ();
	/// The action to take on a Runtime Upgrade
	type OnSetCode = cumulus_pallet_parachain_system::ParachainSetCode<Runtime>;
	/// Converts a module to an index of this module in the runtime.
	type PalletInfo = PalletInfo;
	/// The aggregated dispatch type that is available for extrinsics.
	type RuntimeCall = RuntimeCall;
	/// The ubiquitous event type.
	type RuntimeEvent = RuntimeEvent;
	/// The ubiquitous origin type.
	type RuntimeOrigin = RuntimeOrigin;
	/// This is used as an identifier of the chain. 42 is the generic substrate prefix.
	type SS58Prefix = SS58Prefix;
	/// Weight information for the extrinsics of this pallet.
	/// weights::frame_system::WeightInfo<Runtime>;
	type SystemWeightInfo = ();
	/// Runtime version.
	type Version = Version;
}

impl pallet_timestamp::Config for Runtime {
	type MinimumPeriod = MinimumPeriod;
	/// A timestamp: milliseconds since the unix epoch.
	type Moment = Moment;
	type OnTimestampSet = Aura;
	type WeightInfo = ();
}

impl pallet_authorship::Config for Runtime {
	type EventHandler = (ParachainStaking,);
	type FindAuthor = pallet_session::FindAccountFromAuthorIndex<Self, Aura>;
}

impl pallet_balances::Config for Runtime {
	type AccountStore = System;
	type Balance = Balance;
	type DustRemoval = ();
	type ExistentialDeposit = ExistentialDeposit;
	type FreezeIdentifier = ();
	type MaxFreezes = MaxReserves;
	type MaxHolds = MaxLocks;
	type MaxLocks = MaxLocks;
	type MaxReserves = MaxReserves;
	type ReserveIdentifier = RuntimeHoldReason;
	type RuntimeEvent = RuntimeEvent;
	type RuntimeHoldReason = RuntimeHoldReason;
	type WeightInfo = ();
}

impl pallet_transaction_payment::Config for Runtime {
	type FeeMultiplierUpdate = SlowAdjustingFeeUpdate<Self>;
	type LengthToFee = ConstantMultiplier<Balance, TransactionByteFee>;
	type OnChargeTransaction = pallet_transaction_payment::CurrencyAdapter<Balances, ()>;
	type OperationalFeeMultiplier = frame_support::traits::ConstU8<5>;
	type RuntimeEvent = RuntimeEvent;
	type WeightToFee = WeightToFee;
}

impl pallet_asset_tx_payment::Config for Runtime {
	type Fungibles = StatemintAssets;
	type OnChargeAssetTransaction = pallet_asset_tx_payment::FungiblesAdapter<
		pallet_assets::BalanceToAssetBalance<Balances, Runtime, ConvertInto, StatemintAssetsInstance>,
		xcm_config::AssetsToBlockAuthor<Runtime, StatemintAssetsInstance>,
	>;
	type RuntimeEvent = RuntimeEvent;
}

impl pallet_sudo::Config for Runtime {
	type RuntimeCall = RuntimeCall;
	type RuntimeEvent = RuntimeEvent;
	type WeightInfo = ();
}

impl cumulus_pallet_parachain_system::Config for Runtime {
	type CheckAssociatedRelayNumber = RelayNumberStrictlyIncreases;
	type DmpMessageHandler = DmpQueue;
	type OnSystemEvent = ();
	type OutboundXcmpMessageSource = XcmpQueue;
	type ReservedDmpWeight = ReservedDmpWeight;
	type ReservedXcmpWeight = ReservedXcmpWeight;
	type RuntimeEvent = RuntimeEvent;
	type SelfParaId = ParachainInfo;
	type XcmpMessageHandler = XcmpQueue;
}

impl parachain_info::Config for Runtime {}

impl cumulus_pallet_aura_ext::Config for Runtime {}

impl cumulus_pallet_xcmp_queue::Config for Runtime {
	type ChannelInfo = ParachainSystem;
	type ControllerOrigin = EnsureRoot<AccountId>;
	type ControllerOriginConverter = xcm_config::XcmOriginToTransactDispatchOrigin;
	type ExecuteOverweightOrigin = EnsureRoot<AccountId>;
	type PriceForSiblingDelivery = ();
	type RuntimeEvent = RuntimeEvent;
	type VersionWrapper = PolkadotXcm;
	type WeightInfo = ();
	type XcmExecutor = XcmExecutor<XcmConfig>;
}

impl cumulus_pallet_dmp_queue::Config for Runtime {
	type ExecuteOverweightOrigin = EnsureRoot<AccountId>;
	type RuntimeEvent = RuntimeEvent;
	type XcmExecutor = XcmExecutor<XcmConfig>;
}

impl pallet_session::Config for Runtime {
	type Keys = SessionKeys;
	type NextSessionRotation = ParachainStaking;
	type RuntimeEvent = RuntimeEvent;
	type SessionHandler = <SessionKeys as OpaqueKeys>::KeyTypeIdProviders;
	type SessionManager = ParachainStaking;
	type ShouldEndSession = ParachainStaking;
	type ValidatorId = <Self as frame_system::Config>::AccountId;
	type ValidatorIdOf = ConvertInto;
	type WeightInfo = ();
}

impl pallet_aura::Config for Runtime {
	type AllowMultipleBlocksPerSlot = frame_support::traits::ConstBool<false>;
	type AuthorityId = AuraId;
	type DisabledValidators = ();
	type MaxAuthorities = MaxAuthorities;
}

impl pallet_insecure_randomness_collective_flip::Config for Runtime {}

impl pallet_treasury::Config for Runtime {
	// TODO: Use the Council instead of Root!
	type ApproveOrigin = EnsureRoot<AccountId>;
	type Burn = Burn;
	type BurnDestination = ();
	type Currency = Balances;
	type MaxApprovals = MaxApprovals;
	type OnSlash = Treasury;
	type PalletId = TreasuryId;
	type ProposalBond = ProposalBond;
	type ProposalBondMaximum = ();
	type ProposalBondMinimum = ProposalBondMinimum;
	type RejectOrigin = EnsureRoot<AccountId>;
	type RuntimeEvent = RuntimeEvent;
	type SpendFunds = ();
	type SpendOrigin = frame_support::traits::NeverEnsureOrigin<Balance>;
	type SpendPeriod = SpendPeriod;
	type WeightInfo = ();
}

// TODO: VERY BASIC implementation, more work needed
type CouncilCollective = pallet_collective::Instance1;
impl pallet_collective::Config<CouncilCollective> for Runtime {
	type DefaultVote = pallet_collective::PrimeDefaultVote;
	type MaxMembers = CouncilMaxMembers;
	type MaxProposalWeight = MaxCollectivesProposalWeight;
	type MaxProposals = CouncilMaxProposals;
	type MotionDuration = CouncilMotionDuration;
	type Proposal = RuntimeCall;
	type RuntimeEvent = RuntimeEvent;
	type RuntimeOrigin = RuntimeOrigin;
	type SetMembersOrigin = EnsureRoot<AccountId>;
	type WeightInfo = pallet_collective::weights::SubstrateWeight<Runtime>;
}

type TechnicalCollective = pallet_collective::Instance2;
impl pallet_collective::Config<TechnicalCollective> for Runtime {
	type DefaultVote = pallet_collective::PrimeDefaultVote;
	type MaxMembers = TechnicalMaxMembers;
	type MaxProposalWeight = MaxCollectivesProposalWeight;
	type MaxProposals = TechnicalMaxProposals;
	type MotionDuration = TechnicalMotionDuration;
	type Proposal = RuntimeCall;
	type RuntimeEvent = RuntimeEvent;
	type RuntimeOrigin = RuntimeOrigin;
	type SetMembersOrigin = EnsureRoot<AccountId>;
	type WeightInfo = pallet_collective::weights::SubstrateWeight<Runtime>;
}

impl pallet_democracy::Config for Runtime {
	type BlacklistOrigin = EnsureRoot<AccountId>;
	// To cancel a proposal before it has been passed, the technical committee must be unanimous or
	// Root must agree.
	type CancelProposalOrigin = EitherOfDiverse<
		EnsureRoot<AccountId>,
		pallet_collective::EnsureProportionAtLeast<AccountId, TechnicalCollective, 1, 1>,
	>;
	// To cancel a proposal which has been passed, 2/3 of the council must agree to it.
	type CancellationOrigin = pallet_collective::EnsureProportionAtLeast<AccountId, CouncilCollective, 2, 3>;
	type CooloffPeriod = CooloffPeriod;
	type Currency = Balances;
	type EnactmentPeriod = EnactmentPeriod;
	/// A unanimous council can have the next scheduled referendum be a straight default-carries
	/// (NTB) vote.
	type ExternalDefaultOrigin = pallet_collective::EnsureProportionAtLeast<AccountId, CouncilCollective, 1, 1>;
	/// A super-majority can have the next scheduled referendum be a straight majority-carries vote.
	type ExternalMajorityOrigin = pallet_collective::EnsureProportionAtLeast<AccountId, CouncilCollective, 3, 4>;
	/// A straight majority of the council can decide what their next motion is.
	type ExternalOrigin = pallet_collective::EnsureProportionAtLeast<AccountId, CouncilCollective, 1, 2>;
	/// Two thirds of the technical committee can have an ExternalMajority/ExternalDefault vote
	/// be tabled immediately and with a shorter voting/enactment period.
	type FastTrackOrigin = pallet_collective::EnsureProportionAtLeast<AccountId, TechnicalCollective, 2, 3>;
	type FastTrackVotingPeriod = FastTrackVotingPeriod;
	type InstantAllowed = frame_support::traits::ConstBool<true>;
	type InstantOrigin = pallet_collective::EnsureProportionAtLeast<AccountId, TechnicalCollective, 1, 1>;
	type LaunchPeriod = LaunchPeriod;
	type MaxBlacklisted = ();
	type MaxDeposits = ();
	type MaxProposals = MaxProposals;
	type MaxVotes = ConstU32<128>;
	// Same as EnactmentPeriod
	type MinimumDeposit = MinimumDeposit;
	type PalletsOrigin = OriginCaller;
	type Preimages = Preimage;
	type RuntimeEvent = RuntimeEvent;
	type Scheduler = Scheduler;
	type Slash = ();
	type SubmitOrigin = EnsureSigned<AccountId>;
	// Any single technical committee member may veto a coming council proposal, however they can
	// only do it once and it lasts only for the cool-off period.
	type VetoOrigin = pallet_collective::EnsureMember<AccountId, TechnicalCollective>;
	type VoteLockingPeriod = EnactmentPeriod;
	type VotingPeriod = VotingPeriod;
	type WeightInfo = pallet_democracy::weights::SubstrateWeight<Runtime>;
}

impl pallet_scheduler::Config for Runtime {
	type MaxScheduledPerBlock = MaxScheduledPerBlock;
	type MaximumWeight = MaximumSchedulerWeight;
	type OriginPrivilegeCmp = EqualPrivilegeOnly;
	type PalletsOrigin = OriginCaller;
	type Preimages = Preimage;
	type RuntimeCall = RuntimeCall;
	type RuntimeEvent = RuntimeEvent;
	type RuntimeOrigin = RuntimeOrigin;
	type ScheduleOrigin = EnsureRoot<AccountId>;
	type WeightInfo = ();
}

impl pallet_utility::Config for Runtime {
	type PalletsOrigin = OriginCaller;
	type RuntimeCall = RuntimeCall;
	type RuntimeEvent = RuntimeEvent;
	type WeightInfo = ();
}

impl pallet_multisig::Config for Runtime {
	type Currency = Balances;
	type DepositBase = DepositBase;
	type DepositFactor = DepositFactor;
	type MaxSignatories = MaxSignatories;
	type RuntimeCall = RuntimeCall;
	type RuntimeEvent = RuntimeEvent;
	type WeightInfo = ();
}

impl pallet_preimage::Config for Runtime {
	type BaseDeposit = PreimageBaseDeposit;
	type ByteDeposit = ();
	type Currency = Balances;
	type ManagerOrigin = EnsureRoot<AccountId>;
	type RuntimeEvent = RuntimeEvent;
	type WeightInfo = ();
}

pub type LocalAssetsInstance = pallet_assets::Instance1;
pub type StatemintAssetsInstance = pallet_assets::Instance2;

impl pallet_assets::Config<LocalAssetsInstance> for Runtime {
	type ApprovalDeposit = ExistentialDeposit;
	type AssetAccountDeposit = AssetAccountDeposit;
	type AssetDeposit = AssetDeposit;
	type AssetId = AssetId;
	type AssetIdParameter = parity_scale_codec::Compact<AssetId>;
	type Balance = Balance;
	#[cfg(feature = "runtime-benchmarks")]
	type BenchmarkHelper = ();
	type CallbackHandle = ();
	type CreateOrigin = AsEnsureOriginWithArg<EnsureSigned<AccountId>>;
	type Currency = Balances;
	type Extra = ();
	type ForceOrigin = EnsureRoot<AccountId>;
	type Freezer = ();
	type MetadataDepositBase = MetadataDepositBase;
	type MetadataDepositPerByte = MetadataDepositPerByte;
	type RemoveItemsLimit = frame_support::traits::ConstU32<1000>;
	type RuntimeEvent = RuntimeEvent;
	type StringLimit = AssetsStringLimit;
	type WeightInfo = ();
}

impl pallet_assets::Config<StatemintAssetsInstance> for Runtime {
	type ApprovalDeposit = ExistentialDeposit;
	type AssetAccountDeposit = AssetAccountDeposit;
	type AssetDeposit = AssetDeposit;
	type AssetId = AssetId;
	type AssetIdParameter = parity_scale_codec::Compact<AssetId>;
	type Balance = Balance;
	#[cfg(feature = "runtime-benchmarks")]
	type BenchmarkHelper = ();
	type CallbackHandle = ();
	type CreateOrigin = AsEnsureOriginWithArg<EnsureSigned<AccountId>>;
	type Currency = Balances;
	type Extra = ();
	type ForceOrigin = EnsureRoot<AccountId>;
	type Freezer = ();
	type MetadataDepositBase = MetadataDepositBase;
	type MetadataDepositPerByte = MetadataDepositPerByte;
	type RemoveItemsLimit = frame_support::traits::ConstU32<1000>;
	type RuntimeEvent = RuntimeEvent;
	type StringLimit = AssetsStringLimit;
	type WeightInfo = ();
}

parameter_types! {
	pub TreasuryAccount: AccountId = [69u8; 32].into();
	pub PolimecReceiverInfo: xcm::v3::PalletInfo = xcm::v3::PalletInfo::new(
		51, "PolimecReceiver".into(), "polimec_receiver".into(), 0, 1, 0
	).unwrap();
	pub MaxMessageSizeThresholds: (u32, u32) = (50000, 102_400);
	pub MaxCapacityThresholds: (u32, u32) = (8, 1000);
	pub RequiredMaxCapacity: u32 = 1000;
	pub RequiredMaxMessageSize: u32 = 102_400;
}
pub struct ConvertSelf;
impl Convert<AccountId, [u8; 32]> for ConvertSelf {
	fn convert(account_id: AccountId) -> [u8; 32] {
		account_id.into()
	}
}
impl ConvertBack<AccountId, [u8; 32]> for ConvertSelf {
	fn convert_back(bytes: [u8; 32]) -> AccountId {
		bytes.into()
	}
}
impl pallet_funding::Config for Runtime {
	type AccountId32Conversion = ConvertSelf;
	type AllPalletsWithoutSystem = (Balances, LocalAssets, StatemintAssets, PolimecFunding, LinearRelease, Random);
	type AuctionInitializePeriodDuration = AuctionInitializePeriodDuration;
	type Balance = Balance;
	type BlockNumber = BlockNumber;
	type BlockNumberToBalance = ConvertInto;
	type CandleAuctionDuration = CandleAuctionDuration;
	type CommunityFundingDuration = CommunityFundingDuration;
	type ContributionTokenCurrency = LocalAssets;
	type ContributionVesting = ContributionVestingDuration;
	type DaysToBlocks = DaysToBlocks;
	type EnglishAuctionDuration = EnglishAuctionDuration;
	type EvaluationDuration = EvaluationDuration;
	type EvaluationSuccessThreshold = EarlyEvaluationThreshold;
	type EvaluatorSlash = EvaluatorSlash;
	type FeeBrackets = FeeBrackets;
	type FundingCurrency = StatemintAssets;
	type ManualAcceptanceDuration = ManualAcceptanceDuration;
	type MaxBidsPerUser = ConstU32<256>;
	type MaxCapacityThresholds = MaxCapacityThresholds;
	type MaxContributionsPerUser = ConstU32<256>;
	type MaxEvaluationsPerUser = ConstU32<256>;
	type MaxMessageSizeThresholds = MaxMessageSizeThresholds;
	type MaxProjectsToUpdatePerBlock = ConstU32<100>;
	type Multiplier = pallet_funding::types::Multiplier;
	type NativeCurrency = Balances;
	type PalletId = FundingPalletId;
	type PolimecReceiverInfo = PolimecReceiverInfo;
	type PreImageLimit = ConstU32<1024>;
	type Price = Price;
	type PriceProvider = OraclePriceProvider<AssetId, FixedU128, Oracle>;
	type Randomness = Random;
	type RemainderFundingDuration = RemainderFundingDuration;
	type RequiredMaxCapacity = RequiredMaxCapacity;
	type RequiredMaxMessageSize = RequiredMaxMessageSize;
	type RuntimeCall = RuntimeCall;
	type RuntimeEvent = RuntimeEvent;
	type RuntimeHoldReason = RuntimeHoldReason;
	type RuntimeOrigin = RuntimeOrigin;
	#[cfg(feature = "runtime-benchmarks")]
	type SetPrices = SetOraclePrices;
	type StringLimit = ConstU32<64>;
	type SuccessToSettlementTime = SuccessToSettlementTime;
	type TreasuryAccount = TreasuryAccount;
	type Vesting = LinearRelease;
	type WeightInfo = pallet_funding::weights::SubstrateWeight<Runtime>;
}

parameter_types! {
	pub const MinVestedTransfer: Balance = PLMC;
	pub UnvestedFundsAllowedWithdrawReasons: WithdrawReasons =
		WithdrawReasons::except(WithdrawReasons::TRANSFER | WithdrawReasons::RESERVE);
}

impl pallet_linear_release::Config for Runtime {
	type Balance = Balance;
	type BlockNumberToBalance = ConvertInto;
	type Currency = Balances;
	type MinVestedTransfer = MinVestedTransfer;
	type RuntimeEvent = RuntimeEvent;
	type RuntimeHoldReason = RuntimeHoldReason;
	type UnvestedFundsAllowedWithdrawReasons = UnvestedFundsAllowedWithdrawReasons;
	type WeightInfo = pallet_linear_release::weights::SubstrateWeight<Runtime>;

	const MAX_VESTING_SCHEDULES: u32 = 12;
}

ord_parameter_types! {
	pub const PayMaster: AccountId =
		AccountIdConversion::<AccountId>::into_account_truncating(&StakingPalletId::get());
}

impl pallet_parachain_staking::Config for Runtime {
	type Balance = Balance;
	type CandidateBondLessDelay = CandidateBondLessDelay;
	type Currency = Balances;
	type DelegationBondLessDelay = DelegationBondLessDelay;
	type LeaveCandidatesDelay = LeaveCandidatesDelay;
	type LeaveDelegatorsDelay = LeaveDelegatorsDelay;
	type MaxBottomDelegationsPerCandidate = MaxBottomDelegationsPerCandidate;
	type MaxDelegationsPerDelegator = MaxDelegationsPerDelegator;
	type MaxTopDelegationsPerCandidate = MaxTopDelegationsPerCandidate;
	type MinBlocksPerRound = MinBlocksPerRound;
	type MinCandidateStk = MinCandidateStk;
	type MinDelegation = MinDelegation;
	type MinDelegatorStk = MinDelegatorStk;
	type MinSelectedCandidates = MinSelectedCandidates;
	type MonetaryGovernanceOrigin = frame_system::EnsureRoot<AccountId>;
	type OnCollatorPayout = ();
	type OnNewRound = ();
	type PayMaster = PayMaster;
	// We use the default implementation, so we leave () here.
	type PayoutCollatorReward = ();
	type RevokeDelegationDelay = RevokeDelegationDelay;
	type RewardPaymentDelay = RewardPaymentDelay;
	type RuntimeEvent = RuntimeEvent;
	type RuntimeHoldReason = RuntimeHoldReason;
	type WeightInfo = pallet_parachain_staking::weights::SubstrateWeight<Runtime>;
}

impl pallet_membership::Config<pallet_membership::Instance1> for Runtime {
	type AddOrigin = EnsureRoot<AccountId>;
	type MaxMembers = ConstU32<50>;
	type MembershipChanged = Oracle;
	type MembershipInitialized = ();
	type PrimeOrigin = EnsureRoot<AccountId>;
	type RemoveOrigin = EnsureRoot<AccountId>;
	type ResetOrigin = EnsureRoot<AccountId>;
	type RuntimeEvent = RuntimeEvent;
	type SwapOrigin = EnsureRoot<AccountId>;
	type WeightInfo = ();
}

parameter_types! {
	pub const MinimumCount: u32 = 3;
	pub const ExpiresIn: Moment = 1000 * 60; // 1 mins
	pub const MaxHasDispatchedSize: u32 = 20;
	pub RootOperatorAccountId: AccountId = AccountId::from([0xffu8; 32]);
	pub const MaxFeedValues: u32 = 4; // max 4 values allowd to feed in one call (USDT, USDC, DOT, PLMC).
}
impl orml_oracle::Config for Runtime {
	type CombineData = orml_oracle::DefaultCombineData<Runtime, MinimumCount, ExpiresIn, ()>;
	type MaxFeedValues = MaxFeedValues;
	type MaxHasDispatchedSize = MaxHasDispatchedSize;
	type Members = OracleProvidersMembership;
	type OnNewData = ();
	type OracleKey = AssetId;
	type OracleValue = Price;
	type RootOperatorAccountId = RootOperatorAccountId;
	type RuntimeEvent = RuntimeEvent;
	type Time = Timestamp;
	// TODO Add weight info
	type WeightInfo = ();
}

<<<<<<< HEAD
pub struct AssetPriceConverter;
impl Convert<(AssetName, FixedU128), (AssetId, Price)> for AssetPriceConverter {
	fn convert((asset, price): (AssetName, FixedU128)) -> (AssetId, Price) {
		match asset {
			AssetName::DOT => (0, price),
			AssetName::USDC => (420, price),
			AssetName::USDT => (1984, price),
			AssetName::PLMC => (2069, price),
		}
	}
}

parameter_types! {
	pub const FetchInterval: u32 = 50;
	pub const FetchWindow: u32 = 5;
}

impl pallet_oracle_ocw::Config for Runtime {
	type AppCrypto = pallet_oracle_ocw::crypto::PolimecCrypto;
	type ConvertAssetPricePair = AssetPriceConverter;
	type FetchInterval = FetchInterval;
	type FetchWindow = FetchWindow;
	type Members = OracleProvidersMembership;
	type RuntimeEvent = RuntimeEvent;
}

impl frame_system::offchain::SigningTypes for Runtime {
	type Public = <Signature as Verify>::Signer;
	type Signature = Signature;
}

impl<LocalCall> frame_system::offchain::SendTransactionTypes<LocalCall> for Runtime
where
	RuntimeCall: From<LocalCall>,
{
	type Extrinsic = UncheckedExtrinsic;
	type OverarchingCall = RuntimeCall;
}

impl<LocalCall> frame_system::offchain::CreateSignedTransaction<LocalCall> for Runtime
where
	RuntimeCall: From<LocalCall>,
{
	fn create_transaction<C: frame_system::offchain::AppCrypto<Self::Public, Self::Signature>>(
		call: RuntimeCall,
		public: <Signature as Verify>::Signer,
		account: AccountId,
		nonce: <Runtime as frame_system::Config>::Nonce,
	) -> Option<(RuntimeCall, <UncheckedExtrinsic as sp_runtime::traits::Extrinsic>::SignaturePayload)> {
		use sp_runtime::traits::StaticLookup;
		// take the biggest period possible.
		let period = BlockHashCount::get().checked_next_power_of_two().map(|c| c / 2).unwrap_or(2) as u64;

		let current_block = System::block_number()
			.saturated_into::<u64>()
			// The `System::block_number` is initialized with `n+1`,
			// so the actual block number is `n`.
			.saturating_sub(1);
		let tip = 0;
		let extra: SignedExtra = (
			frame_system::CheckNonZeroSender::<Runtime>::new(),
			frame_system::CheckSpecVersion::<Runtime>::new(),
			frame_system::CheckTxVersion::<Runtime>::new(),
			frame_system::CheckGenesis::<Runtime>::new(),
			frame_system::CheckEra::<Runtime>::from(generic::Era::mortal(period, current_block)),
			frame_system::CheckNonce::<Runtime>::from(nonce),
			frame_system::CheckWeight::<Runtime>::new(),
			pallet_transaction_payment::ChargeTransactionPayment::<Runtime>::from(tip),
		);
		let raw_payload = generic::SignedPayload::new(call, extra)
			.map_err(|e| {
				log::warn!("Unable to create signed payload: {:?}", e);
			})
			.ok()?;
		let signature = raw_payload.using_encoded(|payload| C::sign(payload, public))?;
		let (call, extra, _) = raw_payload.deconstruct();
		let address = <Runtime as frame_system::Config>::Lookup::unlookup(account);
		Some((call, (address, signature, extra)))
	}
=======
impl pallet_vesting::Config for Runtime {
	type BlockNumberToBalance = ConvertInto;
	type Currency = Balances;
	type MinVestedTransfer = MinVestedTransfer;
	type RuntimeEvent = RuntimeEvent;
	type UnvestedFundsAllowedWithdrawReasons = UnvestedFundsAllowedWithdrawReasons;
	type WeightInfo = ();

	const MAX_VESTING_SCHEDULES: u32 = 12;
>>>>>>> 80848e03
}

// Create the runtime by composing the FRAME pallets that were previously configured.

construct_runtime!(
	pub enum Runtime
	{
		// System support stuff.
		System: frame_system::{Pallet, Call, Config<T>, Storage, Event<T>} = 0,
		Timestamp: pallet_timestamp::{Pallet, Call, Storage, Inherent} = 2,
		Sudo: pallet_sudo = 4,
		Utility: pallet_utility::{Pallet, Call, Event} = 5,
		Multisig: pallet_multisig::{Pallet, Call, Storage, Event<T>} = 6,

		// Monetary stuff.
		Balances: pallet_balances::{Pallet, Call, Storage, Config<T>, Event<T>} = 10,
		TransactionPayment: pallet_transaction_payment::{Pallet, Storage, Event<T>} = 11,
		AssetTxPayment: pallet_asset_tx_payment::{Pallet, Storage, Event<T>} = 12,
		LocalAssets: pallet_assets::<Instance1>::{Pallet, Storage, Event<T>} = 13,
		StatemintAssets: pallet_assets::<Instance2>::{Pallet, Call, Config<T>, Storage, Event<T>} = 14,


		// Collator support. the order of these 5 are important and shall not change.
		Authorship: pallet_authorship::{Pallet, Storage} = 20,
		Session: pallet_session::{Pallet, Call, Storage, Event, Config<T>} = 22,
		Aura: pallet_aura::{Pallet, Storage, Config<T>} = 23,
		AuraExt: cumulus_pallet_aura_ext::{Pallet, Storage, Config<T>} = 24,
		ParachainStaking: pallet_parachain_staking::{Pallet, Call, Storage, Event<T>, Config<T>, HoldReason} = 25,

		// Governance
		Treasury: pallet_treasury = 40,
		Democracy: pallet_democracy = 41,
		Council: pallet_collective::<Instance1> = 42,
		TechnicalCommittee: pallet_collective::<Instance2> = 43,
		Preimage: pallet_preimage::{Pallet, Call, Storage, Event<T>} = 44,

		// Polimec Core
		PolimecFunding: pallet_funding::{Pallet, Call, Storage, Event<T>, Config<T>, HoldReason}  = 52,
		LinearRelease: pallet_linear_release::{Pallet, Call, Storage, Event<T>} = 53,
		Vesting: pallet_vesting::{Pallet, Call, Storage, Event<T>, Config<T>} = 54,

		// Utilities
		Scheduler: pallet_scheduler::{Pallet, Call, Storage, Event<T>} = 61,
		Random: pallet_insecure_randomness_collective_flip = 62,

		// Oracle
		Oracle: orml_oracle::{Pallet, Call, Storage, Event<T>} = 70,
		OracleProvidersMembership: pallet_membership::<Instance1> = 71,
		OracleOffchainWorker: pallet_oracle_ocw::{Pallet, Event<T>} = 72,

		// Among others: Send and receive DMP and XCMP messages.
		ParachainSystem: cumulus_pallet_parachain_system = 80,
		ParachainInfo: parachain_info::{Pallet, Storage, Config<T>} = 81,
		// Wrap and unwrap XCMP messages to send and receive them. Queue them for later processing.
		XcmpQueue: cumulus_pallet_xcmp_queue::{Pallet, Call, Storage, Event<T>} = 82,
		// Build XCM scripts.
		PolkadotXcm: pallet_xcm::{Pallet, Call, Event<T>, Origin, Config<T>} = 83,
		// Does nothing cool, just provides an origin.
		CumulusXcm: cumulus_pallet_xcm::{Pallet, Event<T>, Origin} = 84,
		// Queue and pass DMP messages on to be executed.
		DmpQueue: cumulus_pallet_dmp_queue::{Pallet, Call, Storage, Event<T>} = 85,
	}
);

#[cfg(feature = "runtime-benchmarks")]
mod benches {
	define_benchmarks!(
		[frame_system, SystemBench::<Runtime>]
		[pallet_balances, Balances]
		[pallet_session, SessionBench::<Runtime>]
		[pallet_timestamp, Timestamp]
		[cumulus_pallet_xcmp_queue, XcmpQueue]
		[pallet_funding, PolimecFunding]
		[pallet_linear_release, LinearRelease]
	);
}

impl_runtime_apis! {
	impl sp_consensus_aura::AuraApi<Block, AuraId> for Runtime {
		fn slot_duration() -> sp_consensus_aura::SlotDuration {
			sp_consensus_aura::SlotDuration::from_millis(Aura::slot_duration())
		}

		fn authorities() -> Vec<AuraId> {
			Aura::authorities().into_inner()
		}
	}

	impl sp_api::Core<Block> for Runtime {
		fn version() -> RuntimeVersion {
			VERSION
		}

		fn execute_block(block: Block) {
			Executive::execute_block(block)
		}

		fn initialize_block(header: &<Block as BlockT>::Header) {
			Executive::initialize_block(header)
		}
	}

	impl sp_api::Metadata<Block> for Runtime {
		fn metadata() -> OpaqueMetadata {
			OpaqueMetadata::new(Runtime::metadata().into())
		}
		fn metadata_at_version(version: u32) -> Option<OpaqueMetadata> {
			Runtime::metadata_at_version(version)
		}

		fn metadata_versions() -> sp_std::vec::Vec<u32> {
			Runtime::metadata_versions()
		}
	}

	impl sp_block_builder::BlockBuilder<Block> for Runtime {
		fn apply_extrinsic(extrinsic: <Block as BlockT>::Extrinsic) -> ApplyExtrinsicResult {
			Executive::apply_extrinsic(extrinsic)
		}

		fn finalize_block() -> <Block as BlockT>::Header {
			Executive::finalize_block()
		}

		fn inherent_extrinsics(data: sp_inherents::InherentData) -> Vec<<Block as BlockT>::Extrinsic> {
			data.create_extrinsics()
		}

		fn check_inherents(
			block: Block,
			data: sp_inherents::InherentData,
		) -> sp_inherents::CheckInherentsResult {
			data.check_extrinsics(&block)
		}
	}

	impl sp_transaction_pool::runtime_api::TaggedTransactionQueue<Block> for Runtime {
		fn validate_transaction(
			source: TransactionSource,
			tx: <Block as BlockT>::Extrinsic,
			block_hash: <Block as BlockT>::Hash,
		) -> TransactionValidity {
			Executive::validate_transaction(source, tx, block_hash)
		}
	}

	impl sp_offchain::OffchainWorkerApi<Block> for Runtime {
		fn offchain_worker(header: &<Block as BlockT>::Header) {
			Executive::offchain_worker(header)
		}
	}

	impl sp_session::SessionKeys<Block> for Runtime {
		fn generate_session_keys(seed: Option<Vec<u8>>) -> Vec<u8> {
			SessionKeys::generate(seed)
		}

		fn decode_session_keys(
			encoded: Vec<u8>,
		) -> Option<Vec<(Vec<u8>, KeyTypeId)>> {
			SessionKeys::decode_into_raw_public_keys(&encoded)
		}
	}

	impl frame_system_rpc_runtime_api::AccountNonceApi<Block, AccountId, Nonce> for Runtime {
		fn account_nonce(account: AccountId) -> Nonce {
			System::account_nonce(account)
		}
	}

	impl pallet_transaction_payment_rpc_runtime_api::TransactionPaymentApi<Block, Balance> for Runtime {
		fn query_info(
			uxt: <Block as BlockT>::Extrinsic,
			len: u32,
		) -> pallet_transaction_payment_rpc_runtime_api::RuntimeDispatchInfo<Balance> {
			TransactionPayment::query_info(uxt, len)
		}
		fn query_fee_details(
			uxt: <Block as BlockT>::Extrinsic,
			len: u32,
		) -> pallet_transaction_payment::FeeDetails<Balance> {
			TransactionPayment::query_fee_details(uxt, len)
		}
		fn query_weight_to_fee(weight: Weight) -> Balance {
			TransactionPayment::weight_to_fee(weight)
		}
		fn query_length_to_fee(length: u32) -> Balance {
			TransactionPayment::length_to_fee(length)
		}
	}

	impl pallet_transaction_payment_rpc_runtime_api::TransactionPaymentCallApi<Block, Balance, RuntimeCall>
		for Runtime
	{
		fn query_call_info(
			call: RuntimeCall,
			len: u32,
		) -> pallet_transaction_payment::RuntimeDispatchInfo<Balance> {
			TransactionPayment::query_call_info(call, len)
		}
		fn query_call_fee_details(
			call: RuntimeCall,
			len: u32,
		) -> pallet_transaction_payment::FeeDetails<Balance> {
			TransactionPayment::query_call_fee_details(call, len)
		}
		fn query_weight_to_fee(weight: Weight) -> Balance {
			TransactionPayment::weight_to_fee(weight)
		}
		fn query_length_to_fee(length: u32) -> Balance {
			TransactionPayment::length_to_fee(length)
		}
	}

	impl cumulus_primitives_core::CollectCollationInfo<Block> for Runtime {
		fn collect_collation_info(header: &<Block as BlockT>::Header) -> cumulus_primitives_core::CollationInfo {
			ParachainSystem::collect_collation_info(header)
		}
	}

	#[cfg(feature = "try-runtime")]
	impl frame_try_runtime::TryRuntime<Block> for Runtime {
		fn on_runtime_upgrade(checks: frame_try_runtime::UpgradeCheckSelect) -> (Weight, Weight) {
			let weight = Executive::try_runtime_upgrade(checks).unwrap();
			(weight, RuntimeBlockWeights::get().max_block)
		}

		fn execute_block(
			block: Block,
			state_root_check: bool,
			signature_check: bool,
			select: frame_try_runtime::TryStateSelect,
		) -> Weight {
			Executive::try_execute_block(block, state_root_check, signature_check, select).unwrap()
		}
	}

	#[cfg(feature = "runtime-benchmarks")]
	impl frame_benchmarking::Benchmark<Block> for Runtime {
		fn benchmark_metadata(extra: bool) -> (
			Vec<frame_benchmarking::BenchmarkList>,
			Vec<frame_support::traits::StorageInfo>,
		) {
			use frame_benchmarking::{Benchmarking, BenchmarkList};
			use frame_support::traits::StorageInfoTrait;
			use frame_system_benchmarking::Pallet as SystemBench;
			use cumulus_pallet_session_benchmarking::Pallet as SessionBench;

			let mut list = Vec::<BenchmarkList>::new();
			list_benchmarks!(list, extra);

			let storage_info = AllPalletsWithSystem::storage_info();
			(list, storage_info)
		}

		fn dispatch_benchmark(
			config: frame_benchmarking::BenchmarkConfig
		) -> Result<Vec<frame_benchmarking::BenchmarkBatch>, sp_runtime::RuntimeString> {
			use frame_benchmarking::{BenchmarkError, Benchmarking, BenchmarkBatch};

			use frame_system_benchmarking::Pallet as SystemBench;
			impl frame_system_benchmarking::Config for Runtime {}

			use cumulus_pallet_session_benchmarking::Pallet as SessionBench;
			impl cumulus_pallet_session_benchmarking::Config for Runtime {}

			use frame_support::traits::WhitelistedStorageKeys;
			let whitelist = AllPalletsWithSystem::whitelisted_storage_keys();

			let mut batches = Vec::<BenchmarkBatch>::new();
			let params = (&config, &whitelist);
			add_benchmarks!(params, batches);

			if batches.is_empty() { return Err("Benchmark not found for this pallet.".into()) }
			Ok(batches)
		}
	}
}

struct CheckInherents;

impl cumulus_pallet_parachain_system::CheckInherents<Block> for CheckInherents {
	fn check_inherents(
		block: &Block,
		relay_state_proof: &cumulus_pallet_parachain_system::RelayChainStateProof,
	) -> sp_inherents::CheckInherentsResult {
		let relay_chain_slot =
			relay_state_proof.read_slot().expect("Could not read the relay chain slot from the proof");

		let inherent_data = cumulus_primitives_timestamp::InherentDataProvider::from_relay_chain_slot_and_duration(
			relay_chain_slot,
			sp_std::time::Duration::from_secs(6),
		)
		.create_inherent_data()
		.expect("Could not create the timestamp inherent data");

		inherent_data.check_extrinsics(block)
	}
}

cumulus_pallet_parachain_system::register_validate_block! {
	Runtime = Runtime,
	BlockExecutor = cumulus_pallet_aura_ext::BlockExecutor::<Runtime, Executive>,
	CheckInherents = CheckInherents,
}<|MERGE_RESOLUTION|>--- conflicted
+++ resolved
@@ -45,14 +45,10 @@
 pub use sp_runtime::BuildStorage;
 use sp_runtime::{
 	create_runtime_str, generic, impl_opaque_keys,
-<<<<<<< HEAD
-	traits::{AccountIdLookup, BlakeTwo256, Block as BlockT, Convert, ConvertBack, ConvertInto, OpaqueKeys, Verify},
-=======
 	traits::{
 		AccountIdConversion, AccountIdLookup, BlakeTwo256, Block as BlockT, Convert, ConvertBack, ConvertInto,
-		OpaqueKeys,
+		OpaqueKeys, Verify
 	},
->>>>>>> 80848e03
 	transaction_validity::{TransactionSource, TransactionValidity},
 	ApplyExtrinsicResult, FixedU128, MultiAddress, SaturatedConversion,
 };
@@ -61,11 +57,8 @@
 #[cfg(feature = "std")]
 use sp_version::NativeVersion;
 use sp_version::RuntimeVersion;
-<<<<<<< HEAD
-
 use pallet_oracle_ocw::types::AssetName;
-=======
->>>>>>> 80848e03
+
 // XCM Imports
 use polimec_xcm_executor::XcmExecutor;
 pub use xcm_config::XcmConfig;
@@ -167,7 +160,7 @@
 
 		let values: BoundedVec<
 			(u32, FixedU128),
-			<Runtime as orml_oracle::Config<orml_oracle::Instance1>>::MaxFeedValues,
+			<Runtime as orml_oracle::Config>::MaxFeedValues,
 		> = vec![dot, usdc, usdt, plmc].try_into().expect("benchmarks can panic");
 		let alice: [u8; 32] = [
 			212, 53, 147, 199, 21, 253, 211, 28, 97, 20, 26, 189, 4, 169, 159, 214, 130, 44, 133, 88, 133, 76, 205,
@@ -695,7 +688,7 @@
 	type WeightInfo = ();
 }
 
-<<<<<<< HEAD
+
 pub struct AssetPriceConverter;
 impl Convert<(AssetName, FixedU128), (AssetId, Price)> for AssetPriceConverter {
 	fn convert((asset, price): (AssetName, FixedU128)) -> (AssetId, Price) {
@@ -775,7 +768,7 @@
 		let address = <Runtime as frame_system::Config>::Lookup::unlookup(account);
 		Some((call, (address, signature, extra)))
 	}
-=======
+}
 impl pallet_vesting::Config for Runtime {
 	type BlockNumberToBalance = ConvertInto;
 	type Currency = Balances;
@@ -783,9 +776,7 @@
 	type RuntimeEvent = RuntimeEvent;
 	type UnvestedFundsAllowedWithdrawReasons = UnvestedFundsAllowedWithdrawReasons;
 	type WeightInfo = ();
-
 	const MAX_VESTING_SCHEDULES: u32 = 12;
->>>>>>> 80848e03
 }
 
 // Create the runtime by composing the FRAME pallets that were previously configured.
