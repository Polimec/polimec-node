--- conflicted
+++ resolved
@@ -25,9 +25,6 @@
 
 [features]
 default = [ "std" ]
-<<<<<<< HEAD
-std = [ "jwt-compact/std", "polimec-common/std", "sp-std/std" ]
-=======
 std = [
 	"chrono/std",
 	"frame-support/std",
@@ -35,5 +32,4 @@
 	"parity-scale-codec/std",
 	"polimec-common/std",
 	"reqwest",
-]
->>>>>>> 47d02cbb
+]