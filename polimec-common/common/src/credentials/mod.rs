--- conflicted
+++ resolved
@@ -131,17 +131,12 @@
 where
 	D: Deserializer<'de>,
 {
-<<<<<<< HEAD
 	let x = 10;
 	String::deserialize(deserializer).map(|string| string.as_bytes().to_vec()).and_then(|vec| {
 		let res = vec.try_into().map_err(|_| Error::custom("failed to deserialize"));
 		let x = 10;
 		res
 	})
-=======
-	String::deserialize(deserializer)
-		.map(|string| string.as_bytes().to_vec())
-		.and_then(|vec| vec.try_into().map_err(|_| Error::custom("failed to deserialize")))
 }
 
 impl<AccountId> Serialize for SampleClaims<AccountId>
@@ -170,5 +165,4 @@
 		// End the serialization
 		state.end()
 	}
->>>>>>> 21188cf4
 }