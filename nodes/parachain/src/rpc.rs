// Polimec Blockchain – https://www.polimec.org/
// Copyright (C) Polimec 2022. All rights reserved.

// The Polimec Blockchain is free software: you can redistribute it and/or modify
// it under the terms of the GNU General Public License as published by
// the Free Software Foundation, either version 3 of the License, or
// (at your option) any later version.

// The Polimec Blockchain is distributed in the hope that it will be useful,
// but WITHOUT ANY WARRANTY; without even the implied warranty of
// MERCHANTABILITY or FITNESS FOR A PARTICULAR PURPOSE.  See the
// GNU General Public License for more details.

// You should have received a copy of the GNU General Public License
// along with this program.  If not, see <https://www.gnu.org/licenses/>.

//! Parachain-specific RPCs implementation.

#![warn(missing_docs)]

use std::sync::Arc;

use polimec_runtime::{opaque::Block, AccountId, Balance, Nonce};

pub use sc_rpc::DenyUnsafe;
use sc_transaction_pool_api::TransactionPool;
use sp_api::ProvideRuntimeApi;
use sp_block_builder::BlockBuilder;
use sp_blockchain::{Error as BlockChainError, HeaderBackend, HeaderMetadata};

<<<<<<< HEAD
use politest_runtime::{opaque::Block, AccountId, Balance, Nonce};

=======
>>>>>>> 22a25bb0
/// A type representing all RPC extensions.
pub type RpcExtension = jsonrpsee::RpcModule<()>;

/// Full client dependencies
pub struct FullDeps<C, P> {
	/// The client instance to use.
	pub client: Arc<C>,
	/// Transaction pool instance.
	pub pool: Arc<P>,
	/// Whether to deny unsafe calls
	pub deny_unsafe: DenyUnsafe,
}

/// Instantiate all RPC extensions.
pub fn create_full<C, P>(deps: FullDeps<C, P>) -> Result<RpcExtension, Box<dyn std::error::Error + Send + Sync>>
where
	C: ProvideRuntimeApi<Block>
		+ HeaderBackend<Block>
		+ HeaderMetadata<Block, Error = BlockChainError>
		+ Send
		+ Sync
		+ 'static,
	C::Api: pallet_transaction_payment_rpc::TransactionPaymentRuntimeApi<Block, Balance>,
	C::Api: substrate_frame_rpc_system::AccountNonceApi<Block, AccountId, Nonce>,
	C::Api: BlockBuilder<Block>,
	P: TransactionPool + Sync + Send + 'static,
{
	use pallet_transaction_payment_rpc::{TransactionPayment, TransactionPaymentApiServer};
	use substrate_frame_rpc_system::{System, SystemApiServer};

	let mut module = RpcExtension::new(());
	let FullDeps { client, pool, deny_unsafe } = deps;

	module.merge(System::new(client.clone(), pool, deny_unsafe).into_rpc())?;
	module.merge(TransactionPayment::new(client).into_rpc())?;
	Ok(module)
}<|MERGE_RESOLUTION|>--- conflicted
+++ resolved
@@ -28,11 +28,6 @@
 use sp_block_builder::BlockBuilder;
 use sp_blockchain::{Error as BlockChainError, HeaderBackend, HeaderMetadata};
 
-<<<<<<< HEAD
-use politest_runtime::{opaque::Block, AccountId, Balance, Nonce};
-
-=======
->>>>>>> 22a25bb0
 /// A type representing all RPC extensions.
 pub type RpcExtension = jsonrpsee::RpcModule<()>;
 
