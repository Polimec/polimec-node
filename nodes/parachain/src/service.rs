--- conflicted
+++ resolved
@@ -21,14 +21,10 @@
 
 use cumulus_client_cli::CollatorOptions;
 // Local Runtime Types
-<<<<<<< HEAD
-use politest_runtime::{opaque::Block, RuntimeApi};
-=======
 use polimec_runtime::{
 	opaque::{Block, Hash},
 	RuntimeApi,
 };
->>>>>>> 22a25bb0
 
 // Cumulus Imports
 use cumulus_client_collator::service::CollatorService;
@@ -61,19 +57,11 @@
 	type ExtendHostFunctions = frame_benchmarking::benchmarking::HostFunctions;
 
 	fn dispatch(method: &str, data: &[u8]) -> Option<Vec<u8>> {
-<<<<<<< HEAD
-		politest_runtime::api::dispatch(method, data)
-	}
-
-	fn native_version() -> sc_executor::NativeVersion {
-		politest_runtime::native_version()
-=======
 		polimec_runtime::api::dispatch(method, data)
 	}
 
 	fn native_version() -> sc_executor::NativeVersion {
 		polimec_runtime::native_version()
->>>>>>> 22a25bb0
 	}
 }
 
