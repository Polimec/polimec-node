--- conflicted
+++ resolved
@@ -271,20 +271,6 @@
 	}
 }
 
-<<<<<<< HEAD
-use pallet_funding::{instantiator::UserToUSDBalance, *};
-use sp_runtime::BoundedVec;
-
-#[cfg(feature = "std")]
-mod testing_helpers {
-	use super::*;
-	use frame_benchmarking::frame_support::assert_ok;
-	use macros::generate_accounts;
-	use polimec_parachain_runtime::AccountId;
-	use sp_core::H256;
-	use sp_runtime::{traits::ConstU32, FixedU128};
-	use std::collections::HashMap;
-=======
 #[cfg(feature = "std")]
 mod testing_helpers {
 	use super::*;
@@ -293,7 +279,6 @@
 	use polimec_parachain_runtime::AccountId;
 	use sp_core::H256;
 	pub use sp_runtime::{traits::ConstU32, BoundedVec, FixedU128};
->>>>>>> b1071392
 
 	pub const METADATA: &str = r#"METADATA
             {
