--- conflicted
+++ resolved
@@ -153,53 +153,6 @@
 	))
 }
 
-<<<<<<< HEAD
-pub fn get_prod_chain_spec() -> Result<ChainSpec, String> {
-	let properties = get_properties("PLMC", 10, 41);
-	let wasm = polimec_parachain_runtime::WASM_BINARY.ok_or("No WASM")?;
-
-	// TODO: Update this after reserving a ParaId
-	let id: u32 = 4261;
-
-	const PLMC_SUDO_ACC: [u8; 32] =
-		hex_literal::hex!["d4192a54c9caa4a38eeb3199232ed0d8568b22956cafb76c7d5a1afbf4e2dc38"];
-	const PLMC_COL_ACC_1: [u8; 32] =
-		hex_literal::hex!["6603f63a4091ba074b4384e64c6bba1dd96f6af49331ebda686b0a0f27dd961c"];
-	const PLMC_COL_ACC_2: [u8; 32] =
-		hex_literal::hex!["ba48ab77461ef53f9ebfdc94a12c780b57354f986e31eb2504b9e3ed580fab51"];
-
-	Ok(ChainSpec::from_genesis(
-		"Polimec Kusama Testnet",
-		"polimec",
-		ChainType::Live,
-		move || {
-			testnet_genesis(
-				vec![
-					(PLMC_COL_ACC_1.into(), None, 2 * MinCandidateStk::get()),
-					(PLMC_COL_ACC_2.into(), None, 2 * MinCandidateStk::get()),
-				],
-				polimec_inflation_config(),
-				vec![(PLMC_COL_ACC_1.into()), (PLMC_COL_ACC_2.into())],
-				vec![
-					(PLMC_COL_ACC_1.into(), 3 * MinCandidateStk::get()),
-					(PLMC_COL_ACC_2.into(), 3 * MinCandidateStk::get()),
-				],
-				PLMC_SUDO_ACC.into(),
-				id.into(),
-			)
-		},
-		vec![],
-		None,
-		Some("polimec"),
-		None,
-		Some(properties),
-		Extensions { relay_chain: "polkadot".into(), para_id: id },
-		&wasm
-	))
-}
-
-=======
->>>>>>> 28c7bf13
 #[allow(clippy::too_many_arguments)]
 fn testnet_genesis(
 	stakers: Vec<(AccountId, Option<AccountId>, Balance)>,
