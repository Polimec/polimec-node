--- conflicted
+++ resolved
@@ -246,13 +246,10 @@
 		polkadot_xcm: PolkadotXcmConfig { safe_xcm_version: Some(SAFE_XCM_VERSION), ..Default::default() },
 		sudo: SudoConfig { key: Some(sudo_account) },
 		transaction_payment: Default::default(),
-<<<<<<< HEAD
 		oracle_providers_membership: polimec_base_runtime::OracleProvidersMembershipConfig {
 			members: BoundedVec::truncate_from(initial_authorities),
 			..Default::default()
 		},
-=======
 		vesting: Default::default(),
->>>>>>> 80848e03
 	}
 }