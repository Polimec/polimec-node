--- conflicted
+++ resolved
@@ -2523,16 +2523,10 @@
 		);
 
 		assert_eq!(
-<<<<<<< HEAD
-			new_statemint_asset_contributions_stored,
-			statemint_asset_contributions_stored
-				+ MockInstantiator::sum_statemint_mappings(vec![new_statemint_funding])
-				- statemint_funding[0].asset_amount
-=======
-			new_foreign_asset_contributions_stored,
-			foreign_asset_contributions_stored + MockInstantiator::sum_foreign_mappings(vec![new_foreign_funding]) -
-				foreign_funding[0].asset_amount
->>>>>>> 4c26ce0f
+            new_foreign_asset_contributions_stored,
+            foreign_asset_contributions_stored
+				+ MockInstantiator::sum_foreign_mappings(vec![new_foreign_funding])
+				- foreign_funding[0].asset_amount
 		);
 	}
 
@@ -2645,16 +2639,10 @@
 		);
 
 		assert_eq!(
-<<<<<<< HEAD
-			new_statemint_asset_contributions_stored,
-			statemint_asset_contributions_stored
-				+ MockInstantiator::sum_statemint_mappings(vec![new_statemint_funding])
-				- statemint_funding[0].asset_amount
-=======
-			new_foreign_asset_contributions_stored,
-			foreign_asset_contributions_stored + MockInstantiator::sum_foreign_mappings(vec![new_foreign_funding]) -
-				foreign_funding[0].asset_amount
->>>>>>> 4c26ce0f
+            new_foreign_asset_contributions_stored,
+            foreign_asset_contributions_stored
+				+ MockInstantiator::sum_foreign_mappings(vec![new_foreign_funding])
+				- foreign_funding[0].asset_amount
 		);
 	}
 
