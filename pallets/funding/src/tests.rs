--- conflicted
+++ resolved
@@ -954,12 +954,8 @@
 				&(&ISSUER_1 + 1),
 				project_id,
 				500 * US_DOLLAR,
-<<<<<<< HEAD
-				generate_did_from_account(ISSUER),
+				generate_did_from_account(ISSUER_1),
 				InvestorType::Institutional
-=======
-				generate_did_from_account(ISSUER_1)
->>>>>>> 7326f818
 			)),
 			Error::<TestRuntime>::ParticipationToThemselves
 		);
