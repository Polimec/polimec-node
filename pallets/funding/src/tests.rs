--- conflicted
+++ resolved
@@ -5893,11 +5893,7 @@
 		// we want to test ct mints on treasury of 1 over the consumer limit,
 		// and we already minted 3 contribution tokens on previous tests.
 		for i in 0..consumer_limit + 1u32 - 3u32 {
-<<<<<<< HEAD
 			let _ = inst.create_finished_project(
-=======
-			let _project_98_percent = inst.create_finished_project(
->>>>>>> 0fb2ef36
 				with_different_metadata(project_metadata.clone()),
 				ISSUER_1 + i + 1000,
 				default_evaluations(),
