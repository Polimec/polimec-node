// Polimec Blockchain – https://www.polimec.org/
// Copyright (C) Polimec 2022. All rights reserved.

// The Polimec Blockchain is free software: you can redistribute it and/or modify
// it under the terms of the GNU General Public License as published by
// the Free Software Foundation, either version 3 of the License, or
// (at your option) any later version.

// The Polimec Blockchain is distributed in the hope that it will be useful,
// but WITHOUT ANY WARRANTY; without even the implied warranty of
// MERCHANTABILITY or FITNESS FOR A PARTICULAR PURPOSE.  See the
// GNU General Public License for more details.

// You should have received a copy of the GNU General Public License
// along with this program.  If not, see <https://www.gnu.org/licenses/>.

// If you feel like getting in touch with us, you can do so at info@polimec.org

//! Tests for Funding pallet.
use super::*;
use crate::{
	instantiator::{async_features::create_multiple_projects_at, *},
	mock::*,
	traits::{ProvideAssetPrice, VestingDurationCalculation},
<<<<<<< HEAD
	CurrencyMetadata, Error, ParticipantsSize, ProjectMetadata, TicketSize,
=======
	CurrencyMetadata, Error, ProjectMetadata, TicketSize,
>>>>>>> 92c3d458
};
use assert_matches2::assert_matches;
use defaults::*;
use frame_support::{
	assert_err, assert_noop, assert_ok,
	traits::{
		fungible::{Inspect as FungibleInspect, InspectHold as FungibleInspectHold, Mutate},
		Get,
	},
};
use itertools::Itertools;
use parachains_common::DAYS;
use polimec_common::{credentials::*, ReleaseSchedule};
use polimec_common_test_utils::{generate_did_from_account, get_mock_jwt};
use sp_arithmetic::{traits::Zero, Percent, Perquintill};
use sp_runtime::{BuildStorage, TokenError};
use sp_std::{cell::RefCell, marker::PhantomData};
use std::{cmp::min, iter::zip, ops::Not};

type MockInstantiator =
	Instantiator<TestRuntime, <TestRuntime as crate::Config>::AllPalletsWithoutSystem, RuntimeEvent>;

const METADATA: &str = r#"METADATA
            {
                "whitepaper":"ipfs_url",
                "team_description":"ipfs_url",
                "tokenomics":"ipfs_url",
                "roadmap":"ipfs_url",
                "usage_of_founds":"ipfs_url"
            }"#;
const ASSET_DECIMALS: u8 = 10;
const ISSUER: AccountId = 10;
const EVALUATOR_1: AccountId = 20;
const EVALUATOR_2: AccountId = 21;
const EVALUATOR_3: AccountId = 22;
const EVALUATOR_4: AccountId = 23;
const EVALUATOR_5: AccountId = 24;
const BIDDER_1: AccountId = 30;
const BIDDER_2: AccountId = 31;
const BIDDER_3: AccountId = 32;
const BIDDER_4: AccountId = 33;
const BIDDER_5: AccountId = 34;
const BIDDER_6: AccountId = 35;
const BUYER_1: AccountId = 40;
const BUYER_2: AccountId = 41;
const BUYER_3: AccountId = 42;
const BUYER_4: AccountId = 43;
const BUYER_5: AccountId = 44;
const BUYER_6: AccountId = 45;
const BUYER_7: AccountId = 46;
const BUYER_8: AccountId = 47;
const BUYER_9: AccountId = 48;

const ASSET_UNIT: u128 = 10_u128.pow(10u32);

const USDT_FOREIGN_ID: crate::mock::AssetId = 1984u32;
const USDT_UNIT: u128 = 1_0_000_000_000_u128;

pub mod defaults {
	use super::*;

	pub fn default_token_information() -> CurrencyMetadata<BoundedVec<u8, StringLimitOf<TestRuntime>>> {
		CurrencyMetadata {
			name: BoundedVec::try_from("Contribution Token TEST".as_bytes().to_vec()).unwrap(),
			symbol: BoundedVec::try_from("CTEST".as_bytes().to_vec()).unwrap(),
			decimals: ASSET_DECIMALS,
		}
	}
	pub fn default_project_metadata(nonce: u64, issuer: AccountId) -> ProjectMetadataOf<TestRuntime> {
		let bounded_name = BoundedVec::try_from("Contribution Token TEST".as_bytes().to_vec()).unwrap();
		let bounded_symbol = BoundedVec::try_from("CTEST".as_bytes().to_vec()).unwrap();
		let metadata_hash = hashed(format!("{}-{}", METADATA, nonce));
		ProjectMetadata {
			token_information: CurrencyMetadata {
				name: bounded_name,
				symbol: bounded_symbol,
				decimals: ASSET_DECIMALS,
			},
			mainnet_token_max_supply: 8_000_000 * ASSET_UNIT,
			total_allocation_size: 1_000_000 * ASSET_UNIT,
			auction_round_allocation_percentage: Percent::from_percent(50u8),
			minimum_price: PriceOf::<TestRuntime>::from_float(10.0),
			bidding_ticket_sizes: BiddingTicketSizes {
				professional: TicketSize::new(Some(5000 * US_DOLLAR), None),
				institutional: TicketSize::new(Some(5000 * US_DOLLAR), None),
				phantom: Default::default(),
			},
			contributing_ticket_sizes: ContributingTicketSizes {
				retail: TicketSize::new(None, None),
				professional: TicketSize::new(None, None),
				institutional: TicketSize::new(None, None),
				phantom: Default::default(),
			},
			participation_currencies: vec![AcceptedFundingAsset::USDT].try_into().unwrap(),
			funding_destination_account: issuer,
			offchain_information_hash: Some(metadata_hash),
		}
	}

	pub fn knowledge_hub_project(nonce: u64) -> ProjectMetadataOf<TestRuntime> {
		let bounded_name = BoundedVec::try_from("Contribution Token TEST".as_bytes().to_vec()).unwrap();
		let bounded_symbol = BoundedVec::try_from("CTEST".as_bytes().to_vec()).unwrap();
		let metadata_hash = hashed(format!("{}-{}", METADATA, nonce));
		let project_metadata = ProjectMetadataOf::<TestRuntime> {
			token_information: CurrencyMetadata {
				name: bounded_name,
				symbol: bounded_symbol,
				decimals: ASSET_DECIMALS,
			},
			mainnet_token_max_supply: 8_000_000 * ASSET_UNIT,
			total_allocation_size: 100_000 * ASSET_UNIT,
			auction_round_allocation_percentage: Percent::from_percent(50u8),
			minimum_price: PriceOf::<TestRuntime>::from_float(10.0),
			bidding_ticket_sizes: BiddingTicketSizes {
				professional: TicketSize::new(Some(5000 * US_DOLLAR), None),
				institutional: TicketSize::new(Some(5000 * US_DOLLAR), None),
				phantom: Default::default(),
			},
			contributing_ticket_sizes: ContributingTicketSizes {
				retail: TicketSize::new(None, None),
				professional: TicketSize::new(None, None),
				institutional: TicketSize::new(None, None),
				phantom: Default::default(),
			},
			participation_currencies: vec![AcceptedFundingAsset::USDT].try_into().unwrap(),
			funding_destination_account: ISSUER,
			offchain_information_hash: Some(metadata_hash),
		};
		project_metadata
	}

	pub fn default_plmc_balances() -> Vec<UserToPLMCBalance<TestRuntime>> {
		vec![
			UserToPLMCBalance::new(ISSUER, 20_000 * PLMC),
			UserToPLMCBalance::new(EVALUATOR_1, 35_000 * PLMC),
			UserToPLMCBalance::new(EVALUATOR_2, 60_000 * PLMC),
			UserToPLMCBalance::new(EVALUATOR_3, 100_000 * PLMC),
			UserToPLMCBalance::new(BIDDER_1, 500_000 * PLMC),
			UserToPLMCBalance::new(BIDDER_2, 300_000 * PLMC),
			UserToPLMCBalance::new(BUYER_1, 30_000 * PLMC),
			UserToPLMCBalance::new(BUYER_2, 30_000 * PLMC),
		]
	}

	pub fn default_evaluations() -> Vec<UserToUSDBalance<TestRuntime>> {
		vec![
			UserToUSDBalance::new(EVALUATOR_1, 500_000 * PLMC),
			UserToUSDBalance::new(EVALUATOR_2, 250_000 * PLMC),
			UserToUSDBalance::new(EVALUATOR_3, 320_000 * PLMC),
		]
	}

	pub fn knowledge_hub_evaluations() -> Vec<UserToUSDBalance<TestRuntime>> {
		vec![
			UserToUSDBalance::new(EVALUATOR_1, 75_000 * USDT_UNIT),
			UserToUSDBalance::new(EVALUATOR_2, 65_000 * USDT_UNIT),
			UserToUSDBalance::new(EVALUATOR_3, 60_000 * USDT_UNIT),
		]
	}

	pub fn default_failing_evaluations() -> Vec<UserToUSDBalance<TestRuntime>> {
		vec![UserToUSDBalance::new(EVALUATOR_1, 3_000 * PLMC), UserToUSDBalance::new(EVALUATOR_2, 1_000 * PLMC)]
	}

	pub fn default_bids() -> Vec<BidParams<TestRuntime>> {
		vec![
			BidParams::new(BIDDER_1, 400_000 * ASSET_UNIT, 1u8, AcceptedFundingAsset::USDT),
			BidParams::new(BIDDER_2, 50_000 * ASSET_UNIT, 1u8, AcceptedFundingAsset::USDT),
		]
	}

	pub fn knowledge_hub_bids() -> Vec<BidParams<TestRuntime>> {
		// This should reflect the bidding currency, which currently is USDT
		vec![
			BidParams::new(BIDDER_1, 10_000 * ASSET_UNIT, 1u8, AcceptedFundingAsset::USDT),
			BidParams::new(BIDDER_2, 20_000 * ASSET_UNIT, 1u8, AcceptedFundingAsset::USDT),
			BidParams::new(BIDDER_3, 20_000 * ASSET_UNIT, 1u8, AcceptedFundingAsset::USDT),
			BidParams::new(BIDDER_4, 10_000 * ASSET_UNIT, 1u8, AcceptedFundingAsset::USDT),
			BidParams::new(BIDDER_5, 5_000 * ASSET_UNIT, 1u8, AcceptedFundingAsset::USDT),
			BidParams::new(BIDDER_6, 5_000 * ASSET_UNIT, 1u8, AcceptedFundingAsset::USDT),
		]
	}

	pub fn default_community_buys() -> Vec<ContributionParams<TestRuntime>> {
		vec![
			ContributionParams::new(BUYER_1, 50_000 * ASSET_UNIT, 1u8, AcceptedFundingAsset::USDT),
			ContributionParams::new(BUYER_2, 130_000 * ASSET_UNIT, 1u8, AcceptedFundingAsset::USDT),
			ContributionParams::new(BUYER_3, 30_000 * ASSET_UNIT, 1u8, AcceptedFundingAsset::USDT),
			ContributionParams::new(BUYER_4, 210_000 * ASSET_UNIT, 1u8, AcceptedFundingAsset::USDT),
			ContributionParams::new(BUYER_5, 10_000 * ASSET_UNIT, 1u8, AcceptedFundingAsset::USDT),
		]
	}

	pub fn default_remainder_buys() -> Vec<ContributionParams<TestRuntime>> {
		vec![
			ContributionParams::new(EVALUATOR_2, 20_000 * ASSET_UNIT, 1u8, AcceptedFundingAsset::USDT),
			ContributionParams::new(BUYER_2, 5_000 * ASSET_UNIT, 1u8, AcceptedFundingAsset::USDT),
			ContributionParams::new(BIDDER_1, 30_000 * ASSET_UNIT, 1u8, AcceptedFundingAsset::USDT),
		]
	}

	pub fn knowledge_hub_buys() -> Vec<ContributionParams<TestRuntime>> {
		vec![
			ContributionParams::new(BUYER_1, 4_000 * ASSET_UNIT, 1u8, AcceptedFundingAsset::USDT),
			ContributionParams::new(BUYER_2, 2_000 * ASSET_UNIT, 1u8, AcceptedFundingAsset::USDT),
			ContributionParams::new(BUYER_3, 2_000 * ASSET_UNIT, 1u8, AcceptedFundingAsset::USDT),
			ContributionParams::new(BUYER_4, 5_000 * ASSET_UNIT, 1u8, AcceptedFundingAsset::USDT),
			ContributionParams::new(BUYER_5, 30_000 * ASSET_UNIT, 1u8, AcceptedFundingAsset::USDT),
			ContributionParams::new(BUYER_6, 5_000 * ASSET_UNIT, 1u8, AcceptedFundingAsset::USDT),
			ContributionParams::new(BUYER_7, 2_000 * ASSET_UNIT, 1u8, AcceptedFundingAsset::USDT),
		]
	}

	pub fn default_weights() -> Vec<u8> {
		vec![20u8, 15u8, 10u8, 25u8, 30u8]
	}

	pub fn default_evaluators() -> Vec<AccountId> {
		vec![EVALUATOR_1, EVALUATOR_2, EVALUATOR_3, EVALUATOR_4, EVALUATOR_5]
	}
	pub fn default_bidders() -> Vec<AccountId> {
		vec![BIDDER_1, BIDDER_2, BIDDER_3, BIDDER_4, BIDDER_5]
	}
	pub fn default_multipliers() -> Vec<u8> {
		vec![1u8, 1u8, 1u8, 1u8, 1u8]
	}
	pub fn default_bidder_multipliers() -> Vec<u8> {
		vec![20u8, 3u8, 15u8, 13u8, 9u8]
	}
	pub fn default_community_contributor_multipliers() -> Vec<u8> {
		vec![1u8, 5u8, 3u8, 1u8, 2u8]
	}
	pub fn default_remainder_contributor_multipliers() -> Vec<u8> {
		vec![1u8, 10u8, 3u8, 2u8, 4u8]
	}

	pub fn default_community_contributors() -> Vec<AccountId> {
		vec![BUYER_1, BUYER_2, BUYER_3, BUYER_4, BUYER_5]
	}

	pub fn default_remainder_contributors() -> Vec<AccountId> {
		vec![EVALUATOR_1, BIDDER_3, BUYER_4, BUYER_6, BIDDER_6]
	}

	pub fn project_from_funding_reached(instantiator: &mut MockInstantiator, percent: u64) -> ProjectId {
		let project_metadata = default_project_metadata(instantiator.get_new_nonce(), ISSUER);
		let min_price = project_metadata.minimum_price;
		let usd_to_reach = Perquintill::from_percent(percent) *
			(project_metadata.minimum_price.checked_mul_int(project_metadata.total_allocation_size).unwrap());
		let evaluations = default_evaluations();
		let bids = MockInstantiator::generate_bids_from_total_usd(
			Percent::from_percent(50u8) * usd_to_reach,
			min_price,
			default_weights(),
			default_bidders(),
			default_multipliers(),
		);
		let contributions = MockInstantiator::generate_contributions_from_total_usd(
			Percent::from_percent(50u8) * usd_to_reach,
			min_price,
			default_weights(),
			default_community_contributors(),
			default_multipliers(),
		);
		instantiator.create_finished_project(project_metadata, ISSUER, evaluations, bids, contributions, vec![])
	}

	pub fn default_bids_from_ct_percent(percent: u8) -> Vec<BidParams<TestRuntime>> {
		let project_metadata = default_project_metadata(0, ISSUER);
		MockInstantiator::generate_bids_from_total_ct_percent(
			project_metadata,
			percent,
			default_weights(),
			default_bidders(),
			default_bidder_multipliers(),
		)
	}

	pub fn default_community_contributions_from_ct_percent(percent: u8) -> Vec<ContributionParams<TestRuntime>> {
		let project_metadata = default_project_metadata(0, ISSUER);
		MockInstantiator::generate_contributions_from_total_ct_percent(
			project_metadata,
			percent,
			default_weights(),
			default_community_contributors(),
			default_community_contributor_multipliers(),
		)
	}

	pub fn default_remainder_contributions_from_ct_percent(percent: u8) -> Vec<ContributionParams<TestRuntime>> {
		let project_metadata = default_project_metadata(0, ISSUER);
		MockInstantiator::generate_contributions_from_total_ct_percent(
			project_metadata,
			percent,
			default_weights(),
			default_remainder_contributors(),
			default_remainder_contributor_multipliers(),
		)
	}
}

// only functionalities that happen in the CREATION period of a project
mod creation {
	use super::*;
	use polimec_common::credentials::InvestorType;
	use polimec_common_test_utils::{generate_did_from_account, get_mock_jwt};

	#[test]
	fn create_extrinsic() {
		let mut inst = MockInstantiator::new(Some(RefCell::new(new_test_ext())));
		let project_metadata = default_project_metadata(inst.get_new_nonce(), ISSUER);
		inst.mint_plmc_to(default_plmc_balances());
		let jwt = get_mock_jwt(ISSUER, InvestorType::Institutional, generate_did_from_account(ISSUER));
		assert_ok!(inst.execute(|| crate::Pallet::<TestRuntime>::create(
			RuntimeOrigin::signed(ISSUER),
			jwt,
			project_metadata
		)));
	}

	#[test]
	fn basic_plmc_transfer_works() {
		let mut inst = MockInstantiator::new(Some(RefCell::new(new_test_ext())));

		inst.mint_plmc_to(default_plmc_balances());

		inst.execute(|| {
			assert_ok!(Balances::transfer(
				&EVALUATOR_1,
				&EVALUATOR_2,
				PLMC,
				frame_support::traits::tokens::Preservation::Preserve
			));
		});
	}

	#[test]
	fn creation_round_completed() {
		let mut inst = MockInstantiator::new(Some(RefCell::new(new_test_ext())));

		let issuer = ISSUER;
		let project_metadata = default_project_metadata(inst.get_new_nonce(), issuer);

		inst.create_evaluating_project(project_metadata, issuer);
	}

	#[test]
	fn multiple_creations() {
		let mut inst = MockInstantiator::new(Some(RefCell::new(new_test_ext())));
		let issuer = ISSUER;
		for _ in 0..512 {
			let project_metadata = default_project_metadata(inst.get_new_nonce(), issuer);
			inst.create_evaluating_project(project_metadata, issuer);
			inst.advance_time(1u64).unwrap();
		}
	}

	#[test]
	fn project_id_autoincrement_works() {
		let mut inst = MockInstantiator::new(Some(RefCell::new(new_test_ext())));
		let issuer = ISSUER;
		let project_1 = default_project_metadata(inst.get_new_nonce(), issuer);
		let project_2 = default_project_metadata(inst.get_new_nonce(), issuer);
		let project_3 = default_project_metadata(inst.get_new_nonce(), issuer);

		let created_project_1_id = inst.create_evaluating_project(project_1, ISSUER);
		let created_project_2_id = inst.create_evaluating_project(project_2, ISSUER);
		let created_project_3_id = inst.create_evaluating_project(project_3, ISSUER);

		assert_eq!(created_project_1_id, 0);
		assert_eq!(created_project_2_id, 1);
		assert_eq!(created_project_3_id, 2);
	}

	#[test]
	fn price_too_low() {
		let wrong_project: ProjectMetadataOf<TestRuntime> = ProjectMetadata {
			token_information: default_token_information(),
			mainnet_token_max_supply: 100_000_000 * ASSET_UNIT,
			total_allocation_size: 100_000 * ASSET_UNIT,
			auction_round_allocation_percentage: Percent::from_percent(50u8),
			minimum_price: 0_u128.into(),
			bidding_ticket_sizes: BiddingTicketSizes {
				professional: TicketSize::new(Some(5000 * US_DOLLAR), None),
				institutional: TicketSize::new(Some(5000 * US_DOLLAR), None),
				phantom: Default::default(),
			},
			contributing_ticket_sizes: ContributingTicketSizes {
				retail: TicketSize::new(None, None),
				professional: TicketSize::new(None, None),
				institutional: TicketSize::new(None, None),
				phantom: Default::default(),
			},
			participation_currencies: vec![AcceptedFundingAsset::USDT].try_into().unwrap(),
			funding_destination_account: ISSUER,
			offchain_information_hash: Some(hashed(METADATA)),
		};

		let mut inst = MockInstantiator::new(Some(RefCell::new(new_test_ext())));
		inst.mint_plmc_to(default_plmc_balances());
		let project_err = inst.execute(|| {
			Pallet::<TestRuntime>::do_create(&ISSUER, wrong_project, generate_did_from_account(ISSUER)).unwrap_err()
		});
		assert_eq!(project_err, Error::<TestRuntime>::PriceTooLow.into());
	}

	#[test]
	fn ticket_sizes_validity_check() {
		let correct_project: ProjectMetadataOf<TestRuntime> = ProjectMetadata {
			token_information: default_token_information(),
			mainnet_token_max_supply: 100_000_000_000 * ASSET_UNIT,
			total_allocation_size: 100_000 * ASSET_UNIT,
			auction_round_allocation_percentage: Default::default(),
			minimum_price: 10_u128.into(),
			bidding_ticket_sizes: BiddingTicketSizes {
				professional: TicketSize::new(Some(5000 * US_DOLLAR), None),
				institutional: TicketSize::new(Some(5000 * US_DOLLAR), None),
				phantom: Default::default(),
			},
			contributing_ticket_sizes: ContributingTicketSizes {
				retail: TicketSize::new(None, None),
				professional: TicketSize::new(None, None),
				institutional: TicketSize::new(None, None),
				phantom: Default::default(),
			},
			participation_currencies: vec![AcceptedFundingAsset::USDT].try_into().unwrap(),
			funding_destination_account: ISSUER,
			offchain_information_hash: Some(hashed(METADATA)),
		};

		let mut counter: u8 = 0u8;
		let mut with_different_metadata = |mut project: ProjectMetadataOf<TestRuntime>| {
			let mut binding = project.offchain_information_hash.unwrap();
			let h256_bytes = binding.as_fixed_bytes_mut();
			h256_bytes[0] = counter;
			counter += 1u8;
			project.offchain_information_hash = Some(binding);
			project
		};

		// min in bidding below 5k
		let mut wrong_project_1 = correct_project.clone();
		wrong_project_1.bidding_ticket_sizes.professional = TicketSize::new(Some(4999 * US_DOLLAR), None);

		let mut wrong_project_2 = correct_project.clone();
		wrong_project_2.bidding_ticket_sizes.institutional = TicketSize::new(Some(4999 * US_DOLLAR), None);

		let mut wrong_project_3 = correct_project.clone();
		wrong_project_3.bidding_ticket_sizes.professional = TicketSize::new(Some(3000 * US_DOLLAR), None);
		wrong_project_3.bidding_ticket_sizes.institutional = TicketSize::new(Some(0 * US_DOLLAR), None);

		let mut wrong_project_4 = correct_project.clone();
		wrong_project_4.bidding_ticket_sizes.professional = TicketSize::new(None, None);
		wrong_project_4.bidding_ticket_sizes.institutional = TicketSize::new(None, None);

		// min higher than max
		let mut wrong_project_5 = correct_project.clone();
		wrong_project_5.bidding_ticket_sizes.professional =
			TicketSize::new(Some(5000 * US_DOLLAR), Some(4990 * US_DOLLAR));

		let mut wrong_project_6 = correct_project.clone();
		wrong_project_6.bidding_ticket_sizes.institutional =
			TicketSize::new(Some(6000 * US_DOLLAR), Some(5500 * US_DOLLAR));

		let wrong_projects = vec![
			wrong_project_1.clone(),
			wrong_project_2,
			wrong_project_3.clone(),
			wrong_project_4,
			wrong_project_5,
			wrong_project_6,
		];

		let mut inst = MockInstantiator::new(Some(RefCell::new(new_test_ext())));
		inst.mint_plmc_to(default_plmc_balances());

		let test_1 = with_different_metadata(wrong_project_1);
		let test_2 = with_different_metadata(wrong_project_3);
		assert!(test_1.offchain_information_hash != test_2.offchain_information_hash);

		for project in wrong_projects {
			let project_err = inst.execute(|| {
				Pallet::<TestRuntime>::do_create(
					&ISSUER,
					with_different_metadata(project),
					generate_did_from_account(ISSUER),
				)
				.unwrap_err()
			});
			assert_eq!(project_err, Error::<TestRuntime>::TicketSizeError.into());
		}
	}

	#[test]
	fn issuer_cannot_pay_for_escrow_ed() {
		let mut inst = MockInstantiator::new(Some(RefCell::new(new_test_ext())));
		let project_metadata = default_project_metadata(0, ISSUER);
		let ed = MockInstantiator::get_ed();

		inst.mint_plmc_to(vec![UserToPLMCBalance::new(ISSUER, ed)]);
		let project_err = inst.execute(|| {
			Pallet::<TestRuntime>::do_create(&ISSUER, project_metadata, generate_did_from_account(ISSUER)).unwrap_err()
		});
		assert_eq!(project_err, Error::<TestRuntime>::NotEnoughFundsForEscrowCreation.into());
	}

	#[test]
	fn multiple_funding_currencies() {
		let mut inst = MockInstantiator::new(Some(RefCell::new(new_test_ext())));
		let mut counter: u8 = 1u8;
		let mut with_different_metadata = |mut project: ProjectMetadataOf<TestRuntime>| {
			let mut binding = project.offchain_information_hash.unwrap();
			let h256_bytes = binding.as_fixed_bytes_mut();
			h256_bytes[0] = counter;
			counter += 1u8;
			project.offchain_information_hash = Some(binding);
			project
		};
		let default_project_metadata = default_project_metadata(inst.get_new_nonce(), ISSUER);

		let mut one_currency_1 = default_project_metadata.clone();
		one_currency_1.participation_currencies = vec![AcceptedFundingAsset::USDT].try_into().unwrap();

		let mut one_currency_2 = default_project_metadata.clone();
		one_currency_2.participation_currencies = vec![AcceptedFundingAsset::USDC].try_into().unwrap();

		let mut one_currency_3 = default_project_metadata.clone();
		one_currency_3.participation_currencies = vec![AcceptedFundingAsset::DOT].try_into().unwrap();

		let mut two_currencies_1 = default_project_metadata.clone();
		two_currencies_1.participation_currencies =
			vec![AcceptedFundingAsset::USDT, AcceptedFundingAsset::USDC].try_into().unwrap();

		let mut two_currencies_2 = default_project_metadata.clone();
		two_currencies_2.participation_currencies =
			vec![AcceptedFundingAsset::USDT, AcceptedFundingAsset::DOT].try_into().unwrap();

		let mut two_currencies_3 = default_project_metadata.clone();
		two_currencies_3.participation_currencies =
			vec![AcceptedFundingAsset::USDC, AcceptedFundingAsset::DOT].try_into().unwrap();

		let mut three_currencies = default_project_metadata.clone();
		three_currencies.participation_currencies =
			vec![AcceptedFundingAsset::USDT, AcceptedFundingAsset::USDC, AcceptedFundingAsset::DOT].try_into().unwrap();

		let projects = vec![
			one_currency_1.clone(),
			one_currency_2.clone(),
			one_currency_3,
			two_currencies_1,
			two_currencies_2,
			two_currencies_3,
			three_currencies,
		];

		inst.mint_plmc_to(default_plmc_balances());

		let test_1 = with_different_metadata(one_currency_1);
		let test_2 = with_different_metadata(one_currency_2);
		assert!(test_1.offchain_information_hash != test_2.offchain_information_hash);

		for project in projects {
			let project_metadata_new = with_different_metadata(project);
			assert_ok!(inst.execute(|| {
				Pallet::<TestRuntime>::do_create(&ISSUER, project_metadata_new, generate_did_from_account(ISSUER))
			}));
		}

		let mut wrong_project_1 = default_project_metadata.clone();
		wrong_project_1.participation_currencies =
			vec![AcceptedFundingAsset::USDT, AcceptedFundingAsset::USDT].try_into().unwrap();

		let mut wrong_project_2 = default_project_metadata.clone();
		wrong_project_2.participation_currencies =
			vec![AcceptedFundingAsset::USDT, AcceptedFundingAsset::USDT, AcceptedFundingAsset::USDT]
				.try_into()
				.unwrap();

		let mut wrong_project_3 = default_project_metadata.clone();
		wrong_project_3.participation_currencies =
			vec![AcceptedFundingAsset::USDT, AcceptedFundingAsset::USDC, AcceptedFundingAsset::USDT]
				.try_into()
				.unwrap();

		let mut wrong_project_4 = default_project_metadata.clone();
		wrong_project_4.participation_currencies =
			vec![AcceptedFundingAsset::DOT, AcceptedFundingAsset::DOT, AcceptedFundingAsset::USDC].try_into().unwrap();

		let wrong_projects = vec![wrong_project_1, wrong_project_2, wrong_project_3, wrong_project_4];
		for project in wrong_projects {
			let project_err = inst.execute(|| {
				Pallet::<TestRuntime>::do_create(
					&ISSUER,
					with_different_metadata(project),
					generate_did_from_account(ISSUER),
				)
				.unwrap_err()
			});
			assert_eq!(project_err, Error::<TestRuntime>::ParticipationCurrenciesError.into());
		}
	}
}

// only functionalities that happen in the EVALUATION period of a project
mod evaluation {
	use super::*;

	#[test]
	fn evaluation_round_completed() {
		let mut inst = MockInstantiator::new(Some(RefCell::new(new_test_ext())));
		let issuer = ISSUER;
		let project_metadata = default_project_metadata(inst.get_new_nonce(), issuer);
		let evaluations = default_evaluations();

		inst.create_auctioning_project(project_metadata, issuer, evaluations);
	}

	#[test]
	fn multiple_evaluating_projects() {
		let mut inst = MockInstantiator::new(Some(RefCell::new(new_test_ext())));
		let issuer = ISSUER;
		let project1 = default_project_metadata(inst.get_new_nonce(), issuer);
		let project2 = default_project_metadata(inst.get_new_nonce(), issuer);
		let project3 = default_project_metadata(inst.get_new_nonce(), issuer);
		let project4 = default_project_metadata(inst.get_new_nonce(), issuer);
		let evaluations = default_evaluations();

		inst.create_auctioning_project(project1, issuer, evaluations.clone());
		inst.create_auctioning_project(project2, issuer, evaluations.clone());
		inst.create_auctioning_project(project3, issuer, evaluations.clone());
		inst.create_auctioning_project(project4, issuer, evaluations);
	}

	#[test]
	fn rewards_are_paid_full_funding() {
		let mut inst = MockInstantiator::new(Some(RefCell::new(new_test_ext())));

		let project_metadata = knowledge_hub_project(0);
		let evaluations = knowledge_hub_evaluations();
		let bids = knowledge_hub_bids();
		let contributions = knowledge_hub_buys();

		let project_id =
			inst.create_finished_project(project_metadata, ISSUER, evaluations, bids, contributions, vec![]);

		inst.advance_time(<TestRuntime as Config>::SuccessToSettlementTime::get()).unwrap();
		inst.advance_time(10).unwrap();

		let actual_reward_balances = inst.execute(|| {
			vec![
				(EVALUATOR_1, <TestRuntime as Config>::ContributionTokenCurrency::balance(project_id, EVALUATOR_1)),
				(EVALUATOR_2, <TestRuntime as Config>::ContributionTokenCurrency::balance(project_id, EVALUATOR_2)),
				(EVALUATOR_3, <TestRuntime as Config>::ContributionTokenCurrency::balance(project_id, EVALUATOR_3)),
			]
		});
		let expected_ct_rewards = vec![
			(EVALUATOR_1, 1_332_4_500_000_000),
			(EVALUATOR_2, 917_9_100_000_000),
			(EVALUATOR_3, 710_6_400_000_000),
		];

		for (real, desired) in zip(actual_reward_balances.iter(), expected_ct_rewards.iter()) {
			assert_close_enough!(real.1, desired.1, Perquintill::from_float(0.99));
		}
	}

	#[test]
	fn round_fails_after_not_enough_bonds() {
		let mut inst = MockInstantiator::new(Some(RefCell::new(new_test_ext())));
		let now = inst.current_block();
		let issuer = ISSUER;
		let project_metadata = default_project_metadata(inst.get_new_nonce(), issuer);
		let evaluations = default_failing_evaluations();
		let plmc_eval_deposits: Vec<UserToPLMCBalance<_>> =
			MockInstantiator::calculate_evaluation_plmc_spent(evaluations);
		let plmc_existential_deposits = plmc_eval_deposits.accounts().existential_deposits();
		let ct_account_deposits = plmc_eval_deposits.accounts().ct_account_deposits();

		let expected_evaluator_balances = MockInstantiator::generic_map_operation(
			vec![plmc_eval_deposits.clone(), plmc_existential_deposits.clone(), ct_account_deposits.clone()],
			MergeOperation::Add,
		);

		inst.mint_plmc_to(plmc_eval_deposits.clone());
		inst.mint_plmc_to(plmc_existential_deposits.clone());
		inst.mint_plmc_to(ct_account_deposits.clone());

		let project_id = inst.create_evaluating_project(project_metadata, issuer);

		let evaluation_end = inst
			.get_project_details(project_id)
			.phase_transition_points
			.evaluation
			.end
			.expect("Evaluation round end block should be set");

		inst.bond_for_users(project_id, default_failing_evaluations()).expect("Bonding should work");

		inst.do_free_plmc_assertions(plmc_existential_deposits);
		inst.do_reserved_plmc_assertions(plmc_eval_deposits, HoldReason::Evaluation(project_id).into());

		inst.advance_time(evaluation_end - now + 1).unwrap();

		assert_eq!(inst.get_project_details(project_id).status, ProjectStatus::EvaluationFailed);

		// Check that on_idle has unlocked the failed bonds
		inst.advance_time(10).unwrap();
		inst.do_free_plmc_assertions(expected_evaluator_balances);
	}

	#[test]
	fn evaluation_fails_on_insufficient_balance() {
		let mut inst = MockInstantiator::new(Some(RefCell::new(new_test_ext())));
		let issuer = ISSUER;
		let project_metadata = default_project_metadata(inst.get_new_nonce(), issuer);
		let evaluations = default_evaluations();
		let insufficient_eval_deposits = MockInstantiator::calculate_evaluation_plmc_spent(evaluations.clone())
			.iter()
			.map(|UserToPLMCBalance { account, plmc_amount }| UserToPLMCBalance::new(*account, plmc_amount / 2))
			.collect::<Vec<UserToPLMCBalance<_>>>();

		let plmc_existential_deposits = insufficient_eval_deposits.accounts().existential_deposits();

		inst.mint_plmc_to(insufficient_eval_deposits);
		inst.mint_plmc_to(plmc_existential_deposits);

		let project_id = inst.create_evaluating_project(project_metadata, issuer);

		let dispatch_error = inst.bond_for_users(project_id, evaluations);
		assert_err!(dispatch_error, TokenError::FundsUnavailable)
	}

	#[test]
	fn evaluation_ct_account_deposits_are_returned_on_evaluation_failed() {
		let mut inst = MockInstantiator::new(Some(RefCell::new(new_test_ext())));
		let project_metadata = default_project_metadata(0, ISSUER);
		let project_id = inst.create_evaluating_project(project_metadata.clone(), ISSUER);
		let evaluation_success_threshold = <TestRuntime as Config>::EvaluationSuccessThreshold::get();
		let evaluation_min_success_amount = evaluation_success_threshold *
			project_metadata.minimum_price.saturating_mul_int(project_metadata.total_allocation_size);
		let evaluation_fail_amount = evaluation_min_success_amount - 100 * ASSET_UNIT;
		let evaluator_bond = evaluation_fail_amount / 4;
		let evaluations = vec![
			(EVALUATOR_1, evaluator_bond).into(),
			(EVALUATOR_1, evaluator_bond).into(),
			(EVALUATOR_2, evaluator_bond).into(),
			(EVALUATOR_3, evaluator_bond).into(),
		];
		let deposit_required = <<TestRuntime as Config>::ContributionTokenCurrency as AccountTouch<
			ProjectId,
			AccountIdOf<TestRuntime>,
		>>::deposit_required(project_id);
		inst.do_free_plmc_assertions(vec![
			(EVALUATOR_1, 0u128).into(),
			(EVALUATOR_2, 0u128).into(),
			(EVALUATOR_3, 0u128).into(),
		]);
		inst.do_reserved_plmc_assertions(
			vec![(EVALUATOR_1, 0u128).into(), (EVALUATOR_2, 0u128).into(), (EVALUATOR_3, 0u128).into()],
			HoldReason::FutureDeposit(project_id).into(),
		);

		let required_plmc_bonds = MockInstantiator::calculate_evaluation_plmc_spent(evaluations.clone());
		let plmc_existential_deposits = required_plmc_bonds.accounts().existential_deposits();
		let plmc_ct_account_deposits = required_plmc_bonds.accounts().ct_account_deposits();

		inst.mint_plmc_to(required_plmc_bonds.clone());
		inst.mint_plmc_to(plmc_existential_deposits.clone());
		inst.mint_plmc_to(plmc_ct_account_deposits.clone());

		let _ = inst.bond_for_users(project_id, evaluations);

		inst.do_free_plmc_assertions(vec![
			(EVALUATOR_1, MockInstantiator::get_ed()).into(),
			(EVALUATOR_2, MockInstantiator::get_ed()).into(),
			(EVALUATOR_3, MockInstantiator::get_ed()).into(),
		]);
		inst.do_reserved_plmc_assertions(
			vec![
				(EVALUATOR_1, deposit_required).into(),
				(EVALUATOR_2, deposit_required).into(),
				(EVALUATOR_3, deposit_required).into(),
			],
			HoldReason::FutureDeposit(project_id).into(),
		);

		inst.advance_time(<TestRuntime as Config>::EvaluationDuration::get() + 1).unwrap();
		inst.advance_time(<TestRuntime as Config>::SuccessToSettlementTime::get() + 1).unwrap();
		assert_eq!(inst.get_project_details(project_id).status, ProjectStatus::EvaluationFailed);

		let final_plmc_amounts = MockInstantiator::generic_map_operation(
			vec![required_plmc_bonds, plmc_existential_deposits, plmc_ct_account_deposits],
			MergeOperation::Add,
		);
		inst.do_free_plmc_assertions(final_plmc_amounts);
		inst.do_reserved_plmc_assertions(
			vec![(EVALUATOR_1, 0u128).into(), (EVALUATOR_2, 0u128).into(), (EVALUATOR_3, 0u128).into()],
			HoldReason::FutureDeposit(project_id).into(),
		);
	}

	#[test]
	fn cannot_evaluate_more_than_project_limit() {
		let mut inst = MockInstantiator::new(Some(RefCell::new(new_test_ext())));
		let project_metadata = default_project_metadata(0, ISSUER);
		let evaluations = (0u32..<TestRuntime as Config>::MaxEvaluationsPerProject::get())
			.map(|i| UserToUSDBalance::<TestRuntime>::new(i as u32 + 420u32, (10u128 * ASSET_UNIT).into()))
			.collect_vec();
		let failing_evaluation = UserToUSDBalance::new(EVALUATOR_1, 1000 * ASSET_UNIT);

		let project_id = inst.create_evaluating_project(project_metadata.clone(), ISSUER);

		let plmc_for_evaluating = MockInstantiator::calculate_evaluation_plmc_spent(evaluations.clone());
		let plmc_existential_deposits = evaluations.accounts().existential_deposits();
		let plmc_ct_account_deposits = evaluations.accounts().ct_account_deposits();

		inst.mint_plmc_to(plmc_for_evaluating.clone());
		inst.mint_plmc_to(plmc_existential_deposits.clone());
		inst.mint_plmc_to(plmc_ct_account_deposits.clone());

		inst.bond_for_users(project_id, evaluations.clone()).unwrap();

		let plmc_for_failing_evaluating =
			MockInstantiator::calculate_evaluation_plmc_spent(vec![failing_evaluation.clone()]);
		let plmc_existential_deposits = plmc_for_failing_evaluating.accounts().existential_deposits();
		let plmc_ct_account_deposits = plmc_for_failing_evaluating.accounts().ct_account_deposits();

		inst.mint_plmc_to(plmc_for_failing_evaluating.clone());
		inst.mint_plmc_to(plmc_existential_deposits.clone());
		inst.mint_plmc_to(plmc_ct_account_deposits.clone());

		assert_err!(
			inst.bond_for_users(project_id, vec![failing_evaluation]),
			Error::<TestRuntime>::TooManyEvaluationsForProject
		);
	}

	#[test]
	fn issuer_cannot_evaluate_his_project() {
		let mut inst = MockInstantiator::new(Some(RefCell::new(new_test_ext())));
		let project_metadata = default_project_metadata(0, ISSUER);
		let project_id = inst.create_evaluating_project(project_metadata.clone(), ISSUER);
		assert_err!(
			inst.execute(|| crate::Pallet::<TestRuntime>::do_evaluate(
				&(&ISSUER + 1),
				project_id,
				500 * US_DOLLAR,
				generate_did_from_account(ISSUER)
			)),
			Error::<TestRuntime>::ParticipationToThemselves
		);
	}
}

// only functionalities that happen in the AUCTION period of a project
mod auction {
	use super::*;
	use crate::instantiator::async_features::create_multiple_projects_at;
	use polimec_common_test_utils::{generate_did_from_account, get_mock_jwt};

	#[test]
	fn auction_round_completed() {
		let mut inst = MockInstantiator::new(Some(RefCell::new(new_test_ext())));
		let issuer = ISSUER;
		let project_metadata = default_project_metadata(inst.get_new_nonce(), issuer);
		let evaluations = default_evaluations();
		let bids = default_bids();
		let _project_id = inst.create_community_contributing_project(project_metadata, issuer, evaluations, bids);
	}

	#[test]
	fn multiple_auction_projects_completed() {
		let mut inst = MockInstantiator::new(Some(RefCell::new(new_test_ext())));
		let issuer = ISSUER;
		let project1 = default_project_metadata(inst.get_new_nonce(), issuer);
		let project2 = default_project_metadata(inst.get_new_nonce(), issuer);
		let project3 = default_project_metadata(inst.get_new_nonce(), issuer);
		let project4 = default_project_metadata(inst.get_new_nonce(), issuer);
		let evaluations = default_evaluations();
		let bids = default_bids();

		inst.create_community_contributing_project(project1, issuer, evaluations.clone(), bids.clone());
		inst.create_community_contributing_project(project2, issuer, evaluations.clone(), bids.clone());
		inst.create_community_contributing_project(project3, issuer, evaluations.clone(), bids.clone());
		inst.create_community_contributing_project(project4, issuer, evaluations, bids);
	}

	#[test]
	fn evaluation_bond_counts_towards_bid() {
		let mut inst = MockInstantiator::new(Some(RefCell::new(new_test_ext())));
		let issuer = ISSUER;
		let project_metadata = default_project_metadata(inst.get_new_nonce(), issuer);
		let mut evaluations = default_evaluations();
		let evaluator_bidder = 69;
		let evaluation_amount = 420 * US_DOLLAR;
		let evaluator_bid = BidParams::new(evaluator_bidder, 600 * ASSET_UNIT, 1u8, AcceptedFundingAsset::USDT);
		evaluations.push((evaluator_bidder, evaluation_amount).into());

		let project_id = inst.create_auctioning_project(project_metadata.clone(), issuer, evaluations);

		let already_bonded_plmc =
			MockInstantiator::calculate_evaluation_plmc_spent(vec![(evaluator_bidder, evaluation_amount).into()])[0]
				.plmc_amount;

		let usable_evaluation_plmc =
			already_bonded_plmc - <TestRuntime as Config>::EvaluatorSlash::get() * already_bonded_plmc;

		let necessary_plmc_for_bid = MockInstantiator::calculate_auction_plmc_charged_with_given_price(
			&vec![evaluator_bid.clone()],
			project_metadata.minimum_price,
		)[0]
		.plmc_amount;

		let necessary_usdt_for_bid = MockInstantiator::calculate_auction_funding_asset_charged_with_given_price(
			&vec![evaluator_bid.clone()],
			project_metadata.minimum_price,
		);

		inst.mint_plmc_to(vec![UserToPLMCBalance::new(
			evaluator_bidder,
			necessary_plmc_for_bid - usable_evaluation_plmc,
		)]);

		inst.mint_foreign_asset_to(necessary_usdt_for_bid);

		inst.bid_for_users(project_id, vec![evaluator_bid]).unwrap();
	}

	#[test]
	fn price_calculation() {
		// From the knowledge hub: https://hub.polimec.org/learn/calculation-example#auction-round-calculation-example
		let mut inst = MockInstantiator::new(Some(RefCell::new(new_test_ext())));

		const ADAM: u32 = 60;
		const TOM: u32 = 61;
		const SOFIA: u32 = 62;
		const FRED: u32 = 63;
		const ANNA: u32 = 64;
		const DAMIAN: u32 = 65;

		let accounts = vec![ADAM, TOM, SOFIA, FRED, ANNA, DAMIAN];

		let bounded_name = BoundedVec::try_from("Contribution Token TEST".as_bytes().to_vec()).unwrap();
		let bounded_symbol = BoundedVec::try_from("CTEST".as_bytes().to_vec()).unwrap();
		let metadata_hash = hashed(format!("{}-{}", METADATA, 0));
		let project_metadata = ProjectMetadata {
			token_information: CurrencyMetadata {
				name: bounded_name,
				symbol: bounded_symbol,
				decimals: ASSET_DECIMALS,
			},
			mainnet_token_max_supply: 8_000_000 * ASSET_UNIT,
			total_allocation_size: 100_000 * ASSET_UNIT,
			auction_round_allocation_percentage: Percent::from_percent(50u8),
			minimum_price: PriceOf::<TestRuntime>::from_float(10.0),
			bidding_ticket_sizes: BiddingTicketSizes {
				professional: TicketSize::new(Some(5000 * US_DOLLAR), None),
				institutional: TicketSize::new(Some(5000 * US_DOLLAR), None),
				phantom: Default::default(),
			},
			contributing_ticket_sizes: ContributingTicketSizes {
				retail: TicketSize::new(None, None),
				professional: TicketSize::new(None, None),
				institutional: TicketSize::new(None, None),
				phantom: Default::default(),
			},
			participation_currencies: vec![AcceptedFundingAsset::USDT].try_into().unwrap(),
			funding_destination_account: ISSUER,
			offchain_information_hash: Some(metadata_hash),
		};

		// overfund with plmc
		let plmc_fundings = accounts
			.iter()
			.map(|acc| UserToPLMCBalance { account: acc.clone(), plmc_amount: PLMC * 1_000_000 })
			.collect_vec();
		let usdt_fundings = accounts
			.iter()
			.map(|acc| UserToForeignAssets {
				account: acc.clone(),
				asset_amount: US_DOLLAR * 1_000_000,
				asset_id: AcceptedFundingAsset::USDT.to_assethub_id(),
			})
			.collect_vec();
		inst.mint_plmc_to(plmc_fundings);
		inst.mint_foreign_asset_to(usdt_fundings);

		let project_id = inst.create_auctioning_project(project_metadata, ISSUER, default_evaluations());

		let bids = vec![
			(ADAM, 10_000 * ASSET_UNIT).into(),
			(TOM, 20_000 * ASSET_UNIT).into(),
			(SOFIA, 20_000 * ASSET_UNIT).into(),
			(FRED, 10_000 * ASSET_UNIT).into(),
			(ANNA, 5_000 * ASSET_UNIT).into(),
			(DAMIAN, 5_000 * ASSET_UNIT).into(),
		];

		inst.bid_for_users(project_id, bids).unwrap();

		inst.start_community_funding(project_id).unwrap();

		let token_price =
			inst.get_project_details(project_id).weighted_average_price.unwrap().saturating_mul_int(ASSET_UNIT);

		let desired_price = PriceOf::<TestRuntime>::from_float(11.1818f64).saturating_mul_int(ASSET_UNIT);

		assert_close_enough!(token_price, desired_price, Perquintill::from_float(0.99));
	}

	#[test]
	fn only_candle_bids_before_random_block_get_included() {
		let mut inst = MockInstantiator::new(Some(RefCell::new(new_test_ext())));
		let issuer = ISSUER;
		let mut project_metadata = default_project_metadata(inst.get_new_nonce(), issuer);
		project_metadata.total_allocation_size = 1_000_000 * ASSET_UNIT;
		let evaluations = MockInstantiator::generate_successful_evaluations(
			project_metadata.clone(),
			default_evaluators(),
			default_weights(),
		);
		let project_id = inst.create_auctioning_project(project_metadata.clone(), issuer, evaluations);
		let english_end_block = inst
			.get_project_details(project_id)
			.phase_transition_points
			.english_auction
			.end()
			.expect("Auction start point should exist");
		// The block following the end of the english auction, is used to transition the project into candle auction.
		// We move past that transition, into the start of the candle auction.
		let now = inst.current_block();
		inst.advance_time(english_end_block - now + 1).unwrap();
		assert_eq!(inst.get_project_details(project_id).status, ProjectStatus::AuctionRound(AuctionPhase::Candle));

		let candle_end_block = inst
			.get_project_details(project_id)
			.phase_transition_points
			.candle_auction
			.end()
			.expect("Candle auction end point should exist");

		let bid_info = BidParams::new(0, 500u128 * ASSET_UNIT, 1u8, AcceptedFundingAsset::USDT);

		let plmc_necessary_funding = MockInstantiator::calculate_auction_plmc_charged_with_given_price(
			&vec![bid_info.clone()],
			project_metadata.minimum_price,
		)[0]
		.plmc_amount;

		let foreign_asset_necessary_funding =
			MockInstantiator::calculate_auction_funding_asset_charged_with_given_price(
				&vec![bid_info.clone()],
				project_metadata.minimum_price,
			)[0]
			.asset_amount;

		let mut bids_made: Vec<BidParams<TestRuntime>> = vec![];
		let starting_bid_block = inst.current_block();
		let blocks_to_bid = inst.current_block()..candle_end_block;

		let mut bidding_account = 1000;

		// Do one candle bid for each block until the end of candle auction with a new user
		for _block in blocks_to_bid {
			assert_eq!(inst.get_project_details(project_id).status, ProjectStatus::AuctionRound(AuctionPhase::Candle));
			inst.mint_plmc_to(vec![UserToPLMCBalance::new(bidding_account, plmc_necessary_funding * 10)]);
			inst.mint_plmc_to(vec![bidding_account].existential_deposits());
			inst.mint_plmc_to(vec![bidding_account].ct_account_deposits());

			inst.mint_foreign_asset_to(vec![UserToForeignAssets::new(
				bidding_account,
				foreign_asset_necessary_funding * 10,
				bid_info.asset.to_assethub_id(),
			)]);
			let bids: Vec<BidParams<_>> = vec![BidParams {
				bidder: bidding_account,
				amount: bid_info.amount,
				multiplier: bid_info.multiplier,
				asset: bid_info.asset,
			}];
			inst.bid_for_users(project_id, bids.clone()).unwrap();

			bids_made.push(bids[0].clone());
			bidding_account += 1;

			inst.advance_time(1).unwrap();
		}
		let now = inst.current_block();
		inst.advance_time(candle_end_block - now + 1).unwrap();

		let random_end = inst
			.get_project_details(project_id)
			.phase_transition_points
			.random_candle_ending
			.expect("Random auction end point should exist");

		let split = (random_end - starting_bid_block + 1) as usize;
		let excluded_bids = bids_made.split_off(split);
		let included_bids = bids_made;
		let _weighted_price =
			inst.get_project_details(project_id).weighted_average_price.expect("Weighted price should exist");

		for bid in included_bids {
			let mut stored_bids = inst.execute(|| Bids::<TestRuntime>::iter_prefix_values((project_id, bid.bidder)));
			let desired_bid: BidInfoFilter<TestRuntime> = BidInfoFilter {
				project_id: Some(project_id),
				bidder: Some(bid.bidder),
				original_ct_amount: Some(bid.amount),
				original_ct_usd_price: None,
				status: Some(BidStatus::Accepted),
				..Default::default()
			};

			assert!(
				inst.execute(|| stored_bids.any(|bid| desired_bid.matches_bid(&bid))),
				"Stored bid does not match the given filter"
			)
		}

		for bid in excluded_bids {
			let mut stored_bids = inst.execute(|| Bids::<TestRuntime>::iter_prefix_values((project_id, bid.bidder)));
			let desired_bid: BidInfoFilter<TestRuntime> = BidInfoFilter {
				project_id: Some(project_id),
				bidder: Some(bid.bidder),
				original_ct_amount: Some(bid.amount),
				status: Some(BidStatus::Rejected(RejectionReason::AfterCandleEnd)),
				..Default::default()
			};
			assert!(
				inst.execute(|| stored_bids.any(|bid| desired_bid.matches_bid(&bid))),
				"Stored bid does not match the given filter"
			);
		}
	}

	#[test]
	fn pallet_can_start_auction_automatically() {
		let mut inst = MockInstantiator::new(Some(RefCell::new(new_test_ext())));
		let project_id = inst.create_evaluating_project(default_project_metadata(0, ISSUER), ISSUER);
		let evaluations = default_evaluations();
		let required_plmc = MockInstantiator::calculate_evaluation_plmc_spent(evaluations.clone());
		let ed_plmc = required_plmc.accounts().existential_deposits();
		let ct_acount_deposits = required_plmc.accounts().ct_account_deposits();
		inst.mint_plmc_to(required_plmc);
		inst.mint_plmc_to(ed_plmc);
		inst.mint_plmc_to(ct_acount_deposits);
		inst.bond_for_users(project_id, evaluations).unwrap();
		inst.advance_time(<TestRuntime as Config>::EvaluationDuration::get() + 1).unwrap();
		assert_eq!(inst.get_project_details(project_id).status, ProjectStatus::AuctionInitializePeriod);
		inst.advance_time(<TestRuntime as Config>::AuctionInitializePeriodDuration::get() + 2).unwrap();
		assert_eq!(inst.get_project_details(project_id).status, ProjectStatus::AuctionRound(AuctionPhase::English));
	}

	#[test]
	fn issuer_can_start_auction_manually() {
		let mut inst = MockInstantiator::new(Some(RefCell::new(new_test_ext())));
		let project_id = inst.create_evaluating_project(default_project_metadata(0, ISSUER), ISSUER);
		let evaluations = default_evaluations();
		let required_plmc = MockInstantiator::calculate_evaluation_plmc_spent(evaluations.clone());
		let ed_plmc = required_plmc.accounts().existential_deposits();
		let ct_acount_deposits = required_plmc.accounts().ct_account_deposits();
		inst.mint_plmc_to(required_plmc);
		inst.mint_plmc_to(ed_plmc);
		inst.mint_plmc_to(ct_acount_deposits);
		inst.bond_for_users(project_id, evaluations).unwrap();
		inst.advance_time(<TestRuntime as Config>::EvaluationDuration::get() + 1).unwrap();
		assert_eq!(inst.get_project_details(project_id).status, ProjectStatus::AuctionInitializePeriod);
		inst.advance_time(1).unwrap();
		inst.execute(|| Pallet::<TestRuntime>::do_english_auction(ISSUER, project_id)).unwrap();
		assert_eq!(inst.get_project_details(project_id).status, ProjectStatus::AuctionRound(AuctionPhase::English));
	}

	#[test]
	fn stranger_cannot_start_auction_manually() {
		let mut inst = MockInstantiator::new(Some(RefCell::new(new_test_ext())));
		let project_id = inst.create_evaluating_project(default_project_metadata(0, ISSUER), ISSUER);
		let evaluations = default_evaluations();
		let required_plmc = MockInstantiator::calculate_evaluation_plmc_spent(evaluations.clone());
		let ed_plmc = required_plmc.accounts().existential_deposits();
		let ct_acount_deposits = required_plmc.accounts().ct_account_deposits();
		inst.mint_plmc_to(required_plmc);
		inst.mint_plmc_to(ed_plmc);
		inst.mint_plmc_to(ct_acount_deposits);
		inst.bond_for_users(project_id, evaluations).unwrap();
		inst.advance_time(<TestRuntime as Config>::EvaluationDuration::get() + 1).unwrap();
		assert_eq!(inst.get_project_details(project_id).status, ProjectStatus::AuctionInitializePeriod);
		inst.advance_time(1).unwrap();

		for account in 6000..6010 {
			inst.execute(|| {
				let response = Pallet::<TestRuntime>::do_english_auction(account, project_id);
				assert_noop!(response, Error::<TestRuntime>::NotAllowed);
			});
		}
	}

	#[test]
	fn bidder_was_evaluator() {
		let mut inst = MockInstantiator::new(Some(RefCell::new(new_test_ext())));
		let issuer = ISSUER;
		let project_metadata = default_project_metadata(inst.get_new_nonce(), ISSUER);
		let evaluations = default_evaluations();
		let mut bids = default_bids();
		let evaluator = evaluations[0].account;
		bids.push(BidParams::new(evaluator, 500 * ASSET_UNIT, 1u8, AcceptedFundingAsset::USDT));
		let _ = inst.create_community_contributing_project(project_metadata, issuer, evaluations, bids);
	}

	#[test]
	fn bids_at_higher_price_than_weighted_average_use_average() {
		let mut inst = MockInstantiator::new(Some(RefCell::new(new_test_ext())));
		let issuer = ISSUER;
		let project_metadata = default_project_metadata(inst.get_new_nonce(), issuer);
		let evaluations = default_evaluations();
		let mut bids: Vec<BidParams<_>> = MockInstantiator::generate_bids_from_total_usd(
			project_metadata.minimum_price.saturating_mul_int(
				project_metadata.auction_round_allocation_percentage * project_metadata.total_allocation_size,
			),
			project_metadata.minimum_price,
			default_weights(),
			default_bidders(),
			default_bidder_multipliers(),
		);

		let second_bucket_bid = (BIDDER_6, 500 * ASSET_UNIT).into();
		bids.push(second_bucket_bid);

		let project_id = inst.create_community_contributing_project(project_metadata, issuer, evaluations, bids);
		let bidder_5_bid =
			inst.execute(|| Bids::<TestRuntime>::iter_prefix_values((project_id, BIDDER_6)).next().unwrap());
		let wabgp = inst.get_project_details(project_id).weighted_average_price.unwrap();
		assert_eq!(bidder_5_bid.original_ct_usd_price.to_float(), 11.0);
		assert_eq!(bidder_5_bid.final_ct_usd_price, wabgp);
	}

	#[test]
	fn unsuccessful_bids_dont_get_vest_schedule() {
		let mut inst = MockInstantiator::new(Some(RefCell::new(new_test_ext())));
		let issuer = ISSUER;
		let project_metadata = default_project_metadata(inst.get_new_nonce(), issuer);
		let evaluations = default_evaluations();
		let auction_token_allocation =
			project_metadata.auction_round_allocation_percentage * project_metadata.total_allocation_size;

		let mut bids = MockInstantiator::generate_bids_from_total_usd(
			Percent::from_percent(80) * project_metadata.minimum_price.saturating_mul_int(auction_token_allocation),
			project_metadata.minimum_price,
			vec![60, 40],
			vec![BIDDER_1, BIDDER_2],
			vec![1u8, 1u8],
		);

		let available_tokens =
			auction_token_allocation.saturating_sub(bids.iter().fold(0, |acc, bid| acc + bid.amount));

		let rejected_bid = vec![BidParams::new(BIDDER_5, available_tokens, 1u8, AcceptedFundingAsset::USDT)];
		let accepted_bid = vec![BidParams::new(BIDDER_4, available_tokens, 1u8, AcceptedFundingAsset::USDT)];
		bids.extend(rejected_bid.clone());
		bids.extend(accepted_bid.clone());

		let community_contributions = default_community_buys();

		let project_id = inst.create_auctioning_project(project_metadata.clone(), issuer, evaluations);

		let bidders_plmc = MockInstantiator::calculate_auction_plmc_charged_from_all_bids_made_or_with_bucket(
			&bids,
			project_metadata.clone(),
			None,
		);
		let bidders_existential_deposits = bidders_plmc.accounts().existential_deposits();
		let bidders_ct_account_deposits = bidders_plmc.accounts().ct_account_deposits();
		inst.mint_plmc_to(bidders_plmc.clone());
		inst.mint_plmc_to(bidders_existential_deposits);
		inst.mint_plmc_to(bidders_ct_account_deposits);

		let bidders_funding_assets =
			MockInstantiator::calculate_auction_funding_asset_charged_from_all_bids_made_or_with_bucket(
				&bids,
				project_metadata.clone(),
				None,
			);
		inst.mint_foreign_asset_to(bidders_funding_assets);

		inst.bid_for_users(project_id, bids).unwrap();

		inst.start_community_funding(project_id).unwrap();

		let final_price = inst.get_project_details(project_id).weighted_average_price.unwrap();
		let contributors_plmc =
			MockInstantiator::calculate_contributed_plmc_spent(community_contributions.clone(), final_price);
		let contributors_existential_deposits = contributors_plmc.accounts().existential_deposits();
		let contributors_ct_account_deposits = contributors_plmc.accounts().ct_account_deposits();
		inst.mint_plmc_to(contributors_plmc.clone());
		inst.mint_plmc_to(contributors_existential_deposits);
		inst.mint_plmc_to(contributors_ct_account_deposits);

		let contributors_funding_assets =
			MockInstantiator::calculate_contributed_funding_asset_spent(community_contributions.clone(), final_price);
		inst.mint_foreign_asset_to(contributors_funding_assets);

		inst.contribute_for_users(project_id, community_contributions).unwrap();
		inst.start_remainder_or_end_funding(project_id).unwrap();
		inst.finish_funding(project_id).unwrap();

		inst.advance_time(<TestRuntime as Config>::SuccessToSettlementTime::get() + 1).unwrap();
		let details = inst.get_project_details(project_id);
		assert_eq!(details.cleanup, Cleaner::Success(CleanerState::Finished(PhantomData)));

		let plmc_locked_for_accepted_bid =
			MockInstantiator::calculate_auction_plmc_charged_with_given_price(&accepted_bid, final_price);
		let plmc_locked_for_rejected_bid =
			MockInstantiator::calculate_auction_plmc_charged_with_given_price(&rejected_bid, final_price);

		let UserToPLMCBalance { account: accepted_user, plmc_amount: accepted_plmc_amount } =
			plmc_locked_for_accepted_bid[0];
		let schedule = inst.execute(|| {
			<TestRuntime as Config>::Vesting::total_scheduled_amount(
				&accepted_user,
				HoldReason::Participation(project_id).into(),
			)
		});
		assert_close_enough!(schedule.unwrap(), accepted_plmc_amount, Perquintill::from_float(0.99));

		let UserToPLMCBalance { account: rejected_user, .. } = plmc_locked_for_rejected_bid[0];
		let schedule_exists = inst
			.execute(|| {
				<TestRuntime as Config>::Vesting::total_scheduled_amount(
					&rejected_user,
					HoldReason::Participation(project_id).into(),
				)
			})
			.is_some();
		assert!(!schedule_exists);
	}

	// We use the already tested instantiator functions to calculate the correct post-wap returns
	#[test]
	fn refund_on_partial_acceptance_and_price_above_wap_and_ct_sold_out_bids() {
		let mut inst = MockInstantiator::new(Some(RefCell::new(new_test_ext())));
		let issuer = ISSUER;
		let project_metadata = default_project_metadata(inst.get_new_nonce(), issuer);
		let evaluations = default_evaluations();

		let bid_1 = BidParams::new(BIDDER_1, 5000 * ASSET_UNIT, 1u8, AcceptedFundingAsset::USDT);
		let bid_2 = BidParams::new(BIDDER_2, 40_000 * ASSET_UNIT, 1u8, AcceptedFundingAsset::USDT);
		let bid_3 = BidParams::new(BIDDER_1, 10_000 * ASSET_UNIT, 1u8, AcceptedFundingAsset::USDT);
		let bid_4 = BidParams::new(BIDDER_3, 6000 * ASSET_UNIT, 1u8, AcceptedFundingAsset::USDT);
		let bid_5 = BidParams::new(BIDDER_4, 2000 * ASSET_UNIT, 1u8, AcceptedFundingAsset::USDT);
		// post bucketing, the bids look like this:
		// (BIDDER_1, 5k) - (BIDDER_2, 40k) - (BIDDER_1, 5k) - (BIDDER_1, 5k) - (BIDDER_3 - 5k) - (BIDDER_3 - 1k) - (BIDDER_4 - 2k)
		// | -------------------- 1USD ----------------------|---- 1.1 USD ---|---- 1.2 USD ----|----------- 1.3 USD -------------|
		// post wap ~ 1.0557252:
		// (Accepted, 5k) - (Partially, 32k) - (Rejected, 5k) - (Accepted, 5k) - (Accepted - 5k) - (Accepted - 1k) - (Accepted - 2k)

		let bids = vec![bid_1, bid_2, bid_3, bid_4, bid_5];

		let project_id = inst.create_auctioning_project(project_metadata.clone(), issuer, evaluations);

		let plmc_fundings = MockInstantiator::calculate_auction_plmc_charged_from_all_bids_made_or_with_bucket(
			&bids,
			project_metadata.clone(),
			None,
		);
		let usdt_fundings = MockInstantiator::calculate_auction_funding_asset_charged_from_all_bids_made_or_with_bucket(
			&bids,
			project_metadata.clone(),
			None,
		);

		let plmc_existential_amounts = plmc_fundings.accounts().existential_deposits();
		let plmc_ct_account_deposits = plmc_fundings.accounts().ct_account_deposits();

		inst.mint_plmc_to(plmc_fundings.clone());
		inst.mint_plmc_to(plmc_existential_amounts.clone());
		inst.mint_plmc_to(plmc_ct_account_deposits.clone());
		inst.mint_foreign_asset_to(usdt_fundings.clone());

		inst.bid_for_users(project_id, bids.clone()).unwrap();

		inst.do_free_plmc_assertions(vec![
			UserToPLMCBalance::new(BIDDER_1, MockInstantiator::get_ed()),
			UserToPLMCBalance::new(BIDDER_2, MockInstantiator::get_ed()),
		]);
		inst.do_reserved_plmc_assertions(plmc_fundings.clone(), HoldReason::Participation(project_id).into());
		inst.do_bid_transferred_foreign_asset_assertions(usdt_fundings.clone(), project_id);

		inst.start_community_funding(project_id).unwrap();

		let wap = inst.get_project_details(project_id).weighted_average_price.unwrap();
		let returned_auction_plmc =
			MockInstantiator::calculate_auction_plmc_returned_from_all_bids_made(&bids, project_metadata.clone(), wap);
		let returned_funding_assets =
			MockInstantiator::calculate_auction_funding_asset_returned_from_all_bids_made(&bids, project_metadata, wap);

		let expected_free_plmc = MockInstantiator::generic_map_operation(
			vec![returned_auction_plmc.clone(), plmc_existential_amounts],
			MergeOperation::Add,
		);
		let expected_free_funding_assets =
			MockInstantiator::generic_map_operation(vec![returned_funding_assets.clone()], MergeOperation::Add);
		dbg!(&expected_free_plmc);
		let expected_reserved_plmc = MockInstantiator::generic_map_operation(
			vec![plmc_fundings.clone(), returned_auction_plmc],
			MergeOperation::Subtract,
		);
		let expected_held_funding_assets = MockInstantiator::generic_map_operation(
			vec![usdt_fundings.clone(), returned_funding_assets],
			MergeOperation::Subtract,
		);

		inst.do_free_plmc_assertions(expected_free_plmc);

		inst.do_reserved_plmc_assertions(expected_reserved_plmc, HoldReason::Participation(project_id).into());

		inst.do_free_foreign_asset_assertions(expected_free_funding_assets);
		inst.do_bid_transferred_foreign_asset_assertions(expected_held_funding_assets, project_id);
	}

	#[test]
	fn cannot_start_auction_before_evaluation_finishes() {
		let mut inst = MockInstantiator::new(Some(RefCell::new(new_test_ext())));
		let project_id = inst.create_evaluating_project(default_project_metadata(0, ISSUER), ISSUER);
		inst.execute(|| {
			assert_noop!(
				PolimecFunding::do_english_auction(ISSUER, project_id),
				Error::<TestRuntime>::EvaluationPeriodNotEnded
			);
		});
	}

	#[test]
	fn cannot_bid_before_auction_round() {
		let mut inst = MockInstantiator::new(Some(RefCell::new(new_test_ext())));
		let _ = inst.create_evaluating_project(default_project_metadata(0, ISSUER), ISSUER);
		let did = generate_did_from_account(BIDDER_2);
		let investor_type = InvestorType::Institutional;
		inst.execute(|| {
			assert_noop!(
				PolimecFunding::do_bid(
					&BIDDER_2,
					0,
					1,
					1u8.try_into().unwrap(),
					AcceptedFundingAsset::USDT,
					did,
					investor_type
				),
				Error::<TestRuntime>::AuctionNotStarted
			);
		});
	}

	#[test]
	fn cannot_bid_more_than_project_limit_count() {
		let mut inst = MockInstantiator::new(Some(RefCell::new(new_test_ext())));
		let project_metadata = ProjectMetadata {
			token_information: default_token_information(),
			mainnet_token_max_supply: 8_000_000 * ASSET_UNIT,
			total_allocation_size: 1_000_000 * ASSET_UNIT,
			auction_round_allocation_percentage: Percent::from_percent(50u8),
			minimum_price: PriceOf::<TestRuntime>::from_float(100.0),
			bidding_ticket_sizes: BiddingTicketSizes {
				professional: TicketSize::new(Some(5000 * US_DOLLAR), None),
				institutional: TicketSize::new(Some(5000 * US_DOLLAR), None),
				phantom: Default::default(),
			},
			contributing_ticket_sizes: ContributingTicketSizes {
				retail: TicketSize::new(None, None),
				professional: TicketSize::new(None, None),
				institutional: TicketSize::new(None, None),
				phantom: Default::default(),
			},
			participation_currencies: vec![AcceptedFundingAsset::USDT].try_into().unwrap(),
			funding_destination_account: ISSUER,
			offchain_information_hash: Some(hashed(METADATA)),
		};
		let evaluations =
			MockInstantiator::generate_successful_evaluations(project_metadata.clone(), vec![EVALUATOR_1], vec![100u8]);
		let bids = (0u32..<TestRuntime as Config>::MaxBidsPerProject::get())
			.map(|i| (i as u32 + 420u32, 50 * ASSET_UNIT).into())
			.collect_vec();
		let failing_bid = BidParams::<TestRuntime>::new(BIDDER_1, 50 * ASSET_UNIT, 1u8, AcceptedFundingAsset::USDT);

		let project_id = inst.create_auctioning_project(project_metadata.clone(), ISSUER, evaluations);

		let plmc_for_bidding = MockInstantiator::calculate_auction_plmc_charged_with_given_price(
			&bids.clone(),
			project_metadata.minimum_price,
		);
		let plmc_existential_deposits = bids.accounts().existential_deposits();
		let plmc_ct_account_deposits = bids.accounts().ct_account_deposits();
		let usdt_for_bidding = MockInstantiator::calculate_auction_funding_asset_charged_with_given_price(
			&bids.clone(),
			project_metadata.minimum_price,
		);

		inst.mint_plmc_to(plmc_for_bidding.clone());
		inst.mint_plmc_to(plmc_existential_deposits.clone());
		inst.mint_plmc_to(plmc_ct_account_deposits.clone());
		inst.mint_foreign_asset_to(usdt_for_bidding.clone());

		inst.bid_for_users(project_id, bids.clone()).unwrap();

		let plmc_for_failing_bid = MockInstantiator::calculate_auction_plmc_charged_with_given_price(
			&vec![failing_bid.clone()],
			project_metadata.minimum_price,
		);
		let plmc_existential_deposits = plmc_for_failing_bid.accounts().existential_deposits();
		let plmc_ct_account_deposits = plmc_for_failing_bid.accounts().ct_account_deposits();
		let usdt_for_bidding = MockInstantiator::calculate_auction_funding_asset_charged_with_given_price(
			&vec![failing_bid.clone()],
			project_metadata.minimum_price,
		);

		inst.mint_plmc_to(plmc_for_failing_bid.clone());
		inst.mint_plmc_to(plmc_existential_deposits.clone());
		inst.mint_plmc_to(plmc_ct_account_deposits.clone());
		inst.mint_foreign_asset_to(usdt_for_bidding.clone());

		assert_err!(inst.bid_for_users(project_id, vec![failing_bid]), Error::<TestRuntime>::TooManyBidsForProject);
	}

	#[test]
	fn contribute_does_not_work() {
		let mut inst = MockInstantiator::new(Some(RefCell::new(new_test_ext())));
		let project_id = inst.create_evaluating_project(default_project_metadata(0, ISSUER), ISSUER);
		let did = generate_did_from_account(ISSUER);
		let investor_type = InvestorType::Retail;
		inst.execute(|| {
			assert_noop!(
				PolimecFunding::do_community_contribute(
					&BIDDER_1,
					project_id,
					100,
					1u8.try_into().unwrap(),
					AcceptedFundingAsset::USDT,
					did,
					investor_type
				),
				Error::<TestRuntime>::AuctionNotStarted
			);
		});
	}

	#[test]
	fn bid_with_asset_not_accepted() {
		let mut inst = MockInstantiator::new(Some(RefCell::new(new_test_ext())));
		let project_id =
			inst.create_auctioning_project(default_project_metadata(0, ISSUER), ISSUER, default_evaluations());
		let bids = vec![BidParams::<TestRuntime>::new(BIDDER_1, 10_000, 1u8, AcceptedFundingAsset::USDC)];

		let did = generate_did_from_account(bids[0].bidder.clone());
		let investor_type = InvestorType::Institutional;

		let outcome = inst.execute(|| {
			Pallet::<TestRuntime>::do_bid(
				&bids[0].bidder,
				project_id,
				bids[0].amount,
				bids[0].multiplier,
				bids[0].asset,
				did,
				investor_type,
			)
		});
		frame_support::assert_err!(outcome, Error::<TestRuntime>::FundingAssetNotAccepted);
	}

	#[test]
	fn no_bids_made() {
		let mut inst = MockInstantiator::new(Some(RefCell::new(new_test_ext())));
		let issuer = ISSUER;
		let project_metadata = default_project_metadata(inst.get_new_nonce(), issuer);
		let evaluations = default_evaluations();
		let project_id = inst.create_auctioning_project(project_metadata, issuer, evaluations);

		let details = inst.get_project_details(project_id);
		let english_end = details.phase_transition_points.english_auction.end().unwrap();
		let now = inst.current_block();
		inst.advance_time(english_end - now + 2).unwrap();

		let details = inst.get_project_details(project_id);
		let candle_end = details.phase_transition_points.candle_auction.end().unwrap();
		let now = inst.current_block();
		inst.advance_time(candle_end - now + 2).unwrap();

		let details = inst.get_project_details(project_id);
		assert_eq!(details.status, ProjectStatus::FundingFailed);
	}

	#[test]
	fn after_random_end_bid_gets_refunded() {
		let mut inst = MockInstantiator::new(Some(RefCell::new(new_test_ext())));
		let project_metadata = default_project_metadata(0, ISSUER);
		let project_id = inst.create_auctioning_project(project_metadata.clone(), ISSUER, default_evaluations());

		let (bid_in, bid_out) = (default_bids()[0].clone(), default_bids()[1].clone());

		let plmc_fundings = MockInstantiator::calculate_auction_plmc_charged_with_given_price(
			&vec![bid_in.clone(), bid_out.clone()],
			project_metadata.minimum_price,
		);
		let plmc_existential_amounts = plmc_fundings.accounts().existential_deposits();
		let plmc_ct_account_deposits = plmc_fundings.accounts().ct_account_deposits();

		let usdt_fundings = MockInstantiator::calculate_auction_funding_asset_charged_with_given_price(
			&vec![bid_in.clone(), bid_out.clone()],
			project_metadata.minimum_price,
		);

		inst.mint_plmc_to(plmc_fundings.clone());
		inst.mint_plmc_to(plmc_existential_amounts.clone());
		inst.mint_plmc_to(plmc_ct_account_deposits.clone());
		inst.mint_foreign_asset_to(usdt_fundings.clone());

		inst.bid_for_users(project_id, vec![bid_in]).unwrap();
		inst.advance_time(
			<TestRuntime as Config>::EnglishAuctionDuration::get() +
				<TestRuntime as Config>::CandleAuctionDuration::get() -
				1,
		)
		.unwrap();

		inst.bid_for_users(project_id, vec![bid_out]).unwrap();

		inst.do_free_plmc_assertions(vec![
			UserToPLMCBalance::new(BIDDER_1, MockInstantiator::get_ed()),
			UserToPLMCBalance::new(BIDDER_2, MockInstantiator::get_ed()),
		]);
		inst.do_reserved_plmc_assertions(
			vec![
				UserToPLMCBalance::new(BIDDER_1, plmc_fundings[0].plmc_amount),
				UserToPLMCBalance::new(BIDDER_2, plmc_fundings[1].plmc_amount),
			],
			HoldReason::Participation(project_id).into(),
		);
		inst.do_bid_transferred_foreign_asset_assertions(
			vec![
				UserToForeignAssets::<TestRuntime>::new(
					BIDDER_1,
					usdt_fundings[0].asset_amount,
					AcceptedFundingAsset::USDT.to_assethub_id(),
				),
				UserToForeignAssets::<TestRuntime>::new(
					BIDDER_2,
					usdt_fundings[1].asset_amount,
					AcceptedFundingAsset::USDT.to_assethub_id(),
				),
			],
			project_id,
		);
		inst.start_community_funding(project_id).unwrap();
		inst.do_free_plmc_assertions(vec![
			UserToPLMCBalance::new(BIDDER_1, MockInstantiator::get_ed()),
			UserToPLMCBalance::new(BIDDER_2, plmc_fundings[1].plmc_amount + MockInstantiator::get_ed()),
		]);

		inst.do_reserved_plmc_assertions(
			vec![UserToPLMCBalance::new(BIDDER_1, plmc_fundings[0].plmc_amount), UserToPLMCBalance::new(BIDDER_2, 0)],
			HoldReason::Participation(project_id).into(),
		);

		inst.do_bid_transferred_foreign_asset_assertions(
			vec![
				UserToForeignAssets::<TestRuntime>::new(
					BIDDER_1,
					usdt_fundings[0].asset_amount,
					AcceptedFundingAsset::USDT.to_assethub_id(),
				),
				UserToForeignAssets::<TestRuntime>::new(BIDDER_2, 0, AcceptedFundingAsset::USDT.to_assethub_id()),
			],
			project_id,
		);
	}

	#[test]
	fn auction_gets_percentage_of_ct_total_allocation() {
		let mut inst = MockInstantiator::new(Some(RefCell::new(new_test_ext())));
		let project_metadata = default_project_metadata(0, ISSUER);
		let evaluations = default_evaluations();
		let auction_percentage = project_metadata.auction_round_allocation_percentage;
		let total_allocation = project_metadata.total_allocation_size;

		let auction_allocation = auction_percentage * total_allocation;

		let bids = vec![(BIDDER_1, auction_allocation).into()];
		let project_id =
			inst.create_community_contributing_project(project_metadata.clone(), ISSUER, evaluations.clone(), bids);
		let mut bid_infos = Bids::<TestRuntime>::iter_prefix_values((project_id,));
		let bid_info = inst.execute(|| bid_infos.next().unwrap());
		assert!(inst.execute(|| bid_infos.next().is_none()));
		assert_eq!(bid_info.final_ct_amount, auction_allocation);

		let project_metadata = default_project_metadata(1, ISSUER);
		let bids = vec![(BIDDER_1, auction_allocation).into(), (BIDDER_1, 1000 * ASSET_UNIT).into()];
		let project_id =
			inst.create_community_contributing_project(project_metadata.clone(), ISSUER, evaluations.clone(), bids);
		let mut bid_infos = Bids::<TestRuntime>::iter_prefix_values((project_id,));
		let bid_info_1 = inst.execute(|| bid_infos.next().unwrap());
		let bid_info_2 = inst.execute(|| bid_infos.next().unwrap());
		assert!(inst.execute(|| bid_infos.next().is_none()));
		assert_eq!(
			bid_info_1.final_ct_amount + bid_info_2.final_ct_amount,
			auction_allocation,
			"Should not be able to buy more than auction allocation"
		);
	}

	#[test]
	fn per_credential_type_ticket_size_minimums() {
		let mut inst = MockInstantiator::new(Some(RefCell::new(new_test_ext())));
		let project_metadata = ProjectMetadata {
			token_information: default_token_information(),
			mainnet_token_max_supply: 8_000_000 * ASSET_UNIT,
			total_allocation_size: 100_000 * ASSET_UNIT,
			auction_round_allocation_percentage: Percent::from_percent(50u8),
			minimum_price: PriceOf::<TestRuntime>::from_float(10.0),
			bidding_ticket_sizes: BiddingTicketSizes {
				professional: TicketSize::new(Some(8_000 * US_DOLLAR), None),
				institutional: TicketSize::new(Some(20_000 * US_DOLLAR), None),
				phantom: Default::default(),
			},
			contributing_ticket_sizes: ContributingTicketSizes {
				retail: TicketSize::new(None, None),
				professional: TicketSize::new(None, None),
				institutional: TicketSize::new(None, None),
				phantom: Default::default(),
			},
			participation_currencies: vec![AcceptedFundingAsset::USDT].try_into().unwrap(),
			funding_destination_account: ISSUER,
			offchain_information_hash: Some(hashed(METADATA)),
		};
		let evaluations = default_evaluations();

		let project_id = inst.create_auctioning_project(project_metadata.clone(), ISSUER, evaluations.clone());

		inst.mint_plmc_to(vec![(BIDDER_1, 50_000 * ASSET_UNIT).into(), (BIDDER_2, 50_000 * ASSET_UNIT).into()]);

		inst.mint_foreign_asset_to(vec![(BIDDER_1, 50_000 * US_DOLLAR).into(), (BIDDER_2, 50_000 * US_DOLLAR).into()]);

		// bid below 800 CT (8k USD) should fail for professionals
		inst.execute(|| {
			assert_noop!(
				Pallet::<TestRuntime>::do_bid(
					&BIDDER_1,
					project_id,
					799 * ASSET_UNIT,
					1u8.try_into().unwrap(),
					AcceptedFundingAsset::USDT,
					generate_did_from_account(BIDDER_1),
					InvestorType::Professional
				),
				Error::<TestRuntime>::BidTooLow
			);
		});
		// bid below 2000 CT (20k USD) should fail for institutionals
		inst.execute(|| {
			assert_noop!(
				Pallet::<TestRuntime>::do_bid(
					&BIDDER_2,
					project_id,
					1999 * ASSET_UNIT,
					1u8.try_into().unwrap(),
					AcceptedFundingAsset::USDT,
					generate_did_from_account(BIDDER_1),
					InvestorType::Institutional
				),
				Error::<TestRuntime>::BidTooLow
			);
		});
	}

	#[test]
	fn per_credential_type_ticket_size_maximums() {
		let mut inst = MockInstantiator::new(Some(RefCell::new(new_test_ext())));
		let project_metadata = ProjectMetadata {
			token_information: default_token_information(),
			mainnet_token_max_supply: 8_000_000 * ASSET_UNIT,
			total_allocation_size: 100_000 * ASSET_UNIT,
			auction_round_allocation_percentage: Percent::from_percent(80u8),
			minimum_price: PriceOf::<TestRuntime>::from_float(10.0),
			bidding_ticket_sizes: BiddingTicketSizes {
				professional: TicketSize::new(Some(8_000 * US_DOLLAR), Some(100_000 * US_DOLLAR)),
				institutional: TicketSize::new(Some(20_000 * US_DOLLAR), Some(500_000 * US_DOLLAR)),
				phantom: Default::default(),
			},
			contributing_ticket_sizes: ContributingTicketSizes {
				retail: TicketSize::new(None, Some(100_000 * US_DOLLAR)),
				professional: TicketSize::new(None, Some(20_000 * US_DOLLAR)),
				institutional: TicketSize::new(None, Some(50_000 * US_DOLLAR)),
				phantom: Default::default(),
			},
			participation_currencies: vec![AcceptedFundingAsset::USDT].try_into().unwrap(),
			funding_destination_account: ISSUER,
			offchain_information_hash: Some(hashed(METADATA)),
		};
		let evaluations = default_evaluations();

		let project_id = inst.create_auctioning_project(project_metadata.clone(), ISSUER, evaluations.clone());

		inst.mint_plmc_to(vec![
			(BIDDER_1, 500_000 * ASSET_UNIT).into(),
			(BIDDER_2, 500_000 * ASSET_UNIT).into(),
			(BIDDER_3, 500_000 * ASSET_UNIT).into(),
			(BIDDER_4, 500_000 * ASSET_UNIT).into(),
		]);

		inst.mint_foreign_asset_to(vec![
			(BIDDER_1, 500_000 * US_DOLLAR).into(),
			(BIDDER_2, 500_000 * US_DOLLAR).into(),
			(BIDDER_3, 500_000 * US_DOLLAR).into(),
			(BIDDER_4, 500_000 * US_DOLLAR).into(),
		]);

		let bidder_1_jwt = get_mock_jwt(BIDDER_1, InvestorType::Professional, generate_did_from_account(BIDDER_1));
		let bidder_2_jwt_same_did =
			get_mock_jwt(BIDDER_2, InvestorType::Professional, generate_did_from_account(BIDDER_1));
		// total bids with same DID above 10k CT (100k USD) should fail for professionals
		inst.execute(|| {
			assert_ok!(Pallet::<TestRuntime>::bid(
				RuntimeOrigin::signed(BIDDER_1),
				bidder_1_jwt,
				project_id,
				8000 * ASSET_UNIT,
				1u8.try_into().unwrap(),
				AcceptedFundingAsset::USDT,
			));
		});
		inst.execute(|| {
			assert_noop!(
				Pallet::<TestRuntime>::bid(
					RuntimeOrigin::signed(BIDDER_2),
					bidder_2_jwt_same_did.clone(),
					project_id,
					3000 * ASSET_UNIT,
					1u8.try_into().unwrap(),
					AcceptedFundingAsset::USDT
				),
				Error::<TestRuntime>::BidTooHigh
			);
		});
		// bidding 10k total works
		inst.execute(|| {
			assert_ok!(Pallet::<TestRuntime>::bid(
				RuntimeOrigin::signed(BIDDER_2),
				bidder_2_jwt_same_did,
				project_id,
				2000 * ASSET_UNIT,
				1u8.try_into().unwrap(),
				AcceptedFundingAsset::USDT,
			));
		});

		let bidder_3_jwt = get_mock_jwt(BIDDER_3, InvestorType::Institutional, generate_did_from_account(BIDDER_3));
		let bidder_4_jwt_same_did =
			get_mock_jwt(BIDDER_4, InvestorType::Institutional, generate_did_from_account(BIDDER_3));
		// total bids with same DID above 50k CT (500k USD) should fail for institutionals
		inst.execute(|| {
			assert_ok!(Pallet::<TestRuntime>::bid(
				RuntimeOrigin::signed(BIDDER_3),
				bidder_3_jwt,
				project_id,
				40_000 * ASSET_UNIT,
				1u8.try_into().unwrap(),
				AcceptedFundingAsset::USDT,
			));
		});
		inst.execute(|| {
			assert_noop!(
				Pallet::<TestRuntime>::bid(
					RuntimeOrigin::signed(BIDDER_4),
					bidder_4_jwt_same_did.clone(),
					project_id,
					11_000 * ASSET_UNIT,
					1u8.try_into().unwrap(),
					AcceptedFundingAsset::USDT,
				),
				Error::<TestRuntime>::BidTooHigh
			);
		});
		// bidding 50k total works
		inst.execute(|| {
			assert_ok!(Pallet::<TestRuntime>::bid(
				RuntimeOrigin::signed(BIDDER_4),
				bidder_4_jwt_same_did,
				project_id,
				10_000 * ASSET_UNIT,
				1u8.try_into().unwrap(),
				AcceptedFundingAsset::USDT,
			));
		});
	}

	#[test]
	fn bid_with_multiple_currencies() {
		let inst = MockInstantiator::new(Some(RefCell::new(new_test_ext())));
		let mut project_metadata_usdt = default_project_metadata(0, ISSUER);
		project_metadata_usdt.participation_currencies = vec![AcceptedFundingAsset::USDT].try_into().unwrap();

		let mut project_metadata_all = default_project_metadata(1, ISSUER);
		project_metadata_all.participation_currencies =
			vec![AcceptedFundingAsset::USDT, AcceptedFundingAsset::USDC, AcceptedFundingAsset::DOT].try_into().unwrap();

		let mut project_metadata_usdc = default_project_metadata(2, ISSUER);
		project_metadata_usdc.participation_currencies = vec![AcceptedFundingAsset::USDC].try_into().unwrap();

		let mut project_metadata_dot = default_project_metadata(3, ISSUER);
		project_metadata_dot.participation_currencies = vec![AcceptedFundingAsset::DOT].try_into().unwrap();

		let evaluations = default_evaluations();

		let projects = vec![
			TestProjectParams {
				expected_state: ProjectStatus::AuctionRound(AuctionPhase::English),
				metadata: project_metadata_all.clone(),
				issuer: ISSUER,
				evaluations: evaluations.clone(),
				bids: vec![],
				community_contributions: vec![],
				remainder_contributions: vec![],
			},
			TestProjectParams {
				expected_state: ProjectStatus::AuctionRound(AuctionPhase::English),
				metadata: project_metadata_usdt,
				issuer: ISSUER,
				evaluations: evaluations.clone(),
				bids: vec![],
				community_contributions: vec![],
				remainder_contributions: vec![],
			},
			TestProjectParams {
				expected_state: ProjectStatus::AuctionRound(AuctionPhase::English),
				metadata: project_metadata_usdc,
				issuer: ISSUER,
				evaluations: evaluations.clone(),
				bids: vec![],
				community_contributions: vec![],
				remainder_contributions: vec![],
			},
			TestProjectParams {
				expected_state: ProjectStatus::AuctionRound(AuctionPhase::English),
				metadata: project_metadata_dot,
				issuer: ISSUER,
				evaluations: evaluations.clone(),
				bids: vec![],
				community_contributions: vec![],
				remainder_contributions: vec![],
			},
		];
		let (project_ids, mut inst) = create_multiple_projects_at(inst, projects);

		let project_id_all = project_ids[0];
		let project_id_usdt = project_ids[1];
		let project_id_usdc = project_ids[2];
		let project_id_dot = project_ids[3];

		let usdt_bid = BidParams::new(BIDDER_1, 10_000 * ASSET_UNIT, 1u8, AcceptedFundingAsset::USDT);
		let usdc_bid = BidParams::new(BIDDER_1, 10_000 * ASSET_UNIT, 1u8, AcceptedFundingAsset::USDC);
		let dot_bid = BidParams::new(BIDDER_1, 10_000 * ASSET_UNIT, 1u8, AcceptedFundingAsset::DOT);

		let plmc_fundings = MockInstantiator::calculate_auction_plmc_charged_with_given_price(
			&vec![usdt_bid.clone(), usdc_bid.clone(), dot_bid.clone()],
			project_metadata_all.minimum_price,
		);
		let plmc_existential_deposits = plmc_fundings.accounts().existential_deposits();
		let plmc_ct_account_deposits = plmc_fundings.accounts().ct_account_deposits();

		let plmc_all_mints = MockInstantiator::generic_map_operation(
			vec![plmc_fundings, plmc_existential_deposits, plmc_ct_account_deposits],
			MergeOperation::Add,
		);
		inst.mint_plmc_to(plmc_all_mints.clone());
		inst.mint_plmc_to(plmc_all_mints.clone());
		inst.mint_plmc_to(plmc_all_mints.clone());

		let usdt_fundings = MockInstantiator::calculate_auction_funding_asset_charged_with_given_price(
			&vec![usdt_bid.clone(), usdc_bid.clone(), dot_bid.clone()],
			project_metadata_all.minimum_price,
		);
		inst.mint_foreign_asset_to(usdt_fundings.clone());
		inst.mint_foreign_asset_to(usdt_fundings.clone());
		inst.mint_foreign_asset_to(usdt_fundings.clone());

		assert_ok!(inst.bid_for_users(project_id_all, vec![usdt_bid.clone(), usdc_bid.clone(), dot_bid.clone()]));

		assert_ok!(inst.bid_for_users(project_id_usdt, vec![usdt_bid.clone()]));
		assert_err!(
			inst.bid_for_users(project_id_usdt, vec![usdc_bid.clone()]),
			Error::<TestRuntime>::FundingAssetNotAccepted
		);
		assert_err!(
			inst.bid_for_users(project_id_usdt, vec![dot_bid.clone()]),
			Error::<TestRuntime>::FundingAssetNotAccepted
		);

		assert_err!(
			inst.bid_for_users(project_id_usdc, vec![usdt_bid.clone()]),
			Error::<TestRuntime>::FundingAssetNotAccepted
		);
		assert_ok!(inst.bid_for_users(project_id_usdc, vec![usdc_bid.clone()]));
		assert_err!(
			inst.bid_for_users(project_id_usdc, vec![dot_bid.clone()]),
			Error::<TestRuntime>::FundingAssetNotAccepted
		);

		assert_err!(
			inst.bid_for_users(project_id_dot, vec![usdt_bid.clone()]),
			Error::<TestRuntime>::FundingAssetNotAccepted
		);
		assert_err!(
			inst.bid_for_users(project_id_dot, vec![usdc_bid.clone()]),
			Error::<TestRuntime>::FundingAssetNotAccepted
		);
		assert_ok!(inst.bid_for_users(project_id_dot, vec![dot_bid.clone()]));
	}

	#[test]
	fn issuer_cannot_bid_his_project() {
		let mut inst = MockInstantiator::new(Some(RefCell::new(new_test_ext())));
		let project_metadata = default_project_metadata(0, ISSUER);
		let project_id = inst.create_auctioning_project(project_metadata.clone(), ISSUER, default_evaluations());
		assert_err!(
			inst.execute(|| crate::Pallet::<TestRuntime>::do_bid(
				&(&ISSUER + 1),
				project_id,
				500 * ASSET_UNIT,
				1u8.try_into().unwrap(),
				AcceptedFundingAsset::USDT,
				generate_did_from_account(ISSUER),
				InvestorType::Institutional
			)),
			Error::<TestRuntime>::ParticipationToThemselves
		);
	}
}

// only functionalities that happen in the COMMUNITY FUNDING period of a project
mod community_contribution {
	use super::*;
	pub const HOURS: BlockNumber = 300u64;

	#[test]
	fn community_round_completed() {
		let mut inst = MockInstantiator::new(Some(RefCell::new(new_test_ext())));
		let _ = inst.create_remainder_contributing_project(
			default_project_metadata(0, ISSUER),
			ISSUER,
			default_evaluations(),
			default_bids(),
			default_community_buys(),
		);
	}

	#[test]
	fn multiple_contribution_projects_completed() {
		let mut inst = MockInstantiator::new(Some(RefCell::new(new_test_ext())));
		let issuer = ISSUER;
		let project1 = default_project_metadata(inst.get_new_nonce(), ISSUER);
		let project2 = default_project_metadata(inst.get_new_nonce(), ISSUER);
		let project3 = default_project_metadata(inst.get_new_nonce(), ISSUER);
		let project4 = default_project_metadata(inst.get_new_nonce(), ISSUER);
		let evaluations = default_evaluations();
		let bids = default_bids();
		let community_buys = default_community_buys();

		inst.create_remainder_contributing_project(
			project1,
			issuer,
			evaluations.clone(),
			bids.clone(),
			community_buys.clone(),
		);
		inst.create_remainder_contributing_project(
			project2,
			issuer,
			evaluations.clone(),
			bids.clone(),
			community_buys.clone(),
		);
		inst.create_remainder_contributing_project(
			project3,
			issuer,
			evaluations.clone(),
			bids.clone(),
			community_buys.clone(),
		);
		inst.create_remainder_contributing_project(project4, issuer, evaluations, bids, community_buys);
	}

	#[test]
	fn contribute_multiple_times_works() {
		let mut inst = MockInstantiator::new(Some(RefCell::new(new_test_ext())));
		let metadata = default_project_metadata(0, ISSUER);
		let issuer = ISSUER;
		let evaluations = default_evaluations();
		let bids = default_bids();
		let project_id = inst.create_community_contributing_project(metadata, issuer, evaluations, bids);

		const BOB: AccountId = 42;
		let token_price = inst.get_project_details(project_id).weighted_average_price.unwrap();
		let contributions = vec![
			ContributionParams::new(BOB, 3 * ASSET_UNIT, 1u8, AcceptedFundingAsset::USDT),
			ContributionParams::new(BOB, 4 * ASSET_UNIT, 1u8, AcceptedFundingAsset::USDT),
		];

		let plmc_funding = MockInstantiator::calculate_contributed_plmc_spent(contributions.clone(), token_price);
		let plmc_existential_deposit = plmc_funding.accounts().existential_deposits();
		let plmc_ct_account_deposits = plmc_funding.accounts().ct_account_deposits();
		let foreign_funding =
			MockInstantiator::calculate_contributed_funding_asset_spent(contributions.clone(), token_price);

		inst.mint_plmc_to(plmc_funding);
		inst.mint_plmc_to(plmc_existential_deposit);
		inst.mint_plmc_to(plmc_ct_account_deposits);
		inst.mint_foreign_asset_to(foreign_funding);

		inst.contribute_for_users(project_id, vec![contributions[0].clone()])
			.expect("The Buyer should be able to buy multiple times");
		inst.advance_time(HOURS as BlockNumber).unwrap();

		inst.contribute_for_users(project_id, vec![contributions[1].clone()])
			.expect("The Buyer should be able to buy multiple times");

		let bob_total_contributions: BalanceOf<TestRuntime> = inst.execute(|| {
			Contributions::<TestRuntime>::iter_prefix_values((project_id, BOB)).map(|c| c.funding_asset_amount).sum()
		});

		let total_contributed = MockInstantiator::calculate_contributed_funding_asset_spent(contributions, token_price)
			.iter()
			.map(|item| item.asset_amount)
			.sum::<BalanceOf<TestRuntime>>();

		assert_eq!(bob_total_contributions, total_contributed);
	}

	#[test]
	fn community_round_ends_on_all_ct_sold_exact() {
		let mut inst = MockInstantiator::new(Some(RefCell::new(new_test_ext())));
		let bids = vec![
			BidParams::new_with_defaults(BIDDER_1, 40_000 * ASSET_UNIT),
			BidParams::new_with_defaults(BIDDER_2, 10_000 * ASSET_UNIT),
		];
		let project_id = inst.create_community_contributing_project(
			default_project_metadata(0, ISSUER),
			ISSUER,
			default_evaluations(),
			bids,
		);
		const BOB: AccountId = 808;

		let remaining_ct = inst.get_project_details(project_id).remaining_contribution_tokens;
		let ct_price = inst.get_project_details(project_id).weighted_average_price.expect("CT Price should exist");

		let contributions = vec![ContributionParams::new(BOB, remaining_ct, 1u8, AcceptedFundingAsset::USDT)];
		let plmc_fundings = MockInstantiator::calculate_contributed_plmc_spent(contributions.clone(), ct_price);
		let plmc_existential_deposits = plmc_fundings.accounts().existential_deposits();
		let plmc_ct_account_deposits = plmc_fundings.accounts().ct_account_deposits();
		let foreign_asset_fundings =
			MockInstantiator::calculate_contributed_funding_asset_spent(contributions.clone(), ct_price);

		inst.mint_plmc_to(plmc_fundings.clone());
		inst.mint_plmc_to(plmc_existential_deposits.clone());
		inst.mint_plmc_to(plmc_ct_account_deposits.clone());
		inst.mint_foreign_asset_to(foreign_asset_fundings.clone());

		// Buy remaining CTs
		inst.contribute_for_users(project_id, contributions)
			.expect("The Buyer should be able to buy the exact amount of remaining CTs");
		inst.advance_time(2u64).unwrap();
		// Check remaining CTs is 0
		assert_eq!(
			inst.get_project_details(project_id).remaining_contribution_tokens,
			0,
			"There are still remaining CTs"
		);

		// Check project is in FundingEnded state
		assert_eq!(inst.get_project_details(project_id).status, ProjectStatus::FundingSuccessful);

		inst.do_free_plmc_assertions(plmc_existential_deposits);
		inst.do_free_foreign_asset_assertions(vec![UserToForeignAssets::<TestRuntime>::new(
			BOB,
			0_u128,
			AcceptedFundingAsset::USDT.to_assethub_id(),
		)]);
		inst.do_reserved_plmc_assertions(vec![plmc_fundings[0].clone()], HoldReason::Participation(project_id).into());
		inst.do_contribution_transferred_foreign_asset_assertions(foreign_asset_fundings, project_id);
	}

	#[test]
	fn community_round_ends_on_all_ct_sold_overbuy() {
		let mut inst = MockInstantiator::new(Some(RefCell::new(new_test_ext())));
		let bids = vec![
			BidParams::new(BIDDER_1, 40_000 * ASSET_UNIT, 1u8, AcceptedFundingAsset::USDT),
			BidParams::new(BIDDER_2, 10_000 * ASSET_UNIT, 1u8, AcceptedFundingAsset::USDT),
		];
		let project_id = inst.create_community_contributing_project(
			default_project_metadata(0, ISSUER),
			ISSUER,
			default_evaluations(),
			bids,
		);
		const BOB: AccountId = 808;

		let remaining_ct = inst.get_project_details(project_id).remaining_contribution_tokens;

		let ct_price = inst.get_project_details(project_id).weighted_average_price.expect("CT Price should exist");

		let contributions = vec![ContributionParams::new(BOB, remaining_ct, 1u8, AcceptedFundingAsset::USDT)];
		let mut plmc_fundings = MockInstantiator::calculate_contributed_plmc_spent(contributions.clone(), ct_price);
		let plmc_existential_deposits = plmc_fundings.accounts().existential_deposits();
		let plmc_ct_account_deposits = plmc_fundings.accounts().ct_account_deposits();
		let mut foreign_asset_fundings =
			MockInstantiator::calculate_contributed_funding_asset_spent(contributions.clone(), ct_price);

		inst.mint_plmc_to(plmc_fundings.clone());
		inst.mint_plmc_to(plmc_existential_deposits.clone());
		inst.mint_plmc_to(plmc_ct_account_deposits.clone());
		inst.mint_foreign_asset_to(foreign_asset_fundings.clone());

		// Buy remaining CTs
		inst.contribute_for_users(project_id, contributions)
			.expect("The Buyer should be able to buy the exact amount of remaining CTs");
		inst.advance_time(2u64).unwrap();

		// Check remaining CTs is 0
		assert_eq!(
			inst.get_project_details(project_id).remaining_contribution_tokens,
			0,
			"There are still remaining CTs"
		);

		// Check project is in FundingEnded state
		assert_eq!(inst.get_project_details(project_id).status, ProjectStatus::FundingSuccessful);

		let reserved_plmc = plmc_fundings.swap_remove(0).plmc_amount;
		let _remaining_plmc: BalanceOf<TestRuntime> =
			plmc_fundings.iter().fold(0_u128, |acc, item| acc + item.plmc_amount);

		let actual_funding_transferred = foreign_asset_fundings.swap_remove(0).asset_amount;
		let remaining_foreign_assets: BalanceOf<TestRuntime> =
			foreign_asset_fundings.iter().fold(0_u128, |acc, item| acc + item.asset_amount);

		inst.do_free_plmc_assertions(plmc_existential_deposits);
		inst.do_free_foreign_asset_assertions(vec![UserToForeignAssets::<TestRuntime>::new(
			BOB,
			remaining_foreign_assets,
			AcceptedFundingAsset::USDT.to_assethub_id(),
		)]);
		inst.do_reserved_plmc_assertions(
			vec![UserToPLMCBalance::new(BOB, reserved_plmc)],
			HoldReason::Participation(project_id).into(),
		);
		inst.do_contribution_transferred_foreign_asset_assertions(
			vec![UserToForeignAssets::<TestRuntime>::new(
				BOB,
				actual_funding_transferred,
				AcceptedFundingAsset::USDT.to_assethub_id(),
			)],
			project_id,
		);
	}

	#[test]
	fn contribution_errors_if_limit_is_reached() {
		let mut inst = MockInstantiator::new(Some(RefCell::new(new_test_ext())));
		let project_id = inst.create_community_contributing_project(
			default_project_metadata(0, ISSUER),
			ISSUER,
			default_evaluations(),
			default_bids(),
		);
		const CONTRIBUTOR: AccountIdOf<TestRuntime> = 420;

		let project_details = inst.get_project_details(project_id);
		let token_price = project_details.weighted_average_price.unwrap();

		// Create a contribution vector that will reach the limit of contributions for a user-project
		let token_amount: BalanceOf<TestRuntime> = ASSET_UNIT;
		let range = 0..<TestRuntime as Config>::MaxContributionsPerUser::get();
		let contributions: Vec<ContributionParams<_>> = range
			.map(|_| ContributionParams::new(CONTRIBUTOR, token_amount, 1u8, AcceptedFundingAsset::USDT))
			.collect();

		let plmc_funding = MockInstantiator::calculate_contributed_plmc_spent(contributions.clone(), token_price);
		let plmc_existential_deposits = plmc_funding.accounts().existential_deposits();
		let plmc_ct_account_deposits = plmc_funding.accounts().ct_account_deposits();

		let foreign_funding =
			MockInstantiator::calculate_contributed_funding_asset_spent(contributions.clone(), token_price);

		inst.mint_plmc_to(plmc_funding.clone());
		inst.mint_plmc_to(plmc_existential_deposits.clone());
		inst.mint_plmc_to(plmc_ct_account_deposits.clone());

		inst.mint_foreign_asset_to(foreign_funding.clone());

		// Reach up to the limit of contributions for a user-project
		assert!(inst.contribute_for_users(project_id, contributions).is_ok());

		// Try to contribute again, but it should fail because the limit of contributions for a user-project was reached.
		let over_limit_contribution =
			ContributionParams::new(CONTRIBUTOR, token_amount, 1u8, AcceptedFundingAsset::USDT);
		assert!(inst.contribute_for_users(project_id, vec![over_limit_contribution]).is_err());

		// Check that the right amount of PLMC is bonded, and funding currency is transferred
		let contributor_post_buy_plmc_balance =
			inst.execute(|| <TestRuntime as Config>::NativeCurrency::balance(&CONTRIBUTOR));
		let contributor_post_buy_foreign_asset_balance =
			inst.execute(|| <TestRuntime as Config>::FundingCurrency::balance(USDT_FOREIGN_ID, CONTRIBUTOR));

		assert_eq!(contributor_post_buy_plmc_balance, MockInstantiator::get_ed());
		assert_eq!(contributor_post_buy_foreign_asset_balance, 0);

		let plmc_bond_stored = inst.execute(|| {
			<TestRuntime as Config>::NativeCurrency::balance_on_hold(
				&HoldReason::Participation(project_id.into()).into(),
				&CONTRIBUTOR,
			)
		});
		let foreign_asset_contributions_stored = inst.execute(|| {
			Contributions::<TestRuntime>::iter_prefix_values((project_id, CONTRIBUTOR))
				.map(|c| c.funding_asset_amount)
				.sum::<BalanceOf<TestRuntime>>()
		});

		assert_eq!(plmc_bond_stored, MockInstantiator::sum_balance_mappings(vec![plmc_funding.clone()]));
		assert_eq!(
			foreign_asset_contributions_stored,
			MockInstantiator::sum_foreign_mappings(vec![foreign_funding.clone()])
		);
	}

	#[test]
	fn retail_contributor_was_evaluator() {
		let mut inst = MockInstantiator::new(Some(RefCell::new(new_test_ext())));
		let issuer = ISSUER;
		let project_metadata = default_project_metadata(inst.get_new_nonce(), issuer);
		let mut evaluations = default_evaluations();
		let evaluator_contributor = 69;
		let evaluation_amount = 420 * US_DOLLAR;
		let contribution =
			ContributionParams::new(evaluator_contributor, 600 * ASSET_UNIT, 1u8, AcceptedFundingAsset::USDT);
		evaluations.push(UserToUSDBalance::new(evaluator_contributor, evaluation_amount));
		let bids = default_bids();

		let project_id = inst.create_community_contributing_project(project_metadata, issuer, evaluations, bids);
		let ct_price = inst.get_project_details(project_id).weighted_average_price.unwrap();
		let already_bonded_plmc = MockInstantiator::calculate_evaluation_plmc_spent(vec![UserToUSDBalance::new(
			evaluator_contributor,
			evaluation_amount,
		)])[0]
			.plmc_amount;
		let plmc_available_for_participating =
			already_bonded_plmc - <TestRuntime as Config>::EvaluatorSlash::get() * already_bonded_plmc;
		let necessary_plmc_for_contribution =
			MockInstantiator::calculate_contributed_plmc_spent(vec![contribution.clone()], ct_price)[0].plmc_amount;
		let necessary_usdt_for_contribution =
			MockInstantiator::calculate_contributed_funding_asset_spent(vec![contribution.clone()], ct_price);

		inst.mint_plmc_to(vec![UserToPLMCBalance::new(
			evaluator_contributor,
			necessary_plmc_for_contribution - plmc_available_for_participating,
		)]);
		inst.mint_foreign_asset_to(necessary_usdt_for_contribution);

		inst.contribute_for_users(project_id, vec![contribution]).unwrap();
	}

	#[test]
	fn evaluator_cannot_use_slash_reserve_for_contributing_call_fail() {
		let mut inst = MockInstantiator::new(Some(RefCell::new(new_test_ext())));
		let issuer = ISSUER;
		let project_metadata = default_project_metadata(inst.get_new_nonce(), issuer);
		let mut evaluations = default_evaluations();
		let bids = default_bids();

		let evaluator_contributor = 69;
		let evaluation_usd_amount = 400 * US_DOLLAR;
		let contribution_ct_amount =
			project_metadata.minimum_price.reciprocal().unwrap().saturating_mul_int(evaluation_usd_amount) -
				1 * ASSET_UNIT;

		let evaluation: UserToUSDBalance<TestRuntime> = (evaluator_contributor, evaluation_usd_amount).into();
		let contribution: ContributionParams<TestRuntime> = (evaluator_contributor, contribution_ct_amount).into();

		evaluations.push(evaluation.clone());

		let project_id = inst.create_community_contributing_project(project_metadata, issuer, evaluations, bids);

		let ct_price = inst.get_project_details(project_id).weighted_average_price.unwrap();

		let plmc_evaluation_amount =
			MockInstantiator::calculate_evaluation_plmc_spent(vec![evaluation.clone()])[0].plmc_amount;
		let plmc_contribution_amount =
			MockInstantiator::calculate_contributed_plmc_spent(vec![contribution.clone()], ct_price)[0].plmc_amount;

		let evaluation_plmc_available_for_participating =
			plmc_evaluation_amount - <TestRuntime as Config>::EvaluatorSlash::get() * plmc_evaluation_amount;

		assert!(
			plmc_contribution_amount > evaluation_plmc_available_for_participating,
			"contribution should want to use slash reserve"
		);

		assert!(
			plmc_contribution_amount < plmc_evaluation_amount,
			"contribution should want to succeed by just using the slash reserve"
		);

		let necessary_usdt_for_contribution =
			MockInstantiator::calculate_contributed_funding_asset_spent(vec![contribution.clone()], ct_price);
		inst.mint_foreign_asset_to(necessary_usdt_for_contribution);

		assert_matches!(inst.contribute_for_users(project_id, vec![contribution]), Err(_));
	}

	#[test]
	fn evaluator_cannot_use_slash_reserve_for_contributing_call_success() {
		let mut inst = MockInstantiator::new(Some(RefCell::new(new_test_ext())));
		let issuer = ISSUER;
		let project_metadata = default_project_metadata(inst.get_new_nonce(), issuer);
		let mut evaluations = default_evaluations();
		let bids = default_bids();

		let evaluator_contributor = 69;
		let evaluation_usd_amount = 400 * US_DOLLAR;

		// We want to contribute in PLMC, less than what we used for evaluating, but more than what we have due to slash reserve
		let contribution_ct_amount =
			project_metadata.minimum_price.reciprocal().unwrap().saturating_mul_int(evaluation_usd_amount) -
				1 * ASSET_UNIT;

		let evaluation: UserToUSDBalance<TestRuntime> = (evaluator_contributor, evaluation_usd_amount).into();
		let contribution: ContributionParams<TestRuntime> = (evaluator_contributor, contribution_ct_amount).into();

		evaluations.push(evaluation.clone());

		let project_id = inst.create_community_contributing_project(project_metadata, issuer, evaluations, bids);

		let ct_price = inst.get_project_details(project_id).weighted_average_price.unwrap();

		let plmc_evaluation_amount = MockInstantiator::calculate_evaluation_plmc_spent(vec![evaluation])[0].plmc_amount;
		let plmc_contribution_amount =
			MockInstantiator::calculate_contributed_plmc_spent(vec![contribution.clone()], ct_price)[0].plmc_amount;

		let evaluation_plmc_available_for_participating =
			plmc_evaluation_amount - <TestRuntime as Config>::EvaluatorSlash::get() * plmc_evaluation_amount;

		assert!(
			plmc_contribution_amount > evaluation_plmc_available_for_participating,
			"contribution should want to use slash reserve"
		);

		assert!(
			plmc_contribution_amount < plmc_evaluation_amount,
			"contribution should want to succeed by just using the slash reserve"
		);

		let necessary_usdt_for_contribution =
			MockInstantiator::calculate_contributed_funding_asset_spent(vec![contribution.clone()], ct_price);

		// we mint what we would have taken from the reserve, to try and make the call pass
		inst.mint_plmc_to(vec![UserToPLMCBalance::new(
			evaluator_contributor,
			plmc_contribution_amount - evaluation_plmc_available_for_participating,
		)]);
		inst.mint_foreign_asset_to(necessary_usdt_for_contribution);
		inst.contribute_for_users(project_id, vec![contribution]).unwrap();

		let evaluation_locked = inst
			.get_reserved_plmc_balances_for(vec![evaluator_contributor], HoldReason::Evaluation(project_id).into())[0]
			.plmc_amount;
		let participation_locked = inst
			.get_reserved_plmc_balances_for(vec![evaluator_contributor], HoldReason::Participation(project_id).into())[0]
			.plmc_amount;

		assert_eq!(evaluation_locked, <TestRuntime as Config>::EvaluatorSlash::get() * plmc_evaluation_amount);
		assert_eq!(participation_locked, plmc_contribution_amount);
	}

	#[test]
	fn round_has_total_ct_allocation_minus_auction_sold() {
		let mut inst = MockInstantiator::new(Some(RefCell::new(new_test_ext())));
		let project_metadata = default_project_metadata(0, ISSUER);
		let evaluations = default_evaluations();
		let bids = default_bids();

		let project_id = inst.create_community_contributing_project(
			project_metadata.clone(),
			ISSUER,
			evaluations.clone(),
			bids.clone(),
		);
		let project_details = inst.get_project_details(project_id);
		let bid_ct_sold: BalanceOf<TestRuntime> = inst.execute(|| {
			Bids::<TestRuntime>::iter_prefix_values((project_id,))
				.fold(Zero::zero(), |acc, bid| acc + bid.final_ct_amount)
		});
		assert_eq!(project_details.remaining_contribution_tokens, project_metadata.total_allocation_size - bid_ct_sold);

		let contributions = vec![(BUYER_1, project_details.remaining_contribution_tokens).into()];

		let plmc_contribution_funding = MockInstantiator::calculate_contributed_plmc_spent(
			contributions.clone(),
			project_details.weighted_average_price.unwrap(),
		);
		let plmc_existential_deposits = plmc_contribution_funding.accounts().existential_deposits();
		let plmc_ct_account_deposits = plmc_contribution_funding.accounts().ct_account_deposits();
		inst.mint_plmc_to(plmc_contribution_funding.clone());
		inst.mint_plmc_to(plmc_existential_deposits.clone());
		inst.mint_plmc_to(plmc_ct_account_deposits.clone());

		let foreign_asset_contribution_funding = MockInstantiator::calculate_contributed_funding_asset_spent(
			contributions.clone(),
			project_details.weighted_average_price.unwrap(),
		);
		inst.mint_foreign_asset_to(foreign_asset_contribution_funding.clone());

		inst.contribute_for_users(project_id, contributions).unwrap();

		assert_eq!(inst.get_project_details(project_id).remaining_contribution_tokens, 0);
	}

	#[test]
	fn per_credential_type_ticket_size_minimums() {
		let mut inst = MockInstantiator::new(Some(RefCell::new(new_test_ext())));
		let project_metadata = ProjectMetadata {
			token_information: default_token_information(),
			mainnet_token_max_supply: 8_000_000 * ASSET_UNIT,
			total_allocation_size: 1_000_000 * ASSET_UNIT,
			auction_round_allocation_percentage: Percent::from_percent(50u8),
			minimum_price: PriceOf::<TestRuntime>::from_float(10.0),
			bidding_ticket_sizes: BiddingTicketSizes {
				professional: TicketSize::new(Some(8_000 * US_DOLLAR), None),
				institutional: TicketSize::new(Some(20_000 * US_DOLLAR), None),
				phantom: Default::default(),
			},
			contributing_ticket_sizes: ContributingTicketSizes {
				retail: TicketSize::new(Some(10 * US_DOLLAR), None),
				professional: TicketSize::new(Some(100_000 * US_DOLLAR), None),
				institutional: TicketSize::new(Some(200_000 * US_DOLLAR), None),
				phantom: Default::default(),
			},
			participation_currencies: vec![AcceptedFundingAsset::USDT].try_into().unwrap(),
			funding_destination_account: ISSUER,
			offchain_information_hash: Some(hashed(METADATA)),
		};

		let project_id = inst.create_community_contributing_project(
			project_metadata.clone(),
			ISSUER,
			default_evaluations(),
			default_bids(),
		);

		inst.mint_plmc_to(vec![
			(BUYER_1, 50_000 * ASSET_UNIT).into(),
			(BUYER_2, 50_000 * ASSET_UNIT).into(),
			(BUYER_3, 50_000 * ASSET_UNIT).into(),
		]);

		inst.mint_foreign_asset_to(vec![
			(BUYER_1, 50_000 * US_DOLLAR).into(),
			(BUYER_2, 50_000 * US_DOLLAR).into(),
			(BUYER_3, 50_000 * US_DOLLAR).into(),
		]);

		// contribution below 1 CT (10 USD) should fail for retail
		inst.execute(|| {
			assert_noop!(
				Pallet::<TestRuntime>::do_community_contribute(
					&BUYER_1,
					project_id,
					ASSET_UNIT / 2,
					1u8.try_into().unwrap(),
					AcceptedFundingAsset::USDT,
					generate_did_from_account(BUYER_1),
					InvestorType::Retail
				),
				Error::<TestRuntime>::ContributionTooLow
			);
		});
		// contribution below 10_000 CT (100k USD) should fail for professionals
		inst.execute(|| {
			assert_noop!(
				Pallet::<TestRuntime>::do_community_contribute(
					&BUYER_2,
					project_id,
					9_999,
					1u8.try_into().unwrap(),
					AcceptedFundingAsset::USDT,
					generate_did_from_account(BUYER_2),
					InvestorType::Professional
				),
				Error::<TestRuntime>::ContributionTooLow
			);
		});

		// contribution below 20_000 CT (200k USD) should fail for professionals
		inst.execute(|| {
			assert_noop!(
				Pallet::<TestRuntime>::do_community_contribute(
					&BUYER_2,
					project_id,
					19_999,
					1u8.try_into().unwrap(),
					AcceptedFundingAsset::USDT,
					generate_did_from_account(BUYER_2),
					InvestorType::Institutional
				),
				Error::<TestRuntime>::ContributionTooLow
			);
		});
	}

	#[test]
	fn per_credential_type_ticket_size_maximums() {
		let mut inst = MockInstantiator::new(Some(RefCell::new(new_test_ext())));
		let project_metadata = ProjectMetadata {
			token_information: default_token_information(),
			mainnet_token_max_supply: 8_000_000 * ASSET_UNIT,
			total_allocation_size: 1_000_000 * ASSET_UNIT,
			auction_round_allocation_percentage: Percent::from_percent(50u8),
			minimum_price: PriceOf::<TestRuntime>::from_float(10.0),
			bidding_ticket_sizes: BiddingTicketSizes {
				professional: TicketSize::new(Some(5000 * US_DOLLAR), None),
				institutional: TicketSize::new(Some(5000 * US_DOLLAR), None),
				phantom: Default::default(),
			},
			contributing_ticket_sizes: ContributingTicketSizes {
				retail: TicketSize::new(None, Some(100_000 * US_DOLLAR)),
				professional: TicketSize::new(None, Some(20_000 * US_DOLLAR)),
				institutional: TicketSize::new(None, Some(50_000 * US_DOLLAR)),
				phantom: Default::default(),
			},
			participation_currencies: vec![AcceptedFundingAsset::USDT].try_into().unwrap(),
			funding_destination_account: ISSUER,
			offchain_information_hash: Some(hashed(METADATA)),
		};

		let project_id = inst.create_community_contributing_project(
			project_metadata.clone(),
			ISSUER,
			default_evaluations(),
			default_bids(),
		);

		inst.mint_plmc_to(vec![
			(BUYER_1, 500_000 * ASSET_UNIT).into(),
			(BUYER_2, 500_000 * ASSET_UNIT).into(),
			(BUYER_3, 500_000 * ASSET_UNIT).into(),
			(BUYER_4, 500_000 * ASSET_UNIT).into(),
			(BUYER_5, 500_000 * ASSET_UNIT).into(),
			(BUYER_6, 500_000 * ASSET_UNIT).into(),
		]);

		inst.mint_foreign_asset_to(vec![
			(BUYER_1, 500_000 * US_DOLLAR).into(),
			(BUYER_2, 500_000 * US_DOLLAR).into(),
			(BUYER_3, 500_000 * US_DOLLAR).into(),
			(BUYER_4, 500_000 * US_DOLLAR).into(),
			(BUYER_5, 500_000 * US_DOLLAR).into(),
			(BUYER_6, 500_000 * US_DOLLAR).into(),
		]);

		let buyer_1_jwt = get_mock_jwt(BUYER_1, InvestorType::Retail, generate_did_from_account(BUYER_1));
		let buyer_2_jwt_same_did = get_mock_jwt(BUYER_2, InvestorType::Retail, generate_did_from_account(BUYER_1));
		// total contributions with same DID above 10k CT (100k USD) should fail for retail
		inst.execute(|| {
			assert_ok!(Pallet::<TestRuntime>::community_contribute(
				RuntimeOrigin::signed(BUYER_1),
				buyer_1_jwt,
				project_id,
				9000 * ASSET_UNIT,
				1u8.try_into().unwrap(),
				AcceptedFundingAsset::USDT,
			));
		});
		inst.execute(|| {
			assert_noop!(
				Pallet::<TestRuntime>::community_contribute(
					RuntimeOrigin::signed(BUYER_2),
					buyer_2_jwt_same_did.clone(),
					project_id,
					1001 * ASSET_UNIT,
					1u8.try_into().unwrap(),
					AcceptedFundingAsset::USDT,
				),
				Error::<TestRuntime>::ContributionTooHigh
			);
		});
		// bidding 2k total works
		inst.execute(|| {
			assert_ok!(Pallet::<TestRuntime>::community_contribute(
				RuntimeOrigin::signed(BUYER_2),
				buyer_2_jwt_same_did,
				project_id,
				1000 * ASSET_UNIT,
				1u8.try_into().unwrap(),
				AcceptedFundingAsset::USDT,
			));
		});

		let buyer_3_jwt = get_mock_jwt(BUYER_3, InvestorType::Professional, generate_did_from_account(BUYER_3));
		let buyer_4_jwt_same_did =
			get_mock_jwt(BUYER_4, InvestorType::Professional, generate_did_from_account(BUYER_3));
		// total contributions with same DID above 2k CT (20k USD) should fail for professionals
		inst.execute(|| {
			assert_ok!(Pallet::<TestRuntime>::community_contribute(
				RuntimeOrigin::signed(BUYER_3),
				buyer_3_jwt,
				project_id,
				1800 * ASSET_UNIT,
				1u8.try_into().unwrap(),
				AcceptedFundingAsset::USDT,
			));
		});
		inst.execute(|| {
			assert_noop!(
				Pallet::<TestRuntime>::community_contribute(
					RuntimeOrigin::signed(BUYER_4),
					buyer_4_jwt_same_did.clone(),
					project_id,
					201 * ASSET_UNIT,
					1u8.try_into().unwrap(),
					AcceptedFundingAsset::USDT,
				),
				Error::<TestRuntime>::ContributionTooHigh
			);
		});
		// bidding 2k total works
		inst.execute(|| {
			assert_ok!(Pallet::<TestRuntime>::community_contribute(
				RuntimeOrigin::signed(BUYER_4),
				buyer_4_jwt_same_did,
				project_id,
				200 * ASSET_UNIT,
				1u8.try_into().unwrap(),
				AcceptedFundingAsset::USDT,
			));
		});

		let buyer_5_jwt = get_mock_jwt(BUYER_5, InvestorType::Institutional, generate_did_from_account(BUYER_5));
		let buyer_6_jwt_same_did =
			get_mock_jwt(BUYER_6, InvestorType::Institutional, generate_did_from_account(BUYER_5));
		// total contributions with same DID above 5k CT (50 USD) should fail for institutionals
		inst.execute(|| {
			assert_ok!(Pallet::<TestRuntime>::community_contribute(
				RuntimeOrigin::signed(BUYER_5),
				buyer_5_jwt,
				project_id,
				4690 * ASSET_UNIT,
				1u8.try_into().unwrap(),
				AcceptedFundingAsset::USDT,
			));
		});
		inst.execute(|| {
			assert_noop!(
				Pallet::<TestRuntime>::community_contribute(
					RuntimeOrigin::signed(BUYER_6),
					buyer_6_jwt_same_did.clone(),
					project_id,
					311 * ASSET_UNIT,
					1u8.try_into().unwrap(),
					AcceptedFundingAsset::USDT,
				),
				Error::<TestRuntime>::ContributionTooHigh
			);
		});
		// bidding 5k total works
		inst.execute(|| {
			assert_ok!(Pallet::<TestRuntime>::community_contribute(
				RuntimeOrigin::signed(BUYER_6),
				buyer_6_jwt_same_did,
				project_id,
				310 * ASSET_UNIT,
				1u8.try_into().unwrap(),
				AcceptedFundingAsset::USDT,
			));
		});
	}

	#[test]
	fn contribute_with_multiple_currencies() {
		let inst = MockInstantiator::new(Some(RefCell::new(new_test_ext())));
		let mut project_metadata_usdt = default_project_metadata(0, ISSUER);
		project_metadata_usdt.participation_currencies = vec![AcceptedFundingAsset::USDT].try_into().unwrap();

		let mut project_metadata_all = default_project_metadata(1, ISSUER);
		project_metadata_all.participation_currencies =
			vec![AcceptedFundingAsset::USDT, AcceptedFundingAsset::USDC, AcceptedFundingAsset::DOT].try_into().unwrap();

		let mut project_metadata_usdc = default_project_metadata(2, ISSUER);
		project_metadata_usdc.participation_currencies = vec![AcceptedFundingAsset::USDC].try_into().unwrap();

		let mut project_metadata_dot = default_project_metadata(3, ISSUER);
		project_metadata_dot.participation_currencies = vec![AcceptedFundingAsset::DOT].try_into().unwrap();

		let evaluations = default_evaluations();

		let usdt_bids = default_bids()
			.into_iter()
			.map(|mut b| {
				b.asset = AcceptedFundingAsset::USDT;
				b
			})
			.collect::<Vec<_>>();

		let usdc_bids = default_bids()
			.into_iter()
			.map(|mut b| {
				b.asset = AcceptedFundingAsset::USDC;
				b
			})
			.collect::<Vec<_>>();

		let dot_bids = default_bids()
			.into_iter()
			.map(|mut b| {
				b.asset = AcceptedFundingAsset::DOT;
				b
			})
			.collect::<Vec<_>>();

		let projects = vec![
			TestProjectParams {
				expected_state: ProjectStatus::CommunityRound,
				metadata: project_metadata_all.clone(),
				issuer: ISSUER,
				evaluations: evaluations.clone(),
				bids: usdt_bids.clone(),
				community_contributions: vec![],
				remainder_contributions: vec![],
			},
			TestProjectParams {
				expected_state: ProjectStatus::CommunityRound,
				metadata: project_metadata_usdt,
				issuer: ISSUER,
				evaluations: evaluations.clone(),
				bids: usdt_bids.clone(),
				community_contributions: vec![],
				remainder_contributions: vec![],
			},
			TestProjectParams {
				expected_state: ProjectStatus::CommunityRound,
				metadata: project_metadata_usdc,
				issuer: ISSUER,
				evaluations: evaluations.clone(),
				bids: usdc_bids.clone(),
				community_contributions: vec![],
				remainder_contributions: vec![],
			},
			TestProjectParams {
				expected_state: ProjectStatus::CommunityRound,
				metadata: project_metadata_dot,
				issuer: ISSUER,
				evaluations: evaluations.clone(),
				bids: dot_bids.clone(),
				community_contributions: vec![],
				remainder_contributions: vec![],
			},
		];
		let (project_ids, mut inst) = create_multiple_projects_at(inst, projects);

		let project_id_all = project_ids[0];
		let project_id_usdt = project_ids[1];
		let project_id_usdc = project_ids[2];
		let project_id_dot = project_ids[3];

		let usdt_contribution = ContributionParams::new(BUYER_1, 10_000 * ASSET_UNIT, 1u8, AcceptedFundingAsset::USDT);
		let usdc_contribution = ContributionParams::new(BUYER_2, 10_000 * ASSET_UNIT, 1u8, AcceptedFundingAsset::USDC);
		let dot_contribution = ContributionParams::new(BUYER_3, 10_000 * ASSET_UNIT, 1u8, AcceptedFundingAsset::DOT);

		let wap = inst.get_project_details(project_id_all).weighted_average_price.unwrap();

		let plmc_fundings = MockInstantiator::calculate_contributed_plmc_spent(
			vec![usdt_contribution.clone(), usdc_contribution.clone(), dot_contribution.clone()],
			wap,
		);
		let plmc_existential_deposits = plmc_fundings.accounts().existential_deposits();
		let plmc_ct_account_deposits = plmc_fundings.accounts().ct_account_deposits();

		let plmc_all_mints = MockInstantiator::generic_map_operation(
			vec![plmc_fundings, plmc_existential_deposits, plmc_ct_account_deposits],
			MergeOperation::Add,
		);
		inst.mint_plmc_to(plmc_all_mints.clone());
		inst.mint_plmc_to(plmc_all_mints.clone());
		inst.mint_plmc_to(plmc_all_mints.clone());

		let usdt_fundings = MockInstantiator::calculate_contributed_funding_asset_spent(
			vec![usdt_contribution.clone(), usdc_contribution.clone(), dot_contribution.clone()],
			wap,
		);
		inst.mint_foreign_asset_to(usdt_fundings.clone());
		inst.mint_foreign_asset_to(usdt_fundings.clone());
		inst.mint_foreign_asset_to(usdt_fundings.clone());

		assert_ok!(inst.contribute_for_users(
			project_id_all,
			vec![usdt_contribution.clone(), usdc_contribution.clone(), dot_contribution.clone()]
		));

		assert_ok!(inst.contribute_for_users(project_id_usdt, vec![usdt_contribution.clone()]));
		assert_err!(
			inst.contribute_for_users(project_id_usdt, vec![usdc_contribution.clone()]),
			Error::<TestRuntime>::FundingAssetNotAccepted
		);
		assert_err!(
			inst.contribute_for_users(project_id_usdt, vec![dot_contribution.clone()]),
			Error::<TestRuntime>::FundingAssetNotAccepted
		);

		assert_err!(
			inst.contribute_for_users(project_id_usdc, vec![usdt_contribution.clone()]),
			Error::<TestRuntime>::FundingAssetNotAccepted
		);
		assert_ok!(inst.contribute_for_users(project_id_usdc, vec![usdc_contribution.clone()]));
		assert_err!(
			inst.contribute_for_users(project_id_usdc, vec![dot_contribution.clone()]),
			Error::<TestRuntime>::FundingAssetNotAccepted
		);

		assert_err!(
			inst.contribute_for_users(project_id_dot, vec![usdt_contribution.clone()]),
			Error::<TestRuntime>::FundingAssetNotAccepted
		);
		assert_err!(
			inst.contribute_for_users(project_id_dot, vec![usdc_contribution.clone()]),
			Error::<TestRuntime>::FundingAssetNotAccepted
		);
		assert_ok!(inst.contribute_for_users(project_id_dot, vec![dot_contribution.clone()]));
	}

	#[test]
	fn issuer_cannot_contribute_his_project() {
		let mut inst = MockInstantiator::new(Some(RefCell::new(new_test_ext())));
		let project_metadata = default_project_metadata(0, ISSUER);
		let project_id = inst.create_community_contributing_project(
			project_metadata.clone(),
			ISSUER,
			default_evaluations(),
			default_bids(),
		);
		assert_err!(
			inst.execute(|| crate::Pallet::<TestRuntime>::do_community_contribute(
				&(&ISSUER + 1),
				project_id,
				500 * ASSET_UNIT,
				1u8.try_into().unwrap(),
				AcceptedFundingAsset::USDT,
				generate_did_from_account(ISSUER),
				InvestorType::Institutional
			)),
			Error::<TestRuntime>::ParticipationToThemselves
		);
	}
}

// only functionalities that happen in the REMAINDER FUNDING period of a project
mod remainder_contribution {
	use super::*;
	use crate::instantiator::async_features::create_multiple_projects_at;

	#[test]
	fn remainder_round_works() {
		let mut inst = MockInstantiator::new(Some(RefCell::new(new_test_ext())));
		let _ = inst.create_finished_project(
			default_project_metadata(inst.get_new_nonce(), ISSUER),
			ISSUER,
			default_evaluations(),
			default_bids(),
			default_community_buys(),
			default_remainder_buys(),
		);
	}

	#[test]
	fn remainder_contributor_was_evaluator() {
		let mut inst = MockInstantiator::new(Some(RefCell::new(new_test_ext())));
		let issuer = ISSUER;
		let project_metadata = default_project_metadata(inst.get_new_nonce(), issuer);
		let mut evaluations = default_evaluations();
		let community_contributions = default_community_buys();
		let evaluator_contributor = 69;
		let evaluation_amount = 420 * US_DOLLAR;
		let remainder_contribution =
			ContributionParams::new(evaluator_contributor, 600 * ASSET_UNIT, 1u8, AcceptedFundingAsset::USDT);
		evaluations.push(UserToUSDBalance::new(evaluator_contributor, evaluation_amount));
		let bids = default_bids();

		let project_id = inst.create_remainder_contributing_project(
			project_metadata,
			issuer,
			evaluations,
			bids,
			community_contributions,
		);
		let ct_price = inst.get_project_details(project_id).weighted_average_price.unwrap();
		let already_bonded_plmc = MockInstantiator::calculate_evaluation_plmc_spent(vec![UserToUSDBalance::new(
			evaluator_contributor,
			evaluation_amount,
		)])[0]
			.plmc_amount;
		let plmc_available_for_contribution =
			already_bonded_plmc - <TestRuntime as Config>::EvaluatorSlash::get() * already_bonded_plmc;
		let necessary_plmc_for_buy =
			MockInstantiator::calculate_contributed_plmc_spent(vec![remainder_contribution.clone()], ct_price)[0]
				.plmc_amount;
		let necessary_usdt_for_buy =
			MockInstantiator::calculate_contributed_funding_asset_spent(vec![remainder_contribution.clone()], ct_price);

		inst.mint_plmc_to(vec![UserToPLMCBalance::new(
			evaluator_contributor,
			necessary_plmc_for_buy - plmc_available_for_contribution,
		)]);
		inst.mint_foreign_asset_to(necessary_usdt_for_buy);

		inst.contribute_for_users(project_id, vec![remainder_contribution]).unwrap();
	}

	#[test]
	fn remainder_round_ends_on_all_ct_sold_exact() {
		let mut inst = MockInstantiator::new(Some(RefCell::new(new_test_ext())));
		let project_id = inst.create_remainder_contributing_project(
			default_project_metadata(0, ISSUER),
			ISSUER,
			default_evaluations(),
			default_bids(),
			default_community_buys(),
		);
		const BOB: AccountId = 808;

		let remaining_ct = inst.get_project_details(project_id).remaining_contribution_tokens;
		let ct_price = inst.get_project_details(project_id).weighted_average_price.expect("CT Price should exist");

		let contributions = vec![ContributionParams::new(BOB, remaining_ct, 1u8, AcceptedFundingAsset::USDT)];
		let plmc_fundings = MockInstantiator::calculate_contributed_plmc_spent(contributions.clone(), ct_price);
		let plmc_existential_deposits = contributions.accounts().existential_deposits();
		let plmc_ct_account_deposits = contributions.accounts().ct_account_deposits();
		let foreign_asset_fundings =
			MockInstantiator::calculate_contributed_funding_asset_spent(contributions.clone(), ct_price);

		inst.mint_plmc_to(plmc_fundings.clone());
		inst.mint_plmc_to(plmc_existential_deposits.clone());
		inst.mint_plmc_to(plmc_ct_account_deposits.clone());
		inst.mint_foreign_asset_to(foreign_asset_fundings.clone());

		// Buy remaining CTs
		inst.contribute_for_users(project_id, contributions)
			.expect("The Buyer should be able to buy the exact amount of remaining CTs");
		inst.advance_time(2u64).unwrap();

		// Check remaining CTs is 0
		assert_eq!(
			inst.get_project_details(project_id).remaining_contribution_tokens,
			0,
			"There are still remaining CTs"
		);

		// Check project is in FundingEnded state
		assert_eq!(inst.get_project_details(project_id).status, ProjectStatus::FundingSuccessful);

		inst.do_free_plmc_assertions(plmc_existential_deposits);
		inst.do_free_foreign_asset_assertions(vec![UserToForeignAssets::<TestRuntime>::new(
			BOB,
			0_u128,
			AcceptedFundingAsset::USDT.to_assethub_id(),
		)]);
		inst.do_reserved_plmc_assertions(vec![plmc_fundings[0].clone()], HoldReason::Participation(project_id).into());
		inst.do_contribution_transferred_foreign_asset_assertions(foreign_asset_fundings, project_id);
	}

	#[test]
	fn remainder_round_ends_on_all_ct_sold_overbuy() {
		let mut inst = MockInstantiator::new(Some(RefCell::new(new_test_ext())));
		let project_id = inst.create_remainder_contributing_project(
			default_project_metadata(0, ISSUER),
			ISSUER,
			default_evaluations(),
			default_bids(),
			default_community_buys(),
		);
		const BOB: AccountId = 808;

		let remaining_ct = inst.get_project_details(project_id).remaining_contribution_tokens;

		let ct_price = inst.get_project_details(project_id).weighted_average_price.expect("CT Price should exist");

		let contributions = vec![ContributionParams::new(BOB, remaining_ct, 1u8, AcceptedFundingAsset::USDT)];
		let mut plmc_fundings = MockInstantiator::calculate_contributed_plmc_spent(contributions.clone(), ct_price);
		let plmc_existential_deposits = contributions.accounts().existential_deposits();
		let plmc_ct_account_deposits = contributions.accounts().ct_account_deposits();
		let mut foreign_asset_fundings =
			MockInstantiator::calculate_contributed_funding_asset_spent(contributions.clone(), ct_price);

		inst.mint_plmc_to(plmc_fundings.clone());
		inst.mint_plmc_to(plmc_existential_deposits.clone());
		inst.mint_plmc_to(plmc_ct_account_deposits.clone());
		inst.mint_foreign_asset_to(foreign_asset_fundings.clone());

		// Buy remaining CTs
		inst.contribute_for_users(project_id, contributions)
			.expect("The Buyer should be able to buy the exact amount of remaining CTs");
		inst.advance_time(2u64).unwrap();

		// Check remaining CTs is 0
		assert_eq!(
			inst.get_project_details(project_id).remaining_contribution_tokens,
			0,
			"There are still remaining CTs"
		);

		// Check project is in FundingEnded state
		assert_eq!(inst.get_project_details(project_id).status, ProjectStatus::FundingSuccessful);

		let reserved_plmc = plmc_fundings.swap_remove(0).plmc_amount;
		let _remaining_plmc: BalanceOf<TestRuntime> =
			plmc_fundings.iter().fold(Zero::zero(), |acc, item| item.plmc_amount + acc);

		let actual_funding_transferred = foreign_asset_fundings.swap_remove(0).asset_amount;
		let remaining_foreign_assets: BalanceOf<TestRuntime> =
			foreign_asset_fundings.iter().fold(Zero::zero(), |acc, item| item.asset_amount + acc);

		inst.do_free_plmc_assertions(plmc_existential_deposits);
		inst.do_free_foreign_asset_assertions(vec![UserToForeignAssets::<TestRuntime>::new(
			BOB,
			remaining_foreign_assets,
			AcceptedFundingAsset::USDT.to_assethub_id(),
		)]);
		inst.do_reserved_plmc_assertions(
			vec![UserToPLMCBalance::new(BOB, reserved_plmc)],
			HoldReason::Participation(project_id).into(),
		);
		inst.do_contribution_transferred_foreign_asset_assertions(
			vec![UserToForeignAssets::new(
				BOB,
				actual_funding_transferred,
				AcceptedFundingAsset::USDT.to_assethub_id(),
			)],
			project_id,
		);
	}

	#[test]
	fn round_has_total_ct_allocation_minus_auction_sold() {
		let mut inst = MockInstantiator::new(Some(RefCell::new(new_test_ext())));
		let project_metadata = default_project_metadata(0, ISSUER);
		let evaluations = default_evaluations();
		let bids = default_bids();

		let project_id = inst.create_remainder_contributing_project(
			project_metadata.clone(),
			ISSUER,
			evaluations.clone(),
			bids.clone(),
			vec![],
		);
		let project_details = inst.get_project_details(project_id);
		let bid_ct_sold: BalanceOf<TestRuntime> = inst.execute(|| {
			Bids::<TestRuntime>::iter_prefix_values((project_id,))
				.fold(Zero::zero(), |acc, bid| acc + bid.final_ct_amount)
		});
		assert_eq!(project_details.remaining_contribution_tokens, project_metadata.total_allocation_size - bid_ct_sold);

		let contributions = vec![(BUYER_1, project_details.remaining_contribution_tokens).into()];

		let plmc_contribution_funding = MockInstantiator::calculate_contributed_plmc_spent(
			contributions.clone(),
			project_details.weighted_average_price.unwrap(),
		);
		let plmc_existential_deposits = plmc_contribution_funding.accounts().existential_deposits();
		let plmc_ct_account_deposits = plmc_contribution_funding.accounts().ct_account_deposits();
		inst.mint_plmc_to(plmc_contribution_funding.clone());
		inst.mint_plmc_to(plmc_existential_deposits.clone());
		inst.mint_plmc_to(plmc_ct_account_deposits.clone());

		let foreign_asset_contribution_funding = MockInstantiator::calculate_contributed_funding_asset_spent(
			contributions.clone(),
			project_details.weighted_average_price.unwrap(),
		);
		inst.mint_foreign_asset_to(foreign_asset_contribution_funding.clone());

		inst.contribute_for_users(project_id, contributions).unwrap();

		assert_eq!(inst.get_project_details(project_id).remaining_contribution_tokens, 0);
	}

	#[test]
	fn per_credential_type_ticket_size_minimums() {
		let mut inst = MockInstantiator::new(Some(RefCell::new(new_test_ext())));
		let project_metadata = ProjectMetadata {
			token_information: default_token_information(),
			mainnet_token_max_supply: 8_000_000 * ASSET_UNIT,
			total_allocation_size: 1_000_000 * ASSET_UNIT,
			auction_round_allocation_percentage: Percent::from_percent(50u8),
			minimum_price: PriceOf::<TestRuntime>::from_float(10.0),
			bidding_ticket_sizes: BiddingTicketSizes {
				professional: TicketSize::new(Some(8000 * US_DOLLAR), None),
				institutional: TicketSize::new(Some(20_000 * US_DOLLAR), None),
				phantom: Default::default(),
			},
			contributing_ticket_sizes: ContributingTicketSizes {
				retail: TicketSize::new(Some(10 * US_DOLLAR), None),
				professional: TicketSize::new(Some(100_000 * US_DOLLAR), None),
				institutional: TicketSize::new(Some(200_000 * US_DOLLAR), None),
				phantom: Default::default(),
			},
			participation_currencies: vec![AcceptedFundingAsset::USDT].try_into().unwrap(),
			funding_destination_account: ISSUER,
			offchain_information_hash: Some(hashed(METADATA)),
		};

		let project_id = inst.create_remainder_contributing_project(
			project_metadata.clone(),
			ISSUER,
			default_evaluations(),
			default_bids(),
			vec![],
		);

		inst.mint_plmc_to(vec![
			(BUYER_4, 50_000 * ASSET_UNIT).into(),
			(BUYER_5, 50_000 * ASSET_UNIT).into(),
			(BUYER_6, 50_000 * ASSET_UNIT).into(),
		]);

		inst.mint_foreign_asset_to(vec![
			(BUYER_4, 50_000 * US_DOLLAR).into(),
			(BUYER_5, 50_000 * US_DOLLAR).into(),
			(BUYER_6, 50_000 * US_DOLLAR).into(),
		]);

		// contribution below 1 CT (10 USD) should fail for retail
		inst.execute(|| {
			assert_noop!(
				Pallet::<TestRuntime>::do_remaining_contribute(
					&BUYER_4,
					project_id,
					ASSET_UNIT / 2,
					1u8.try_into().unwrap(),
					AcceptedFundingAsset::USDT,
					generate_did_from_account(BUYER_4),
					InvestorType::Retail
				),
				Error::<TestRuntime>::ContributionTooLow
			);
		});
		// contribution below 10_000 CT (100k USD) should fail for professionals
		inst.execute(|| {
			assert_noop!(
				Pallet::<TestRuntime>::do_remaining_contribute(
					&BUYER_5,
					project_id,
					9_999,
					1u8.try_into().unwrap(),
					AcceptedFundingAsset::USDT,
					generate_did_from_account(BUYER_5),
					InvestorType::Professional
				),
				Error::<TestRuntime>::ContributionTooLow
			);
		});

		// contribution below 20_000 CT (200k USD) should fail for professionals
		inst.execute(|| {
			assert_noop!(
				Pallet::<TestRuntime>::do_remaining_contribute(
					&BUYER_6,
					project_id,
					19_999,
					1u8.try_into().unwrap(),
					AcceptedFundingAsset::USDT,
					generate_did_from_account(BUYER_6),
					InvestorType::Institutional
				),
				Error::<TestRuntime>::ContributionTooLow
			);
		});
	}

	#[test]
	fn per_credential_type_ticket_size_maximums() {
		let mut inst = MockInstantiator::new(Some(RefCell::new(new_test_ext())));
		let project_metadata = ProjectMetadata {
			token_information: default_token_information(),
			mainnet_token_max_supply: 8_000_000 * ASSET_UNIT,
			total_allocation_size: 1_000_000 * ASSET_UNIT,
			auction_round_allocation_percentage: Percent::from_percent(50u8),
			minimum_price: PriceOf::<TestRuntime>::from_float(10.0),
			bidding_ticket_sizes: BiddingTicketSizes {
				professional: TicketSize::new(Some(5000 * US_DOLLAR), None),
				institutional: TicketSize::new(Some(5000 * US_DOLLAR), None),
				phantom: Default::default(),
			},
			contributing_ticket_sizes: ContributingTicketSizes {
				retail: TicketSize::new(None, Some(300_000 * US_DOLLAR)),
				professional: TicketSize::new(None, Some(20_000 * US_DOLLAR)),
				institutional: TicketSize::new(None, Some(50_000 * US_DOLLAR)),
				phantom: Default::default(),
			},
			participation_currencies: vec![AcceptedFundingAsset::USDT].try_into().unwrap(),
			funding_destination_account: ISSUER,
			offchain_information_hash: Some(hashed(METADATA)),
		};

		let project_id = inst.create_remainder_contributing_project(
			project_metadata.clone(),
			ISSUER,
			default_evaluations(),
			default_bids(),
			vec![],
		);

		inst.mint_plmc_to(vec![
			(BUYER_4, 500_000 * ASSET_UNIT).into(),
			(BUYER_5, 500_000 * ASSET_UNIT).into(),
			(BUYER_6, 500_000 * ASSET_UNIT).into(),
			(BUYER_7, 500_000 * ASSET_UNIT).into(),
			(BUYER_8, 500_000 * ASSET_UNIT).into(),
			(BUYER_9, 500_000 * ASSET_UNIT).into(),
		]);

		inst.mint_foreign_asset_to(vec![
			(BUYER_4, 500_000 * US_DOLLAR).into(),
			(BUYER_5, 500_000 * US_DOLLAR).into(),
			(BUYER_6, 500_000 * US_DOLLAR).into(),
			(BUYER_7, 500_000 * US_DOLLAR).into(),
			(BUYER_8, 500_000 * US_DOLLAR).into(),
			(BUYER_9, 500_000 * US_DOLLAR).into(),
		]);

		// total contributions with same DID above 30k CT (300k USD) should fail for retail
		inst.execute(|| {
			assert_ok!(Pallet::<TestRuntime>::do_remaining_contribute(
				&BUYER_4,
				project_id,
				28_000 * ASSET_UNIT,
				1u8.try_into().unwrap(),
				AcceptedFundingAsset::USDT,
				generate_did_from_account(BUYER_4),
				InvestorType::Retail
			));
		});
		inst.execute(|| {
			assert_noop!(
				Pallet::<TestRuntime>::do_remaining_contribute(
					&BUYER_5,
					project_id,
					2001 * ASSET_UNIT,
					1u8.try_into().unwrap(),
					AcceptedFundingAsset::USDT,
					// note we use the same did as bidder 1, on a different account
					generate_did_from_account(BUYER_4),
					InvestorType::Retail
				),
				Error::<TestRuntime>::ContributionTooHigh
			);
		});
		// bidding 2k total works
		inst.execute(|| {
			assert_ok!(Pallet::<TestRuntime>::do_remaining_contribute(
				&BUYER_5,
				project_id,
				2000 * ASSET_UNIT,
				1u8.try_into().unwrap(),
				AcceptedFundingAsset::USDT,
				// note we use the same did as bidder 1, on a different account
				generate_did_from_account(BUYER_4),
				InvestorType::Retail
			));
		});

		// total contributions with same DID above 2k CT (20k USD) should fail for professionals
		inst.execute(|| {
			assert_ok!(Pallet::<TestRuntime>::do_remaining_contribute(
				&BUYER_6,
				project_id,
				1800 * ASSET_UNIT,
				1u8.try_into().unwrap(),
				AcceptedFundingAsset::USDT,
				generate_did_from_account(BUYER_6),
				InvestorType::Professional
			));
		});
		inst.execute(|| {
			assert_noop!(
				Pallet::<TestRuntime>::do_remaining_contribute(
					&BUYER_7,
					project_id,
					201 * ASSET_UNIT,
					1u8.try_into().unwrap(),
					AcceptedFundingAsset::USDT,
					// note we use the same did as bidder 1, on a different account
					generate_did_from_account(BUYER_6),
					InvestorType::Professional
				),
				Error::<TestRuntime>::ContributionTooHigh
			);
		});
		// bidding 2k total works
		inst.execute(|| {
			assert_ok!(Pallet::<TestRuntime>::do_remaining_contribute(
				&BUYER_7,
				project_id,
				200 * ASSET_UNIT,
				1u8.try_into().unwrap(),
				AcceptedFundingAsset::USDT,
				// note we use the same did as bidder 1, on a different account
				generate_did_from_account(BUYER_6),
				InvestorType::Professional
			));
		});

		// total contributions with same DID above 5k CT (50 USD) should fail for institutionals
		inst.execute(|| {
			assert_ok!(Pallet::<TestRuntime>::do_remaining_contribute(
				&BUYER_8,
				project_id,
				4690 * ASSET_UNIT,
				1u8.try_into().unwrap(),
				AcceptedFundingAsset::USDT,
				generate_did_from_account(BUYER_8),
				InvestorType::Institutional
			));
		});
		inst.execute(|| {
			assert_noop!(
				Pallet::<TestRuntime>::do_remaining_contribute(
					&BUYER_9,
					project_id,
					311 * ASSET_UNIT,
					1u8.try_into().unwrap(),
					AcceptedFundingAsset::USDT,
					// note we use the same did as bidder 3, on a different account
					generate_did_from_account(BUYER_8),
					InvestorType::Institutional
				),
				Error::<TestRuntime>::ContributionTooHigh
			);
		});
		// bidding 5k total works
		inst.execute(|| {
			assert_ok!(Pallet::<TestRuntime>::do_remaining_contribute(
				&BUYER_9,
				project_id,
				310 * ASSET_UNIT,
				1u8.try_into().unwrap(),
				AcceptedFundingAsset::USDT,
				// note we use the same did as bidder 3, on a different account
				generate_did_from_account(BUYER_8),
				InvestorType::Institutional
			));
		});
	}

	#[test]
	fn contribute_with_multiple_currencies() {
		let inst = MockInstantiator::new(Some(RefCell::new(new_test_ext())));
		let mut project_metadata_usdt = default_project_metadata(0, ISSUER);
		project_metadata_usdt.participation_currencies = vec![AcceptedFundingAsset::USDT].try_into().unwrap();

		let mut project_metadata_all = default_project_metadata(1, ISSUER);
		project_metadata_all.participation_currencies =
			vec![AcceptedFundingAsset::USDT, AcceptedFundingAsset::USDC, AcceptedFundingAsset::DOT].try_into().unwrap();

		let mut project_metadata_usdc = default_project_metadata(2, ISSUER);
		project_metadata_usdc.participation_currencies = vec![AcceptedFundingAsset::USDC].try_into().unwrap();

		let mut project_metadata_dot = default_project_metadata(3, ISSUER);
		project_metadata_dot.participation_currencies = vec![AcceptedFundingAsset::DOT].try_into().unwrap();

		let evaluations = default_evaluations();

		let usdt_bids = default_bids()
			.into_iter()
			.map(|mut b| {
				b.asset = AcceptedFundingAsset::USDT;
				b
			})
			.collect::<Vec<_>>();

		let usdc_bids = default_bids()
			.into_iter()
			.map(|mut b| {
				b.asset = AcceptedFundingAsset::USDC;
				b
			})
			.collect::<Vec<_>>();

		let dot_bids = default_bids()
			.into_iter()
			.map(|mut b| {
				b.asset = AcceptedFundingAsset::DOT;
				b
			})
			.collect::<Vec<_>>();

		let projects = vec![
			TestProjectParams {
				expected_state: ProjectStatus::RemainderRound,
				metadata: project_metadata_all.clone(),
				issuer: ISSUER,
				evaluations: evaluations.clone(),
				bids: usdt_bids.clone(),
				community_contributions: vec![],
				remainder_contributions: vec![],
			},
			TestProjectParams {
				expected_state: ProjectStatus::RemainderRound,
				metadata: project_metadata_usdt,
				issuer: ISSUER,
				evaluations: evaluations.clone(),
				bids: usdt_bids.clone(),
				community_contributions: vec![],
				remainder_contributions: vec![],
			},
			TestProjectParams {
				expected_state: ProjectStatus::RemainderRound,
				metadata: project_metadata_usdc,
				issuer: ISSUER,
				evaluations: evaluations.clone(),
				bids: usdc_bids.clone(),
				community_contributions: vec![],
				remainder_contributions: vec![],
			},
			TestProjectParams {
				expected_state: ProjectStatus::RemainderRound,
				metadata: project_metadata_dot,
				issuer: ISSUER,
				evaluations: evaluations.clone(),
				bids: dot_bids.clone(),
				community_contributions: vec![],
				remainder_contributions: vec![],
			},
		];
		let (project_ids, mut inst) = create_multiple_projects_at(inst, projects);

		let project_id_all = project_ids[0];
		let project_id_usdt = project_ids[1];
		let project_id_usdc = project_ids[2];
		let project_id_dot = project_ids[3];

		let usdt_contribution = ContributionParams::new(BUYER_1, 10_000 * ASSET_UNIT, 1u8, AcceptedFundingAsset::USDT);
		let usdc_contribution = ContributionParams::new(BUYER_2, 10_000 * ASSET_UNIT, 1u8, AcceptedFundingAsset::USDC);
		let dot_contribution = ContributionParams::new(BUYER_3, 10_000 * ASSET_UNIT, 1u8, AcceptedFundingAsset::DOT);

		let wap = inst.get_project_details(project_id_all).weighted_average_price.unwrap();

		let plmc_fundings = MockInstantiator::calculate_contributed_plmc_spent(
			vec![usdt_contribution.clone(), usdc_contribution.clone(), dot_contribution.clone()],
			wap,
		);
		let plmc_existential_deposits = plmc_fundings.accounts().existential_deposits();
		let plmc_ct_account_deposits = plmc_fundings.accounts().ct_account_deposits();

		let plmc_all_mints = MockInstantiator::generic_map_operation(
			vec![plmc_fundings, plmc_existential_deposits, plmc_ct_account_deposits],
			MergeOperation::Add,
		);
		inst.mint_plmc_to(plmc_all_mints.clone());
		inst.mint_plmc_to(plmc_all_mints.clone());
		inst.mint_plmc_to(plmc_all_mints.clone());

		let usdt_fundings = MockInstantiator::calculate_contributed_funding_asset_spent(
			vec![usdt_contribution.clone(), usdc_contribution.clone(), dot_contribution.clone()],
			wap,
		);
		inst.mint_foreign_asset_to(usdt_fundings.clone());
		inst.mint_foreign_asset_to(usdt_fundings.clone());
		inst.mint_foreign_asset_to(usdt_fundings.clone());

		assert_ok!(inst.contribute_for_users(
			project_id_all,
			vec![usdt_contribution.clone(), usdc_contribution.clone(), dot_contribution.clone()]
		));

		assert_ok!(inst.contribute_for_users(project_id_usdt, vec![usdt_contribution.clone()]));
		assert_err!(
			inst.contribute_for_users(project_id_usdt, vec![usdc_contribution.clone()]),
			Error::<TestRuntime>::FundingAssetNotAccepted
		);
		assert_err!(
			inst.contribute_for_users(project_id_usdt, vec![dot_contribution.clone()]),
			Error::<TestRuntime>::FundingAssetNotAccepted
		);

		assert_err!(
			inst.contribute_for_users(project_id_usdc, vec![usdt_contribution.clone()]),
			Error::<TestRuntime>::FundingAssetNotAccepted
		);
		assert_ok!(inst.contribute_for_users(project_id_usdc, vec![usdc_contribution.clone()]));
		assert_err!(
			inst.contribute_for_users(project_id_usdc, vec![dot_contribution.clone()]),
			Error::<TestRuntime>::FundingAssetNotAccepted
		);

		assert_err!(
			inst.contribute_for_users(project_id_dot, vec![usdt_contribution.clone()]),
			Error::<TestRuntime>::FundingAssetNotAccepted
		);
		assert_err!(
			inst.contribute_for_users(project_id_dot, vec![usdc_contribution.clone()]),
			Error::<TestRuntime>::FundingAssetNotAccepted
		);
		assert_ok!(inst.contribute_for_users(project_id_dot, vec![dot_contribution.clone()]));
	}

	#[test]
	fn issuer_cannot_contribute_his_project() {
		let mut inst = MockInstantiator::new(Some(RefCell::new(new_test_ext())));
		let project_metadata = default_project_metadata(0, ISSUER);
		let project_id = inst.create_remainder_contributing_project(
			project_metadata.clone(),
			ISSUER,
			default_evaluations(),
			default_bids(),
			default_community_buys(),
		);
		assert_err!(
			inst.execute(|| crate::Pallet::<TestRuntime>::do_remaining_contribute(
				&(&ISSUER + 1),
				project_id,
				500 * ASSET_UNIT,
				1u8.try_into().unwrap(),
				AcceptedFundingAsset::USDT,
				generate_did_from_account(ISSUER),
				InvestorType::Institutional
			)),
			Error::<TestRuntime>::ParticipationToThemselves
		);
	}
}

// only functionalities that happen after the REMAINDER FUNDING period of a project, and before the CT Migration
mod funding_end {
	use super::*;

	#[test]
	fn automatic_fail_less_eq_33_percent() {
		for funding_percent in (1..=33).step_by(5) {
			let mut inst = MockInstantiator::new(Some(RefCell::new(new_test_ext())));
			let project_metadata = default_project_metadata(inst.get_new_nonce(), ISSUER);
			let min_price = project_metadata.minimum_price;
			let twenty_percent_funding_usd = Perquintill::from_percent(funding_percent) *
				(project_metadata.minimum_price.checked_mul_int(project_metadata.total_allocation_size).unwrap());
			let evaluations = default_evaluations();
			let bids = MockInstantiator::generate_bids_from_total_usd(
				Percent::from_percent(50u8) * twenty_percent_funding_usd,
				min_price,
				vec![100u8],
				vec![BIDDER_1],
				vec![10u8],
			);
			let contributions = MockInstantiator::generate_contributions_from_total_usd(
				Percent::from_percent(50u8) * twenty_percent_funding_usd,
				min_price,
				default_weights(),
				default_community_contributors(),
				default_multipliers(),
			);
			let project_id =
				inst.create_finished_project(project_metadata, ISSUER, evaluations, bids, contributions, vec![]);
			assert_eq!(inst.get_project_details(project_id).status, ProjectStatus::FundingFailed);
		}
	}

	#[test]
	fn automatic_success_bigger_eq_90_percent() {
		for funding_percent in (90..=100).step_by(2) {
			let mut inst = MockInstantiator::new(Some(RefCell::new(new_test_ext())));
			let project_metadata = default_project_metadata(inst.get_new_nonce(), ISSUER);
			let min_price = project_metadata.minimum_price;
			let twenty_percent_funding_usd = Perquintill::from_percent(funding_percent) *
				(project_metadata.minimum_price.checked_mul_int(project_metadata.total_allocation_size).unwrap());
			let evaluations = default_evaluations();
			let bids = MockInstantiator::generate_bids_from_total_usd(
				Percent::from_percent(50u8) * twenty_percent_funding_usd,
				min_price,
				default_weights(),
				default_bidders(),
				default_multipliers(),
			);
			let contributions = MockInstantiator::generate_contributions_from_total_usd(
				Percent::from_percent(50u8) * twenty_percent_funding_usd,
				min_price,
				default_weights(),
				default_community_contributors(),
				default_multipliers(),
			);
			let project_id =
				inst.create_finished_project(project_metadata, ISSUER, evaluations, bids, contributions, vec![]);
			assert_eq!(inst.get_project_details(project_id).status, ProjectStatus::FundingSuccessful);
		}
	}

	#[test]
	fn manual_outcome_above33_to_below90() {
		for funding_percent in (34..90).step_by(5) {
			let mut inst = MockInstantiator::new(Some(RefCell::new(new_test_ext())));
			let project_metadata = default_project_metadata(inst.get_new_nonce(), ISSUER);
			let min_price = project_metadata.minimum_price;
			let twenty_percent_funding_usd = Perquintill::from_percent(funding_percent) *
				(project_metadata.minimum_price.checked_mul_int(project_metadata.total_allocation_size).unwrap());
			let evaluations = default_evaluations();
			let bids = MockInstantiator::generate_bids_from_total_usd(
				Percent::from_percent(50u8) * twenty_percent_funding_usd,
				min_price,
				default_weights(),
				default_bidders(),
				default_multipliers(),
			);
			let contributions = MockInstantiator::generate_contributions_from_total_usd(
				Percent::from_percent(50u8) * twenty_percent_funding_usd,
				min_price,
				default_weights(),
				default_community_contributors(),
				default_multipliers(),
			);
			let project_id =
				inst.create_finished_project(project_metadata, ISSUER, evaluations, bids, contributions, vec![]);
			assert_eq!(inst.get_project_details(project_id).status, ProjectStatus::AwaitingProjectDecision);
		}
	}

	#[test]
	fn manual_acceptance() {
		let mut inst = MockInstantiator::new(Some(RefCell::new(new_test_ext())));
		let project_metadata = default_project_metadata(inst.get_new_nonce(), ISSUER);
		let min_price = project_metadata.minimum_price;
		let twenty_percent_funding_usd = Perquintill::from_percent(55) *
			(project_metadata.minimum_price.checked_mul_int(project_metadata.total_allocation_size).unwrap());
		let evaluations = default_evaluations();
		let bids = MockInstantiator::generate_bids_from_total_usd(
			Percent::from_percent(50u8) * twenty_percent_funding_usd,
			min_price,
			default_weights(),
			default_bidders(),
			default_multipliers(),
		);
		let contributions = MockInstantiator::generate_contributions_from_total_usd(
			Percent::from_percent(50u8) * twenty_percent_funding_usd,
			min_price,
			default_weights(),
			default_community_contributors(),
			default_multipliers(),
		);
		let project_id =
			inst.create_finished_project(project_metadata, ISSUER, evaluations, bids, contributions, vec![]);
		assert_eq!(inst.get_project_details(project_id).status, ProjectStatus::AwaitingProjectDecision);

		let project_id = project_id;
		inst.execute(|| {
			PolimecFunding::do_decide_project_outcome(ISSUER, project_id, FundingOutcomeDecision::AcceptFunding)
		})
		.unwrap();

		inst.advance_time(1u64).unwrap();
		assert_eq!(inst.get_project_details(project_id).status, ProjectStatus::FundingSuccessful);
		inst.advance_time(<TestRuntime as Config>::SuccessToSettlementTime::get()).unwrap();

		assert_matches!(inst.get_project_details(project_id).cleanup, Cleaner::Success(CleanerState::Initialized(_)));
		inst.test_ct_created_for(project_id);

		inst.advance_time(10u64).unwrap();
		assert_matches!(
			inst.get_project_details(project_id).cleanup,
			Cleaner::Success(CleanerState::Finished(PhantomData))
		);
	}

	#[test]
	fn manual_rejection() {
		let mut inst = MockInstantiator::new(Some(RefCell::new(new_test_ext())));
		let project_metadata = default_project_metadata(inst.get_new_nonce(), ISSUER);
		let min_price = project_metadata.minimum_price;
		let twenty_percent_funding_usd = Perquintill::from_percent(55) *
			(project_metadata.minimum_price.checked_mul_int(project_metadata.total_allocation_size).unwrap());
		let evaluations = default_evaluations();
		let bids = MockInstantiator::generate_bids_from_total_usd(
			Percent::from_percent(50u8) * twenty_percent_funding_usd,
			min_price,
			default_weights(),
			default_bidders(),
			default_multipliers(),
		);
		let contributions = MockInstantiator::generate_contributions_from_total_usd(
			Percent::from_percent(50u8) * twenty_percent_funding_usd,
			min_price,
			default_weights(),
			default_community_contributors(),
			default_multipliers(),
		);
		let project_id =
			inst.create_finished_project(project_metadata, ISSUER, evaluations, bids, contributions, vec![]);
		assert_eq!(inst.get_project_details(project_id).status, ProjectStatus::AwaitingProjectDecision);

		let project_id = project_id;
		inst.execute(|| {
			PolimecFunding::do_decide_project_outcome(ISSUER, project_id, FundingOutcomeDecision::RejectFunding)
		})
		.unwrap();

		inst.advance_time(1u64).unwrap();

		assert_eq!(inst.get_project_details(project_id).status, ProjectStatus::FundingFailed);
		inst.advance_time(<TestRuntime as Config>::SuccessToSettlementTime::get()).unwrap();
		assert_matches!(
			inst.get_project_details(project_id).cleanup,
			Cleaner::Failure(CleanerState::Initialized(PhantomData))
		);

		inst.test_ct_not_created_for(project_id);

		inst.advance_time(10u64).unwrap();
		assert_matches!(
			inst.get_project_details(project_id).cleanup,
			Cleaner::Failure(CleanerState::Finished(PhantomData))
		);
	}

	#[test]
	fn automatic_acceptance_on_manual_decision_after_time_delta() {
		let mut inst = MockInstantiator::new(Some(RefCell::new(new_test_ext())));
		let project_metadata = default_project_metadata(inst.get_new_nonce(), ISSUER);
		let min_price = project_metadata.minimum_price;
		let twenty_percent_funding_usd = Perquintill::from_percent(55) *
			(project_metadata.minimum_price.checked_mul_int(project_metadata.total_allocation_size).unwrap());
		let evaluations = default_evaluations();
		let bids = MockInstantiator::generate_bids_from_total_usd(
			Percent::from_percent(50u8) * twenty_percent_funding_usd,
			min_price,
			default_weights(),
			default_bidders(),
			default_multipliers(),
		);
		let contributions = MockInstantiator::generate_contributions_from_total_usd(
			Percent::from_percent(50u8) * twenty_percent_funding_usd,
			min_price,
			default_weights(),
			default_community_contributors(),
			default_multipliers(),
		);
		let project_id =
			inst.create_finished_project(project_metadata, ISSUER, evaluations, bids, contributions, vec![]);
		assert_eq!(inst.get_project_details(project_id).status, ProjectStatus::AwaitingProjectDecision);

		let project_id = project_id;
		inst.advance_time(1u64 + <TestRuntime as Config>::ManualAcceptanceDuration::get()).unwrap();
		assert_eq!(inst.get_project_details(project_id).status, ProjectStatus::FundingSuccessful);
		inst.advance_time(<TestRuntime as Config>::SuccessToSettlementTime::get()).unwrap();

		assert_matches!(
			inst.get_project_details(project_id).cleanup,
			Cleaner::Success(CleanerState::Initialized(PhantomData))
		);
		inst.test_ct_created_for(project_id);

		inst.advance_time(10u64).unwrap();
		assert_matches!(
			inst.get_project_details(project_id).cleanup,
			Cleaner::Success(CleanerState::Finished(PhantomData))
		);
	}

	#[test]
	fn evaluators_get_slashed_funding_accepted() {
		let mut inst = MockInstantiator::new(Some(RefCell::new(new_test_ext())));
		let project_id = project_from_funding_reached(&mut inst, 43u64);
		assert_eq!(inst.get_project_details(project_id).status, ProjectStatus::AwaitingProjectDecision);

		let old_evaluation_locked_plmc = inst
			.get_all_reserved_plmc_balances(HoldReason::Evaluation(project_id).into())
			.into_iter()
			.filter(|item| item.plmc_amount > Zero::zero())
			.collect::<Vec<UserToPLMCBalance<_>>>();

		let evaluators = old_evaluation_locked_plmc.accounts();

		let old_participation_locked_plmc =
			inst.get_reserved_plmc_balances_for(evaluators.clone(), HoldReason::Participation(project_id).into());
		let old_free_plmc = inst.get_free_plmc_balances_for(evaluators.clone());

		call_and_is_ok!(
			inst,
			PolimecFunding::do_decide_project_outcome(ISSUER, project_id, FundingOutcomeDecision::AcceptFunding)
		);
		inst.advance_time(1u64).unwrap();
		assert_eq!(inst.get_project_details(project_id).status, ProjectStatus::FundingSuccessful);
		inst.advance_time(<TestRuntime as Config>::SuccessToSettlementTime::get() + 10u64).unwrap();
		assert_matches!(
			inst.get_project_details(project_id).cleanup,
			Cleaner::Success(CleanerState::Finished(PhantomData))
		);

		let slashed_evaluation_locked_plmc = MockInstantiator::slash_evaluator_balances(old_evaluation_locked_plmc);
		let expected_evaluator_free_balances = MockInstantiator::generic_map_operation(
			vec![slashed_evaluation_locked_plmc, old_participation_locked_plmc, old_free_plmc],
			MergeOperation::Add,
		);

		let actual_evaluator_free_balances = inst.get_free_plmc_balances_for(evaluators.clone());

		assert_eq!(actual_evaluator_free_balances, expected_evaluator_free_balances);
	}

	#[test]
	fn evaluators_get_slashed_funding_funding_rejected() {
		let mut inst = MockInstantiator::new(Some(RefCell::new(new_test_ext())));
		let project_id = project_from_funding_reached(&mut inst, 56u64);
		assert_eq!(inst.get_project_details(project_id).status, ProjectStatus::AwaitingProjectDecision);

		let old_evaluation_locked_plmc = inst
			.get_all_reserved_plmc_balances(HoldReason::Evaluation(project_id).into())
			.into_iter()
			.filter(|item| item.plmc_amount > Zero::zero())
			.collect::<Vec<UserToPLMCBalance<_>>>();

		let evaluators = old_evaluation_locked_plmc.accounts();

		let old_participation_locked_plmc =
			inst.get_reserved_plmc_balances_for(evaluators.clone(), HoldReason::Participation(project_id).into());
		let old_free_plmc = inst.get_free_plmc_balances_for(evaluators.clone());

		call_and_is_ok!(
			inst,
			PolimecFunding::do_decide_project_outcome(ISSUER, project_id, FundingOutcomeDecision::RejectFunding)
		);
		inst.advance_time(1u64).unwrap();
		assert_eq!(inst.get_project_details(project_id).status, ProjectStatus::FundingFailed);
		inst.advance_time(<TestRuntime as Config>::SuccessToSettlementTime::get() + 10u64).unwrap();
		assert_matches!(
			inst.get_project_details(project_id).cleanup,
			Cleaner::Failure(CleanerState::Finished(PhantomData))
		);

		let slashed_evaluation_locked_plmc = MockInstantiator::slash_evaluator_balances(old_evaluation_locked_plmc);
		let mut expected_evaluator_free_balances = MockInstantiator::generic_map_operation(
			vec![slashed_evaluation_locked_plmc, old_participation_locked_plmc, old_free_plmc],
			MergeOperation::Add,
		);
		let ct_deposit_required = <<TestRuntime as Config>::ContributionTokenCurrency as AccountTouch<
			ProjectId,
			AccountIdOf<TestRuntime>,
		>>::deposit_required(project_id);
		expected_evaluator_free_balances
			.iter_mut()
			.for_each(|UserToPLMCBalance { plmc_amount, .. }| *plmc_amount += ct_deposit_required);

		let actual_evaluator_free_balances = inst.get_free_plmc_balances_for(evaluators.clone());

		assert_eq!(actual_evaluator_free_balances, expected_evaluator_free_balances);
	}

	#[test]
	fn evaluators_get_slashed_funding_failed() {
		let mut inst = MockInstantiator::new(Some(RefCell::new(new_test_ext())));
		let project_id = project_from_funding_reached(&mut inst, 24u64);
		assert_eq!(inst.get_project_details(project_id).status, ProjectStatus::FundingFailed);

		let old_evaluation_locked_plmc = inst
			.get_all_reserved_plmc_balances(HoldReason::Evaluation(project_id).into())
			.into_iter()
			.filter(|item| item.plmc_amount > Zero::zero())
			.collect::<Vec<_>>();

		let evaluators = old_evaluation_locked_plmc.accounts();

		let old_participation_locked_plmc =
			inst.get_reserved_plmc_balances_for(evaluators.clone(), HoldReason::Participation(project_id).into());
		let old_free_plmc = inst.get_free_plmc_balances_for(evaluators.clone());

		inst.advance_time(<TestRuntime as Config>::SuccessToSettlementTime::get() + 10u64).unwrap();
		assert_matches!(
			inst.get_project_details(project_id).cleanup,
			Cleaner::Failure(CleanerState::Finished(PhantomData))
		);

		let slashed_evaluation_locked_plmc = MockInstantiator::slash_evaluator_balances(old_evaluation_locked_plmc);
		let mut expected_evaluator_free_balances = MockInstantiator::generic_map_operation(
			vec![slashed_evaluation_locked_plmc, old_participation_locked_plmc, old_free_plmc],
			MergeOperation::Add,
		);
		let ct_deposit_required = <<TestRuntime as Config>::ContributionTokenCurrency as AccountTouch<
			ProjectId,
			AccountIdOf<TestRuntime>,
		>>::deposit_required(project_id);
		expected_evaluator_free_balances
			.iter_mut()
			.for_each(|UserToPLMCBalance { plmc_amount, .. }| *plmc_amount += ct_deposit_required);

		let actual_evaluator_free_balances = inst.get_free_plmc_balances_for(evaluators.clone());

		assert_eq!(actual_evaluator_free_balances, expected_evaluator_free_balances);
	}

	#[test]
	fn ct_minted_automatically() {
		let mut inst = MockInstantiator::new(Some(RefCell::new(new_test_ext())));
		let issuer = ISSUER;
		let project_metadata = default_project_metadata(inst.get_new_nonce(), issuer);
		let evaluations = default_evaluations();
		let bids = default_bids();
		let community_contributions = default_community_buys();
		let remainder_contributions = default_remainder_buys();

		let project_id = inst.create_finished_project(
			project_metadata,
			issuer,
			evaluations.clone(),
			bids.clone(),
			community_contributions.clone(),
			remainder_contributions.clone(),
		);
		let details = inst.get_project_details(project_id);
		assert_eq!(details.status, ProjectStatus::FundingSuccessful);
		assert_eq!(details.cleanup, Cleaner::NotReady);
		inst.advance_time(<TestRuntime as Config>::SuccessToSettlementTime::get()).unwrap();

		inst.advance_time(10u64).unwrap();
		let details = inst.get_project_details(project_id);
		assert_eq!(details.cleanup, Cleaner::Success(CleanerState::Finished(PhantomData)));

		let evaluators = evaluations.accounts();
		let evaluator_ct_amounts = evaluators
			.iter()
			.map(|account| {
				let evaluations = inst.execute(|| {
					Evaluations::<TestRuntime>::iter_prefix_values((project_id, account.clone())).collect::<Vec<_>>()
				});
				let total_evaluator_ct_rewarded = evaluations
					.iter()
					.map(|evaluation| evaluation.rewarded_or_slashed)
					.map(|reward_or_slash| {
						if let Some(RewardOrSlash::Reward(balance)) = reward_or_slash {
							balance
						} else {
							Zero::zero()
						}
					})
					.sum::<u128>();

				(account, total_evaluator_ct_rewarded)
			})
			.collect_vec();

		let bidders = bids.accounts();
		let bidder_ct_amounts = bidders
			.iter()
			.map(|account| {
				let bids = inst.execute(|| {
					Bids::<TestRuntime>::iter_prefix_values((project_id, account.clone())).collect::<Vec<_>>()
				});
				let total_bidder_ct_rewarded = bids.iter().map(|bid| bid.final_ct_amount).sum::<u128>();

				(account, total_bidder_ct_rewarded)
			})
			.collect_vec();

		let community_accounts = community_contributions.accounts();
		let remainder_accounts = remainder_contributions.accounts();
		let all_contributors = community_accounts.iter().chain(remainder_accounts.iter()).unique();
		let contributor_ct_amounts = all_contributors
			.map(|account| {
				let contributions = inst.execute(|| {
					Contributions::<TestRuntime>::iter_prefix_values((project_id, account.clone())).collect::<Vec<_>>()
				});
				let total_contributor_ct_rewarded =
					contributions.iter().map(|contribution| contribution.ct_amount).sum::<u128>();

				(account, total_contributor_ct_rewarded)
			})
			.collect_vec();

		let all_ct_expectations = MockInstantiator::generic_map_merge_reduce(
			vec![evaluator_ct_amounts, bidder_ct_amounts, contributor_ct_amounts],
			|item| item.0,
			Zero::zero(),
			|item, accumulator| accumulator + item.1,
		);

		for (account, amount) in all_ct_expectations {
			let minted =
				inst.execute(|| <TestRuntime as Config>::ContributionTokenCurrency::balance(project_id, account));
			assert_eq!(minted, amount);
		}
	}

	#[test]
	fn ct_minted_manually() {
		let mut inst = MockInstantiator::new(Some(RefCell::new(new_test_ext())));
		let issuer = ISSUER;
		let project_metadata = default_project_metadata(inst.get_new_nonce(), issuer);
		let evaluations = default_evaluations();
		let bids = default_bids();
		let community_contributions = default_community_buys();
		let remainder_contributions = default_remainder_buys();

		let project_id = inst.create_finished_project(
			project_metadata,
			issuer,
			evaluations.clone(),
			bids.clone(),
			community_contributions.clone(),
			remainder_contributions.clone(),
		);
		let details = inst.get_project_details(project_id);
		assert_eq!(details.status, ProjectStatus::FundingSuccessful);
		assert_eq!(details.cleanup, Cleaner::NotReady);
		// do_end_funding
		inst.advance_time(<TestRuntime as Config>::SuccessToSettlementTime::get()).unwrap();
		assert_eq!(
			inst.get_project_details(project_id).cleanup,
			Cleaner::Success(CleanerState::Initialized(PhantomData))
		);

		let evaluators = evaluations.accounts();
		let evaluator_ct_amounts = evaluators
			.iter()
			.map(|account| {
				let evaluations = inst.execute(|| {
					Evaluations::<TestRuntime>::iter_prefix_values((project_id, account.clone())).collect::<Vec<_>>()
				});
				for evaluation in evaluations.iter() {
					inst.execute(|| {
						assert_ok!(Pallet::<TestRuntime>::evaluation_reward_payout_for(
							RuntimeOrigin::signed(evaluation.evaluator),
							project_id,
							evaluation.evaluator,
							evaluation.id,
						));
					});
				}
				let evaluations = inst.execute(|| {
					Evaluations::<TestRuntime>::iter_prefix_values((project_id, account.clone())).collect::<Vec<_>>()
				});
				let total_evaluator_ct_rewarded = evaluations
					.iter()
					.map(|evaluation| evaluation.rewarded_or_slashed)
					.map(|reward_or_slash| {
						if let Some(RewardOrSlash::Reward(balance)) = reward_or_slash {
							balance
						} else {
							Zero::zero()
						}
					})
					.sum::<u128>();

				(account, total_evaluator_ct_rewarded)
			})
			.collect_vec();

		let bidders = bids.accounts();
		let bidder_ct_amounts = bidders
			.iter()
			.map(|account| {
				let bids = inst.execute(|| {
					Bids::<TestRuntime>::iter_prefix_values((project_id, account.clone())).collect::<Vec<_>>()
				});
				for bid in bids.iter() {
					inst.execute(|| {
						assert_ok!(Pallet::<TestRuntime>::bid_ct_mint_for(
							RuntimeOrigin::signed(bid.bidder),
							project_id,
							bid.bidder,
							bid.id,
						));
					});
				}

				let total_bidder_ct_rewarded = bids.iter().map(|bid| bid.final_ct_amount).sum::<u128>();

				(account, total_bidder_ct_rewarded)
			})
			.collect_vec();

		let community_accounts = community_contributions.accounts();
		let remainder_accounts = remainder_contributions.accounts();
		let all_contributors = community_accounts.iter().chain(remainder_accounts.iter()).unique();
		let contributor_ct_amounts = all_contributors
			.map(|account| {
				let contributions = inst.execute(|| {
					Contributions::<TestRuntime>::iter_prefix_values((project_id, account.clone())).collect::<Vec<_>>()
				});
				for contribution in contributions.iter() {
					inst.execute(|| {
						assert_ok!(Pallet::<TestRuntime>::contribution_ct_mint_for(
							RuntimeOrigin::signed(contribution.contributor),
							project_id,
							contribution.contributor,
							contribution.id,
						));
					});
				}

				let total_contributor_ct_rewarded =
					contributions.iter().map(|contribution| contribution.ct_amount).sum::<u128>();

				(account, total_contributor_ct_rewarded)
			})
			.collect_vec();

		let all_ct_expectations = MockInstantiator::generic_map_merge_reduce(
			vec![evaluator_ct_amounts, bidder_ct_amounts, contributor_ct_amounts],
			|item| item.0,
			Zero::zero(),
			|item, accumulator| accumulator + item.1,
		);

		for (account, amount) in all_ct_expectations {
			let minted =
				inst.execute(|| <TestRuntime as Config>::ContributionTokenCurrency::balance(project_id, account));
			assert_eq!(minted, amount, "Account: {}", account);
		}

		let details = inst.get_project_details(project_id);
		assert_eq!(details.status, ProjectStatus::FundingSuccessful);
		assert_eq!(details.cleanup, Cleaner::Success(CleanerState::Initialized(PhantomData)));
	}

	#[test]
	fn cannot_mint_ct_twice_manually() {
		let mut inst = MockInstantiator::new(Some(RefCell::new(new_test_ext())));
		let issuer = ISSUER;
		let project_metadata = default_project_metadata(inst.get_new_nonce(), issuer);
		let evaluations = default_evaluations();
		let bids = default_bids();
		let community_contributions = default_community_buys();
		let remainder_contributions = default_remainder_buys();

		let project_id = inst.create_finished_project(
			project_metadata,
			issuer,
			evaluations.clone(),
			bids.clone(),
			community_contributions.clone(),
			remainder_contributions.clone(),
		);
		let details = inst.get_project_details(project_id);
		assert_eq!(details.status, ProjectStatus::FundingSuccessful);
		assert_eq!(details.cleanup, Cleaner::NotReady);
		// do_end_funding
		inst.advance_time(<TestRuntime as Config>::SuccessToSettlementTime::get()).unwrap();
		assert_eq!(
			inst.get_project_details(project_id).cleanup,
			Cleaner::Success(CleanerState::Initialized(PhantomData))
		);

		let evaluators = evaluations.accounts();
		let evaluator_ct_amounts = evaluators
			.iter()
			.map(|account| {
				let evaluations = inst.execute(|| {
					Evaluations::<TestRuntime>::iter_prefix_values((project_id, account.clone())).collect::<Vec<_>>()
				});
				for evaluation in evaluations.iter() {
					inst.execute(|| {
						assert_ok!(Pallet::<TestRuntime>::evaluation_reward_payout_for(
							RuntimeOrigin::signed(evaluation.evaluator),
							project_id,
							evaluation.evaluator,
							evaluation.id,
						));
						assert_noop!(
							Pallet::<TestRuntime>::evaluation_reward_payout_for(
								RuntimeOrigin::signed(evaluation.evaluator),
								project_id,
								evaluation.evaluator,
								evaluation.id,
							),
							Error::<TestRuntime>::NotAllowed
						);
					});
				}
				let evaluations = inst.execute(|| {
					Evaluations::<TestRuntime>::iter_prefix_values((project_id, account.clone())).collect::<Vec<_>>()
				});
				let total_evaluator_ct_rewarded = evaluations
					.iter()
					.map(|evaluation| evaluation.rewarded_or_slashed)
					.map(|reward_or_slash| {
						if let Some(RewardOrSlash::Reward(balance)) = reward_or_slash {
							balance
						} else {
							Zero::zero()
						}
					})
					.sum::<u128>();

				(account, total_evaluator_ct_rewarded)
			})
			.collect_vec();

		let bidders = bids.accounts();
		let bidder_ct_amounts = bidders
			.iter()
			.map(|account| {
				let bids = inst.execute(|| {
					Bids::<TestRuntime>::iter_prefix_values((project_id, account.clone())).collect::<Vec<_>>()
				});
				for bid in bids.iter() {
					inst.execute(|| {
						assert_ok!(Pallet::<TestRuntime>::bid_ct_mint_for(
							RuntimeOrigin::signed(bid.bidder),
							project_id,
							bid.bidder,
							bid.id,
						));
					});
					inst.execute(|| {
						assert_noop!(
							Pallet::<TestRuntime>::bid_ct_mint_for(
								RuntimeOrigin::signed(bid.bidder),
								project_id,
								bid.bidder,
								bid.id,
							),
							Error::<TestRuntime>::NotAllowed
						);
					});
				}

				let total_bidder_ct_rewarded = bids.iter().map(|bid| bid.final_ct_amount).sum::<u128>();

				(account, total_bidder_ct_rewarded)
			})
			.collect_vec();

		let community_accounts = community_contributions.accounts();
		let remainder_accounts = remainder_contributions.accounts();
		let all_contributors = community_accounts.iter().chain(remainder_accounts.iter()).unique();
		let contributor_ct_amounts = all_contributors
			.map(|account| {
				let contributions = inst.execute(|| {
					Contributions::<TestRuntime>::iter_prefix_values((project_id, account.clone())).collect::<Vec<_>>()
				});
				for contribution in contributions.iter() {
					inst.execute(|| {
						assert_ok!(Pallet::<TestRuntime>::contribution_ct_mint_for(
							RuntimeOrigin::signed(contribution.contributor),
							project_id,
							contribution.contributor,
							contribution.id,
						));
					});
					inst.execute(|| {
						assert_noop!(
							Pallet::<TestRuntime>::contribution_ct_mint_for(
								RuntimeOrigin::signed(contribution.contributor),
								project_id,
								contribution.contributor,
								contribution.id,
							),
							Error::<TestRuntime>::NotAllowed
						);
					});
				}

				let total_contributor_ct_rewarded =
					contributions.iter().map(|contribution| contribution.ct_amount).sum::<u128>();

				(account, total_contributor_ct_rewarded)
			})
			.collect_vec();

		let all_ct_expectations = MockInstantiator::generic_map_merge_reduce(
			vec![evaluator_ct_amounts, bidder_ct_amounts, contributor_ct_amounts],
			|item| item.0,
			Zero::zero(),
			|item, accumulator| accumulator + item.1,
		);

		for (account, amount) in all_ct_expectations {
			let minted =
				inst.execute(|| <TestRuntime as Config>::ContributionTokenCurrency::balance(project_id, account));
			assert_eq!(minted, amount, "Account: {}", account);
		}

		let details = inst.get_project_details(project_id);
		assert_eq!(details.status, ProjectStatus::FundingSuccessful);
		assert_eq!(details.cleanup, Cleaner::Success(CleanerState::Initialized(PhantomData)));
	}

	#[test]
	fn cannot_mint_ct_manually_after_automatic_mint() {
		let mut inst = MockInstantiator::new(Some(RefCell::new(new_test_ext())));
		let issuer = ISSUER;
		let project_metadata = default_project_metadata(inst.get_new_nonce(), issuer);
		let evaluations = default_evaluations();
		let bids = default_bids();
		let community_contributions = default_community_buys();
		let remainder_contributions = default_remainder_buys();

		let project_id = inst.create_finished_project(
			project_metadata,
			issuer,
			evaluations.clone(),
			bids.clone(),
			community_contributions.clone(),
			remainder_contributions.clone(),
		);
		let details = inst.get_project_details(project_id);
		assert_eq!(details.status, ProjectStatus::FundingSuccessful);
		assert_eq!(details.cleanup, Cleaner::NotReady);
		inst.advance_time(<TestRuntime as Config>::SuccessToSettlementTime::get()).unwrap();
		assert_eq!(
			inst.get_project_details(project_id).cleanup,
			Cleaner::Success(CleanerState::Initialized(PhantomData))
		);
		inst.advance_time(1).unwrap();
		assert_eq!(inst.get_project_details(project_id).cleanup, Cleaner::Success(CleanerState::Finished(PhantomData)));

		let evaluators = evaluations.accounts();
		let evaluator_ct_amounts = evaluators
			.iter()
			.map(|account| {
				let evaluations = inst.execute(|| {
					Evaluations::<TestRuntime>::iter_prefix_values((project_id, account.clone())).collect::<Vec<_>>()
				});
				for evaluation in evaluations.iter() {
					inst.execute(|| {
						assert_noop!(
							Pallet::<TestRuntime>::evaluation_reward_payout_for(
								RuntimeOrigin::signed(evaluation.evaluator),
								project_id,
								evaluation.evaluator,
								evaluation.id,
							),
							Error::<TestRuntime>::NotAllowed
						);
					});
				}
				let evaluations = inst.execute(|| {
					Evaluations::<TestRuntime>::iter_prefix_values((project_id, account.clone())).collect::<Vec<_>>()
				});
				let total_evaluator_ct_rewarded = evaluations
					.iter()
					.map(|evaluation| evaluation.rewarded_or_slashed)
					.map(|reward_or_slash| {
						if let Some(RewardOrSlash::Reward(balance)) = reward_or_slash {
							balance
						} else {
							Zero::zero()
						}
					})
					.sum::<u128>();

				(account, total_evaluator_ct_rewarded)
			})
			.collect_vec();

		let bidders = bids.accounts();
		let bidder_ct_amounts = bidders
			.iter()
			.map(|account| {
				let bids = inst.execute(|| {
					Bids::<TestRuntime>::iter_prefix_values((project_id, account.clone())).collect::<Vec<_>>()
				});
				for bid in bids.iter() {
					inst.execute(|| {
						assert_noop!(
							Pallet::<TestRuntime>::bid_ct_mint_for(
								RuntimeOrigin::signed(bid.bidder),
								project_id,
								bid.bidder,
								bid.id,
							),
							Error::<TestRuntime>::NotAllowed
						);
					});
				}

				let total_bidder_ct_rewarded = bids.iter().map(|bid| bid.final_ct_amount).sum::<u128>();

				(account, total_bidder_ct_rewarded)
			})
			.collect_vec();

		let community_accounts = community_contributions.accounts();
		let remainder_accounts = remainder_contributions.accounts();
		let all_contributors = community_accounts.iter().chain(remainder_accounts.iter()).unique();
		let contributor_ct_amounts = all_contributors
			.map(|account| {
				let contributions = inst.execute(|| {
					Contributions::<TestRuntime>::iter_prefix_values((project_id, account.clone())).collect::<Vec<_>>()
				});
				for contribution in contributions.iter() {
					inst.execute(|| {
						assert_noop!(
							Pallet::<TestRuntime>::contribution_ct_mint_for(
								RuntimeOrigin::signed(contribution.contributor),
								project_id,
								contribution.contributor,
								contribution.id,
							),
							Error::<TestRuntime>::NotAllowed
						);
					});
				}

				let total_contributor_ct_rewarded =
					contributions.iter().map(|contribution| contribution.ct_amount).sum::<u128>();

				(account, total_contributor_ct_rewarded)
			})
			.collect_vec();

		let all_ct_expectations = MockInstantiator::generic_map_merge_reduce(
			vec![evaluator_ct_amounts, bidder_ct_amounts, contributor_ct_amounts],
			|item| item.0,
			Zero::zero(),
			|item, accumulator| accumulator + item.1,
		);

		for (account, amount) in all_ct_expectations {
			let minted =
				inst.execute(|| <TestRuntime as Config>::ContributionTokenCurrency::balance(project_id, account));
			assert_eq!(minted, amount, "Account: {}", account);
		}
	}

	#[test]
	fn multiplier_gets_correct_vesting_duration() {
		let mut inst = MockInstantiator::new(Some(RefCell::new(new_test_ext())));
		let issuer = ISSUER;
		let project_metadata = default_project_metadata(inst.get_new_nonce(), issuer);
		let evaluations = default_evaluations();
		let bids = vec![
			BidParams::new(BIDDER_1, 325_000 * ASSET_UNIT, 1u8, AcceptedFundingAsset::USDT),
			BidParams::new(BIDDER_2, 75_000 * ASSET_UNIT, 2u8, AcceptedFundingAsset::USDT),
			BidParams::new(BIDDER_3, 50_000 * ASSET_UNIT, 3u8, AcceptedFundingAsset::USDT),
		];
		let community_contributions = default_community_buys();
		let remainder_contributions = default_remainder_buys();

		let project_id = inst.create_finished_project(
			project_metadata,
			issuer,
			evaluations,
			bids,
			community_contributions,
			remainder_contributions,
		);
		inst.advance_time(<TestRuntime as Config>::SuccessToSettlementTime::get()).unwrap();

		inst.advance_time(10u64).unwrap();
		let details = inst.get_project_details(project_id);
		assert_eq!(details.cleanup, Cleaner::Success(CleanerState::Finished(PhantomData)));

		let mut stored_bids =
			inst.execute(|| Bids::<TestRuntime>::iter_prefix_values((project_id,)).collect::<Vec<_>>());

		stored_bids.sort_by_key(|bid| bid.bidder);
		let one_week_in_blocks = DAYS * 7;
		assert_eq!(stored_bids[0].plmc_vesting_info.unwrap().duration, 1u64);
		assert_eq!(
			stored_bids[1].plmc_vesting_info.unwrap().duration,
			FixedU128::from_rational(2167, 1000).saturating_mul_int(one_week_in_blocks as u64)
		);
		assert_eq!(
			stored_bids[2].plmc_vesting_info.unwrap().duration,
			FixedU128::from_rational(4334, 1000).saturating_mul_int(one_week_in_blocks as u64)
		);
	}

	#[test]
	fn funding_assets_are_paid_manually_to_issuer() {
		let mut inst = MockInstantiator::new(Some(RefCell::new(new_test_ext())));
		let issuer = ISSUER;
		let project_metadata = default_project_metadata(inst.get_new_nonce(), issuer);
		let evaluations = default_evaluations();
		let bids = default_bids();
		let community_contributions = default_community_buys();
		let remainder_contributions = default_remainder_buys();

		let project_id = inst.create_finished_project(
			project_metadata,
			issuer,
			evaluations,
			bids,
			community_contributions,
			remainder_contributions,
		);

		let final_winning_bids = inst.execute(|| {
			Bids::<TestRuntime>::iter_prefix_values((project_id,))
				.filter(|bid| matches!(bid.status, BidStatus::Accepted | BidStatus::PartiallyAccepted(..)))
				.collect::<Vec<_>>()
		});
		let final_bid_payouts = inst.execute(|| {
			Bids::<TestRuntime>::iter_prefix_values((project_id,))
				.filter(|bid| matches!(bid.status, BidStatus::Accepted | BidStatus::PartiallyAccepted(..)))
				.map(|bid| {
					UserToForeignAssets::new(
						bid.bidder,
						bid.funding_asset_amount_locked,
						bid.funding_asset.to_assethub_id(),
					)
				})
				.collect::<Vec<UserToForeignAssets<TestRuntime>>>()
		});
		let final_contributions =
			inst.execute(|| Contributions::<TestRuntime>::iter_prefix_values((project_id,)).collect::<Vec<_>>());
		let final_contribution_payouts = inst.execute(|| {
			Contributions::<TestRuntime>::iter_prefix_values((project_id,))
				.map(|contribution| {
					UserToForeignAssets::new(
						contribution.contributor,
						contribution.funding_asset_amount,
						contribution.funding_asset.to_assethub_id(),
					)
				})
				.collect::<Vec<UserToForeignAssets<TestRuntime>>>()
		});

		let total_expected_bid_payout =
			final_bid_payouts.iter().map(|bid| bid.asset_amount).sum::<BalanceOf<TestRuntime>>();
		let total_expected_contribution_payout = final_contribution_payouts
			.iter()
			.map(|contribution| contribution.asset_amount)
			.sum::<BalanceOf<TestRuntime>>();

		let prev_issuer_funding_balance =
			inst.get_free_foreign_asset_balances_for(final_bid_payouts[0].asset_id, vec![issuer])[0].asset_amount;

		let prev_project_pot_funding_balance = inst.get_free_foreign_asset_balances_for(
			final_bid_payouts[0].asset_id,
			vec![Pallet::<TestRuntime>::fund_account_id(project_id)],
		)[0]
		.asset_amount;

		inst.advance_time(<TestRuntime as Config>::SuccessToSettlementTime::get()).unwrap();
		assert_eq!(
			inst.get_project_details(project_id).cleanup,
			Cleaner::Success(CleanerState::Initialized(PhantomData))
		);
		for bid in final_winning_bids {
			inst.execute(|| {
				Pallet::<TestRuntime>::payout_bid_funds_for(
					RuntimeOrigin::signed(issuer),
					project_id,
					bid.bidder,
					bid.id,
				)
			})
			.unwrap();
		}
		for contribution in final_contributions {
			inst.execute(|| {
				Pallet::<TestRuntime>::payout_contribution_funds_for(
					RuntimeOrigin::signed(issuer),
					project_id,
					contribution.contributor,
					contribution.id,
				)
			})
			.unwrap();
		}
		let post_issuer_funding_balance =
			inst.get_free_foreign_asset_balances_for(final_bid_payouts[0].asset_id, vec![issuer])[0].asset_amount;

		let post_project_pot_funding_balance = inst.get_free_foreign_asset_balances_for(
			final_bid_payouts[0].asset_id,
			vec![Pallet::<TestRuntime>::fund_account_id(project_id)],
		)[0]
		.asset_amount;
		let issuer_funding_delta = post_issuer_funding_balance - prev_issuer_funding_balance;
		let project_pot_funding_delta = prev_project_pot_funding_balance - post_project_pot_funding_balance;

		assert_eq!(issuer_funding_delta - total_expected_bid_payout, total_expected_contribution_payout);
		assert_eq!(issuer_funding_delta, project_pot_funding_delta);

		assert_eq!(post_project_pot_funding_balance, 0u128);
	}

	#[test]
	fn funding_assets_are_paid_automatically_to_issuer() {
		let mut inst = MockInstantiator::new(Some(RefCell::new(new_test_ext())));
		let issuer = ISSUER;
		let project_metadata = default_project_metadata(inst.get_new_nonce(), issuer);
		let evaluations = default_evaluations();
		let bids = default_bids();
		let community_contributions = default_community_buys();
		let remainder_contributions = default_remainder_buys();

		let project_id = inst.create_finished_project(
			project_metadata,
			issuer,
			evaluations,
			bids,
			community_contributions,
			remainder_contributions,
		);

		let final_bid_payouts = inst.execute(|| {
			Bids::<TestRuntime>::iter_prefix_values((project_id,))
				.filter(|bid| matches!(bid.status, BidStatus::Accepted | BidStatus::PartiallyAccepted(..)))
				.map(|bid| {
					UserToForeignAssets::new(
						bid.bidder,
						bid.funding_asset_amount_locked,
						bid.funding_asset.to_assethub_id(),
					)
				})
				.collect::<Vec<UserToForeignAssets<TestRuntime>>>()
		});
		let final_contribution_payouts = inst.execute(|| {
			Contributions::<TestRuntime>::iter_prefix_values((project_id,))
				.map(|contribution| {
					UserToForeignAssets::new(
						contribution.contributor,
						contribution.funding_asset_amount,
						contribution.funding_asset.to_assethub_id(),
					)
				})
				.collect::<Vec<UserToForeignAssets<TestRuntime>>>()
		});

		let total_expected_bid_payout =
			final_bid_payouts.iter().map(|bid| bid.asset_amount).sum::<BalanceOf<TestRuntime>>();
		let total_expected_contribution_payout = final_contribution_payouts
			.iter()
			.map(|contribution| contribution.asset_amount)
			.sum::<BalanceOf<TestRuntime>>();

		let prev_issuer_funding_balance =
			inst.get_free_foreign_asset_balances_for(final_bid_payouts[0].asset_id, vec![issuer])[0].asset_amount;

		let prev_project_pot_funding_balance = inst.get_free_foreign_asset_balances_for(
			final_bid_payouts[0].asset_id,
			vec![Pallet::<TestRuntime>::fund_account_id(project_id)],
		)[0]
		.asset_amount;

		inst.advance_time(<TestRuntime as Config>::SuccessToSettlementTime::get()).unwrap();
		assert_eq!(
			inst.get_project_details(project_id).cleanup,
			Cleaner::Success(CleanerState::Initialized(PhantomData))
		);
		inst.advance_time(1u64).unwrap();
		assert_eq!(inst.get_project_details(project_id).cleanup, Cleaner::Success(CleanerState::Finished(PhantomData)));

		let post_issuer_funding_balance =
			inst.get_free_foreign_asset_balances_for(final_bid_payouts[0].asset_id, vec![issuer])[0].asset_amount;

		let post_project_pot_funding_balance = inst.get_free_foreign_asset_balances_for(
			final_bid_payouts[0].asset_id,
			vec![Pallet::<TestRuntime>::fund_account_id(project_id)],
		)[0]
		.asset_amount;
		let issuer_funding_delta = post_issuer_funding_balance - prev_issuer_funding_balance;
		let project_pot_funding_delta = prev_project_pot_funding_balance - post_project_pot_funding_balance;

		assert_eq!(issuer_funding_delta - total_expected_bid_payout, total_expected_contribution_payout);
		assert_eq!(issuer_funding_delta, project_pot_funding_delta);

		assert_eq!(post_project_pot_funding_balance, 0u128);
	}

	#[test]
	fn funding_assets_are_released_automatically_on_funding_fail() {
		let mut inst = MockInstantiator::new(Some(RefCell::new(new_test_ext())));
		let issuer = ISSUER;
		let project_metadata = default_project_metadata(inst.get_new_nonce(), issuer);

		let auction_allocation =
			project_metadata.auction_round_allocation_percentage * project_metadata.total_allocation_size;
		let evaluations = default_evaluations();
		let bids = MockInstantiator::generate_bids_from_total_usd(
			project_metadata.minimum_price.saturating_mul_int(auction_allocation),
			project_metadata.minimum_price,
			default_weights(),
			default_bidders(),
			default_bidder_multipliers(),
		);
		let community_contributions = MockInstantiator::generate_contributions_from_total_usd(
			project_metadata.minimum_price.saturating_mul_int(
				Percent::from_percent(50u8) * (project_metadata.total_allocation_size - auction_allocation) / 2,
			),
			project_metadata.minimum_price,
			default_weights(),
			default_community_contributors(),
			default_community_contributor_multipliers(),
		);
		let remainder_contributions = MockInstantiator::generate_contributions_from_total_usd(
			project_metadata.minimum_price.saturating_mul_int(
				Percent::from_percent(50u8) * (project_metadata.total_allocation_size - auction_allocation) / 2,
			),
			project_metadata.minimum_price,
			default_weights(),
			default_remainder_contributors(),
			default_remainder_contributor_multipliers(),
		);

		let project_id = inst.create_finished_project(
			project_metadata,
			issuer,
			evaluations,
			bids,
			community_contributions.clone(),
			remainder_contributions.clone(),
		);

		let final_price = inst.get_project_details(project_id).weighted_average_price.unwrap();
		let expected_bid_payouts = inst.execute(|| {
			Bids::<TestRuntime>::iter_prefix_values((project_id,))
				.map(|bid| {
					UserToForeignAssets::<TestRuntime>::new(
						bid.bidder,
						bid.funding_asset_amount_locked,
						bid.funding_asset.to_assethub_id(),
					)
				})
				.sorted_by_key(|bid| bid.account)
				.collect::<Vec<UserToForeignAssets<TestRuntime>>>()
		});
		let expected_community_contribution_payouts =
			MockInstantiator::calculate_contributed_funding_asset_spent(community_contributions, final_price);
		let expected_remainder_contribution_payouts =
			MockInstantiator::calculate_contributed_funding_asset_spent(remainder_contributions, final_price);
		let all_expected_payouts = MockInstantiator::generic_map_operation(
			vec![
				expected_bid_payouts.clone(),
				expected_community_contribution_payouts,
				expected_remainder_contribution_payouts,
			],
			MergeOperation::Add,
		);

		let prev_issuer_funding_balance =
			inst.get_free_foreign_asset_balances_for(expected_bid_payouts[0].asset_id, vec![issuer])[0].asset_amount;
		let all_participants = all_expected_payouts.accounts();
		let prev_participants_funding_balances =
			inst.get_free_foreign_asset_balances_for(expected_bid_payouts[0].asset_id, all_participants.clone());

		call_and_is_ok!(
			inst,
			Pallet::<TestRuntime>::decide_project_outcome(
				RuntimeOrigin::signed(issuer),
				project_id,
				FundingOutcomeDecision::RejectFunding
			)
		);
		inst.advance_time(<TestRuntime as Config>::SuccessToSettlementTime::get()).unwrap();
		inst.advance_time(10).unwrap();
		assert_eq!(inst.get_project_details(project_id).cleanup, Cleaner::Failure(CleanerState::Finished(PhantomData)));

		let post_issuer_funding_balance =
			inst.get_free_foreign_asset_balances_for(expected_bid_payouts[0].asset_id, vec![issuer])[0].asset_amount;
		let post_participants_funding_balances =
			inst.get_free_foreign_asset_balances_for(expected_bid_payouts[0].asset_id, all_participants);
		let post_project_pot_funding_balance = inst.get_free_foreign_asset_balances_for(
			expected_bid_payouts[0].asset_id,
			vec![Pallet::<TestRuntime>::fund_account_id(project_id)],
		)[0]
		.asset_amount;

		let all_participants_funding_delta = MockInstantiator::generic_map_operation(
			vec![prev_participants_funding_balances, post_participants_funding_balances],
			MergeOperation::Add,
		);

		let issuer_funding_delta = post_issuer_funding_balance - prev_issuer_funding_balance;

		assert_eq!(issuer_funding_delta, 0);
		assert_eq!(post_project_pot_funding_balance, 0u128);
		assert_eq!(all_expected_payouts, all_participants_funding_delta);
	}

	#[test]
	fn funding_assets_are_released_manually_on_funding_fail() {
		let mut inst = MockInstantiator::new(Some(RefCell::new(new_test_ext())));
		let issuer = ISSUER;
		let project_metadata = default_project_metadata(inst.get_new_nonce(), issuer);
		let auction_allocation =
			project_metadata.auction_round_allocation_percentage * project_metadata.total_allocation_size;
		let evaluations = default_evaluations();
		let bids = MockInstantiator::generate_bids_from_total_usd(
			project_metadata.minimum_price.saturating_mul_int(auction_allocation),
			project_metadata.minimum_price,
			default_weights(),
			default_bidders(),
			default_bidder_multipliers(),
		);
		let community_contributions = MockInstantiator::generate_contributions_from_total_usd(
			project_metadata.minimum_price.saturating_mul_int(
				Percent::from_percent(50u8) * (project_metadata.total_allocation_size - auction_allocation) / 2,
			),
			project_metadata.minimum_price,
			default_weights(),
			default_community_contributors(),
			default_community_contributor_multipliers(),
		);
		let remainder_contributions = MockInstantiator::generate_contributions_from_total_usd(
			project_metadata.minimum_price.saturating_mul_int(
				Percent::from_percent(50u8) * (project_metadata.total_allocation_size - auction_allocation) / 2,
			),
			project_metadata.minimum_price,
			default_weights(),
			default_remainder_contributors(),
			default_remainder_contributor_multipliers(),
		);

		let project_id = inst.create_finished_project(
			project_metadata,
			issuer,
			evaluations,
			bids,
			community_contributions.clone(),
			remainder_contributions.clone(),
		);
		let final_price = inst.get_project_details(project_id).weighted_average_price.unwrap();
		let expected_bid_payouts = inst.execute(|| {
			Bids::<TestRuntime>::iter_prefix_values((project_id,))
				.map(|bid| {
					UserToForeignAssets::<TestRuntime>::new(
						bid.bidder,
						bid.funding_asset_amount_locked,
						bid.funding_asset.to_assethub_id(),
					)
				})
				.sorted_by_key(|item| item.account)
				.collect::<Vec<UserToForeignAssets<TestRuntime>>>()
		});
		let expected_community_contribution_payouts =
			MockInstantiator::calculate_contributed_funding_asset_spent(community_contributions, final_price);
		let expected_remainder_contribution_payouts =
			MockInstantiator::calculate_contributed_funding_asset_spent(remainder_contributions, final_price);
		let all_expected_payouts = MockInstantiator::generic_map_operation(
			vec![
				expected_bid_payouts.clone(),
				expected_community_contribution_payouts,
				expected_remainder_contribution_payouts,
			],
			MergeOperation::Add,
		);

		let prev_issuer_funding_balance =
			inst.get_free_foreign_asset_balances_for(expected_bid_payouts[0].asset_id, vec![issuer])[0].asset_amount;
		let all_participants = all_expected_payouts.accounts();
		let prev_participants_funding_balances =
			inst.get_free_foreign_asset_balances_for(expected_bid_payouts[0].asset_id, all_participants.clone());

		call_and_is_ok!(
			inst,
			Pallet::<TestRuntime>::decide_project_outcome(
				RuntimeOrigin::signed(issuer),
				project_id,
				FundingOutcomeDecision::RejectFunding
			)
		);

		inst.advance_time(<TestRuntime as Config>::SuccessToSettlementTime::get()).unwrap();

		let stored_bids = inst.execute(|| {
			Bids::<TestRuntime>::iter_prefix_values((project_id,))
				.filter(|bid| matches!(bid.status, BidStatus::Accepted | BidStatus::PartiallyAccepted(..)))
				.collect::<Vec<_>>()
		});
		let stored_contributions =
			inst.execute(|| Contributions::<TestRuntime>::iter_prefix_values((project_id,)).collect::<Vec<_>>());

		for bid in stored_bids {
			call_and_is_ok!(
				inst,
				Pallet::<TestRuntime>::release_bid_funds_for(
					RuntimeOrigin::signed(issuer),
					project_id,
					bid.bidder,
					bid.id,
				)
			)
		}

		for contribution in stored_contributions {
			call_and_is_ok!(
				inst,
				Pallet::<TestRuntime>::release_contribution_funds_for(
					RuntimeOrigin::signed(issuer),
					project_id,
					contribution.contributor,
					contribution.id,
				)
			)
		}

		let post_issuer_funding_balance =
			inst.get_free_foreign_asset_balances_for(expected_bid_payouts[0].asset_id, vec![issuer])[0].asset_amount;
		let post_participants_funding_balances =
			inst.get_free_foreign_asset_balances_for(expected_bid_payouts[0].asset_id, all_participants);
		let post_project_pot_funding_balance = inst.get_free_foreign_asset_balances_for(
			expected_bid_payouts[0].asset_id,
			vec![Pallet::<TestRuntime>::fund_account_id(project_id)],
		)[0]
		.asset_amount;

		let all_participants_funding_delta = MockInstantiator::generic_map_operation(
			vec![prev_participants_funding_balances, post_participants_funding_balances],
			MergeOperation::Add,
		);

		let issuer_funding_delta = post_issuer_funding_balance - prev_issuer_funding_balance;

		assert_eq!(issuer_funding_delta, 0);
		assert_eq!(post_project_pot_funding_balance, 0u128);
		assert_eq!(all_expected_payouts, all_participants_funding_delta);
	}

	#[test]
	fn plmc_bonded_is_returned_automatically_on_funding_fail() {
		let mut inst = MockInstantiator::new(Some(RefCell::new(new_test_ext())));
		let issuer = ISSUER;
		let project_metadata = default_project_metadata(inst.get_new_nonce(), issuer);
		let auction_allocation =
			project_metadata.auction_round_allocation_percentage * project_metadata.total_allocation_size;
		let evaluations = default_evaluations();
		let bids = MockInstantiator::generate_bids_from_total_usd(
			project_metadata.minimum_price.saturating_mul_int(auction_allocation),
			project_metadata.minimum_price,
			default_weights(),
			default_bidders(),
			default_bidder_multipliers(),
		);
		let community_contributions = MockInstantiator::generate_contributions_from_total_usd(
			project_metadata.minimum_price.saturating_mul_int(
				Percent::from_percent(50u8) * (project_metadata.total_allocation_size - auction_allocation) / 2,
			),
			project_metadata.minimum_price,
			default_weights(),
			default_community_contributors(),
			default_community_contributor_multipliers(),
		);
		let remainder_contributions = MockInstantiator::generate_contributions_from_total_usd(
			project_metadata.minimum_price.saturating_mul_int(
				Percent::from_percent(50u8) * (project_metadata.total_allocation_size - auction_allocation) / 2,
			),
			project_metadata.minimum_price,
			default_weights(),
			default_remainder_contributors(),
			default_remainder_contributor_multipliers(),
		);

		let project_id = inst.create_finished_project(
			project_metadata,
			issuer,
			evaluations.clone(),
			bids.clone(),
			community_contributions.clone(),
			remainder_contributions.clone(),
		);
		let final_price = inst.get_project_details(project_id).weighted_average_price.unwrap();

		let expected_evaluators_and_contributors_payouts =
			MockInstantiator::calculate_total_plmc_locked_from_evaluations_and_remainder_contributions(
				evaluations.clone(),
				remainder_contributions.clone(),
				final_price,
				true,
			);
		let expected_bid_payouts =
			MockInstantiator::calculate_auction_plmc_charged_with_given_price(&bids, final_price);
		let expected_community_contribution_payouts =
			MockInstantiator::calculate_contributed_plmc_spent(community_contributions.clone(), final_price);
		let all_expected_payouts = MockInstantiator::generic_map_operation(
			vec![
				expected_evaluators_and_contributors_payouts.clone(),
				expected_bid_payouts,
				expected_community_contribution_payouts,
			],
			MergeOperation::Add,
		);
		println!("all expected payouts {:?}", all_expected_payouts);
		for payout in all_expected_payouts.clone() {
			let evaluation_hold = inst.execute(|| {
				<<TestRuntime as Config>::NativeCurrency as fungible::InspectHold<AccountIdOf<TestRuntime>>>::balance_on_hold(
					&HoldReason::Evaluation(project_id).into(),
					&payout.account,
				)
			});
			let participation_hold = inst.execute(|| {
				<<TestRuntime as Config>::NativeCurrency as fungible::InspectHold<AccountIdOf<TestRuntime>>>::balance_on_hold(
					&HoldReason::Participation(project_id).into(),
					&payout.account,
				)
			});
			println!("account {:?} has evaluation hold {:?}", payout.account, evaluation_hold);
			println!("account {:?} has participation hold {:?}", payout.account, participation_hold);
		}
		let deposit_required = <<TestRuntime as Config>::ContributionTokenCurrency as AccountTouch<
			ProjectId,
			AccountIdOf<TestRuntime>,
		>>::deposit_required(project_id);
		let all_expected_payouts = all_expected_payouts
			.into_iter()
			.map(|UserToPLMCBalance { account, plmc_amount }| {
				UserToPLMCBalance::new(account, plmc_amount + deposit_required)
			})
			.collect::<Vec<_>>();

		let prev_issuer_funding_balance = inst.get_free_plmc_balances_for(vec![issuer])[0].plmc_amount;

		let all_participants = all_expected_payouts.accounts();
		let prev_participants_plmc_balances = inst.get_free_plmc_balances_for(all_participants.clone());

		call_and_is_ok!(
			inst,
			Pallet::<TestRuntime>::decide_project_outcome(
				RuntimeOrigin::signed(issuer),
				project_id,
				FundingOutcomeDecision::RejectFunding
			)
		);
		inst.advance_time(<TestRuntime as Config>::SuccessToSettlementTime::get()).unwrap();
		inst.advance_time(10).unwrap();
		assert_eq!(inst.get_project_details(project_id).cleanup, Cleaner::Failure(CleanerState::Finished(PhantomData)));

		let post_issuer_funding_balance = inst.get_free_plmc_balances_for(vec![issuer])[0].plmc_amount;
		let post_participants_plmc_balances = inst.get_free_plmc_balances_for(all_participants);

		let all_participants_plmc_deltas = MockInstantiator::generic_map_operation(
			vec![post_participants_plmc_balances, prev_participants_plmc_balances],
			MergeOperation::Subtract,
		);

		let issuer_funding_delta = post_issuer_funding_balance - prev_issuer_funding_balance;

		let participants = all_participants_plmc_deltas.accounts();
		for participant in participants {
			let future_deposit_reserved = inst.execute(||{<<TestRuntime as Config>::NativeCurrency as fungible::InspectHold<AccountIdOf<TestRuntime>>>::balance_on_hold(&HoldReason::FutureDeposit(project_id).into(), &participant)});
			println!("participant {:?} has future deposit reserved {:?}", participant, future_deposit_reserved);
		}
		assert_eq!(issuer_funding_delta, 0);
		assert_eq!(all_participants_plmc_deltas, all_expected_payouts);
	}

	#[test]
	fn plmc_bonded_is_returned_manually_on_funding_fail() {
		let mut inst = MockInstantiator::new(Some(RefCell::new(new_test_ext())));
		let issuer = ISSUER;
		let project_metadata = default_project_metadata(inst.get_new_nonce(), issuer);
		let auction_allocation =
			project_metadata.auction_round_allocation_percentage * project_metadata.total_allocation_size;
		let evaluations = default_evaluations();
		let bids = MockInstantiator::generate_bids_from_total_usd(
			project_metadata.minimum_price.saturating_mul_int(auction_allocation),
			project_metadata.minimum_price,
			default_weights(),
			default_bidders(),
			default_bidder_multipliers(),
		);
		let community_contributions = MockInstantiator::generate_contributions_from_total_usd(
			project_metadata.minimum_price.saturating_mul_int(
				Percent::from_percent(50u8) * (project_metadata.total_allocation_size - auction_allocation) / 2,
			),
			project_metadata.minimum_price,
			default_weights(),
			default_community_contributors(),
			default_community_contributor_multipliers(),
		);
		let remainder_contributions = MockInstantiator::generate_contributions_from_total_usd(
			project_metadata.minimum_price.saturating_mul_int(
				Percent::from_percent(50u8) * (project_metadata.total_allocation_size - auction_allocation) / 2,
			),
			project_metadata.minimum_price,
			default_weights(),
			default_remainder_contributors(),
			default_remainder_contributor_multipliers(),
		);

		let project_id = inst.create_finished_project(
			project_metadata,
			issuer,
			evaluations.clone(),
			bids.clone(),
			community_contributions.clone(),
			remainder_contributions.clone(),
		);
		let final_price = inst.get_project_details(project_id).weighted_average_price.unwrap();

		let expected_evaluators_and_contributors_payouts =
			MockInstantiator::calculate_total_plmc_locked_from_evaluations_and_remainder_contributions(
				evaluations.clone(),
				remainder_contributions.clone(),
				final_price,
				true,
			);
		let expected_bid_payouts =
			MockInstantiator::calculate_auction_plmc_charged_with_given_price(&bids, final_price);
		let expected_community_contribution_payouts =
			MockInstantiator::calculate_contributed_plmc_spent(community_contributions.clone(), final_price);
		let all_expected_payouts = MockInstantiator::generic_map_operation(
			vec![
				expected_evaluators_and_contributors_payouts.clone(),
				expected_bid_payouts,
				expected_community_contribution_payouts,
			],
			MergeOperation::Add,
		);
		println!("all expected payouts {:?}", all_expected_payouts);
		for payout in all_expected_payouts.clone() {
			let evaluation_hold = inst.execute(|| {
				<<TestRuntime as Config>::NativeCurrency as fungible::InspectHold<AccountIdOf<TestRuntime>>>::balance_on_hold(
					&HoldReason::Evaluation(project_id).into(),
					&payout.account,
				)
			});
			let participation_hold = inst.execute(|| {
				<<TestRuntime as Config>::NativeCurrency as fungible::InspectHold<AccountIdOf<TestRuntime>>>::balance_on_hold(
					&HoldReason::Participation(project_id).into(),
					&payout.account,
				)
			});
			println!("account {:?} has evaluation hold {:?}", payout.account, evaluation_hold);
			println!("account {:?} has participation hold {:?}", payout.account, participation_hold);
		}
		let _deposit_required = <<TestRuntime as Config>::ContributionTokenCurrency as AccountTouch<
			ProjectId,
			AccountIdOf<TestRuntime>,
		>>::deposit_required(project_id);

		let prev_issuer_funding_balance = inst.get_free_plmc_balances_for(vec![issuer])[0].plmc_amount;
		let all_participants = all_expected_payouts.accounts();
		let prev_participants_plmc_balances = inst.get_free_plmc_balances_for(all_participants.clone());

		call_and_is_ok!(
			inst,
			Pallet::<TestRuntime>::decide_project_outcome(
				RuntimeOrigin::signed(issuer),
				project_id,
				FundingOutcomeDecision::RejectFunding
			)
		);
		inst.advance_time(<TestRuntime as Config>::SuccessToSettlementTime::get() + 1).unwrap();
		assert_eq!(
			inst.get_project_details(project_id).cleanup,
			Cleaner::Failure(CleanerState::Initialized(PhantomData))
		);

		let stored_evaluations =
			inst.execute(|| Evaluations::<TestRuntime>::iter_prefix_values((project_id,)).collect::<Vec<_>>());
		let stored_bids = inst.execute(|| {
			Bids::<TestRuntime>::iter_prefix_values((project_id,))
				.filter(|bid| matches!(bid.status, BidStatus::Accepted | BidStatus::PartiallyAccepted(..)))
				.collect::<Vec<_>>()
		});
		let stored_contributions =
			inst.execute(|| Contributions::<TestRuntime>::iter_prefix_values((project_id,)).collect::<Vec<_>>());

		for evaluation in stored_evaluations {
			call_and_is_ok!(
				inst,
				Pallet::<TestRuntime>::evaluation_slash_for(
					RuntimeOrigin::signed(evaluation.evaluator),
					project_id,
					evaluation.evaluator,
					evaluation.id,
				),
				Pallet::<TestRuntime>::evaluation_unbond_for(
					RuntimeOrigin::signed(evaluation.evaluator),
					project_id,
					evaluation.evaluator,
					evaluation.id,
				)
			)
		}

		for bid in stored_bids {
			call_and_is_ok!(
				inst,
				Pallet::<TestRuntime>::release_bid_funds_for(
					RuntimeOrigin::signed(issuer),
					project_id,
					bid.bidder,
					bid.id,
				),
				Pallet::<TestRuntime>::bid_unbond_for(
					RuntimeOrigin::signed(bid.bidder),
					project_id,
					bid.bidder,
					bid.id,
				)
			)
		}

		for contribution in stored_contributions {
			call_and_is_ok!(
				inst,
				Pallet::<TestRuntime>::release_contribution_funds_for(
					RuntimeOrigin::signed(issuer),
					project_id,
					contribution.contributor,
					contribution.id,
				),
				Pallet::<TestRuntime>::contribution_unbond_for(
					RuntimeOrigin::signed(contribution.contributor),
					project_id,
					contribution.contributor,
					contribution.id,
				)
			)
		}

		let post_issuer_funding_balance = inst.get_free_plmc_balances_for(vec![issuer])[0].plmc_amount;
		let post_participants_plmc_balances = inst.get_free_plmc_balances_for(all_participants);

		let all_participants_plmc_deltas = MockInstantiator::generic_map_operation(
			vec![post_participants_plmc_balances, prev_participants_plmc_balances],
			MergeOperation::Subtract,
		);

		let issuer_funding_delta = post_issuer_funding_balance - prev_issuer_funding_balance;
		let participants = all_participants_plmc_deltas.accounts();
		for participant in participants {
			let future_deposit_reserved = inst.execute(||{<<TestRuntime as Config>::NativeCurrency as fungible::InspectHold<AccountIdOf<TestRuntime>>>::balance_on_hold(&HoldReason::FutureDeposit(project_id).into(), &participant)});
			println!("participant {:?} has future deposit reserved {:?}", participant, future_deposit_reserved);
		}
		assert_eq!(
			inst.get_project_details(project_id).cleanup,
			Cleaner::Failure(CleanerState::Initialized(PhantomData))
		);
		assert_eq!(issuer_funding_delta, 0);
		assert_eq!(all_participants_plmc_deltas, all_expected_payouts);
	}

	// i.e consumer increase bug fixed with touch on pallet-assets
	#[test]
	fn no_limit_on_project_contributions_per_user() {
		let inst = MockInstantiator::new(Some(RefCell::new(new_test_ext())));

		let project = |x| TestProjectParams {
			expected_state: ProjectStatus::FundingSuccessful,
			metadata: default_project_metadata(x, ISSUER),
			evaluations: default_evaluations(),
			bids: default_bids(),
			community_contributions: default_community_buys(),
			remainder_contributions: default_remainder_buys(),
			issuer: ISSUER,
		};
		let projects = (0..20).into_iter().map(|x| project(x)).collect_vec();
		async_features::create_multiple_projects_at(inst, projects);
	}

	#[test]
	fn evaluation_plmc_unbonded_after_funding_success() {
		let mut inst = MockInstantiator::new(Some(RefCell::new(new_test_ext())));
		let evaluations = default_evaluations();
		let evaluators = evaluations.accounts();

		let project_id = inst.create_remainder_contributing_project(
			default_project_metadata(inst.get_new_nonce(), ISSUER),
			ISSUER,
			evaluations.clone(),
			default_bids(),
			default_community_buys(),
		);

		let prev_reserved_plmc =
			inst.get_reserved_plmc_balances_for(evaluators.clone(), HoldReason::Evaluation(project_id).into());

		let prev_free_plmc = inst.get_free_plmc_balances_for(evaluators.clone());

		inst.finish_funding(project_id).unwrap();
		inst.advance_time(<TestRuntime as Config>::ManualAcceptanceDuration::get() + 1).unwrap();
		inst.advance_time(<TestRuntime as Config>::SuccessToSettlementTime::get() + 1).unwrap();
		assert_eq!(inst.get_project_details(project_id).status, ProjectStatus::FundingSuccessful);
		assert_eq!(inst.get_project_details(project_id).cleanup, Cleaner::Success(CleanerState::Finished(PhantomData)));
		inst.advance_time(10).unwrap();
		let post_unbond_amounts: Vec<UserToPLMCBalance<_>> = prev_reserved_plmc
			.iter()
			.map(|UserToPLMCBalance { account, .. }| UserToPLMCBalance::new(*account, Zero::zero()))
			.collect();

		inst.do_reserved_plmc_assertions(post_unbond_amounts.clone(), HoldReason::Evaluation(project_id).into());
		inst.do_reserved_plmc_assertions(post_unbond_amounts, HoldReason::Participation(project_id).into());

		let post_free_plmc = inst.get_free_plmc_balances_for(evaluators);

		let increased_amounts =
			MockInstantiator::generic_map_operation(vec![post_free_plmc, prev_free_plmc], MergeOperation::Subtract);

		assert_eq!(increased_amounts, MockInstantiator::calculate_evaluation_plmc_spent(evaluations))
	}

	#[test]
	fn plmc_vesting_schedule_starts_automatically() {
		let mut inst = MockInstantiator::new(Some(RefCell::new(new_test_ext())));
		let issuer = ISSUER;
		let project_metadata = default_project_metadata(inst.get_new_nonce(), issuer);
		let evaluations = default_evaluations();
		let mut bids = default_bids();
		let community_contributions = default_community_buys();
		let remainder_contributions = default_remainder_buys();

		let project_id = inst.create_finished_project(
			project_metadata,
			issuer,
			evaluations,
			bids.clone(),
			community_contributions.clone(),
			remainder_contributions.clone(),
		);

		let price = inst.get_project_details(project_id).weighted_average_price.unwrap();
		let stored_bids = inst.execute(|| Bids::<TestRuntime>::iter_prefix_values((project_id,)).collect_vec());
		bids =
			stored_bids.into_iter().map(|bid| BidParams::new_with_defaults(bid.bidder, bid.final_ct_amount)).collect();
		let auction_locked_plmc = MockInstantiator::calculate_auction_plmc_charged_with_given_price(&bids, price);
		let community_locked_plmc = MockInstantiator::calculate_contributed_plmc_spent(community_contributions, price);
		let remainder_locked_plmc = MockInstantiator::calculate_contributed_plmc_spent(remainder_contributions, price);
		let all_plmc_locks = MockInstantiator::generic_map_operation(
			vec![auction_locked_plmc, community_locked_plmc, remainder_locked_plmc],
			MergeOperation::Add,
		);
		inst.advance_time(<TestRuntime as Config>::SuccessToSettlementTime::get()).unwrap();

		inst.advance_time(10u64).unwrap();
		let details = inst.get_project_details(project_id);
		assert_eq!(details.cleanup, Cleaner::Success(CleanerState::Finished(PhantomData)));

		for UserToPLMCBalance { account, plmc_amount } in all_plmc_locks {
			let schedule = inst.execute(|| {
				<TestRuntime as Config>::Vesting::total_scheduled_amount(
					&account,
					HoldReason::Participation(project_id).into(),
				)
			});

			assert_eq!(schedule.unwrap(), plmc_amount);
		}
	}

	#[test]
	fn plmc_vesting_schedule_starts_manually() {
		let mut inst = MockInstantiator::new(Some(RefCell::new(new_test_ext())));
		let issuer = ISSUER;
		let project_metadata = default_project_metadata(inst.get_new_nonce(), issuer);
		let evaluations = default_evaluations();
		let bids = default_bids();
		let community_contributions = default_community_buys();
		let remainder_contributions = default_remainder_buys();

		let project_id = inst.create_finished_project(
			project_metadata,
			issuer,
			evaluations,
			bids.clone(),
			community_contributions.clone(),
			remainder_contributions.clone(),
		);

		let price = inst.get_project_details(project_id).weighted_average_price.unwrap();

		inst.advance_time(<TestRuntime as Config>::SuccessToSettlementTime::get()).unwrap();
		let details = inst.get_project_details(project_id);
		assert_eq!(details.cleanup, Cleaner::Success(CleanerState::Initialized(PhantomData)));

		let stored_successful_bids = inst.execute(|| {
			Bids::<TestRuntime>::iter_prefix_values((project_id,))
				.filter(|bid| matches!(bid.status, BidStatus::Rejected(_)).not())
				.collect::<Vec<_>>()
		});
		let stored_contributions =
			inst.execute(|| Contributions::<TestRuntime>::iter_prefix_values((project_id,)).collect::<Vec<_>>());

		for bid in stored_successful_bids.clone() {
			call_and_is_ok!(
				inst,
				Pallet::<TestRuntime>::do_start_bid_vesting_schedule_for(&bid.bidder, project_id, &bid.bidder, bid.id,)
			);
		}
		for contribution in stored_contributions {
			call_and_is_ok!(
				inst,
				Pallet::<TestRuntime>::do_start_contribution_vesting_schedule_for(
					&contribution.contributor,
					project_id,
					&contribution.contributor,
					contribution.id,
				)
			);
		}

		let auction_locked_plmc = MockInstantiator::calculate_auction_plmc_charged_with_given_price(&bids, price);
		let community_locked_plmc = MockInstantiator::calculate_contributed_plmc_spent(community_contributions, price);
		let remainder_locked_plmc = MockInstantiator::calculate_contributed_plmc_spent(remainder_contributions, price);
		let all_plmc_locks = MockInstantiator::generic_map_operation(
			vec![auction_locked_plmc, community_locked_plmc, remainder_locked_plmc],
			MergeOperation::Add,
		);

		for UserToPLMCBalance { account, plmc_amount } in all_plmc_locks {
			let schedule = inst.execute(|| {
				<TestRuntime as Config>::Vesting::total_scheduled_amount(
					&account,
					HoldReason::Participation(project_id).into(),
				)
			});

			assert_eq!(schedule.unwrap(), plmc_amount);
		}
	}

	#[test]
	fn plmc_vesting_full_amount() {
		let mut inst = MockInstantiator::new(Some(RefCell::new(new_test_ext())));
		let issuer = ISSUER;
		let project_metadata = default_project_metadata(inst.get_new_nonce(), issuer);
		let evaluations = default_evaluations();
		let bids = default_bids();
		let community_contributions = default_community_buys();
		let remainder_contributions = default_remainder_buys();

		let project_id = inst.create_finished_project(
			project_metadata,
			issuer,
			evaluations,
			bids,
			community_contributions,
			remainder_contributions,
		);
		inst.advance_time(<TestRuntime as Config>::SuccessToSettlementTime::get()).unwrap();

		inst.advance_time(10u64).unwrap();
		let details = inst.get_project_details(project_id);
		assert_eq!(details.cleanup, Cleaner::Success(CleanerState::Finished(PhantomData)));

		let stored_successful_bids = inst.execute(|| {
			Bids::<TestRuntime>::iter_prefix_values((project_id,))
				.filter(|bid| matches!(bid.status, BidStatus::Rejected(_)).not())
				.collect::<Vec<_>>()
		});

		let stored_contributions =
			inst.execute(|| Contributions::<TestRuntime>::iter_prefix_values((project_id,)).collect::<Vec<_>>());

		let total_bid_plmc_in_vesting: Vec<UserToPLMCBalance<TestRuntime>> = stored_successful_bids
			.iter()
			.map(|bid| (bid.bidder, bid.plmc_vesting_info.unwrap().total_amount).into())
			.collect_vec();

		let total_contribution_plmc_in_vesting: Vec<UserToPLMCBalance<TestRuntime>> = stored_contributions
			.iter()
			.map(|contribution| (contribution.contributor, contribution.plmc_vesting_info.unwrap().total_amount).into())
			.collect_vec();

		let total_participant_plmc_in_vesting = MockInstantiator::generic_map_operation(
			vec![total_bid_plmc_in_vesting, total_contribution_plmc_in_vesting],
			MergeOperation::Add,
		);

		inst.advance_time((10 * DAYS).into()).unwrap();

		for UserToPLMCBalance { account, plmc_amount } in total_participant_plmc_in_vesting {
			let prev_free_balance = inst.execute(|| <TestRuntime as Config>::NativeCurrency::balance(&account));

			inst.execute(|| Pallet::<TestRuntime>::do_vest_plmc_for(account, project_id, account)).unwrap();

			let post_free_balance = inst.execute(|| <TestRuntime as Config>::NativeCurrency::balance(&account));
			assert_eq!(plmc_amount, post_free_balance - prev_free_balance);
		}
	}

	#[test]
	fn plmc_vesting_partial_amount() {
		let mut inst = MockInstantiator::new(Some(RefCell::new(new_test_ext())));
		let issuer = ISSUER;
		let project_metadata = default_project_metadata(inst.get_new_nonce(), issuer);
		let evaluations = default_evaluations();
		let bids = default_bids();
		let community_contributions = default_community_buys();
		let remainder_contributions = default_remainder_buys();

		let project_id = inst.create_finished_project(
			project_metadata,
			issuer,
			evaluations,
			bids,
			community_contributions,
			remainder_contributions,
		);

		inst.advance_time(<TestRuntime as Config>::SuccessToSettlementTime::get()).unwrap();
		inst.advance_time(15u64).unwrap();
		let details = inst.get_project_details(project_id);
		assert_eq!(details.cleanup, Cleaner::Success(CleanerState::Finished(PhantomData)));
		let vest_start_block = details.funding_end_block.unwrap();
		let stored_successful_bids = inst.execute(|| {
			Bids::<TestRuntime>::iter_prefix_values((project_id,))
				.filter(|bid| matches!(bid.status, BidStatus::Rejected(_)).not())
				.collect::<Vec<_>>()
		});
		let stored_contributions =
			inst.execute(|| Contributions::<TestRuntime>::iter_prefix_values((project_id,)).collect::<Vec<_>>());

		let bidder_vesting =
			stored_successful_bids.iter().map(|bid| (bid.bidder, bid.plmc_vesting_info.unwrap())).collect_vec();
		let contributor_vesting = stored_contributions
			.iter()
			.map(|contribution| (contribution.contributor, contribution.plmc_vesting_info.unwrap()))
			.collect_vec();

		let participant_vesting_infos: Vec<(AccountIdOf<TestRuntime>, Vec<VestingInfoOf<TestRuntime>>)> =
			MockInstantiator::generic_map_merge_reduce(
				vec![bidder_vesting, contributor_vesting],
				|map| map.0,
				Vec::new(),
				|map, mut vestings| {
					vestings.push(map.1);
					vestings
				},
			);

		let now = inst.current_block();
		for (participant, vesting_infos) in participant_vesting_infos {
			let vested_amount = vesting_infos.into_iter().fold(0u128, |acc, vesting_info| {
				acc + vesting_info.amount_per_block * min(vesting_info.duration, now - vest_start_block) as u128
			});

			let prev_free_balance = inst.execute(|| <TestRuntime as Config>::NativeCurrency::balance(&participant));

			inst.execute(|| Pallet::<TestRuntime>::do_vest_plmc_for(participant, project_id, participant)).unwrap();

			let post_free_balance = inst.execute(|| <TestRuntime as Config>::NativeCurrency::balance(&participant));
			assert_eq!(vested_amount, post_free_balance - prev_free_balance);
		}
	}

	#[test]
	fn ct_account_deposits_are_returned() {
		let mut inst = MockInstantiator::new(Some(RefCell::new(new_test_ext())));
		let project_metadata = default_project_metadata(0, ISSUER);
		let automatic_fail_funding_percent = Percent::from_percent(30);
		let deposit_required = <<TestRuntime as Config>::ContributionTokenCurrency as AccountTouch<
			ProjectId,
			AccountIdOf<TestRuntime>,
		>>::deposit_required(0);

		let _remainder_contributors = vec![EVALUATOR_1, BIDDER_3, BUYER_4, BUYER_6, BIDDER_6];

		let funding_target = project_metadata.minimum_price.saturating_mul_int(project_metadata.total_allocation_size);

		let bids = MockInstantiator::generate_bids_from_total_usd(
			automatic_fail_funding_percent * funding_target / 3,
			project_metadata.minimum_price,
			default_weights(),
			default_bidders(),
			default_bidder_multipliers(),
		);

		let community_contributions = MockInstantiator::generate_contributions_from_total_usd(
			automatic_fail_funding_percent * funding_target / 3,
			project_metadata.minimum_price,
			default_weights(),
			default_community_contributors(),
			default_community_contributor_multipliers(),
		);

		let remainder_contributions = MockInstantiator::generate_contributions_from_total_usd(
			automatic_fail_funding_percent * funding_target / 3,
			project_metadata.minimum_price,
			default_weights(),
			default_remainder_contributors(),
			default_remainder_contributor_multipliers(),
		);

		let zero_balances = remainder_contributions
			.clone()
			.accounts()
			.into_iter()
			.map(|acc| UserToPLMCBalance::new(acc, 0u128))
			.collect_vec();
		inst.do_free_plmc_assertions(zero_balances.clone());
		inst.do_reserved_plmc_assertions(zero_balances.clone(), HoldReason::FutureDeposit(0).into());

		let project_id = inst.create_finished_project(
			project_metadata,
			ISSUER,
			default_evaluations(),
			bids.clone(),
			community_contributions.clone(),
			remainder_contributions.clone(),
		);
		let wap = inst.get_project_details(project_id).weighted_average_price.unwrap();

		let bidder_plmc_bonds = MockInstantiator::calculate_auction_plmc_charged_with_given_price(&bids, wap);
		let community_contributor_plmc_bonds =
			MockInstantiator::calculate_contributed_plmc_spent(community_contributions.clone(), wap);
		let evaluators_and_contributors_plmc_bonds =
			MockInstantiator::calculate_total_plmc_locked_from_evaluations_and_remainder_contributions(
				default_evaluations(),
				remainder_contributions,
				wap,
				true,
			);

		let mut expected_final_plmc_balances = MockInstantiator::generic_map_operation(
			vec![bidder_plmc_bonds, community_contributor_plmc_bonds, evaluators_and_contributors_plmc_bonds],
			MergeOperation::Add,
		);
		expected_final_plmc_balances.iter_mut().for_each(|UserToPLMCBalance { account: _, plmc_amount }| {
			*plmc_amount += deposit_required;
		});

		let prev_balances = inst.get_free_plmc_balances_for(expected_final_plmc_balances.accounts());
		let ct_deposit_balances = expected_final_plmc_balances
			.accounts()
			.into_iter()
			.map(|acc| UserToPLMCBalance::new(acc, deposit_required))
			.collect_vec();
		inst.do_reserved_plmc_assertions(ct_deposit_balances, HoldReason::FutureDeposit(project_id).into());

		assert_eq!(inst.get_project_details(project_id).status, ProjectStatus::FundingFailed);
		inst.advance_time(<TestRuntime as Config>::SuccessToSettlementTime::get() + 1).unwrap();
		assert_eq!(inst.get_project_details(project_id).cleanup, Cleaner::Failure(CleanerState::Finished(PhantomData)));

		let post_balances = inst.get_free_plmc_balances_for(expected_final_plmc_balances.accounts());

		let plmc_deltas =
			MockInstantiator::generic_map_operation(vec![post_balances, prev_balances], MergeOperation::Subtract);

		assert_eq!(plmc_deltas, expected_final_plmc_balances);
		inst.do_reserved_plmc_assertions(zero_balances, HoldReason::FutureDeposit(project_id).into());
	}

	#[test]
	fn ct_treasury_mints() {
		let mut inst = MockInstantiator::new(Some(RefCell::new(new_test_ext())));

		let treasury_account = <TestRuntime as Config>::ContributionTreasury::get();

		let project_metadata = ProjectMetadataOf::<TestRuntime> {
			token_information: default_token_information(),
			mainnet_token_max_supply: 8_000_000 * ASSET_UNIT,
			total_allocation_size: 1_000_000 * ASSET_UNIT,
			auction_round_allocation_percentage: Percent::from_percent(50u8),
			minimum_price: PriceOf::<TestRuntime>::from_float(10.0),
			bidding_ticket_sizes: BiddingTicketSizes {
				professional: TicketSize::new(Some(5000 * US_DOLLAR), None),
				institutional: TicketSize::new(Some(5000 * US_DOLLAR), None),
				phantom: Default::default(),
			},
			contributing_ticket_sizes: ContributingTicketSizes {
				retail: TicketSize::new(None, None),
				professional: TicketSize::new(None, None),
				institutional: TicketSize::new(None, None),
				phantom: Default::default(),
			},
			participation_currencies: vec![AcceptedFundingAsset::USDT].try_into().unwrap(),
			funding_destination_account: ISSUER,
			offchain_information_hash: Some(hashed(METADATA)),
		};
		let mut counter: u8 = 0u8;
		let mut with_different_metadata = |mut project: ProjectMetadataOf<TestRuntime>| {
			let mut binding = project.offchain_information_hash.unwrap();
			let h256_bytes = binding.as_fixed_bytes_mut();
			h256_bytes[0] = counter;
			counter += 1u8;
			project.offchain_information_hash = Some(binding);
			project
		};

		let price = project_metadata.minimum_price;

		// Failed project has no mints on the treasury
		let project_20_percent = inst.create_finished_project(
			with_different_metadata(project_metadata.clone()),
			ISSUER,
			default_evaluations(),
			default_bids_from_ct_percent(10),
			default_community_contributions_from_ct_percent(10),
			vec![],
		);
		inst.advance_time(<TestRuntime as Config>::ManualAcceptanceDuration::get()).unwrap();
		inst.advance_time(<TestRuntime as Config>::SuccessToSettlementTime::get() + 1).unwrap();
		let ct_balance = inst.execute(|| {
			<TestRuntime as Config>::ContributionTokenCurrency::balance(project_20_percent, treasury_account)
		});
		assert_eq!(ct_balance, 0);

		// 50% funded project can have mints on the treasury if issuer accepts or enough time passes for automatic acceptance
		let fee_10_percent = Percent::from_percent(10) * 1_000_000 * US_DOLLAR;
		let fee_8_percent = Percent::from_percent(8) * 4_000_000 * US_DOLLAR;
		let fee_6_percent = Percent::from_percent(6) * 0 * US_DOLLAR;
		let total_usd_fee = fee_10_percent + fee_8_percent + fee_6_percent;
		let total_ct_fee = price.reciprocal().unwrap().saturating_mul_int(total_usd_fee);

		let project_50_percent = inst.create_finished_project(
			with_different_metadata(project_metadata.clone()),
			ISSUER,
			default_evaluations(),
			default_bids_from_ct_percent(25),
			default_community_contributions_from_ct_percent(20),
			default_remainder_contributions_from_ct_percent(5),
		);
		inst.advance_time(<TestRuntime as Config>::ManualAcceptanceDuration::get()).unwrap();
		inst.advance_time(<TestRuntime as Config>::SuccessToSettlementTime::get() + 1).unwrap();
		let ct_balance = inst.execute(|| {
			<TestRuntime as Config>::ContributionTokenCurrency::balance(project_50_percent, treasury_account)
		});
		let expected_liquidity_pool_minted = Percent::from_percent(50) * total_ct_fee;
		let expected_long_term_holder_bonus_minted = Percent::from_percent(50) * total_ct_fee;
		assert_eq!(ct_balance, expected_liquidity_pool_minted + expected_long_term_holder_bonus_minted);

		// 80% funded project can have mints on the treasury if issuer accepts or enough time passes for automatic acceptance
		let fee_10_percent = Percent::from_percent(10) * 1_000_000 * US_DOLLAR;
		let fee_8_percent = Percent::from_percent(8) * 5_000_000 * US_DOLLAR;
		let fee_6_percent = Percent::from_percent(6) * 2_000_000 * US_DOLLAR;
		let total_usd_fee = fee_10_percent + fee_8_percent + fee_6_percent;
		let total_ct_fee = price.reciprocal().unwrap().saturating_mul_int(total_usd_fee);

		let project_80_percent = inst.create_finished_project(
			with_different_metadata(project_metadata.clone()),
			ISSUER,
			default_evaluations(),
			default_bids_from_ct_percent(40),
			default_community_contributions_from_ct_percent(30),
			default_remainder_contributions_from_ct_percent(10),
		);
		inst.advance_time(<TestRuntime as Config>::ManualAcceptanceDuration::get()).unwrap();
		inst.advance_time(<TestRuntime as Config>::SuccessToSettlementTime::get() + 1).unwrap();
		let ct_balance = inst.execute(|| {
			<TestRuntime as Config>::ContributionTokenCurrency::balance(project_80_percent, treasury_account)
		});
		let expected_liquidity_pool_minted = Percent::from_percent(50) * total_ct_fee;
		let expected_long_term_holder_bonus_minted = Percent::from_percent(50) * total_ct_fee;
		assert_eq!(ct_balance, expected_liquidity_pool_minted + expected_long_term_holder_bonus_minted);

		// 98% funded project always has mints on the treasury
		let fee_10_percent = Percent::from_percent(10) * 1_000_000 * US_DOLLAR;
		let fee_8_percent = Percent::from_percent(8) * 5_000_000 * US_DOLLAR;
		let fee_6_percent = Percent::from_percent(6) * 3_800_000 * US_DOLLAR;
		let total_usd_fee = fee_10_percent + fee_8_percent + fee_6_percent;
		let total_ct_fee = price.reciprocal().unwrap().saturating_mul_int(total_usd_fee);

		let project_98_percent = inst.create_finished_project(
			with_different_metadata(project_metadata.clone()),
			ISSUER,
			default_evaluations(),
			default_bids_from_ct_percent(49),
			default_community_contributions_from_ct_percent(39),
			default_remainder_contributions_from_ct_percent(10),
		);
		inst.advance_time(<TestRuntime as Config>::SuccessToSettlementTime::get() + 1).unwrap();
		let ct_balance = inst.execute(|| {
			<TestRuntime as Config>::ContributionTokenCurrency::balance(project_98_percent, treasury_account)
		});
		let expected_liquidity_pool_minted = Percent::from_percent(50) * total_ct_fee;
		let lthb_percent = Perquintill::from_percent(20) + Perquintill::from_percent(30) * Perquintill::from_percent(2);
		let expected_long_term_holder_bonus_minted = lthb_percent * total_ct_fee;
		assert_eq!(ct_balance, expected_liquidity_pool_minted + expected_long_term_holder_bonus_minted);

		// Test the touch on the treasury ct account by the issuer.
		// We create more CT accounts that the account can use provider references for,
		// so if it succeeds, then it means the touch was successful.
		let consumer_limit: u32 = <TestRuntime as frame_system::Config>::MaxConsumers::get();

		// we want to test ct mints on treasury of 1 over the consumer limit,
		// and we already minted 3 contribution tokens on previous tests.
		for i in 0..consumer_limit + 1u32 - 3u32 {
			let project_98_percent = inst.create_finished_project(
				with_different_metadata(project_metadata.clone()),
				ISSUER + i + 1000,
				default_evaluations(),
				default_bids_from_ct_percent(49),
				default_community_contributions_from_ct_percent(39),
				default_remainder_contributions_from_ct_percent(10),
			);
			inst.advance_time(<TestRuntime as Config>::SuccessToSettlementTime::get() + 1).unwrap();
		}
	}
}

// only functionalities related to the CT Migration
mod ct_migration {
	use super::*;
	use frame_support::assert_err;

	#[test]
	fn para_id_for_project_can_be_set_by_issuer() {
		let mut inst = MockInstantiator::new(Some(RefCell::new(new_test_ext())));
		let project_id = inst.create_finished_project(
			default_project_metadata(inst.get_new_nonce(), ISSUER),
			ISSUER,
			default_evaluations(),
			default_bids(),
			default_community_buys(),
			default_remainder_buys(),
		);

		inst.advance_time(<TestRuntime as Config>::SuccessToSettlementTime::get() + 20u64).unwrap();
		let project_details = inst.get_project_details(project_id);
		assert_eq!(project_details.cleanup, Cleaner::Success(CleanerState::Finished(PhantomData)));

		inst.execute(|| {
			assert_ok!(crate::Pallet::<TestRuntime>::do_set_para_id_for_project(
				&ISSUER,
				project_id,
				ParaId::from(2006u32),
			));
		});
		let project_details = inst.get_project_details(project_id);
		assert_eq!(project_details.parachain_id, Some(ParaId::from(2006u32)));
	}

	#[test]
	fn para_id_for_project_cannot_be_set_by_anyone_but_issuer() {
		let mut inst = MockInstantiator::new(Some(RefCell::new(new_test_ext())));
		let project_id = inst.create_finished_project(
			default_project_metadata(inst.get_new_nonce(), ISSUER),
			ISSUER,
			default_evaluations(),
			default_bids(),
			default_community_buys(),
			default_remainder_buys(),
		);
		inst.advance_time(<TestRuntime as Config>::SuccessToSettlementTime::get() + 20u64).unwrap();
		let project_details = inst.get_project_details(project_id);
		assert_eq!(project_details.cleanup, Cleaner::Success(CleanerState::Finished(PhantomData)));

		inst.execute(|| {
			assert_err!(
				crate::Pallet::<TestRuntime>::do_set_para_id_for_project(
					&EVALUATOR_1,
					project_id,
					ParaId::from(2006u32),
				),
				Error::<TestRuntime>::NotAllowed
			);
			assert_err!(
				crate::Pallet::<TestRuntime>::do_set_para_id_for_project(&BIDDER_1, project_id, ParaId::from(2006u32),),
				Error::<TestRuntime>::NotAllowed
			);
			assert_err!(
				crate::Pallet::<TestRuntime>::do_set_para_id_for_project(&BUYER_1, project_id, ParaId::from(2006u32),),
				Error::<TestRuntime>::NotAllowed
			);
		});
		let project_details = inst.get_project_details(project_id);
		assert_eq!(project_details.parachain_id, None);
	}

	#[test]
	fn check_migrations_per_xcm() {
		let mut inst = MockInstantiator::new(Some(RefCell::new(new_test_ext())));
		inst.execute(|| dbg!(Pallet::<TestRuntime>::migrations_per_xcm_message_allowed()));
	}
}

// check that functions created to facilitate testing return the expected results
mod helper_functions {
	use super::*;

	#[test]
	fn calculate_evaluation_plmc_spent() {
		const EVALUATOR_1: AccountIdOf<TestRuntime> = 1u32;
		const USD_AMOUNT_1: u128 = 150_000_0_000_000_000_u128;
		const EXPECTED_PLMC_AMOUNT_1: u128 = 17_857_1_428_571_428_u128;

		const EVALUATOR_2: AccountIdOf<TestRuntime> = 2u32;
		const USD_AMOUNT_2: u128 = 50_000_0_000_000_000_u128;
		const EXPECTED_PLMC_AMOUNT_2: u128 = 5_952_3_809_523_809_u128;

		const EVALUATOR_3: AccountIdOf<TestRuntime> = 3u32;
		const USD_AMOUNT_3: u128 = 75_000_0_000_000_000_u128;
		const EXPECTED_PLMC_AMOUNT_3: u128 = 8_928_5_714_285_714_u128;

		const EVALUATOR_4: AccountIdOf<TestRuntime> = 4u32;
		const USD_AMOUNT_4: u128 = 100_0_000_000_000_u128;
		const EXPECTED_PLMC_AMOUNT_4: u128 = 11_9_047_619_047_u128;

		const EVALUATOR_5: AccountIdOf<TestRuntime> = 5u32;
		const USD_AMOUNT_5: u128 = 123_7_000_000_000_u128;
		const EXPECTED_PLMC_AMOUNT_5: u128 = 14_7_261_904_761_u128;

		const PLMC_PRICE: f64 = 8.4f64;

		assert_eq!(
			<TestRuntime as Config>::PriceProvider::get_price(PLMC_FOREIGN_ID).unwrap(),
			PriceOf::<TestRuntime>::from_float(PLMC_PRICE)
		);

		let evaluations = vec![
			UserToUSDBalance::new(EVALUATOR_1, USD_AMOUNT_1),
			UserToUSDBalance::new(EVALUATOR_2, USD_AMOUNT_2),
			UserToUSDBalance::new(EVALUATOR_3, USD_AMOUNT_3),
			UserToUSDBalance::new(EVALUATOR_4, USD_AMOUNT_4),
			UserToUSDBalance::new(EVALUATOR_5, USD_AMOUNT_5),
		];

		let expected_plmc_spent = vec![
			UserToPLMCBalance::new(EVALUATOR_1, EXPECTED_PLMC_AMOUNT_1),
			UserToPLMCBalance::new(EVALUATOR_2, EXPECTED_PLMC_AMOUNT_2),
			UserToPLMCBalance::new(EVALUATOR_3, EXPECTED_PLMC_AMOUNT_3),
			UserToPLMCBalance::new(EVALUATOR_4, EXPECTED_PLMC_AMOUNT_4),
			UserToPLMCBalance::new(EVALUATOR_5, EXPECTED_PLMC_AMOUNT_5),
		];

		let result = MockInstantiator::calculate_evaluation_plmc_spent(evaluations);
		assert_eq!(result, expected_plmc_spent);
	}

	#[test]
	fn calculate_auction_plmc_returned() {
		const CT_AMOUNT_1: u128 = 5000 * ASSET_UNIT;
		const CT_AMOUNT_2: u128 = 40_000 * ASSET_UNIT;
		const CT_AMOUNT_3: u128 = 10_000 * ASSET_UNIT;
		const CT_AMOUNT_4: u128 = 6000 * ASSET_UNIT;
		const CT_AMOUNT_5: u128 = 2000 * ASSET_UNIT;

		let bid_1 = BidParams::new(BIDDER_1, CT_AMOUNT_1, 1u8, AcceptedFundingAsset::USDT);
		let bid_2 = BidParams::new(BIDDER_2, CT_AMOUNT_2, 1u8, AcceptedFundingAsset::USDT);
		let bid_3 = BidParams::new(BIDDER_1, CT_AMOUNT_3, 1u8, AcceptedFundingAsset::USDT);
		let bid_4 = BidParams::new(BIDDER_3, CT_AMOUNT_4, 1u8, AcceptedFundingAsset::USDT);
		let bid_5 = BidParams::new(BIDDER_4, CT_AMOUNT_5, 1u8, AcceptedFundingAsset::USDT);

		// post bucketing, the bids look like this:
		// (BIDDER_1, 5k) - (BIDDER_2, 40k) - (BIDDER_1, 5k) - (BIDDER_1, 5k) - (BIDDER_3 - 5k) - (BIDDER_3 - 1k) - (BIDDER_4 - 2k)
		// | -------------------- 1USD ----------------------|---- 1.1 USD ---|---- 1.2 USD ----|----------- 1.3 USD -------------|
		// post wap ~ 1.0557252:
		// (Accepted, 5k) - (Partially, 32k) - (Rejected, 5k) - (Accepted, 5k) - (Accepted - 5k) - (Accepted - 1k) - (Accepted - 2k)

		const ORIGINAL_PLMC_CHARGED_BIDDER_1: u128 = 18_452_3_809_523_790;
		const ORIGINAL_PLMC_CHARGED_BIDDER_2: u128 = 47_619_0_476_190_470;
		const ORIGINAL_PLMC_CHARGED_BIDDER_3: u128 = 86_90_4_761_904_760;
		const ORIGINAL_PLMC_CHARGED_BIDDER_4: u128 = 30_95_2_380_952_380;

		const FINAL_PLMC_CHARGED_BIDDER_1: u128 = 12_236_4_594_692_840;
		const FINAL_PLMC_CHARGED_BIDDER_2: u128 = 38_095_2_380_952_380;
		const FINAL_PLMC_CHARGED_BIDDER_3: u128 = 75_40_8_942_202_840;
		const FINAL_PLMC_CHARGED_BIDDER_4: u128 = 2_513_6_314_067_610;

		let bids = vec![bid_1, bid_2, bid_3, bid_4, bid_5];

		let mut inst = MockInstantiator::new(Some(RefCell::new(new_test_ext())));
		let project_metadata = ProjectMetadata {
			token_information: default_token_information(),
			mainnet_token_max_supply: 8_000_000 * ASSET_UNIT,
			total_allocation_size: 100_000 * ASSET_UNIT,
			auction_round_allocation_percentage: Percent::from_percent(50u8),
			minimum_price: PriceOf::<TestRuntime>::from_float(10.0),
			bidding_ticket_sizes: BiddingTicketSizes {
				professional: TicketSize::new(Some(5000 * US_DOLLAR), None),
				institutional: TicketSize::new(Some(5000 * US_DOLLAR), None),
				phantom: Default::default(),
			},
			contributing_ticket_sizes: ContributingTicketSizes {
				retail: TicketSize::new(None, None),
				professional: TicketSize::new(None, None),
				institutional: TicketSize::new(None, None),
				phantom: Default::default(),
			},
			participation_currencies: vec![AcceptedFundingAsset::USDT].try_into().unwrap(),
			funding_destination_account: ISSUER,
			offchain_information_hash: Some(hashed(METADATA)),
		};
		let plmc_charged = MockInstantiator::calculate_auction_plmc_charged_from_all_bids_made_or_with_bucket(
			&bids,
			project_metadata.clone(),
			None,
		);
		dbg!(plmc_charged);
		let project_id = inst.create_community_contributing_project(
			project_metadata.clone(),
			ISSUER,
			default_evaluations(),
			bids.clone(),
		);

		let stored_bids = inst.execute(|| {
			Bids::<TestRuntime>::iter_values().into_iter().sorted_by(|b1, b2| b1.id.cmp(&b2.id)).collect_vec()
		});
		dbg!(stored_bids);
		let wap = inst.get_project_details(project_id).weighted_average_price.unwrap();
		dbg!(wap);

		let expected_returns = vec![
			ORIGINAL_PLMC_CHARGED_BIDDER_1 - FINAL_PLMC_CHARGED_BIDDER_1,
			ORIGINAL_PLMC_CHARGED_BIDDER_2 - FINAL_PLMC_CHARGED_BIDDER_2,
			ORIGINAL_PLMC_CHARGED_BIDDER_3 - FINAL_PLMC_CHARGED_BIDDER_3,
			ORIGINAL_PLMC_CHARGED_BIDDER_4 - FINAL_PLMC_CHARGED_BIDDER_4,
		];
		dbg!(&expected_returns);

		let mut returned_plmc_mappings =
			MockInstantiator::calculate_auction_plmc_returned_from_all_bids_made(&bids, project_metadata.clone(), wap);
		returned_plmc_mappings.sort_by(|b1, b2| b1.account.cmp(&b2.account));

		let returned_plmc_balances = returned_plmc_mappings.into_iter().map(|map| map.plmc_amount).collect_vec();
		dbg!(&returned_plmc_balances);

		for (expected, calculated) in zip(expected_returns, returned_plmc_balances) {
			assert_close_enough!(expected, calculated, Perquintill::from_float(0.99));
		}
	}

	#[test]
	fn calculate_contributed_plmc_spent() {
		const PLMC_PRICE: f64 = 8.4f64;
		const CT_PRICE: f64 = 16.32f64;

		const CONTRIBUTOR_1: AccountIdOf<TestRuntime> = 1u32;
		const TOKEN_AMOUNT_1: u128 = 120_0_000_000_000_u128;
		const MULTIPLIER_1: u8 = 1u8;
		const _TICKET_SIZE_USD_1: u128 = 1_958_4_000_000_000_u128;
		const EXPECTED_PLMC_AMOUNT_1: u128 = 233_1_428_571_428_u128;

		const CONTRIBUTOR_2: AccountIdOf<TestRuntime> = 2u32;
		const TOKEN_AMOUNT_2: u128 = 5023_0_000_000_000_u128;
		const MULTIPLIER_2: u8 = 2u8;
		const _TICKET_SIZE_USD_2: u128 = 81_975_3_600_000_000_u128;
		const EXPECTED_PLMC_AMOUNT_2: u128 = 4_879_4_857_142_857_u128;

		const CONTRIBUTOR_3: AccountIdOf<TestRuntime> = 3u32;
		const TOKEN_AMOUNT_3: u128 = 20_000_0_000_000_000_u128;
		const MULTIPLIER_3: u8 = 17u8;
		const _TICKET_SIZE_USD_3: u128 = 326_400_0_000_000_000_u128;
		const EXPECTED_PLMC_AMOUNT_3: u128 = 2_285_7_142_857_142_u128;

		const CONTRIBUTOR_4: AccountIdOf<TestRuntime> = 4u32;
		const TOKEN_AMOUNT_4: u128 = 1_000_000_0_000_000_000_u128;
		const MULTIPLIER_4: u8 = 25u8;
		const _TICKET_SIZE_4: u128 = 16_320_000_0_000_000_000_u128;
		const EXPECTED_PLMC_AMOUNT_4: u128 = 77_714_2_857_142_857_u128;

		const CONTRIBUTOR_5: AccountIdOf<TestRuntime> = 5u32;
		const TOKEN_AMOUNT_5: u128 = 0_1_233_000_000_u128;
		const MULTIPLIER_5: u8 = 10u8;
		const _TICKET_SIZE_5: u128 = 2_0_122_562_000_u128;
		const EXPECTED_PLMC_AMOUNT_5: u128 = 0_0_239_554_285_u128;

		assert_eq!(
			<TestRuntime as Config>::PriceProvider::get_price(PLMC_FOREIGN_ID).unwrap(),
			PriceOf::<TestRuntime>::from_float(PLMC_PRICE)
		);

		let contributions = vec![
			ContributionParams::new(CONTRIBUTOR_1, TOKEN_AMOUNT_1, MULTIPLIER_1, AcceptedFundingAsset::USDT),
			ContributionParams::new(CONTRIBUTOR_2, TOKEN_AMOUNT_2, MULTIPLIER_2, AcceptedFundingAsset::USDT),
			ContributionParams::new(CONTRIBUTOR_3, TOKEN_AMOUNT_3, MULTIPLIER_3, AcceptedFundingAsset::USDT),
			ContributionParams::new(CONTRIBUTOR_4, TOKEN_AMOUNT_4, MULTIPLIER_4, AcceptedFundingAsset::USDT),
			ContributionParams::new(CONTRIBUTOR_5, TOKEN_AMOUNT_5, MULTIPLIER_5, AcceptedFundingAsset::USDT),
		];

		let expected_plmc_spent = vec![
			UserToPLMCBalance::new(CONTRIBUTOR_1, EXPECTED_PLMC_AMOUNT_1),
			UserToPLMCBalance::new(CONTRIBUTOR_2, EXPECTED_PLMC_AMOUNT_2),
			UserToPLMCBalance::new(CONTRIBUTOR_3, EXPECTED_PLMC_AMOUNT_3),
			UserToPLMCBalance::new(CONTRIBUTOR_4, EXPECTED_PLMC_AMOUNT_4),
			UserToPLMCBalance::new(CONTRIBUTOR_5, EXPECTED_PLMC_AMOUNT_5),
		];

		let result = MockInstantiator::calculate_contributed_plmc_spent(
			contributions,
			PriceOf::<TestRuntime>::from_float(CT_PRICE),
		);
		assert_eq!(result, expected_plmc_spent);
	}
}

// logic of small functions that extrinsics use to process data or interact with storage
mod inner_functions {
	use super::*;

	#[test]
	fn calculate_vesting_duration() {
		let default_multiplier = MultiplierOf::<TestRuntime>::default();
		let default_multiplier_duration = default_multiplier.calculate_vesting_duration::<TestRuntime>();
		assert_eq!(default_multiplier_duration, 1u64);

		let multiplier_1 = MultiplierOf::<TestRuntime>::new(1u8).unwrap();
		let multiplier_1_duration = multiplier_1.calculate_vesting_duration::<TestRuntime>();
		assert_eq!(multiplier_1_duration, 1u64);

		let multiplier_2 = MultiplierOf::<TestRuntime>::new(2u8).unwrap();
		let multiplier_2_duration = multiplier_2.calculate_vesting_duration::<TestRuntime>();
		assert_eq!(multiplier_2_duration, FixedU128::from_rational(2167, 1000).saturating_mul_int((DAYS * 7) as u64));

		let multiplier_3 = MultiplierOf::<TestRuntime>::new(3u8).unwrap();
		let multiplier_3_duration = multiplier_3.calculate_vesting_duration::<TestRuntime>();
		assert_eq!(multiplier_3_duration, FixedU128::from_rational(4334, 1000).saturating_mul_int((DAYS * 7) as u64));

		let multiplier_19 = MultiplierOf::<TestRuntime>::new(19u8).unwrap();
		let multiplier_19_duration = multiplier_19.calculate_vesting_duration::<TestRuntime>();
		assert_eq!(multiplier_19_duration, FixedU128::from_rational(39006, 1000).saturating_mul_int((DAYS * 7) as u64));

		let multiplier_20 = MultiplierOf::<TestRuntime>::new(20u8).unwrap();
		let multiplier_20_duration = multiplier_20.calculate_vesting_duration::<TestRuntime>();
		assert_eq!(multiplier_20_duration, FixedU128::from_rational(41173, 1000).saturating_mul_int((DAYS * 7) as u64));

		let multiplier_24 = MultiplierOf::<TestRuntime>::new(24u8).unwrap();
		let multiplier_24_duration = multiplier_24.calculate_vesting_duration::<TestRuntime>();
		assert_eq!(multiplier_24_duration, FixedU128::from_rational(49841, 1000).saturating_mul_int((DAYS * 7) as u64));

		let multiplier_25 = MultiplierOf::<TestRuntime>::new(25u8).unwrap();
		let multiplier_25_duration = multiplier_25.calculate_vesting_duration::<TestRuntime>();
		assert_eq!(multiplier_25_duration, FixedU128::from_rational(52008, 1000).saturating_mul_int((DAYS * 7) as u64));
	}
}

// test the parallel instantiation of projects
mod async_tests {
	use super::*;
	use instantiator::async_features::*;

	#[test]
	fn prototype_2() {
		let inst = MockInstantiator::new(Some(RefCell::new(new_test_ext())));

		let project_params = vec![
			TestProjectParams {
				expected_state: ProjectStatus::Application,
				metadata: default_project_metadata(inst.get_new_nonce(), ISSUER),
				issuer: ISSUER,
				evaluations: vec![],
				bids: vec![],
				community_contributions: vec![],
				remainder_contributions: vec![],
			},
			TestProjectParams {
				expected_state: ProjectStatus::EvaluationRound,
				metadata: default_project_metadata(inst.get_new_nonce(), ISSUER),
				issuer: ISSUER,
				evaluations: vec![],
				bids: vec![],
				community_contributions: vec![],
				remainder_contributions: vec![],
			},
			TestProjectParams {
				expected_state: ProjectStatus::AuctionRound(AuctionPhase::English),
				metadata: default_project_metadata(inst.get_new_nonce(), ISSUER),
				issuer: ISSUER,
				evaluations: default_evaluations(),
				bids: vec![],
				community_contributions: vec![],
				remainder_contributions: vec![],
			},
			TestProjectParams {
				expected_state: ProjectStatus::CommunityRound,
				metadata: default_project_metadata(inst.get_new_nonce(), ISSUER),
				issuer: ISSUER,
				evaluations: default_evaluations(),
				bids: default_bids(),
				community_contributions: vec![],
				remainder_contributions: vec![],
			},
			TestProjectParams {
				expected_state: ProjectStatus::RemainderRound,
				metadata: default_project_metadata(inst.get_new_nonce(), ISSUER),
				issuer: ISSUER,
				evaluations: default_evaluations(),
				bids: default_bids(),
				community_contributions: default_community_buys(),
				remainder_contributions: vec![],
			},
			TestProjectParams {
				expected_state: ProjectStatus::FundingSuccessful,
				metadata: default_project_metadata(inst.get_new_nonce(), ISSUER),
				issuer: ISSUER,
				evaluations: default_evaluations(),
				bids: default_bids(),
				community_contributions: default_community_buys(),
				remainder_contributions: default_remainder_buys(),
			},
		];

		let (project_ids, mut inst) = create_multiple_projects_at(inst, project_params);

		dbg!(inst.get_project_details(project_ids[0]).status);
		dbg!(inst.get_project_details(project_ids[1]).status);
		dbg!(inst.get_project_details(project_ids[2]).status);
		dbg!(inst.get_project_details(project_ids[3]).status);
		dbg!(inst.get_project_details(project_ids[4]).status);
		dbg!(inst.get_project_details(project_ids[5]).status);

		assert_eq!(inst.get_project_details(project_ids[0]).status, ProjectStatus::Application);
		assert_eq!(inst.get_project_details(project_ids[1]).status, ProjectStatus::EvaluationRound);
		assert_eq!(inst.get_project_details(project_ids[2]).status, ProjectStatus::AuctionRound(AuctionPhase::English));
		assert_eq!(inst.get_project_details(project_ids[3]).status, ProjectStatus::CommunityRound);
		assert_eq!(inst.get_project_details(project_ids[4]).status, ProjectStatus::RemainderRound);
		assert_eq!(inst.get_project_details(project_ids[5]).status, ProjectStatus::FundingSuccessful);
	}

	#[test]
	fn genesis_parallel_instantiaton() {
		let mut t = frame_system::GenesisConfig::<TestRuntime>::default().build_storage().unwrap();

		// only used to generate some values, and not for chain interactions
		let funding_percent = 93u64;
		let project_metadata = default_project_metadata(0u64, ISSUER.into());
		let min_price = project_metadata.minimum_price;
		let twenty_percent_funding_usd = Perquintill::from_percent(funding_percent) *
			(project_metadata.minimum_price.checked_mul_int(project_metadata.total_allocation_size).unwrap());
		let evaluations = default_evaluations();
		let bids = MockInstantiator::generate_bids_from_total_usd(
			Percent::from_percent(50u8) * twenty_percent_funding_usd,
			min_price,
			default_weights(),
			default_bidders(),
			default_bidder_multipliers(),
		);
		let community_contributions = MockInstantiator::generate_contributions_from_total_usd(
			Percent::from_percent(30u8) * twenty_percent_funding_usd,
			min_price,
			default_weights(),
			default_community_contributors(),
			default_community_contributor_multipliers(),
		);
		let remainder_contributions = MockInstantiator::generate_contributions_from_total_usd(
			Percent::from_percent(20u8) * twenty_percent_funding_usd,
			min_price,
			default_weights(),
			default_remainder_contributors(),
			default_remainder_contributor_multipliers(),
		);
		let ed = <TestRuntime as pallet_balances::Config>::ExistentialDeposit::get();
		mock::RuntimeGenesisConfig {
			balances: BalancesConfig {
				balances: vec![
					(<TestRuntime as Config>::PalletId::get().into_account_truncating(), ed),
					(<TestRuntime as Config>::ContributionTreasury::get(), ed),
				],
			},
			foreign_assets: ForeignAssetsConfig {
				assets: vec![(
					AcceptedFundingAsset::USDT.to_assethub_id(),
					<TestRuntime as Config>::PalletId::get().into_account_truncating(),
					false,
					10,
				)],
				metadata: vec![],
				accounts: vec![],
			},
			polimec_funding: PolimecFundingConfig {
				starting_projects: vec![
					TestProjectParams::<TestRuntime> {
						expected_state: ProjectStatus::FundingSuccessful,
						metadata: default_project_metadata(0u64, ISSUER.into()),
						issuer: ISSUER.into(),
						evaluations: evaluations.clone(),
						bids: bids.clone(),
						community_contributions: community_contributions.clone(),
						remainder_contributions: remainder_contributions.clone(),
					},
					TestProjectParams::<TestRuntime> {
						expected_state: ProjectStatus::RemainderRound,
						metadata: default_project_metadata(1u64, ISSUER.into()),
						issuer: ISSUER.into(),
						evaluations: evaluations.clone(),
						bids: bids.clone(),
						community_contributions: community_contributions.clone(),
						remainder_contributions: vec![],
					},
					TestProjectParams::<TestRuntime> {
						expected_state: ProjectStatus::CommunityRound,
						metadata: default_project_metadata(2u64, ISSUER.into()),
						issuer: ISSUER.into(),
						evaluations: evaluations.clone(),
						bids: bids.clone(),
						community_contributions: vec![],
						remainder_contributions: vec![],
					},
					TestProjectParams::<TestRuntime> {
						expected_state: ProjectStatus::AuctionRound(AuctionPhase::English),
						metadata: default_project_metadata(3u64, ISSUER.into()),
						issuer: ISSUER.into(),
						evaluations: evaluations.clone(),
						bids: vec![],
						community_contributions: vec![],
						remainder_contributions: vec![],
					},
					TestProjectParams::<TestRuntime> {
						expected_state: ProjectStatus::EvaluationRound,
						metadata: default_project_metadata(4u64, ISSUER.into()),
						issuer: ISSUER.into(),
						evaluations: vec![],
						bids: vec![],
						community_contributions: vec![],
						remainder_contributions: vec![],
					},
					TestProjectParams::<TestRuntime> {
						expected_state: ProjectStatus::Application,
						metadata: default_project_metadata(5u64, ISSUER.into()),
						issuer: ISSUER.into(),
						evaluations: vec![],
						bids: vec![],
						community_contributions: vec![],
						remainder_contributions: vec![],
					},
				],
				phantom: PhantomData,
			},

			..Default::default()
		}
		.assimilate_storage(&mut t)
		.unwrap();

		let ext = sp_io::TestExternalities::new(t);
		let mut inst = MockInstantiator::new(Some(RefCell::new(ext)));

		dbg!(inst.get_project_details(0).status);
		dbg!(inst.get_project_details(1).status);
		dbg!(inst.get_project_details(2).status);
		dbg!(inst.get_project_details(3).status);
		dbg!(inst.get_project_details(4).status);
		dbg!(inst.get_project_details(5).status);

		assert_eq!(inst.get_project_details(5).status, ProjectStatus::Application);
		assert_eq!(inst.get_project_details(4).status, ProjectStatus::EvaluationRound);
		assert_eq!(inst.get_project_details(3).status, ProjectStatus::AuctionRound(AuctionPhase::English));
		assert_eq!(inst.get_project_details(2).status, ProjectStatus::CommunityRound);
		assert_eq!(inst.get_project_details(1).status, ProjectStatus::RemainderRound);
		assert_eq!(inst.get_project_details(0).status, ProjectStatus::FundingSuccessful);
	}

	#[test]
	fn starting_auction_round_with_bids() {
		let mut t = frame_system::GenesisConfig::<TestRuntime>::default().build_storage().unwrap();

		// only used to generate some values, and not for chain interactions
		let mut project_metadata = default_project_metadata(0u64, ISSUER.into());
		let evaluations = default_evaluations();
		let max_bids_per_project: u32 = <TestRuntime as Config>::MaxBidsPerProject::get();
		let min_bid = project_metadata.bidding_ticket_sizes.institutional.usd_minimum_per_participation.unwrap();
		let auction_allocation_percentage = project_metadata.auction_round_allocation_percentage;
		let auction_ct_required = min_bid.saturating_mul(max_bids_per_project as u128);
		let total_allocation_required = auction_allocation_percentage.saturating_reciprocal_mul(auction_ct_required);
		project_metadata.total_allocation_size = total_allocation_required;

		let max_bids = (0u32..max_bids_per_project)
			.map(|i| {
				instantiator::BidParams::<TestRuntime>::new(
					(i + 69).into(),
					project_metadata.bidding_ticket_sizes.institutional.usd_minimum_per_participation.unwrap(),
					1u8,
					AcceptedFundingAsset::USDT,
				)
			})
			.collect_vec();
		let ed = <TestRuntime as pallet_balances::Config>::ExistentialDeposit::get();
		mock::RuntimeGenesisConfig {
			balances: BalancesConfig {
				balances: vec![
					(<TestRuntime as Config>::PalletId::get().into_account_truncating(), ed),
					(<TestRuntime as Config>::ContributionTreasury::get(), ed),
				],
			},
			foreign_assets: ForeignAssetsConfig {
				assets: vec![(
					AcceptedFundingAsset::USDT.to_assethub_id(),
					<TestRuntime as Config>::PalletId::get().into_account_truncating(),
					false,
					10,
				)],
				metadata: vec![],
				accounts: vec![],
			},
			polimec_funding: PolimecFundingConfig {
				starting_projects: vec![TestProjectParams::<TestRuntime> {
					expected_state: ProjectStatus::AuctionRound(AuctionPhase::English),
					metadata: default_project_metadata(0u64, ISSUER.into()),
					issuer: ISSUER.into(),
					evaluations: evaluations.clone(),
					bids: max_bids.clone(),
					community_contributions: vec![],
					remainder_contributions: vec![],
				}],
				phantom: PhantomData,
			},

			..Default::default()
		}
		.assimilate_storage(&mut t)
		.unwrap();

		let ext = sp_io::TestExternalities::new(t);
		let mut inst = MockInstantiator::new(Some(RefCell::new(ext)));

		assert_eq!(inst.get_project_details(0).status, ProjectStatus::AuctionRound(AuctionPhase::English));
		let max_bids_per_project: u32 = <TestRuntime as Config>::MaxBidsPerProject::get();
		let total_bids_count = inst.execute(|| Bids::<TestRuntime>::iter_values().collect_vec().len());
		assert_eq!(total_bids_count, max_bids_per_project as usize);
	}
}<|MERGE_RESOLUTION|>--- conflicted
+++ resolved
@@ -22,11 +22,7 @@
 	instantiator::{async_features::create_multiple_projects_at, *},
 	mock::*,
 	traits::{ProvideAssetPrice, VestingDurationCalculation},
-<<<<<<< HEAD
-	CurrencyMetadata, Error, ParticipantsSize, ProjectMetadata, TicketSize,
-=======
 	CurrencyMetadata, Error, ProjectMetadata, TicketSize,
->>>>>>> 92c3d458
 };
 use assert_matches2::assert_matches;
 use defaults::*;
@@ -39,7 +35,7 @@
 };
 use itertools::Itertools;
 use parachains_common::DAYS;
-use polimec_common::{credentials::*, ReleaseSchedule};
+use polimec_common::{ReleaseSchedule};
 use polimec_common_test_utils::{generate_did_from_account, get_mock_jwt};
 use sp_arithmetic::{traits::Zero, Percent, Perquintill};
 use sp_runtime::{BuildStorage, TokenError};
@@ -5887,7 +5883,7 @@
 		// we want to test ct mints on treasury of 1 over the consumer limit,
 		// and we already minted 3 contribution tokens on previous tests.
 		for i in 0..consumer_limit + 1u32 - 3u32 {
-			let project_98_percent = inst.create_finished_project(
+			let _ = inst.create_finished_project(
 				with_different_metadata(project_metadata.clone()),
 				ISSUER + i + 1000,
 				default_evaluations(),
@@ -6230,7 +6226,6 @@
 // test the parallel instantiation of projects
 mod async_tests {
 	use super::*;
-	use instantiator::async_features::*;
 
 	#[test]
 	fn prototype_2() {
