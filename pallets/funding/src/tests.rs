--- conflicted
+++ resolved
@@ -180,15 +180,11 @@
 		vec![BUYER_1, BUYER_2, BUYER_3, BUYER_4, BUYER_5]
 	}
 
-<<<<<<< HEAD
 	pub fn default_remainder_contributors() -> Vec<AccountId> {
 		vec![EVALUATOR_1, BIDDER_3, BUYER_4, BUYER_6, BIDDER_6]
 	}
 
-	pub fn project_from_funding_reached(instantiator: &mut MockInstantiator, percent: u64) -> ProjectIdOf<TestRuntime> {
-=======
 	pub fn project_from_funding_reached(instantiator: &mut MockInstantiator, percent: u64) -> ProjectId {
->>>>>>> 79d59a27
 		let project_metadata = default_project(instantiator.get_new_nonce(), ISSUER);
 		let min_price = project_metadata.minimum_price;
 		let usd_to_reach = Perquintill::from_percent(percent) *
@@ -3414,7 +3410,7 @@
 		)]);
 		inst.do_reserved_plmc_assertions(
 			vec![UserToPLMCBalance::new(BOB, reserved_plmc)],
-			LockType::Participation(project_id),
+			HoldReason::Participation(project_id).into(),
 		);
 		inst.do_contribution_transferred_statemint_asset_assertions(
 			vec![UserToStatemintAsset::new(
@@ -3466,7 +3462,10 @@
 
 		for UserToPLMCBalance { account, plmc_amount } in all_plmc_locks {
 			let schedule = inst.execute(|| {
-				<TestRuntime as Config>::Vesting::total_scheduled_amount(&account, LockType::Participation(project_id))
+				<TestRuntime as Config>::Vesting::total_scheduled_amount(
+					&account,
+					HoldReason::Participation(project_id).into(),
+				)
 			});
 
 			assert_eq!(schedule.unwrap(), plmc_amount);
@@ -3507,7 +3506,7 @@
 				.execute(|| {
 					<TestRuntime as Config>::Vesting::total_scheduled_amount(
 						&contribution.contributor,
-						LockType::Participation(project_id),
+						HoldReason::Participation(project_id).into(),
 					)
 				})
 				.unwrap_or(Zero::zero());
@@ -3526,39 +3525,18 @@
 				.execute(|| {
 					<TestRuntime as Config>::Vesting::total_scheduled_amount(
 						&contribution.contributor,
-						LockType::Participation(project_id),
+						HoldReason::Participation(project_id).into(),
 					)
 				})
 				.unwrap();
 
 			let new_scheduled = post_scheduled - prev_scheduled;
 
-<<<<<<< HEAD
 			let contribution = inst.execute(|| {
 				Contributions::<TestRuntime>::get((project_id, contribution.contributor, contribution.id)).unwrap()
 			});
 			assert_eq!(new_scheduled, contribution.plmc_vesting_info.unwrap().total_amount);
 		}
-=======
-		inst.do_free_plmc_assertions(vec![UserToPLMCBalance::new(BOB, remaining_plmc)]);
-		inst.do_free_statemint_asset_assertions(vec![UserToStatemintAsset::<TestRuntime>::new(
-			BOB,
-			remaining_statemint_assets,
-			AcceptedFundingAsset::USDT.to_statemint_id(),
-		)]);
-		inst.do_reserved_plmc_assertions(
-			vec![UserToPLMCBalance::new(BOB, reserved_plmc)],
-			HoldReason::Participation(project_id).into(),
-		);
-		inst.do_contribution_transferred_statemint_asset_assertions(
-			vec![UserToStatemintAsset::new(
-				BOB,
-				actual_funding_transferred,
-				AcceptedFundingAsset::USDT.to_statemint_id(),
-			)],
-			project_id,
-		);
->>>>>>> 79d59a27
 	}
 
 	#[test]
@@ -3982,26 +3960,10 @@
 		inst.test_ct_not_created_for(project_id);
 
 		inst.advance_time(10u64).unwrap();
-<<<<<<< HEAD
 		assert_matches!(
 			inst.get_project_details(project_id).cleanup,
 			Cleaner::Failure(CleanerState::Finished(PhantomData))
 		);
-=======
-		let details = inst.get_project_details(project_id);
-		assert_eq!(details.cleanup, Cleaner::Success(CleanerState::Finished(PhantomData)));
-
-		for UserToPLMCBalance { account, plmc_amount } in all_plmc_locks {
-			let schedule = inst.execute(|| {
-				<TestRuntime as Config>::Vesting::total_scheduled_amount(
-					&account,
-					HoldReason::Participation(project_id).into(),
-				)
-			});
-
-			assert_eq!(schedule.unwrap(), plmc_amount);
-		}
->>>>>>> 79d59a27
 	}
 
 	#[test]
@@ -4038,49 +4000,11 @@
 		assert_eq!(inst.get_project_details(project_id).status, ProjectStatus::FundingSuccessful);
 		inst.advance_time(<TestRuntime as Config>::SuccessToSettlementTime::get()).unwrap();
 
-<<<<<<< HEAD
 		assert_matches!(
 			inst.get_project_details(project_id).cleanup,
 			Cleaner::Success(CleanerState::Initialized(PhantomData))
 		);
 		inst.test_ct_created_for(project_id);
-=======
-		let details = inst.get_project_details(project_id);
-		assert_eq!(details.cleanup, Cleaner::Success(CleanerState::Initialized(PhantomData)));
-
-		let contributions =
-			inst.execute(|| Contributions::<TestRuntime>::iter_prefix_values((project_id,)).collect::<Vec<_>>());
-		for contribution in contributions {
-			let prev_scheduled = inst
-				.execute(|| {
-					<TestRuntime as Config>::Vesting::total_scheduled_amount(
-						&contribution.contributor,
-						HoldReason::Participation(project_id).into(),
-					)
-				})
-				.unwrap_or(Zero::zero());
-
-			call_and_is_ok!(
-				inst,
-				Pallet::<TestRuntime>::start_contribution_vesting_schedule_for(
-					RuntimeOrigin::signed(contribution.contributor),
-					project_id,
-					contribution.contributor,
-					contribution.id,
-				)
-			);
-
-			let post_scheduled = inst
-				.execute(|| {
-					<TestRuntime as Config>::Vesting::total_scheduled_amount(
-						&contribution.contributor,
-						HoldReason::Participation(project_id).into(),
-					)
-				})
-				.unwrap();
-
-			let new_scheduled = post_scheduled - prev_scheduled;
->>>>>>> 79d59a27
 
 		inst.advance_time(10u64).unwrap();
 		assert_matches!(
@@ -5368,28 +5292,6 @@
 			default_remainder_contributors(),
 			default_remainder_contributor_multipliers(),
 		);
-<<<<<<< HEAD
-=======
-	}
-
-	#[test]
-	fn evaluators_get_slashed_funding_accepted() {
-		let mut inst = MockInstantiator::new(Some(RefCell::new(new_test_ext())));
-		let project_id = project_from_funding_reached(&mut inst, 43u64);
-		assert_eq!(inst.get_project_details(project_id).status, ProjectStatus::AwaitingProjectDecision);
-
-		let old_evaluation_locked_plmc = inst
-			.get_all_reserved_plmc_balances(HoldReason::Evaluation(project_id).into())
-			.into_iter()
-			.filter(|item| item.plmc_amount > Zero::zero())
-			.collect::<Vec<UserToPLMCBalance<_>>>();
-
-		let evaluators = old_evaluation_locked_plmc.accounts();
-
-		let old_participation_locked_plmc =
-			inst.get_reserved_plmc_balances_for(evaluators.clone(), HoldReason::Participation(project_id).into());
-		let old_free_plmc = inst.get_free_plmc_balances_for(evaluators.clone());
->>>>>>> 79d59a27
 
 		let project_id = inst.create_finished_project(
 			project,
@@ -5441,34 +5343,9 @@
 			AccountIdOf<TestRuntime>,
 		>>::deposit_required(project_id);
 
-<<<<<<< HEAD
 		let prev_issuer_funding_balance = inst.get_free_plmc_balances_for(vec![issuer])[0].plmc_amount;
 		let all_participants = all_expected_payouts.accounts();
 		let prev_participants_plmc_balances = inst.get_free_plmc_balances_for(all_participants.clone());
-=======
-		let actual_evaluator_free_balances = inst.get_free_plmc_balances_for(evaluators);
-
-		assert_eq!(actual_evaluator_free_balances, expected_evaluator_free_balances);
-	}
-
-	#[test]
-	fn evaluators_get_slashed_funding_funding_rejected() {
-		let mut inst = MockInstantiator::new(Some(RefCell::new(new_test_ext())));
-		let project_id = project_from_funding_reached(&mut inst, 56u64);
-		assert_eq!(inst.get_project_details(project_id).status, ProjectStatus::AwaitingProjectDecision);
-
-		let old_evaluation_locked_plmc = inst
-			.get_all_reserved_plmc_balances(HoldReason::Evaluation(project_id).into())
-			.into_iter()
-			.filter(|item| item.plmc_amount > Zero::zero())
-			.collect::<Vec<UserToPLMCBalance<_>>>();
-
-		let evaluators = old_evaluation_locked_plmc.accounts();
-
-		let old_participation_locked_plmc =
-			inst.get_reserved_plmc_balances_for(evaluators.clone(), HoldReason::Participation(project_id).into());
-		let old_free_plmc = inst.get_free_plmc_balances_for(evaluators.clone());
->>>>>>> 79d59a27
 
 		call_and_is_ok!(
 			inst,
@@ -5512,7 +5389,6 @@
 			)
 		}
 
-<<<<<<< HEAD
 		for bid in stored_bids {
 			call_and_is_ok!(
 				inst,
@@ -5530,13 +5406,6 @@
 				)
 			)
 		}
-=======
-		let old_evaluation_locked_plmc = inst
-			.get_all_reserved_plmc_balances(HoldReason::Evaluation(project_id).into())
-			.into_iter()
-			.filter(|item| item.plmc_amount > Zero::zero())
-			.collect::<Vec<_>>();
->>>>>>> 79d59a27
 
 		for contribution in stored_contributions {
 			call_and_is_ok!(
@@ -5556,14 +5425,8 @@
 			)
 		}
 
-<<<<<<< HEAD
 		let post_issuer_funding_balance = inst.get_free_plmc_balances_for(vec![issuer])[0].plmc_amount;
 		let post_participants_plmc_balances = inst.get_free_plmc_balances_for(all_participants);
-=======
-		let old_participation_locked_plmc =
-			inst.get_reserved_plmc_balances_for(evaluators.clone(), HoldReason::Participation(project_id).into());
-		let old_free_plmc = inst.get_free_plmc_balances_for(evaluators.clone());
->>>>>>> 79d59a27
 
 		let all_participants_plmc_deltas = MockInstantiator::generic_map_operation(
 			vec![post_participants_plmc_balances, prev_participants_plmc_balances],
