// Polimec Blockchain – https://www.polimec.org/
// Copyright (C) Polimec 2022. All rights reserved.

// The Polimec Blockchain is free software: you can redistribute it and/or modify
// it under the terms of the GNU General Public License as published by
// the Free Software Foundation, either version 3 of the License, or
// (at your option) any later version.

// The Polimec Blockchain is distributed in the hope that it will be useful,
// but WITHOUT ANY WARRANTY; without even the implied warranty of
// MERCHANTABILITY or FITNESS FOR A PARTICULAR PURPOSE.  See the
// GNU General Public License for more details.

// You should have received a copy of the GNU General Public License
// along with this program.  If not, see <https://www.gnu.org/licenses/>.

// If you feel like getting in touch with us, you can do so at info@polimec.org

//! Tests for Funding pallet.
use super::*;
use crate::{
	instantiator::*,
	mock::*,
	traits::{ProvideAssetPrice, VestingDurationCalculation},
	CurrencyMetadata, Error, ParticipantsSize, ProjectMetadata, TicketSize,
	UpdateType::{CommunityFundingStart, RemainderFundingStart},
};
use assert_matches2::assert_matches;
use defaults::*;
use frame_support::{
	assert_err, assert_noop, assert_ok,
	traits::{
		fungible::{Inspect as FungibleInspect, InspectHold as FungibleInspectHold},
		Get,
	},
};
use itertools::Itertools;
use parachains_common::DAYS;
use polimec_common::ReleaseSchedule;
use sp_arithmetic::{traits::Zero, Percent, Perquintill};
use sp_runtime::{BuildStorage, TokenError};
use sp_std::{cell::RefCell, marker::PhantomData};
use std::{cmp::min, iter::zip, ops::Not};

type MockInstantiator =
	Instantiator<TestRuntime, <TestRuntime as crate::Config>::AllPalletsWithoutSystem, RuntimeEvent>;

const METADATA: &str = r#"METADATA
            {
                "whitepaper":"ipfs_url",
                "team_description":"ipfs_url",
                "tokenomics":"ipfs_url",
                "roadmap":"ipfs_url",
                "usage_of_founds":"ipfs_url"
            }"#;
const ASSET_DECIMALS: u8 = 10;
const ISSUER: AccountId = 10;
const EVALUATOR_1: AccountId = 20;
const EVALUATOR_2: AccountId = 21;
const EVALUATOR_3: AccountId = 22;
const BIDDER_1: AccountId = 30;
const BIDDER_2: AccountId = 31;
const BIDDER_3: AccountId = 32;
const BIDDER_4: AccountId = 33;
const BIDDER_5: AccountId = 34;
const BIDDER_6: AccountId = 35;
const BUYER_1: AccountId = 40;
const BUYER_2: AccountId = 41;
const BUYER_3: AccountId = 42;
const BUYER_4: AccountId = 43;
const BUYER_5: AccountId = 44;
const BUYER_6: AccountId = 45;
const BUYER_7: AccountId = 46;

const ASSET_UNIT: u128 = 10_u128.pow(10u32);

const USDT_FOREIGN_ID: crate::mock::AssetId = 1984u32;
const USDT_UNIT: u128 = 10_000_000_000_u128;

pub const US_DOLLAR: u128 = 1_0_000_000_000;

pub mod defaults {
	use super::*;

	pub fn default_project_metadata(nonce: u64, issuer: AccountId) -> ProjectMetadataOf<TestRuntime> {
		let bounded_name = BoundedVec::try_from("Contribution Token TEST".as_bytes().to_vec()).unwrap();
		let bounded_symbol = BoundedVec::try_from("CTEST".as_bytes().to_vec()).unwrap();
		let metadata_hash = hashed(format!("{}-{}", METADATA, nonce));
		ProjectMetadata {
			token_information: CurrencyMetadata {
				name: bounded_name,
				symbol: bounded_symbol,
				decimals: ASSET_DECIMALS,
			},
			mainnet_token_max_supply: 8_000_000 * ASSET_UNIT,
			total_allocation_size: (50_000 * ASSET_UNIT, 50_000 * ASSET_UNIT),
			minimum_price: PriceOf::<TestRuntime>::from_float(1.0),
			ticket_size: TicketSize { minimum: Some(1), maximum: None },
			participants_size: ParticipantsSize { minimum: Some(2), maximum: None },
			funding_thresholds: Default::default(),
			conversion_rate: 0,
			participation_currencies: AcceptedFundingAsset::USDT,
			funding_destination_account: issuer,
			offchain_information_hash: Some(metadata_hash),
		}
	}

	pub fn knowledge_hub_project(nonce: u64) -> ProjectMetadataOf<TestRuntime> {
		let bounded_name = BoundedVec::try_from("Contribution Token TEST".as_bytes().to_vec()).unwrap();
		let bounded_symbol = BoundedVec::try_from("CTEST".as_bytes().to_vec()).unwrap();
		let metadata_hash = hashed(format!("{}-{}", METADATA, nonce));
		let project_metadata = ProjectMetadataOf::<TestRuntime> {
			token_information: CurrencyMetadata {
				name: bounded_name,
				symbol: bounded_symbol,
				decimals: ASSET_DECIMALS,
			},
			mainnet_token_max_supply: 8_000_000 * ASSET_UNIT,
			total_allocation_size: (50_000 * ASSET_UNIT, 50_000 * ASSET_UNIT),
			minimum_price: PriceOf::<TestRuntime>::from_float(10.0),
			ticket_size: TicketSize { minimum: Some(1), maximum: None },
			participants_size: ParticipantsSize { minimum: Some(2), maximum: None },
			funding_thresholds: Default::default(),
			conversion_rate: 0,
			participation_currencies: AcceptedFundingAsset::USDT,
			funding_destination_account: ISSUER,
			offchain_information_hash: Some(metadata_hash),
		};
		project_metadata
	}

	pub fn default_plmc_balances() -> Vec<UserToPLMCBalance<TestRuntime>> {
		vec![
			UserToPLMCBalance::new(ISSUER, 20_000 * PLMC),
			UserToPLMCBalance::new(EVALUATOR_1, 35_000 * PLMC),
			UserToPLMCBalance::new(EVALUATOR_2, 60_000 * PLMC),
			UserToPLMCBalance::new(EVALUATOR_3, 100_000 * PLMC),
			UserToPLMCBalance::new(BIDDER_1, 500_000 * PLMC),
			UserToPLMCBalance::new(BIDDER_2, 300_000 * PLMC),
			UserToPLMCBalance::new(BUYER_1, 30_000 * PLMC),
			UserToPLMCBalance::new(BUYER_2, 30_000 * PLMC),
		]
	}

	pub fn default_evaluations() -> Vec<UserToUSDBalance<TestRuntime>> {
		vec![
			UserToUSDBalance::new(EVALUATOR_1, 50_000 * PLMC),
			UserToUSDBalance::new(EVALUATOR_2, 25_000 * PLMC),
			UserToUSDBalance::new(EVALUATOR_3, 32_000 * PLMC),
		]
	}

	pub fn knowledge_hub_evaluations() -> Vec<UserToUSDBalance<TestRuntime>> {
		vec![
			UserToUSDBalance::new(EVALUATOR_1, 75_000 * USDT_UNIT),
			UserToUSDBalance::new(EVALUATOR_2, 65_000 * USDT_UNIT),
			UserToUSDBalance::new(EVALUATOR_3, 60_000 * USDT_UNIT),
		]
	}

	pub fn default_failing_evaluations() -> Vec<UserToUSDBalance<TestRuntime>> {
		vec![UserToUSDBalance::new(EVALUATOR_1, 3_000 * PLMC), UserToUSDBalance::new(EVALUATOR_2, 1_000 * PLMC)]
	}

	pub fn default_bids() -> Vec<BidParams<TestRuntime>> {
		// This should reflect the bidding currency, which currently is USDT
		vec![
			BidParams::new(BIDDER_1, 40_000 * ASSET_UNIT, 1u8, AcceptedFundingAsset::USDT),
			BidParams::new(BIDDER_2, 5_000 * ASSET_UNIT, 1u8, AcceptedFundingAsset::USDT),
		]
	}

	pub fn knowledge_hub_bids() -> Vec<BidParams<TestRuntime>> {
		// This should reflect the bidding currency, which currently is USDT
		vec![
			BidParams::new(BIDDER_1, 10_000 * ASSET_UNIT, 1u8, AcceptedFundingAsset::USDT),
			BidParams::new(BIDDER_2, 20_000 * ASSET_UNIT, 1u8, AcceptedFundingAsset::USDT),
			BidParams::new(BIDDER_3, 20_000 * ASSET_UNIT, 1u8, AcceptedFundingAsset::USDT),
			BidParams::new(BIDDER_4, 10_000 * ASSET_UNIT, 1u8, AcceptedFundingAsset::USDT),
			BidParams::new(BIDDER_5, 5_000 * ASSET_UNIT, 1u8, AcceptedFundingAsset::USDT),
			BidParams::new(BIDDER_6, 5_000 * ASSET_UNIT, 1u8, AcceptedFundingAsset::USDT),
		]
	}

	pub fn default_community_buys() -> Vec<ContributionParams<TestRuntime>> {
		vec![
			ContributionParams::new(BUYER_1, 8_100 * ASSET_UNIT, 1u8, AcceptedFundingAsset::USDT),
			ContributionParams::new(BUYER_2, 17_000 * ASSET_UNIT, 1u8, AcceptedFundingAsset::USDT),
			ContributionParams::new(BUYER_3, 20_000 * ASSET_UNIT, 1u8, AcceptedFundingAsset::USDT),
		]
	}

	pub fn default_remainder_buys() -> Vec<ContributionParams<TestRuntime>> {
		vec![
			ContributionParams::new(EVALUATOR_2, 300 * ASSET_UNIT, 1u8, AcceptedFundingAsset::USDT),
			ContributionParams::new(BUYER_2, 600 * ASSET_UNIT, 1u8, AcceptedFundingAsset::USDT),
			ContributionParams::new(BIDDER_1, 4000 * ASSET_UNIT, 1u8, AcceptedFundingAsset::USDT),
		]
	}

	pub fn knowledge_hub_buys() -> Vec<ContributionParams<TestRuntime>> {
		vec![
			ContributionParams::new(BUYER_1, 4_000 * ASSET_UNIT, 1u8, AcceptedFundingAsset::USDT),
			ContributionParams::new(BUYER_2, 2_000 * ASSET_UNIT, 1u8, AcceptedFundingAsset::USDT),
			ContributionParams::new(BUYER_3, 2_000 * ASSET_UNIT, 1u8, AcceptedFundingAsset::USDT),
			ContributionParams::new(BUYER_4, 5_000 * ASSET_UNIT, 1u8, AcceptedFundingAsset::USDT),
			ContributionParams::new(BUYER_5, 30_000 * ASSET_UNIT, 1u8, AcceptedFundingAsset::USDT),
			ContributionParams::new(BUYER_6, 5_000 * ASSET_UNIT, 1u8, AcceptedFundingAsset::USDT),
			ContributionParams::new(BUYER_7, 2_000 * ASSET_UNIT, 1u8, AcceptedFundingAsset::USDT),
		]
	}

	pub fn default_weights() -> Vec<u8> {
		vec![20u8, 15u8, 10u8, 25u8, 30u8]
	}

	pub fn default_bidders() -> Vec<AccountId> {
		vec![BIDDER_1, BIDDER_2, BIDDER_3, BIDDER_4, BIDDER_5]
	}
	pub fn default_multipliers() -> Vec<u8> {
		vec![1u8, 1u8, 1u8, 1u8, 1u8]
	}
	pub fn default_bidder_multipliers() -> Vec<u8> {
		vec![20u8, 3u8, 15u8, 13u8, 9u8]
	}
	pub fn default_community_contributor_multipliers() -> Vec<u8> {
		vec![1u8, 5u8, 3u8, 1u8, 2u8]
	}
	pub fn default_remainder_contributor_multipliers() -> Vec<u8> {
		vec![1u8, 10u8, 3u8, 2u8, 4u8]
	}

	pub fn default_community_contributors() -> Vec<AccountId> {
		vec![BUYER_1, BUYER_2, BUYER_3, BUYER_4, BUYER_5]
	}

	pub fn default_remainder_contributors() -> Vec<AccountId> {
		vec![EVALUATOR_1, BIDDER_3, BUYER_4, BUYER_6, BIDDER_6]
	}

	pub fn project_from_funding_reached(instantiator: &mut MockInstantiator, percent: u64) -> ProjectId {
		let project_metadata = default_project_metadata(instantiator.get_new_nonce(), ISSUER);
		let min_price = project_metadata.minimum_price;
		let usd_to_reach = Perquintill::from_percent(percent) *
			(project_metadata
				.minimum_price
				.checked_mul_int(project_metadata.total_allocation_size.0 + project_metadata.total_allocation_size.1)
				.unwrap());
		let evaluations = default_evaluations();
		let bids = MockInstantiator::generate_bids_from_total_usd(
			Percent::from_percent(50u8) * usd_to_reach,
			min_price,
			default_weights(),
			default_bidders(),
			default_multipliers(),
		);
		let contributions = MockInstantiator::generate_contributions_from_total_usd(
			Percent::from_percent(50u8) * usd_to_reach,
			min_price,
			default_weights(),
			default_community_contributors(),
			default_multipliers(),
		);
		instantiator.create_finished_project(project_metadata, ISSUER, evaluations, bids, contributions, vec![])
	}
}

// only functionalities that happen in the CREATION period of a project
mod creation {
	use super::*;

	#[test]
	fn basic_plmc_transfer_works() {
		let mut inst = MockInstantiator::new(Some(RefCell::new(new_test_ext())));

		inst.mint_plmc_to(default_plmc_balances());

		inst.execute(|| {
			assert_ok!(Balances::transfer(RuntimeOrigin::signed(EVALUATOR_1), EVALUATOR_2, PLMC));
		});
	}

	#[test]
	fn creation_round_completed() {
		let mut inst = MockInstantiator::new(Some(RefCell::new(new_test_ext())));

		let issuer = ISSUER;
		let project_metadata = default_project_metadata(inst.get_new_nonce(), issuer);

		inst.create_evaluating_project(project_metadata, issuer);
	}

	#[test]
	fn multiple_creations() {
		let mut inst = MockInstantiator::new(Some(RefCell::new(new_test_ext())));
		let issuer = ISSUER;
		for _ in 0..512 {
			let project_metadata = default_project_metadata(inst.get_new_nonce(), issuer);
			inst.create_evaluating_project(project_metadata, issuer);
			inst.advance_time(1u64).unwrap();
		}
	}

	#[test]
	fn project_id_autoincrement_works() {
		let mut inst = MockInstantiator::new(Some(RefCell::new(new_test_ext())));
		let issuer = ISSUER;
		let project_1 = default_project_metadata(inst.get_new_nonce(), issuer);
		let project_2 = default_project_metadata(inst.get_new_nonce(), issuer);
		let project_3 = default_project_metadata(inst.get_new_nonce(), issuer);

		let created_project_1_id = inst.create_evaluating_project(project_1, ISSUER);
		let created_project_2_id = inst.create_evaluating_project(project_2, ISSUER);
		let created_project_3_id = inst.create_evaluating_project(project_3, ISSUER);

		assert_eq!(created_project_1_id, 0);
		assert_eq!(created_project_2_id, 1);
		assert_eq!(created_project_3_id, 2);
	}

	#[test]
	fn price_too_low() {
		let wrong_project: ProjectMetadataOf<TestRuntime> = ProjectMetadata {
			minimum_price: 0_u128.into(),
			ticket_size: TicketSize { minimum: Some(1), maximum: None },
			participants_size: ParticipantsSize { minimum: Some(2), maximum: None },
			offchain_information_hash: Some(hashed(METADATA)),
			..Default::default()
		};

		let mut inst = MockInstantiator::new(Some(RefCell::new(new_test_ext())));
		inst.mint_plmc_to(default_plmc_balances());
		let project_err = inst.execute(|| Pallet::<TestRuntime>::do_create(&ISSUER, wrong_project).unwrap_err());
		assert_eq!(project_err, Error::<TestRuntime>::PriceTooLow.into());
	}

	#[test]
	fn participants_size_error() {
		let wrong_project: ProjectMetadataOf<TestRuntime> = ProjectMetadata {
			minimum_price: 1_u128.into(),
			ticket_size: TicketSize { minimum: Some(1), maximum: None },
			participants_size: ParticipantsSize { minimum: None, maximum: None },
			offchain_information_hash: Some(hashed(METADATA)),
			..Default::default()
		};

		let mut inst = MockInstantiator::new(Some(RefCell::new(new_test_ext())));
		inst.mint_plmc_to(default_plmc_balances());
		let project_err = inst.execute(|| Pallet::<TestRuntime>::do_create(&ISSUER, wrong_project).unwrap_err());
		assert_eq!(project_err, Error::<TestRuntime>::ParticipantsSizeError.into());
	}

	#[test]
	fn ticket_size_error() {
		let wrong_project: ProjectMetadataOf<TestRuntime> = ProjectMetadata {
			minimum_price: 1_u128.into(),
			ticket_size: TicketSize { minimum: None, maximum: None },
			participants_size: ParticipantsSize { minimum: Some(1), maximum: None },
			offchain_information_hash: Some(hashed(METADATA)),
			..Default::default()
		};

		let mut inst = MockInstantiator::new(Some(RefCell::new(new_test_ext())));
		inst.mint_plmc_to(default_plmc_balances());
		let project_err = inst.execute(|| Pallet::<TestRuntime>::do_create(&ISSUER, wrong_project).unwrap_err());
		assert_eq!(project_err, Error::<TestRuntime>::TicketSizeError.into());
	}

	#[test]
	fn issuer_cannot_pay_for_escrow_ed() {
		let mut inst = MockInstantiator::new(Some(RefCell::new(new_test_ext())));
		let project_metadata = default_project_metadata(0, ISSUER);
		let ed = MockInstantiator::get_ed();

		inst.mint_plmc_to(vec![UserToPLMCBalance::new(ISSUER, ed)]);
		let project_err = inst.execute(|| Pallet::<TestRuntime>::do_create(&ISSUER, project_metadata).unwrap_err());
		assert_eq!(project_err, Error::<TestRuntime>::NotEnoughFundsForEscrowCreation.into());
	}
}

// only functionalities that happen in the EVALUATION period of a project
mod evaluation {
	use super::*;

	#[test]
	fn evaluation_round_completed() {
		let mut inst = MockInstantiator::new(Some(RefCell::new(new_test_ext())));
		let issuer = ISSUER;
		let project_metadata = default_project_metadata(inst.get_new_nonce(), issuer);
		let evaluations = default_evaluations();

		inst.create_auctioning_project(project_metadata, issuer, evaluations);
	}

	#[test]
	fn multiple_evaluating_projects() {
		let mut inst = MockInstantiator::new(Some(RefCell::new(new_test_ext())));
		let issuer = ISSUER;
		let project1 = default_project_metadata(inst.get_new_nonce(), issuer);
		let project2 = default_project_metadata(inst.get_new_nonce(), issuer);
		let project3 = default_project_metadata(inst.get_new_nonce(), issuer);
		let project4 = default_project_metadata(inst.get_new_nonce(), issuer);
		let evaluations = default_evaluations();

		inst.create_auctioning_project(project1, issuer, evaluations.clone());
		inst.create_auctioning_project(project2, issuer, evaluations.clone());
		inst.create_auctioning_project(project3, issuer, evaluations.clone());
		inst.create_auctioning_project(project4, issuer, evaluations);
	}

	#[test]
	fn rewards_are_paid_full_funding() {
		let mut inst = MockInstantiator::new(Some(RefCell::new(new_test_ext())));

		let project_metadata = knowledge_hub_project(0);
		let evaluations = knowledge_hub_evaluations();
		let bids = knowledge_hub_bids();
		let contributions = knowledge_hub_buys();

		let project_id =
			inst.create_finished_project(project_metadata, ISSUER, evaluations, bids, contributions, vec![]);

		inst.advance_time(<TestRuntime as Config>::SuccessToSettlementTime::get()).unwrap();
		inst.advance_time(10).unwrap();

		let actual_reward_balances = inst.execute(|| {
			vec![
				(EVALUATOR_1, <TestRuntime as Config>::ContributionTokenCurrency::balance(project_id, EVALUATOR_1)),
				(EVALUATOR_2, <TestRuntime as Config>::ContributionTokenCurrency::balance(project_id, EVALUATOR_2)),
				(EVALUATOR_3, <TestRuntime as Config>::ContributionTokenCurrency::balance(project_id, EVALUATOR_3)),
			]
		});
		let expected_ct_rewards = vec![
			(EVALUATOR_1, 1_332_4_500_000_000),
			(EVALUATOR_2, 917_9_100_000_000),
			(EVALUATOR_3, 710_6_400_000_000),
		];

		for (real, desired) in zip(actual_reward_balances.iter(), expected_ct_rewards.iter()) {
			assert_close_enough!(real.1, desired.1, Perquintill::from_float(0.01));
		}
	}

	#[test]
	fn plmc_unbonded_after_funding_success() {
		let mut inst = MockInstantiator::new(Some(RefCell::new(new_test_ext())));
		let evaluations = default_evaluations();
		let evaluators = evaluations.accounts();

		let project_id = inst.create_remainder_contributing_project(
			default_project_metadata(inst.get_new_nonce(), ISSUER),
			ISSUER,
			evaluations.clone(),
			default_bids(),
			default_community_buys(),
		);

		let prev_reserved_plmc =
			inst.get_reserved_plmc_balances_for(evaluators.clone(), HoldReason::Evaluation(project_id).into());

		let prev_free_plmc = inst.get_free_plmc_balances_for(evaluators.clone());

		inst.finish_funding(project_id).unwrap();
		inst.advance_time(<TestRuntime as Config>::ManualAcceptanceDuration::get() + 1).unwrap();
		inst.advance_time(<TestRuntime as Config>::SuccessToSettlementTime::get() + 1).unwrap();
		assert_eq!(inst.get_project_details(project_id).status, ProjectStatus::FundingSuccessful);
		assert_eq!(inst.get_project_details(project_id).cleanup, Cleaner::Success(CleanerState::Finished(PhantomData)));
		inst.advance_time(10).unwrap();
		let post_unbond_amounts: Vec<UserToPLMCBalance<_>> = prev_reserved_plmc
			.iter()
			.map(|UserToPLMCBalance { account, .. }| UserToPLMCBalance::new(*account, Zero::zero()))
			.collect();

		inst.do_reserved_plmc_assertions(post_unbond_amounts.clone(), HoldReason::Evaluation(project_id).into());
		inst.do_reserved_plmc_assertions(post_unbond_amounts, HoldReason::Participation(project_id).into());

		let post_free_plmc = inst.get_free_plmc_balances_for(evaluators);

		let increased_amounts =
			MockInstantiator::generic_map_operation(vec![post_free_plmc, prev_free_plmc], MergeOperation::Subtract);

		assert_eq!(increased_amounts, MockInstantiator::calculate_evaluation_plmc_spent(evaluations))
	}

	#[test]
	fn round_fails_after_not_enough_bonds() {
		let mut inst = MockInstantiator::new(Some(RefCell::new(new_test_ext())));
		let now = inst.current_block();
		let issuer = ISSUER;
		let project_metadata = default_project_metadata(inst.get_new_nonce(), issuer);
		let evaluations = default_failing_evaluations();
		let plmc_eval_deposits: Vec<UserToPLMCBalance<_>> =
			MockInstantiator::calculate_evaluation_plmc_spent(evaluations);
		let plmc_existential_deposits = plmc_eval_deposits.accounts().existential_deposits();
		let ct_account_deposits = plmc_eval_deposits.accounts().ct_account_deposits();

		let expected_evaluator_balances = MockInstantiator::generic_map_operation(
			vec![plmc_eval_deposits.clone(), plmc_existential_deposits.clone(), ct_account_deposits.clone()],
			MergeOperation::Add,
		);

		inst.mint_plmc_to(plmc_eval_deposits.clone());
		inst.mint_plmc_to(plmc_existential_deposits.clone());
		inst.mint_plmc_to(ct_account_deposits.clone());

		let project_id = inst.create_evaluating_project(project_metadata, issuer);

		let evaluation_end = inst
			.get_project_details(project_id)
			.phase_transition_points
			.evaluation
			.end
			.expect("Evaluation round end block should be set");

		inst.bond_for_users(project_id, default_failing_evaluations()).expect("Bonding should work");

		inst.do_free_plmc_assertions(plmc_existential_deposits);
		inst.do_reserved_plmc_assertions(plmc_eval_deposits, HoldReason::Evaluation(project_id).into());

		inst.advance_time(evaluation_end - now + 1).unwrap();

		assert_eq!(inst.get_project_details(project_id).status, ProjectStatus::EvaluationFailed);

		// Check that on_idle has unlocked the failed bonds
		inst.advance_time(10).unwrap();
		inst.do_free_plmc_assertions(expected_evaluator_balances);
	}

	#[test]
	fn evaluation_fails_on_insufficient_balance() {
		let mut inst = MockInstantiator::new(Some(RefCell::new(new_test_ext())));
		let issuer = ISSUER;
		let project_metadata = default_project_metadata(inst.get_new_nonce(), issuer);
		let evaluations = default_evaluations();
		let insufficient_eval_deposits = MockInstantiator::calculate_evaluation_plmc_spent(evaluations.clone())
			.iter()
			.map(|UserToPLMCBalance { account, plmc_amount }| UserToPLMCBalance::new(*account, plmc_amount / 2))
			.collect::<Vec<UserToPLMCBalance<_>>>();

		let plmc_existential_deposits = insufficient_eval_deposits.accounts().existential_deposits();

		inst.mint_plmc_to(insufficient_eval_deposits);
		inst.mint_plmc_to(plmc_existential_deposits);

		let project_id = inst.create_evaluating_project(project_metadata, issuer);

		let dispatch_error = inst.bond_for_users(project_id, evaluations);
		assert_err!(dispatch_error, TokenError::FundsUnavailable)
	}

	#[test]
	fn evaluation_ct_account_deposits_are_returned_on_evaluation_failed() {
		let mut inst = MockInstantiator::new(Some(RefCell::new(new_test_ext())));
		let project_metadata = default_project_metadata(0, ISSUER);
		let project_id = inst.create_evaluating_project(project_metadata.clone(), ISSUER);
		let evaluation_success_threshold = <TestRuntime as Config>::EvaluationSuccessThreshold::get();
		let evaluation_min_success_amount = evaluation_success_threshold *
			project_metadata.minimum_price.saturating_mul_int(
				project_metadata.total_allocation_size.0 + project_metadata.total_allocation_size.1,
			);
		let evaluation_fail_amount = evaluation_min_success_amount - 100 * ASSET_UNIT;
		let evaluator_bond = evaluation_fail_amount / 4;
		let evaluations = vec![
			(EVALUATOR_1, evaluator_bond).into(),
			(EVALUATOR_1, evaluator_bond).into(),
			(EVALUATOR_2, evaluator_bond).into(),
			(EVALUATOR_3, evaluator_bond).into(),
		];
		let deposit_required = <<TestRuntime as Config>::ContributionTokenCurrency as AccountTouch<
			ProjectId,
			AccountIdOf<TestRuntime>,
		>>::deposit_required(project_id);
		inst.do_free_plmc_assertions(vec![
			(EVALUATOR_1, 0u128).into(),
			(EVALUATOR_2, 0u128).into(),
			(EVALUATOR_3, 0u128).into(),
		]);
		inst.do_reserved_plmc_assertions(
			vec![(EVALUATOR_1, 0u128).into(), (EVALUATOR_2, 0u128).into(), (EVALUATOR_3, 0u128).into()],
			HoldReason::FutureDeposit(project_id).into(),
		);

		let required_plmc_bonds = MockInstantiator::calculate_evaluation_plmc_spent(evaluations.clone());
		let plmc_existential_deposits = required_plmc_bonds.accounts().existential_deposits();
		let plmc_ct_account_deposits = required_plmc_bonds.accounts().ct_account_deposits();

		inst.mint_plmc_to(required_plmc_bonds.clone());
		inst.mint_plmc_to(plmc_existential_deposits.clone());
		inst.mint_plmc_to(plmc_ct_account_deposits.clone());

		let _ = inst.bond_for_users(project_id, evaluations);

		inst.do_free_plmc_assertions(vec![
			(EVALUATOR_1, MockInstantiator::get_ed()).into(),
			(EVALUATOR_2, MockInstantiator::get_ed()).into(),
			(EVALUATOR_3, MockInstantiator::get_ed()).into(),
		]);
		inst.do_reserved_plmc_assertions(
			vec![
				(EVALUATOR_1, deposit_required).into(),
				(EVALUATOR_2, deposit_required).into(),
				(EVALUATOR_3, deposit_required).into(),
			],
			HoldReason::FutureDeposit(project_id).into(),
		);

		inst.advance_time(<TestRuntime as Config>::EvaluationDuration::get() + 1).unwrap();
		inst.advance_time(<TestRuntime as Config>::SuccessToSettlementTime::get() + 1).unwrap();
		assert_eq!(inst.get_project_details(project_id).status, ProjectStatus::EvaluationFailed);

		let final_plmc_amounts = MockInstantiator::generic_map_operation(
			vec![required_plmc_bonds, plmc_existential_deposits, plmc_ct_account_deposits],
			MergeOperation::Add,
		);
		inst.do_free_plmc_assertions(final_plmc_amounts);
		inst.do_reserved_plmc_assertions(
			vec![(EVALUATOR_1, 0u128).into(), (EVALUATOR_2, 0u128).into(), (EVALUATOR_3, 0u128).into()],
			HoldReason::FutureDeposit(project_id).into(),
		);
	}

	#[test]
	fn cannot_evaluate_more_than_project_limit() {
		let mut inst = MockInstantiator::new(Some(RefCell::new(new_test_ext())));
		let project_metadata = default_project_metadata(0, ISSUER);
		let evaluations = (0u32..<TestRuntime as Config>::MaxEvaluationsPerProject::get())
			.map(|i| UserToUSDBalance::<TestRuntime>::new(i as u32 + 420u32, (10u128 * ASSET_UNIT).into()))
			.collect_vec();
		let failing_evaluation = UserToUSDBalance::new(EVALUATOR_1, 1000 * ASSET_UNIT);

		let project_id = inst.create_evaluating_project(project_metadata.clone(), ISSUER);

		let plmc_for_evaluating = MockInstantiator::calculate_evaluation_plmc_spent(evaluations.clone());
		let plmc_existential_deposits = evaluations.accounts().existential_deposits();
		let plmc_ct_account_deposits = evaluations.accounts().ct_account_deposits();

		inst.mint_plmc_to(plmc_for_evaluating.clone());
		inst.mint_plmc_to(plmc_existential_deposits.clone());
		inst.mint_plmc_to(plmc_ct_account_deposits.clone());

		inst.bond_for_users(project_id, evaluations.clone()).unwrap();

		let plmc_for_failing_evaluating =
			MockInstantiator::calculate_evaluation_plmc_spent(vec![failing_evaluation.clone()]);
		let plmc_existential_deposits = plmc_for_failing_evaluating.accounts().existential_deposits();
		let plmc_ct_account_deposits = plmc_for_failing_evaluating.accounts().ct_account_deposits();

		inst.mint_plmc_to(plmc_for_failing_evaluating.clone());
		inst.mint_plmc_to(plmc_existential_deposits.clone());
		inst.mint_plmc_to(plmc_ct_account_deposits.clone());

		assert_err!(
			inst.bond_for_users(project_id, vec![failing_evaluation]),
			Error::<TestRuntime>::TooManyEvaluationsForProject
		);
	}
}

// only functionalities that happen in the AUCTION period of a project
mod auction {
	use super::*;

	#[test]
	fn auction_round_completed() {
		let mut inst = MockInstantiator::new(Some(RefCell::new(new_test_ext())));
		let issuer = ISSUER;
		let project_metadata = default_project_metadata(inst.get_new_nonce(), issuer);
		let evaluations = default_evaluations();
		let bids = default_bids();
		let _project_id = inst.create_community_contributing_project(project_metadata, issuer, evaluations, bids);
	}

	#[test]
	fn multiple_auction_projects_completed() {
		let mut inst = MockInstantiator::new(Some(RefCell::new(new_test_ext())));
		let issuer = ISSUER;
		let project1 = default_project_metadata(inst.get_new_nonce(), issuer);
		let project2 = default_project_metadata(inst.get_new_nonce(), issuer);
		let project3 = default_project_metadata(inst.get_new_nonce(), issuer);
		let project4 = default_project_metadata(inst.get_new_nonce(), issuer);
		let evaluations = default_evaluations();
		let bids = default_bids();

		inst.create_community_contributing_project(project1, issuer, evaluations.clone(), bids.clone());
		inst.create_community_contributing_project(project2, issuer, evaluations.clone(), bids.clone());
		inst.create_community_contributing_project(project3, issuer, evaluations.clone(), bids.clone());
		inst.create_community_contributing_project(project4, issuer, evaluations, bids);
	}

	#[test]
	fn evaluation_bond_counts_towards_bid() {
		let mut inst = MockInstantiator::new(Some(RefCell::new(new_test_ext())));
		let issuer = ISSUER;
		let project_metadata = default_project_metadata(inst.get_new_nonce(), issuer);
		let mut evaluations = default_evaluations();
		let evaluator_bidder = 69;
		let evaluation_amount = 420 * US_DOLLAR;
		let evaluator_bid = BidParams::new(evaluator_bidder, 600 * ASSET_UNIT, 1u8, AcceptedFundingAsset::USDT);
		evaluations.push((evaluator_bidder, evaluation_amount).into());

		let project_id = inst.create_auctioning_project(project_metadata.clone(), issuer, evaluations);

		let already_bonded_plmc =
			MockInstantiator::calculate_evaluation_plmc_spent(vec![(evaluator_bidder, evaluation_amount).into()])[0]
				.plmc_amount;

		let usable_evaluation_plmc =
			already_bonded_plmc - <TestRuntime as Config>::EvaluatorSlash::get() * already_bonded_plmc;

		let necessary_plmc_for_bid = MockInstantiator::calculate_auction_plmc_charged_with_given_price(
			&vec![evaluator_bid.clone()],
			project_metadata.minimum_price,
		)[0]
		.plmc_amount;

		let necessary_usdt_for_bid = MockInstantiator::calculate_auction_funding_asset_charged_with_given_price(
			&vec![evaluator_bid.clone()],
			project_metadata.minimum_price,
		);

		inst.mint_plmc_to(vec![UserToPLMCBalance::new(
			evaluator_bidder,
			necessary_plmc_for_bid - usable_evaluation_plmc,
		)]);

		inst.mint_foreign_asset_to(necessary_usdt_for_bid);

		inst.bid_for_users(project_id, vec![evaluator_bid]).unwrap();
	}

	#[test]
	fn price_calculation() {
		// From the knowledge hub: https://hub.polimec.org/learn/calculation-example#auction-round-calculation-example
		let mut inst = MockInstantiator::new(Some(RefCell::new(new_test_ext())));

		const ADAM: u32 = 60;
		const TOM: u32 = 61;
		const SOFIA: u32 = 62;
		const FRED: u32 = 63;
		const ANNA: u32 = 64;
		const DAMIAN: u32 = 65;

		let accounts = vec![ADAM, TOM, SOFIA, FRED, ANNA, DAMIAN];

		let bounded_name = BoundedVec::try_from("Contribution Token TEST".as_bytes().to_vec()).unwrap();
		let bounded_symbol = BoundedVec::try_from("CTEST".as_bytes().to_vec()).unwrap();
		let metadata_hash = hashed(format!("{}-{}", METADATA, 0));
		let project_metadata = ProjectMetadata {
			token_information: CurrencyMetadata {
				name: bounded_name,
				symbol: bounded_symbol,
				decimals: ASSET_DECIMALS,
			},
			mainnet_token_max_supply: 8_000_000 * ASSET_UNIT,
			total_allocation_size: (50_000 * ASSET_UNIT, 50_000 * ASSET_UNIT),
			minimum_price: PriceOf::<TestRuntime>::from_float(10.0),
			ticket_size: TicketSize { minimum: Some(1), maximum: None },
			participants_size: ParticipantsSize { minimum: Some(2), maximum: None },
			funding_thresholds: Default::default(),
			conversion_rate: 0,
			participation_currencies: AcceptedFundingAsset::USDT,
			funding_destination_account: ISSUER,
			offchain_information_hash: Some(metadata_hash),
		};

		// overfund with plmc
		let plmc_fundings = accounts
			.iter()
			.map(|acc| UserToPLMCBalance { account: acc.clone(), plmc_amount: PLMC * 1_000_000 })
			.collect_vec();
		let usdt_fundings = accounts
			.iter()
			.map(|acc| UserToForeignAssets {
				account: acc.clone(),
				asset_amount: US_DOLLAR * 1_000_000,
				asset_id: AcceptedFundingAsset::USDT.to_assethub_id(),
			})
			.collect_vec();
		inst.mint_plmc_to(plmc_fundings);
		inst.mint_foreign_asset_to(usdt_fundings);

		let project_id = inst.create_auctioning_project(project_metadata, ISSUER, default_evaluations());

		let bids = vec![
			(ADAM, 10_000 * ASSET_UNIT).into(),
			(TOM, 20_000 * ASSET_UNIT).into(),
			(SOFIA, 20_000 * ASSET_UNIT).into(),
			(FRED, 10_000 * ASSET_UNIT).into(),
			(ANNA, 5_000 * ASSET_UNIT).into(),
			(DAMIAN, 5_000 * ASSET_UNIT).into(),
		];

		inst.bid_for_users(project_id, bids).unwrap();

		inst.start_community_funding(project_id).unwrap();

		let token_price =
			inst.get_project_details(project_id).weighted_average_price.unwrap().saturating_mul_int(ASSET_UNIT);

		let desired_price = PriceOf::<TestRuntime>::from_float(11.1818f64).saturating_mul_int(ASSET_UNIT);

		assert_close_enough!(token_price, desired_price, Perquintill::from_float(0.01));
	}

	#[test]
	fn only_candle_bids_before_random_block_get_included() {
		let mut inst = MockInstantiator::new(Some(RefCell::new(new_test_ext())));
		let issuer = ISSUER;
		let project_metadata = default_project_metadata(inst.get_new_nonce(), issuer);
		let evaluations = default_evaluations();
		let project_id = inst.create_auctioning_project(project_metadata.clone(), issuer, evaluations);
		let english_end_block = inst
			.get_project_details(project_id)
			.phase_transition_points
			.english_auction
			.end()
			.expect("Auction start point should exist");
		// The block following the end of the english auction, is used to transition the project into candle auction.
		// We move past that transition, into the start of the candle auction.
		let now = inst.current_block();
		inst.advance_time(english_end_block - now + 1).unwrap();
		assert_eq!(inst.get_project_details(project_id).status, ProjectStatus::AuctionRound(AuctionPhase::Candle));

		let candle_end_block = inst
			.get_project_details(project_id)
			.phase_transition_points
			.candle_auction
			.end()
			.expect("Candle auction end point should exist");

		let bid_info = BidParams::new(0, 50u128 * ASSET_UNIT, 1u8, AcceptedFundingAsset::USDT);

		let plmc_necessary_funding = MockInstantiator::calculate_auction_plmc_charged_with_given_price(
			&vec![bid_info.clone()],
			project_metadata.minimum_price,
		)[0]
		.plmc_amount;

		let foreign_asset_necessary_funding =
			MockInstantiator::calculate_auction_funding_asset_charged_with_given_price(
				&vec![bid_info.clone()],
				project_metadata.minimum_price,
			)[0]
			.asset_amount;

		let mut bids_made: Vec<BidParams<TestRuntime>> = vec![];
		let starting_bid_block = inst.current_block();
		let blocks_to_bid = inst.current_block()..candle_end_block;

		let mut bidding_account = 1000;

		// Do one candle bid for each block until the end of candle auction with a new user
		for _block in blocks_to_bid {
			assert_eq!(inst.get_project_details(project_id).status, ProjectStatus::AuctionRound(AuctionPhase::Candle));
			inst.mint_plmc_to(vec![UserToPLMCBalance::new(bidding_account, plmc_necessary_funding)]);
			inst.mint_plmc_to(vec![bidding_account].existential_deposits());
			inst.mint_plmc_to(vec![bidding_account].ct_account_deposits());

			inst.mint_foreign_asset_to(vec![UserToForeignAssets::new(
				bidding_account,
				foreign_asset_necessary_funding,
				bid_info.asset.to_assethub_id(),
			)]);
			let bids: Vec<BidParams<_>> = vec![BidParams {
				bidder: bidding_account,
				amount: bid_info.amount,
				multiplier: bid_info.multiplier,
				asset: bid_info.asset,
			}];
			inst.bid_for_users(project_id, bids.clone()).unwrap();

			bids_made.push(bids[0].clone());
			bidding_account += 1;

			inst.advance_time(1).unwrap();
		}
		let now = inst.current_block();
		inst.advance_time(candle_end_block - now + 1).unwrap();

		let random_end = inst
			.get_project_details(project_id)
			.phase_transition_points
			.random_candle_ending
			.expect("Random auction end point should exist");

		let split = (random_end - starting_bid_block + 1) as usize;
		let excluded_bids = bids_made.split_off(split);
		let included_bids = bids_made;
		let _weighted_price =
			inst.get_project_details(project_id).weighted_average_price.expect("Weighted price should exist");

		for bid in included_bids {
			let mut stored_bids = inst.execute(|| Bids::<TestRuntime>::iter_prefix_values((project_id, bid.bidder)));
			let desired_bid: BidInfoFilter<TestRuntime> = BidInfoFilter {
				project_id: Some(project_id),
				bidder: Some(bid.bidder),
				original_ct_amount: Some(bid.amount),
				original_ct_usd_price: None,
				status: Some(BidStatus::Accepted),
				..Default::default()
			};

			assert!(
				inst.execute(|| stored_bids.any(|bid| desired_bid.matches_bid(&bid))),
				"Stored bid does not match the given filter"
			)
		}

		for bid in excluded_bids {
			let mut stored_bids = inst.execute(|| Bids::<TestRuntime>::iter_prefix_values((project_id, bid.bidder)));
			let desired_bid: BidInfoFilter<TestRuntime> = BidInfoFilter {
				project_id: Some(project_id),
				bidder: Some(bid.bidder),
				original_ct_amount: Some(bid.amount),
				status: Some(BidStatus::Rejected(RejectionReason::AfterCandleEnd)),
				..Default::default()
			};
			assert!(
				inst.execute(|| stored_bids.any(|bid| desired_bid.matches_bid(&bid))),
				"Stored bid does not match the given filter"
			);
		}
	}

	#[test]
	fn pallet_can_start_auction_automatically() {
		let mut inst = MockInstantiator::new(Some(RefCell::new(new_test_ext())));
		let project_id = inst.create_evaluating_project(default_project_metadata(0, ISSUER), ISSUER);
		let evaluations = default_evaluations();
		let required_plmc = MockInstantiator::calculate_evaluation_plmc_spent(evaluations.clone());
		let ed_plmc = required_plmc.accounts().existential_deposits();
		let ct_acount_deposits = required_plmc.accounts().ct_account_deposits();
		inst.mint_plmc_to(required_plmc);
		inst.mint_plmc_to(ed_plmc);
		inst.mint_plmc_to(ct_acount_deposits);
		inst.bond_for_users(project_id, evaluations).unwrap();
		inst.advance_time(<TestRuntime as Config>::EvaluationDuration::get() + 1).unwrap();
		assert_eq!(inst.get_project_details(project_id).status, ProjectStatus::AuctionInitializePeriod);
		inst.advance_time(<TestRuntime as Config>::AuctionInitializePeriodDuration::get() + 2).unwrap();
		assert_eq!(inst.get_project_details(project_id).status, ProjectStatus::AuctionRound(AuctionPhase::English));
	}

	#[test]
	fn issuer_can_start_auction_manually() {
		let mut inst = MockInstantiator::new(Some(RefCell::new(new_test_ext())));
		let project_id = inst.create_evaluating_project(default_project_metadata(0, ISSUER), ISSUER);
		let evaluations = default_evaluations();
		let required_plmc = MockInstantiator::calculate_evaluation_plmc_spent(evaluations.clone());
		let ed_plmc = required_plmc.accounts().existential_deposits();
		let ct_acount_deposits = required_plmc.accounts().ct_account_deposits();
		inst.mint_plmc_to(required_plmc);
		inst.mint_plmc_to(ed_plmc);
		inst.mint_plmc_to(ct_acount_deposits);
		inst.bond_for_users(project_id, evaluations).unwrap();
		inst.advance_time(<TestRuntime as Config>::EvaluationDuration::get() + 1).unwrap();
		assert_eq!(inst.get_project_details(project_id).status, ProjectStatus::AuctionInitializePeriod);
		inst.advance_time(1).unwrap();
		inst.execute(|| Pallet::<TestRuntime>::do_english_auction(ISSUER, project_id)).unwrap();
		assert_eq!(inst.get_project_details(project_id).status, ProjectStatus::AuctionRound(AuctionPhase::English));
	}

	#[test]
	fn stranger_cannot_start_auction_manually() {
		let mut inst = MockInstantiator::new(Some(RefCell::new(new_test_ext())));
		let project_id = inst.create_evaluating_project(default_project_metadata(0, ISSUER), ISSUER);
		let evaluations = default_evaluations();
		let required_plmc = MockInstantiator::calculate_evaluation_plmc_spent(evaluations.clone());
		let ed_plmc = required_plmc.accounts().existential_deposits();
		let ct_acount_deposits = required_plmc.accounts().ct_account_deposits();
		inst.mint_plmc_to(required_plmc);
		inst.mint_plmc_to(ed_plmc);
		inst.mint_plmc_to(ct_acount_deposits);
		inst.bond_for_users(project_id, evaluations).unwrap();
		inst.advance_time(<TestRuntime as Config>::EvaluationDuration::get() + 1).unwrap();
		assert_eq!(inst.get_project_details(project_id).status, ProjectStatus::AuctionInitializePeriod);
		inst.advance_time(1).unwrap();

		for account in 6000..6010 {
			inst.execute(|| {
				let response = Pallet::<TestRuntime>::do_english_auction(account, project_id);
				assert_noop!(response, Error::<TestRuntime>::NotAllowed);
			});
		}
	}

	#[test]
	fn bidder_was_evaluator() {
		let mut inst = MockInstantiator::new(Some(RefCell::new(new_test_ext())));
		let issuer = ISSUER;
		let project_metadata = default_project_metadata(inst.get_new_nonce(), ISSUER);
		let evaluations = default_evaluations();
		let mut bids = default_bids();
		let evaluator = evaluations[0].account;
		bids.push(BidParams::new(evaluator, 150 * ASSET_UNIT, 1u8, AcceptedFundingAsset::USDT));
		let _ = inst.create_community_contributing_project(project_metadata, issuer, evaluations, bids);
	}

	#[test]
	fn bids_at_higher_price_than_weighted_average_use_average() {
		let mut inst = MockInstantiator::new(Some(RefCell::new(new_test_ext())));
		let issuer = ISSUER;
		let project_metadata = default_project_metadata(inst.get_new_nonce(), issuer);
		let evaluations = default_evaluations();
		let bids: Vec<BidParams<_>> = vec![
			BidParams::new(BIDDER_1, 10_000 * ASSET_UNIT, 1u8, AcceptedFundingAsset::USDT),
			BidParams::new(BIDDER_2, 20_000 * ASSET_UNIT, 1u8, AcceptedFundingAsset::USDT),
			BidParams::new(BIDDER_4, 20_000 * ASSET_UNIT, 1u8, AcceptedFundingAsset::USDT),
			BidParams::new(BIDDER_5, 5_000 * ASSET_UNIT, 1u8, AcceptedFundingAsset::USDT),
		];

		let project_id = inst.create_community_contributing_project(project_metadata, issuer, evaluations, bids);
		let bidder_5_bid =
			inst.execute(|| Bids::<TestRuntime>::iter_prefix_values((project_id, BIDDER_5)).next().unwrap());
		let wabgp = inst.get_project_details(project_id).weighted_average_price.unwrap();
		assert_eq!(bidder_5_bid.original_ct_usd_price.to_float(), 1.1);
		assert_eq!(bidder_5_bid.final_ct_usd_price, wabgp);
	}

	#[test]
	fn unsuccessful_bids_dont_get_vest_schedule() {
		let mut inst = MockInstantiator::new(Some(RefCell::new(new_test_ext())));
		let issuer = ISSUER;
		let project_metadata = default_project_metadata(inst.get_new_nonce(), issuer);
		let evaluations = default_evaluations();
		let mut bids = vec![
			BidParams::new(BIDDER_1, 30000 * ASSET_UNIT, 1u8, AcceptedFundingAsset::USDT),
			BidParams::new(BIDDER_2, 15000 * ASSET_UNIT, 1u8, AcceptedFundingAsset::USDT),
		];

		let available_tokens =
			project_metadata.total_allocation_size.0.saturating_sub(bids.iter().fold(0, |acc, bid| acc + bid.amount));

		let rejected_bid = vec![BidParams::new(BIDDER_5, available_tokens, 1u8, AcceptedFundingAsset::USDT)];
		let accepted_bid = vec![BidParams::new(BIDDER_4, available_tokens, 1u8, AcceptedFundingAsset::USDT)];
		bids.extend(rejected_bid.clone());
		bids.extend(accepted_bid.clone());

		let community_contributions = default_community_buys();

		let project_id = inst.create_auctioning_project(project_metadata.clone(), issuer, evaluations);

		let bidders_plmc = MockInstantiator::calculate_auction_plmc_charged_from_all_bids_made_or_with_bucket(
			&bids,
			project_metadata.clone(),
			None,
		);
		let bidders_existential_deposits = bidders_plmc.accounts().existential_deposits();
		let bidders_ct_account_deposits = bidders_plmc.accounts().ct_account_deposits();
		inst.mint_plmc_to(bidders_plmc.clone());
		inst.mint_plmc_to(bidders_existential_deposits);
		inst.mint_plmc_to(bidders_ct_account_deposits);

		let bidders_funding_assets =
			MockInstantiator::calculate_auction_funding_asset_charged_from_all_bids_made_or_with_bucket(
				&bids,
				project_metadata.clone(),
				None,
			);
		inst.mint_foreign_asset_to(bidders_funding_assets);

		inst.bid_for_users(project_id, bids).unwrap();

		inst.start_community_funding(project_id).unwrap();

		let final_price = inst.get_project_details(project_id).weighted_average_price.unwrap();
		let contributors_plmc =
			MockInstantiator::calculate_contributed_plmc_spent(community_contributions.clone(), final_price);
		let contributors_existential_deposits = contributors_plmc.accounts().existential_deposits();
		let contributors_ct_account_deposits = contributors_plmc.accounts().ct_account_deposits();
		inst.mint_plmc_to(contributors_plmc.clone());
		inst.mint_plmc_to(contributors_existential_deposits);
		inst.mint_plmc_to(contributors_ct_account_deposits);

		let contributors_funding_assets =
			MockInstantiator::calculate_contributed_funding_asset_spent(community_contributions.clone(), final_price);
		inst.mint_foreign_asset_to(contributors_funding_assets);

		inst.contribute_for_users(project_id, community_contributions).unwrap();
		inst.finish_funding(project_id).unwrap();

		inst.advance_time(<TestRuntime as Config>::SuccessToSettlementTime::get() + 1).unwrap();
		let details = inst.get_project_details(project_id);
		assert_eq!(details.cleanup, Cleaner::Success(CleanerState::Finished(PhantomData)));

		let plmc_locked_for_accepted_bid =
			MockInstantiator::calculate_auction_plmc_charged_with_given_price(&accepted_bid, final_price);
		let plmc_locked_for_rejected_bid =
			MockInstantiator::calculate_auction_plmc_charged_with_given_price(&rejected_bid, final_price);

		let UserToPLMCBalance { account: accepted_user, plmc_amount: accepted_plmc_amount } =
			plmc_locked_for_accepted_bid[0];
		let schedule = inst.execute(|| {
			<TestRuntime as Config>::Vesting::total_scheduled_amount(
				&accepted_user,
				HoldReason::Participation(project_id).into(),
			)
		});
		assert_eq!(schedule.unwrap(), accepted_plmc_amount);

		let UserToPLMCBalance { account: rejected_user, .. } = plmc_locked_for_rejected_bid[0];
		let schedule_exists = inst
			.execute(|| {
				<TestRuntime as Config>::Vesting::total_scheduled_amount(
					&rejected_user,
					HoldReason::Participation(project_id).into(),
				)
			})
			.is_some();
		assert!(!schedule_exists);
	}

	// We use the already tested instantiator functions to calculate the correct post-wap returns
	#[test]
	fn refund_on_partial_acceptance_and_price_above_wap_and_ct_sold_out_bids() {
		let mut inst = MockInstantiator::new(Some(RefCell::new(new_test_ext())));
		let issuer = ISSUER;
		let project_metadata = default_project_metadata(inst.get_new_nonce(), issuer);
		let evaluations = default_evaluations();

		let bid_1 = BidParams::new(BIDDER_1, 5000 * ASSET_UNIT, 1u8, AcceptedFundingAsset::USDT);
		let bid_2 = BidParams::new(BIDDER_2, 40_000 * ASSET_UNIT, 1u8, AcceptedFundingAsset::USDT);
		let bid_3 = BidParams::new(BIDDER_1, 10_000 * ASSET_UNIT, 1u8, AcceptedFundingAsset::USDT);
		let bid_4 = BidParams::new(BIDDER_3, 6000 * ASSET_UNIT, 1u8, AcceptedFundingAsset::USDT);
		let bid_5 = BidParams::new(BIDDER_4, 2000 * ASSET_UNIT, 1u8, AcceptedFundingAsset::USDT);
		// post bucketing, the bids look like this:
		// (BIDDER_1, 5k) - (BIDDER_2, 40k) - (BIDDER_1, 5k) - (BIDDER_1, 5k) - (BIDDER_3 - 5k) - (BIDDER_3 - 1k) - (BIDDER_4 - 2k)
		// | -------------------- 1USD ----------------------|---- 1.1 USD ---|---- 1.2 USD ----|----------- 1.3 USD -------------|
		// post wap ~ 1.0557252:
		// (Accepted, 5k) - (Partially, 32k) - (Rejected, 5k) - (Accepted, 5k) - (Accepted - 5k) - (Accepted - 1k) - (Accepted - 2k)

		let bids = vec![bid_1, bid_2, bid_3, bid_4, bid_5];

		let project_id = inst.create_auctioning_project(project_metadata.clone(), issuer, evaluations);

		let plmc_fundings = MockInstantiator::calculate_auction_plmc_charged_from_all_bids_made_or_with_bucket(
			&bids,
			project_metadata.clone(),
			None,
		);
		let usdt_fundings = MockInstantiator::calculate_auction_funding_asset_charged_from_all_bids_made_or_with_bucket(
			&bids,
			project_metadata.clone(),
			None,
		);

		let plmc_existential_amounts = plmc_fundings.accounts().existential_deposits();
		let plmc_ct_account_deposits = plmc_fundings.accounts().ct_account_deposits();

		inst.mint_plmc_to(plmc_fundings.clone());
		inst.mint_plmc_to(plmc_existential_amounts.clone());
		inst.mint_plmc_to(plmc_ct_account_deposits.clone());
		inst.mint_foreign_asset_to(usdt_fundings.clone());

		inst.bid_for_users(project_id, bids.clone()).unwrap();

		inst.do_free_plmc_assertions(vec![
			UserToPLMCBalance::new(BIDDER_1, MockInstantiator::get_ed()),
			UserToPLMCBalance::new(BIDDER_2, MockInstantiator::get_ed()),
		]);
		inst.do_reserved_plmc_assertions(plmc_fundings.clone(), HoldReason::Participation(project_id).into());
		inst.do_bid_transferred_foreign_asset_assertions(usdt_fundings.clone(), project_id);

		inst.start_community_funding(project_id).unwrap();

		let wap = inst.get_project_details(project_id).weighted_average_price.unwrap();
		let returned_auction_plmc =
			MockInstantiator::calculate_auction_plmc_returned_from_all_bids_made(&bids, project_metadata.clone(), wap);
		let returned_funding_assets =
			MockInstantiator::calculate_auction_funding_asset_returned_from_all_bids_made(&bids, project_metadata, wap);

		let expected_free_plmc = MockInstantiator::generic_map_operation(
			vec![returned_auction_plmc.clone(), plmc_existential_amounts],
			MergeOperation::Add,
		);
		let expected_free_funding_assets =
			MockInstantiator::generic_map_operation(vec![returned_funding_assets.clone()], MergeOperation::Add);
		dbg!(&expected_free_plmc);
		let expected_reserved_plmc = MockInstantiator::generic_map_operation(
			vec![plmc_fundings.clone(), returned_auction_plmc],
			MergeOperation::Subtract,
		);
		let expected_held_funding_assets = MockInstantiator::generic_map_operation(
			vec![usdt_fundings.clone(), returned_funding_assets],
			MergeOperation::Subtract,
		);

		inst.do_free_plmc_assertions(expected_free_plmc);

		inst.do_reserved_plmc_assertions(expected_reserved_plmc, HoldReason::Participation(project_id).into());

		inst.do_free_foreign_asset_assertions(expected_free_funding_assets);
		inst.do_bid_transferred_foreign_asset_assertions(expected_held_funding_assets, project_id);
	}

	#[test]
	fn cannot_start_auction_before_evaluation_finishes() {
		let mut inst = MockInstantiator::new(Some(RefCell::new(new_test_ext())));
		let project_id = inst.create_evaluating_project(default_project_metadata(0, ISSUER), ISSUER);
		inst.execute(|| {
			assert_noop!(
				PolimecFunding::start_auction(RuntimeOrigin::signed(ISSUER), project_id),
				Error::<TestRuntime>::EvaluationPeriodNotEnded
			);
		});
	}

	#[test]
	fn cannot_bid_before_auction_round() {
		let mut inst = MockInstantiator::new(Some(RefCell::new(new_test_ext())));
		let _ = inst.create_evaluating_project(default_project_metadata(0, ISSUER), ISSUER);
		inst.execute(|| {
			assert_noop!(
				PolimecFunding::bid(
					RuntimeOrigin::signed(BIDDER_2),
					0,
					1,
					1u8.try_into().unwrap(),
					AcceptedFundingAsset::USDT
				),
				Error::<TestRuntime>::AuctionNotStarted
			);
		});
	}

	#[test]
	fn cannot_bid_more_than_project_limit_count() {
		let mut inst = MockInstantiator::new(Some(RefCell::new(new_test_ext())));
		let project_metadata = default_project_metadata(0, ISSUER);
		let bids = (0u32..<TestRuntime as Config>::MaxBidsPerProject::get())
			.map(|i| BidParams::<TestRuntime>::new(i as u64 + 420u64, 10 * ASSET_UNIT, 1u8, AcceptedFundingAsset::USDT))
			.collect_vec();
		let failing_bid = BidParams::<TestRuntime>::new(BIDDER_1, 10 * ASSET_UNIT, 1u8, AcceptedFundingAsset::USDT);

		let project_id = inst.create_auctioning_project(project_metadata.clone(), ISSUER, default_evaluations());

		let plmc_for_bidding = MockInstantiator::calculate_auction_plmc_charged_with_given_price(
			&bids.clone(),
			project_metadata.minimum_price,
		);
		let plmc_existential_deposits = bids.accounts().existential_deposits();
		let plmc_ct_account_deposits = bids.accounts().ct_account_deposits();
		let usdt_for_bidding = MockInstantiator::calculate_auction_funding_asset_charged_with_given_price(
			&bids.clone(),
			project_metadata.minimum_price,
		);

		inst.mint_plmc_to(plmc_for_bidding.clone());
		inst.mint_plmc_to(plmc_existential_deposits.clone());
		inst.mint_plmc_to(plmc_ct_account_deposits.clone());
		inst.mint_foreign_asset_to(usdt_for_bidding.clone());

		inst.bid_for_users(project_id, bids.clone()).unwrap();

		let plmc_for_failing_bid = MockInstantiator::calculate_auction_plmc_charged_with_given_price(
			&vec![failing_bid.clone()],
			project_metadata.minimum_price,
		);
		let plmc_existential_deposits = plmc_for_failing_bid.accounts().existential_deposits();
		let plmc_ct_account_deposits = plmc_for_failing_bid.accounts().ct_account_deposits();
		let usdt_for_bidding = MockInstantiator::calculate_auction_funding_asset_charged_with_given_price(
			&vec![failing_bid.clone()],
			project_metadata.minimum_price,
		);

		inst.mint_plmc_to(plmc_for_failing_bid.clone());
		inst.mint_plmc_to(plmc_existential_deposits.clone());
		inst.mint_plmc_to(plmc_ct_account_deposits.clone());
		inst.mint_foreign_asset_to(usdt_for_bidding.clone());

		assert_err!(inst.bid_for_users(project_id, vec![failing_bid]), Error::<TestRuntime>::TooManyBidsForProject);
	}

	#[test]
	fn contribute_does_not_work() {
		let mut inst = MockInstantiator::new(Some(RefCell::new(new_test_ext())));
		let project_id = inst.create_evaluating_project(default_project_metadata(0, ISSUER), ISSUER);
		inst.execute(|| {
			assert_noop!(
				PolimecFunding::contribute(
					RuntimeOrigin::signed(BIDDER_1),
					project_id,
					100,
					1u8.try_into().unwrap(),
					AcceptedFundingAsset::USDT
				),
				Error::<TestRuntime>::AuctionNotStarted
			);
		});
	}

	#[test]
	fn bid_with_asset_not_accepted() {
		let mut inst = MockInstantiator::new(Some(RefCell::new(new_test_ext())));
		let project_id =
			inst.create_auctioning_project(default_project_metadata(0, ISSUER), ISSUER, default_evaluations());
		let bids = vec![BidParams::<TestRuntime>::new(BIDDER_1, 10_000, 1u8, AcceptedFundingAsset::USDC)];

		let outcome = inst.execute(|| {
			Pallet::<TestRuntime>::do_bid(
				&bids[0].bidder,
				project_id,
				bids[0].amount,
				bids[0].multiplier,
				bids[0].asset,
			)
		});
		frame_support::assert_err!(outcome, Error::<TestRuntime>::FundingAssetNotAccepted);
	}

	#[test]
	fn no_bids_made() {
		let mut inst = MockInstantiator::new(Some(RefCell::new(new_test_ext())));
		let issuer = ISSUER;
		let project_metadata = default_project_metadata(inst.get_new_nonce(), issuer);
		let evaluations = default_evaluations();
		let project_id = inst.create_auctioning_project(project_metadata, issuer, evaluations);

		let details = inst.get_project_details(project_id);
		let english_end = details.phase_transition_points.english_auction.end().unwrap();
		let now = inst.current_block();
		inst.advance_time(english_end - now + 2).unwrap();

		let details = inst.get_project_details(project_id);
		let candle_end = details.phase_transition_points.candle_auction.end().unwrap();
		let now = inst.current_block();
		inst.advance_time(candle_end - now + 2).unwrap();

		let details = inst.get_project_details(project_id);
		assert_eq!(details.status, ProjectStatus::FundingFailed);
	}

	#[test]
	fn after_random_end_bid_gets_refunded() {
		let mut inst = MockInstantiator::new(Some(RefCell::new(new_test_ext())));
		let project_metadata = default_project_metadata(0, ISSUER);
		let project_id = inst.create_auctioning_project(project_metadata.clone(), ISSUER, default_evaluations());

		let (bid_in, bid_out) = (default_bids()[0].clone(), default_bids()[1].clone());

		let plmc_fundings = MockInstantiator::calculate_auction_plmc_charged_with_given_price(
			&vec![bid_in.clone(), bid_out.clone()],
			project_metadata.minimum_price,
		);
		let plmc_existential_amounts = plmc_fundings.accounts().existential_deposits();
		let plmc_ct_account_deposits = plmc_fundings.accounts().ct_account_deposits();

		let usdt_fundings = MockInstantiator::calculate_auction_funding_asset_charged_with_given_price(
			&vec![bid_in.clone(), bid_out.clone()],
			project_metadata.minimum_price,
		);

		inst.mint_plmc_to(plmc_fundings.clone());
		inst.mint_plmc_to(plmc_existential_amounts.clone());
		inst.mint_plmc_to(plmc_ct_account_deposits.clone());
		inst.mint_foreign_asset_to(usdt_fundings.clone());

		inst.bid_for_users(project_id, vec![bid_in]).unwrap();
		inst.advance_time(
			<TestRuntime as Config>::EnglishAuctionDuration::get() +
				<TestRuntime as Config>::CandleAuctionDuration::get() -
				1,
		)
		.unwrap();

		inst.bid_for_users(project_id, vec![bid_out]).unwrap();

		inst.do_free_plmc_assertions(vec![
			UserToPLMCBalance::new(BIDDER_1, MockInstantiator::get_ed()),
			UserToPLMCBalance::new(BIDDER_2, MockInstantiator::get_ed()),
		]);
		inst.do_reserved_plmc_assertions(
			vec![
				UserToPLMCBalance::new(BIDDER_1, plmc_fundings[0].plmc_amount),
				UserToPLMCBalance::new(BIDDER_2, plmc_fundings[1].plmc_amount),
			],
			HoldReason::Participation(project_id).into(),
		);
		inst.do_bid_transferred_foreign_asset_assertions(
			vec![
				UserToForeignAssets::<TestRuntime>::new(
					BIDDER_1,
					usdt_fundings[0].asset_amount,
					AcceptedFundingAsset::USDT.to_assethub_id(),
				),
				UserToForeignAssets::<TestRuntime>::new(
					BIDDER_2,
					usdt_fundings[1].asset_amount,
					AcceptedFundingAsset::USDT.to_assethub_id(),
				),
			],
			project_id,
		);
		inst.start_community_funding(project_id).unwrap();
		inst.do_free_plmc_assertions(vec![
			UserToPLMCBalance::new(BIDDER_1, MockInstantiator::get_ed()),
			UserToPLMCBalance::new(BIDDER_2, plmc_fundings[1].plmc_amount + MockInstantiator::get_ed()),
		]);

		inst.do_reserved_plmc_assertions(
			vec![UserToPLMCBalance::new(BIDDER_1, plmc_fundings[0].plmc_amount), UserToPLMCBalance::new(BIDDER_2, 0)],
			HoldReason::Participation(project_id).into(),
		);

		inst.do_bid_transferred_foreign_asset_assertions(
			vec![
				UserToForeignAssets::<TestRuntime>::new(
					BIDDER_1,
					usdt_fundings[0].asset_amount,
					AcceptedFundingAsset::USDT.to_assethub_id(),
				),
				UserToForeignAssets::<TestRuntime>::new(BIDDER_2, 0, AcceptedFundingAsset::USDT.to_assethub_id()),
			],
			project_id,
		);
	}
}

// only functionalities that happen in the COMMUNITY FUNDING period of a project
mod community_contribution {
	use super::*;

	pub const HOURS: BlockNumber = 300u64;

	#[test]
	fn community_round_completed() {
		let mut inst = MockInstantiator::new(Some(RefCell::new(new_test_ext())));
		let _ = inst.create_remainder_contributing_project(
			default_project_metadata(0, ISSUER),
			ISSUER,
			default_evaluations(),
			default_bids(),
			default_community_buys(),
		);
	}

	#[test]
	fn multiple_contribution_projects_completed() {
		let mut inst = MockInstantiator::new(Some(RefCell::new(new_test_ext())));
		let issuer = ISSUER;
		let project1 = default_project_metadata(inst.get_new_nonce(), ISSUER);
		let project2 = default_project_metadata(inst.get_new_nonce(), ISSUER);
		let project3 = default_project_metadata(inst.get_new_nonce(), ISSUER);
		let project4 = default_project_metadata(inst.get_new_nonce(), ISSUER);
		let evaluations = default_evaluations();
		let bids = default_bids();
		let community_buys = default_community_buys();

		inst.create_remainder_contributing_project(
			project1,
			issuer,
			evaluations.clone(),
			bids.clone(),
			community_buys.clone(),
		);
		inst.create_remainder_contributing_project(
			project2,
			issuer,
			evaluations.clone(),
			bids.clone(),
			community_buys.clone(),
		);
		inst.create_remainder_contributing_project(
			project3,
			issuer,
			evaluations.clone(),
			bids.clone(),
			community_buys.clone(),
		);
		inst.create_remainder_contributing_project(project4, issuer, evaluations, bids, community_buys);
	}

	#[test]
	fn contribute_multiple_times_works() {
		let mut inst = MockInstantiator::new(Some(RefCell::new(new_test_ext())));
		let metadata = default_project_metadata(0, ISSUER);
		let issuer = ISSUER;
		let evaluations = default_evaluations();
		let bids = default_bids();
		let project_id = inst.create_community_contributing_project(metadata, issuer, evaluations, bids);

		const BOB: AccountId = 42;
		let token_price = inst.get_project_details(project_id).weighted_average_price.unwrap();
		let contributions = vec![
			ContributionParams::new(BOB, 3 * ASSET_UNIT, 1u8, AcceptedFundingAsset::USDT),
			ContributionParams::new(BOB, 4 * ASSET_UNIT, 1u8, AcceptedFundingAsset::USDT),
		];

		let plmc_funding = MockInstantiator::calculate_contributed_plmc_spent(contributions.clone(), token_price);
		let plmc_existential_deposit = plmc_funding.accounts().existential_deposits();
		let plmc_ct_account_deposits = plmc_funding.accounts().ct_account_deposits();
		let foreign_funding =
			MockInstantiator::calculate_contributed_funding_asset_spent(contributions.clone(), token_price);

		inst.mint_plmc_to(plmc_funding);
		inst.mint_plmc_to(plmc_existential_deposit);
		inst.mint_plmc_to(plmc_ct_account_deposits);
		inst.mint_foreign_asset_to(foreign_funding);

		inst.contribute_for_users(project_id, vec![contributions[0].clone()])
			.expect("The Buyer should be able to buy multiple times");
		inst.advance_time(HOURS as BlockNumber).unwrap();

		inst.contribute_for_users(project_id, vec![contributions[1].clone()])
			.expect("The Buyer should be able to buy multiple times");

<<<<<<< HEAD
		let bob_total_contributions: BalanceOf<TestRuntime> = inst.execute(|| {
			Contributions::<TestRuntime>::iter_prefix_values((project_id, BOB)).map(|c| c.funding_asset_amount).sum()
=======
	#[test]
	fn cannot_start_auction_before_evaluation_finishes() {
		let mut inst = MockInstantiator::new(Some(RefCell::new(new_test_ext())));
		let project_id = inst.create_evaluating_project(default_project(0, ISSUER), ISSUER);
		inst.execute(|| {
			assert_noop!(
				PolimecFunding::do_english_auction(ISSUER, project_id),
				Error::<TestRuntime>::EvaluationPeriodNotEnded
			);
>>>>>>> 0d727d6d
		});

<<<<<<< HEAD
		let total_contributed = MockInstantiator::calculate_contributed_funding_asset_spent(contributions, token_price)
			.iter()
			.map(|item| item.asset_amount)
			.sum::<BalanceOf<TestRuntime>>();

		assert_eq!(bob_total_contributions, total_contributed);
=======
	#[test]
	fn cannot_bid_before_auction_round() {
		let mut inst = MockInstantiator::new(Some(RefCell::new(new_test_ext())));
		let _ = inst.create_evaluating_project(default_project(0, ISSUER), ISSUER);
		inst.execute(|| {
			assert_noop!(
				PolimecFunding::do_bid(&BIDDER_2, 0, 1, 1u8.try_into().unwrap(), AcceptedFundingAsset::USDT),
				Error::<TestRuntime>::AuctionNotStarted
			);
		});
>>>>>>> 0d727d6d
	}

	#[test]
	fn community_round_ends_on_all_ct_sold_exact() {
		let mut inst = MockInstantiator::new(Some(RefCell::new(new_test_ext())));
<<<<<<< HEAD
		let bids = vec![
			BidParams::new_with_defaults(BIDDER_1, 40_000 * ASSET_UNIT),
			BidParams::new_with_defaults(BIDDER_2, 10_000 * ASSET_UNIT),
		];
		let project_id = inst.create_community_contributing_project(
			default_project_metadata(0, ISSUER),
			ISSUER,
			default_evaluations(),
			bids,
		);
		const BOB: AccountId = 808;
=======
		let project_metadata = default_project(0, ISSUER);
		let bids = (0u32..<TestRuntime as Config>::MaxBidsPerProject::get())
			.map(|i| {
				BidParams::<TestRuntime>::new(
					i as u32 + 420u32,
					10 * ASSET_UNIT,
					1_u128.into(),
					1u8,
					AcceptedFundingAsset::USDT,
				)
			})
			.collect_vec();
		let failing_bid =
			BidParams::<TestRuntime>::new(BIDDER_1, 10 * ASSET_UNIT, 1_u128.into(), 1u8, AcceptedFundingAsset::USDT);
>>>>>>> 0d727d6d

		let remaining_ct = inst.get_project_details(project_id).remaining_contribution_tokens;
		let ct_price = inst.get_project_details(project_id).weighted_average_price.expect("CT Price should exist");

		let contributions = vec![ContributionParams::new(BOB, remaining_ct.1, 1u8, AcceptedFundingAsset::USDT)];
		let plmc_fundings = MockInstantiator::calculate_contributed_plmc_spent(contributions.clone(), ct_price);
		let plmc_existential_deposits = plmc_fundings.accounts().existential_deposits();
		let plmc_ct_account_deposits = plmc_fundings.accounts().ct_account_deposits();
		let foreign_asset_fundings =
			MockInstantiator::calculate_contributed_funding_asset_spent(contributions.clone(), ct_price);

		inst.mint_plmc_to(plmc_fundings.clone());
		inst.mint_plmc_to(plmc_existential_deposits.clone());
		inst.mint_plmc_to(plmc_ct_account_deposits.clone());
		inst.mint_foreign_asset_to(foreign_asset_fundings.clone());

		// Buy remaining CTs
		inst.contribute_for_users(project_id, contributions)
			.expect("The Buyer should be able to buy the exact amount of remaining CTs");
		inst.advance_time(2u64).unwrap();
		// Check remaining CTs is 0
		assert_eq!(
			inst.get_project_details(project_id).remaining_contribution_tokens.1,
			0,
			"There are still remaining CTs"
		);

		// Check project is in FundingEnded state
		assert_eq!(inst.get_project_details(project_id).status, ProjectStatus::FundingSuccessful);

		inst.do_free_plmc_assertions(plmc_existential_deposits);
		inst.do_free_foreign_asset_assertions(vec![UserToForeignAssets::<TestRuntime>::new(
			BOB,
			0_u128,
			AcceptedFundingAsset::USDT.to_assethub_id(),
		)]);
		inst.do_reserved_plmc_assertions(vec![plmc_fundings[0].clone()], HoldReason::Participation(project_id).into());
		inst.do_contribution_transferred_foreign_asset_assertions(foreign_asset_fundings, project_id);
	}

	#[test]
	fn community_round_ends_on_all_ct_sold_overbuy() {
		let mut inst = MockInstantiator::new(Some(RefCell::new(new_test_ext())));
		let bids = vec![
			BidParams::new(BIDDER_1, 40_000 * ASSET_UNIT, 1u8, AcceptedFundingAsset::USDT),
			BidParams::new(BIDDER_2, 10_000 * ASSET_UNIT, 1u8, AcceptedFundingAsset::USDT),
		];
		let project_id = inst.create_community_contributing_project(
			default_project_metadata(0, ISSUER),
			ISSUER,
			default_evaluations(),
			bids,
		);
		const BOB: AccountId = 808;

		let remaining_ct = inst.get_project_details(project_id).remaining_contribution_tokens;

		let ct_price = inst.get_project_details(project_id).weighted_average_price.expect("CT Price should exist");

		let contributions = vec![ContributionParams::new(BOB, remaining_ct.1, 1u8, AcceptedFundingAsset::USDT)];
		let mut plmc_fundings = MockInstantiator::calculate_contributed_plmc_spent(contributions.clone(), ct_price);
		let plmc_existential_deposits = plmc_fundings.accounts().existential_deposits();
		let plmc_ct_account_deposits = plmc_fundings.accounts().ct_account_deposits();
		let mut foreign_asset_fundings =
			MockInstantiator::calculate_contributed_funding_asset_spent(contributions.clone(), ct_price);

		inst.mint_plmc_to(plmc_fundings.clone());
		inst.mint_plmc_to(plmc_existential_deposits.clone());
		inst.mint_plmc_to(plmc_ct_account_deposits.clone());
		inst.mint_foreign_asset_to(foreign_asset_fundings.clone());

		// Buy remaining CTs
		inst.contribute_for_users(project_id, contributions)
			.expect("The Buyer should be able to buy the exact amount of remaining CTs");
		inst.advance_time(2u64).unwrap();

		// Check remaining CTs is 0
		assert_eq!(
			inst.get_project_details(project_id).remaining_contribution_tokens.1,
			0,
			"There are still remaining CTs"
		);

		// Check project is in FundingEnded state
		assert_eq!(inst.get_project_details(project_id).status, ProjectStatus::FundingSuccessful);

		let reserved_plmc = plmc_fundings.swap_remove(0).plmc_amount;
		let _remaining_plmc: BalanceOf<TestRuntime> =
			plmc_fundings.iter().fold(0_u128, |acc, item| acc + item.plmc_amount);

		let actual_funding_transferred = foreign_asset_fundings.swap_remove(0).asset_amount;
		let remaining_foreign_assets: BalanceOf<TestRuntime> =
			foreign_asset_fundings.iter().fold(0_u128, |acc, item| acc + item.asset_amount);

		inst.do_free_plmc_assertions(plmc_existential_deposits);
		inst.do_free_foreign_asset_assertions(vec![UserToForeignAssets::<TestRuntime>::new(
			BOB,
			remaining_foreign_assets,
			AcceptedFundingAsset::USDT.to_assethub_id(),
		)]);
		inst.do_reserved_plmc_assertions(
			vec![UserToPLMCBalance::new(BOB, reserved_plmc)],
			HoldReason::Participation(project_id).into(),
		);
		inst.do_contribution_transferred_foreign_asset_assertions(
			vec![UserToForeignAssets::<TestRuntime>::new(
				BOB,
				actual_funding_transferred,
				AcceptedFundingAsset::USDT.to_assethub_id(),
			)],
			project_id,
		);
	}

	#[test]
	fn contribution_is_returned_on_limit_reached_same_mult_diff_ct() {
		let mut inst = MockInstantiator::new(Some(RefCell::new(new_test_ext())));
		let project_id = inst.create_community_contributing_project(
			default_project_metadata(0, ISSUER),
			ISSUER,
			default_evaluations(),
			default_bids(),
		);
		const CONTRIBUTOR: AccountIdOf<TestRuntime> = 420;

		let project_details = inst.get_project_details(project_id);
		let token_price = project_details.weighted_average_price.unwrap();

		// Create a contribution vector that will reach the limit of contributions for a user-project
		let token_amount: BalanceOf<TestRuntime> = ASSET_UNIT;
		let range = 0..<TestRuntime as Config>::MaxContributionsPerUser::get();
		let contributions: Vec<ContributionParams<_>> = range
			.map(|_| ContributionParams::new(CONTRIBUTOR, token_amount, 1u8, AcceptedFundingAsset::USDT))
			.collect();

		let plmc_funding = MockInstantiator::calculate_contributed_plmc_spent(contributions.clone(), token_price);
		let plmc_existential_deposits = plmc_funding.accounts().existential_deposits();
		let plmc_ct_account_deposits = plmc_funding.accounts().ct_account_deposits();

		let foreign_funding =
			MockInstantiator::calculate_contributed_funding_asset_spent(contributions.clone(), token_price);

		inst.mint_plmc_to(plmc_funding.clone());
		inst.mint_plmc_to(plmc_existential_deposits.clone());
		inst.mint_plmc_to(plmc_ct_account_deposits.clone());

		inst.mint_foreign_asset_to(foreign_funding.clone());

		// Reach the limit of contributions for a user-project
		inst.contribute_for_users(project_id, contributions).unwrap();

		// Check that the right amount of PLMC is bonded, and funding currency is transferred
		let contributor_post_buy_plmc_balance =
			inst.execute(|| <TestRuntime as Config>::NativeCurrency::balance(&CONTRIBUTOR));
		let contributor_post_buy_foreign_asset_balance =
			inst.execute(|| <TestRuntime as Config>::FundingCurrency::balance(USDT_FOREIGN_ID, CONTRIBUTOR));

		assert_eq!(contributor_post_buy_plmc_balance, MockInstantiator::get_ed());
		assert_eq!(contributor_post_buy_foreign_asset_balance, 0);

		let plmc_bond_stored = inst.execute(|| {
			<TestRuntime as Config>::NativeCurrency::balance_on_hold(
				&HoldReason::Participation(project_id.into()).into(),
				&CONTRIBUTOR,
			)
		});
		let foreign_asset_contributions_stored = inst.execute(|| {
			Contributions::<TestRuntime>::iter_prefix_values((project_id, CONTRIBUTOR))
				.map(|c| c.funding_asset_amount)
				.sum::<BalanceOf<TestRuntime>>()
		});

		assert_eq!(plmc_bond_stored, MockInstantiator::sum_balance_mappings(vec![plmc_funding.clone()]));
		assert_eq!(
			foreign_asset_contributions_stored,
			MockInstantiator::sum_foreign_mappings(vec![foreign_funding.clone()])
		);

		let new_token_amount: BalanceOf<TestRuntime> = 2 * ASSET_UNIT;
		let new_contribution =
			vec![ContributionParams::new(CONTRIBUTOR, new_token_amount, 1u8, AcceptedFundingAsset::USDT)];

		let new_plmc_funding =
			MockInstantiator::calculate_contributed_plmc_spent(new_contribution.clone(), token_price);
		let new_foreign_funding =
			MockInstantiator::calculate_contributed_funding_asset_spent(new_contribution.clone(), token_price);

		inst.mint_plmc_to(new_plmc_funding.clone());
		inst.mint_foreign_asset_to(new_foreign_funding.clone());

		inst.contribute_for_users(project_id, new_contribution).unwrap();

		let contributor_post_return_plmc_balance =
			inst.execute(|| <TestRuntime as Config>::NativeCurrency::free_balance(CONTRIBUTOR));
		let contributor_post_return_foreign_asset_balance =
			inst.execute(|| <TestRuntime as Config>::FundingCurrency::balance(USDT_FOREIGN_ID, CONTRIBUTOR));

		assert_eq!(
			contributor_post_return_plmc_balance,
			contributor_post_buy_plmc_balance + plmc_funding[0].plmc_amount
		);
		assert_eq!(
			contributor_post_return_foreign_asset_balance,
			contributor_post_buy_foreign_asset_balance + foreign_funding[0].asset_amount
		);

		let new_plmc_bond_stored = inst.execute(|| {
			<TestRuntime as Config>::NativeCurrency::balance_on_hold(
				&HoldReason::Participation(project_id.into()).into(),
				&CONTRIBUTOR,
			)
		});
		let new_foreign_asset_contributions_stored = inst.execute(|| {
			Contributions::<TestRuntime>::iter_prefix_values((project_id, CONTRIBUTOR))
				.map(|c| c.funding_asset_amount)
				.sum::<BalanceOf<TestRuntime>>()
		});

		assert_eq!(
			new_plmc_bond_stored,
			plmc_bond_stored + MockInstantiator::sum_balance_mappings(vec![new_plmc_funding]) -
				plmc_funding[0].plmc_amount
		);

		assert_eq!(
			new_foreign_asset_contributions_stored,
			foreign_asset_contributions_stored + MockInstantiator::sum_foreign_mappings(vec![new_foreign_funding]) -
				foreign_funding[0].asset_amount
		);
	}

	#[test]
	fn contribution_is_returned_on_limit_reached_diff_mult_same_ct() {
		let mut inst = MockInstantiator::new(Some(RefCell::new(new_test_ext())));
		let project_id = inst.create_community_contributing_project(
			default_project_metadata(0, ISSUER),
			ISSUER,
			default_evaluations(),
			default_bids(),
		);
		const CONTRIBUTOR: AccountIdOf<TestRuntime> = 420;

		let project_details = inst.get_project_details(project_id);
		let token_price = project_details.weighted_average_price.unwrap();

		// Create a contribution vector that will reach the limit of contributions for a user-project
		let token_amount: BalanceOf<TestRuntime> = 10 * ASSET_UNIT;
		let range = 0..<TestRuntime as Config>::MaxContributionsPerUser::get();
		let contributions: Vec<ContributionParams<_>> = range
			.map(|_| ContributionParams::new(CONTRIBUTOR, token_amount, 3u8, AcceptedFundingAsset::USDT))
			.collect();

		let plmc_funding = MockInstantiator::calculate_contributed_plmc_spent(contributions.clone(), token_price);
		let plmc_existential_deposits = plmc_funding.accounts().existential_deposits();
		let plmc_ct_account_deposits = plmc_funding.accounts().ct_account_deposits();
		let foreign_funding =
			MockInstantiator::calculate_contributed_funding_asset_spent(contributions.clone(), token_price);

		inst.mint_plmc_to(plmc_funding.clone());
		inst.mint_plmc_to(plmc_existential_deposits.clone());
		inst.mint_plmc_to(plmc_ct_account_deposits.clone());
		inst.mint_foreign_asset_to(foreign_funding.clone());

		// Reach the limit of contributions for a user-project
		inst.contribute_for_users(project_id, contributions).unwrap();

		// Check that the right amount of PLMC is bonded, and funding currency is transferred
		let contributor_post_buy_plmc_balance =
			inst.execute(|| <TestRuntime as Config>::NativeCurrency::free_balance(CONTRIBUTOR));
		let contributor_post_buy_foreign_asset_balance =
			inst.execute(|| <TestRuntime as Config>::FundingCurrency::balance(USDT_FOREIGN_ID, CONTRIBUTOR));

		assert_eq!(contributor_post_buy_plmc_balance, MockInstantiator::get_ed());
		assert_eq!(contributor_post_buy_foreign_asset_balance, 0);

		let plmc_bond_stored = inst.execute(|| {
			<TestRuntime as Config>::NativeCurrency::balance_on_hold(
				&HoldReason::Participation(project_id.into()).into(),
				&CONTRIBUTOR,
			)
		});
		let foreign_asset_contributions_stored = inst.execute(|| {
			Contributions::<TestRuntime>::iter_prefix_values((project_id, CONTRIBUTOR))
				.map(|c| c.funding_asset_amount)
				.sum::<BalanceOf<TestRuntime>>()
		});

		assert_eq!(plmc_bond_stored, MockInstantiator::sum_balance_mappings(vec![plmc_funding.clone()]));
		assert_eq!(
			foreign_asset_contributions_stored,
			MockInstantiator::sum_foreign_mappings(vec![foreign_funding.clone()])
		);

		let new_token_amount: BalanceOf<TestRuntime> = 10 * ASSET_UNIT;
		let new_contribution =
			vec![ContributionParams::new(CONTRIBUTOR, new_token_amount, 1u8, AcceptedFundingAsset::USDT)];

		let new_plmc_funding =
			MockInstantiator::calculate_contributed_plmc_spent(new_contribution.clone(), token_price);
		let new_foreign_funding =
			MockInstantiator::calculate_contributed_funding_asset_spent(new_contribution.clone(), token_price);

		inst.mint_plmc_to(new_plmc_funding.clone());
		inst.mint_foreign_asset_to(new_foreign_funding.clone());

		inst.contribute_for_users(project_id, new_contribution).unwrap();

		let contributor_post_return_plmc_balance =
			inst.execute(|| <TestRuntime as Config>::NativeCurrency::free_balance(CONTRIBUTOR));
		let contributor_post_return_foreign_asset_balance =
			inst.execute(|| <TestRuntime as Config>::FundingCurrency::balance(USDT_FOREIGN_ID, CONTRIBUTOR));

		assert_eq!(
			contributor_post_return_plmc_balance,
			contributor_post_buy_plmc_balance + plmc_funding[0].plmc_amount
		);
		assert_eq!(
			contributor_post_return_foreign_asset_balance,
			contributor_post_buy_foreign_asset_balance + foreign_funding[0].asset_amount
		);

		let new_plmc_bond_stored = inst.execute(|| {
			<TestRuntime as Config>::NativeCurrency::balance_on_hold(
				&HoldReason::Participation(project_id.into()).into(),
				&CONTRIBUTOR,
			)
		});
		let new_foreign_asset_contributions_stored = inst.execute(|| {
			Contributions::<TestRuntime>::iter_prefix_values((project_id, CONTRIBUTOR))
				.map(|c| c.funding_asset_amount)
				.sum::<BalanceOf<TestRuntime>>()
		});

		assert_eq!(
			new_plmc_bond_stored,
			plmc_bond_stored + MockInstantiator::sum_balance_mappings(vec![new_plmc_funding]) -
				plmc_funding[0].plmc_amount
		);

		assert_eq!(
			new_foreign_asset_contributions_stored,
			foreign_asset_contributions_stored + MockInstantiator::sum_foreign_mappings(vec![new_foreign_funding]) -
				foreign_funding[0].asset_amount
		);
	}

	#[test]
	fn retail_contributor_was_evaluator() {
		let mut inst = MockInstantiator::new(Some(RefCell::new(new_test_ext())));
		let issuer = ISSUER;
		let project_metadata = default_project_metadata(inst.get_new_nonce(), issuer);
		let mut evaluations = default_evaluations();
		let evaluator_contributor = 69;
		let evaluation_amount = 420 * US_DOLLAR;
		let contribution =
			ContributionParams::new(evaluator_contributor, 600 * ASSET_UNIT, 1u8, AcceptedFundingAsset::USDT);
		evaluations.push(UserToUSDBalance::new(evaluator_contributor, evaluation_amount));
		let bids = default_bids();

		let project_id = inst.create_community_contributing_project(project_metadata, issuer, evaluations, bids);
		let ct_price = inst.get_project_details(project_id).weighted_average_price.unwrap();
		let already_bonded_plmc = MockInstantiator::calculate_evaluation_plmc_spent(vec![UserToUSDBalance::new(
			evaluator_contributor,
			evaluation_amount,
		)])[0]
			.plmc_amount;
		let plmc_available_for_participating =
			already_bonded_plmc - <TestRuntime as Config>::EvaluatorSlash::get() * already_bonded_plmc;
		let necessary_plmc_for_contribution =
			MockInstantiator::calculate_contributed_plmc_spent(vec![contribution.clone()], ct_price)[0].plmc_amount;
		let necessary_usdt_for_contribution =
			MockInstantiator::calculate_contributed_funding_asset_spent(vec![contribution.clone()], ct_price);

		inst.mint_plmc_to(vec![UserToPLMCBalance::new(
			evaluator_contributor,
			necessary_plmc_for_contribution - plmc_available_for_participating,
		)]);
		inst.mint_foreign_asset_to(necessary_usdt_for_contribution);

		inst.contribute_for_users(project_id, vec![contribution]).unwrap();
	}

	#[test]
	fn retail_contributor_was_evaluator_vec_full() {
		let mut inst = MockInstantiator::new(Some(RefCell::new(new_test_ext())));
		let issuer = ISSUER;
		let project_metadata = default_project_metadata(inst.get_new_nonce(), issuer);
		let mut evaluations = default_evaluations();
		let bids = default_bids();
		let evaluator_contributor = 69;
		let overflow_contribution =
			ContributionParams::new(evaluator_contributor, 600 * ASSET_UNIT, 1u8, AcceptedFundingAsset::USDT);

		let mut fill_contributions = Vec::new();
		for _i in 0..<TestRuntime as Config>::MaxContributionsPerUser::get() {
			fill_contributions.push(ContributionParams::new(
				evaluator_contributor,
				10 * ASSET_UNIT,
				1u8,
				AcceptedFundingAsset::USDT,
			));
		}

		let expected_price = project_metadata.minimum_price;
		let fill_necessary_plmc =
			MockInstantiator::calculate_contributed_plmc_spent(fill_contributions.clone(), expected_price);
		let fill_necessary_usdt =
			MockInstantiator::calculate_contributed_funding_asset_spent(fill_contributions.clone(), expected_price);

		let overflow_necessary_plmc =
			MockInstantiator::calculate_contributed_plmc_spent(vec![overflow_contribution.clone()], expected_price);
		let overflow_necessary_usdt = MockInstantiator::calculate_contributed_funding_asset_spent(
			vec![overflow_contribution.clone()],
			expected_price,
		);

		let evaluation_bond =
			MockInstantiator::sum_balance_mappings(vec![fill_necessary_plmc, overflow_necessary_plmc]);
		let plmc_available_for_participating =
			evaluation_bond - <TestRuntime as Config>::EvaluatorSlash::get() * evaluation_bond;

		let evaluation_usd_amount = <TestRuntime as Config>::PriceProvider::get_price(PLMC_FOREIGN_ID)
			.unwrap()
			.saturating_mul_int(evaluation_bond);
		evaluations.push(UserToUSDBalance::new(evaluator_contributor, evaluation_usd_amount));

		let project_id = inst.create_community_contributing_project(project_metadata, issuer, evaluations, bids);

		inst.mint_plmc_to(vec![UserToPLMCBalance::new(
			evaluator_contributor,
			evaluation_bond - plmc_available_for_participating,
		)]);
		inst.mint_foreign_asset_to(fill_necessary_usdt);
		inst.mint_foreign_asset_to(overflow_necessary_usdt);

		inst.contribute_for_users(project_id, fill_contributions).unwrap();
		inst.contribute_for_users(project_id, vec![overflow_contribution]).unwrap();

		let evaluation_bonded = inst.execute(|| {
			<TestRuntime as Config>::NativeCurrency::balance_on_hold(
				&HoldReason::Evaluation(project_id.into()).into(),
				&evaluator_contributor,
			)
		});
		assert_eq!(evaluation_bonded, <TestRuntime as Config>::EvaluatorSlash::get() * evaluation_bond);
	}

	#[test]
	fn evaluator_cannot_use_slash_reserve_for_contributing_call_fail() {
		let mut inst = MockInstantiator::new(Some(RefCell::new(new_test_ext())));
		let issuer = ISSUER;
		let project_metadata = default_project_metadata(inst.get_new_nonce(), issuer);
		let mut evaluations = default_evaluations();
		let evaluator_contributor = 69;
		let evaluation_amount = 420 * US_DOLLAR;
		let contribution =
			ContributionParams::new(evaluator_contributor, 396 * ASSET_UNIT, 1u8, AcceptedFundingAsset::USDT);
		evaluations.push(UserToUSDBalance::new(evaluator_contributor, evaluation_amount));
		let bids = default_bids();

		let project_id = inst.create_community_contributing_project(project_metadata, issuer, evaluations, bids);
		let ct_price = inst.get_project_details(project_id).weighted_average_price.unwrap();
		let necessary_plmc_for_contribution =
			MockInstantiator::calculate_contributed_plmc_spent(vec![contribution.clone()], ct_price)[0].plmc_amount;
		let plmc_evaluation_amount = MockInstantiator::calculate_evaluation_plmc_spent(vec![UserToUSDBalance::new(
			evaluator_contributor,
			evaluation_amount,
		)])[0]
			.plmc_amount;
		let plmc_available_for_participating =
			plmc_evaluation_amount - <TestRuntime as Config>::EvaluatorSlash::get() * plmc_evaluation_amount;
		assert!(
			necessary_plmc_for_contribution > plmc_available_for_participating &&
				necessary_plmc_for_contribution < plmc_evaluation_amount
		);
		println!(
			"Plmc contr: {:?}, plmc eval: {:?}, plmc avail: {:?}",
			necessary_plmc_for_contribution, plmc_evaluation_amount, plmc_available_for_participating
		);
		let necessary_usdt_for_contribution =
			MockInstantiator::calculate_contributed_funding_asset_spent(vec![contribution.clone()], ct_price);

		inst.mint_foreign_asset_to(necessary_usdt_for_contribution);

		assert_matches!(inst.contribute_for_users(project_id, vec![contribution]), Err(_));
	}

	#[test]
	fn evaluator_cannot_use_slash_reserve_for_contributing_call_success() {
		let mut inst = MockInstantiator::new(Some(RefCell::new(new_test_ext())));
		let issuer = ISSUER;
		let project_metadata = default_project_metadata(inst.get_new_nonce(), issuer);
		let mut evaluations = default_evaluations();
		let evaluator_contributor = 69;
		let evaluation_amount = 420 * US_DOLLAR;
		let contribution =
			ContributionParams::new(evaluator_contributor, 396 * ASSET_UNIT, 1u8, AcceptedFundingAsset::USDT);
		evaluations.push(UserToUSDBalance::new(evaluator_contributor, evaluation_amount));
		let bids = default_bids();

		let project_id = inst.create_community_contributing_project(project_metadata, issuer, evaluations, bids);

		let ct_price = inst.get_project_details(project_id).weighted_average_price.unwrap();
		let necessary_plmc_for_contribution =
			MockInstantiator::calculate_contributed_plmc_spent(vec![contribution.clone()], ct_price)[0].plmc_amount;
		let plmc_evaluation_amount = MockInstantiator::calculate_evaluation_plmc_spent(vec![UserToUSDBalance::new(
			evaluator_contributor,
			evaluation_amount,
		)])[0]
			.plmc_amount;
		let plmc_available_for_participating =
			plmc_evaluation_amount - <TestRuntime as Config>::EvaluatorSlash::get() * plmc_evaluation_amount;
		assert!(
			necessary_plmc_for_contribution > plmc_available_for_participating &&
				necessary_plmc_for_contribution < plmc_evaluation_amount
		);
		let necessary_usdt_for_contribution =
			MockInstantiator::calculate_contributed_funding_asset_spent(vec![contribution.clone()], ct_price);

		inst.mint_plmc_to(vec![UserToPLMCBalance::new(
			evaluator_contributor,
			necessary_plmc_for_contribution - plmc_available_for_participating,
		)]);
		inst.mint_foreign_asset_to(necessary_usdt_for_contribution);

		inst.contribute_for_users(project_id, vec![contribution]).unwrap();
		let evaluation_locked = inst
			.get_reserved_plmc_balances_for(vec![evaluator_contributor], HoldReason::Evaluation(project_id).into())[0]
			.plmc_amount;
		let participation_locked = inst
			.get_reserved_plmc_balances_for(vec![evaluator_contributor], HoldReason::Participation(project_id).into())[0]
			.plmc_amount;

		assert_eq!(evaluation_locked, <TestRuntime as Config>::EvaluatorSlash::get() * plmc_evaluation_amount);
		assert_eq!(participation_locked, necessary_plmc_for_contribution);
	}
}

// only functionalities that happen in the REMAINDER FUNDING period of a project
mod remainder_contribution {
	use super::*;

	#[test]
	fn remainder_round_works() {
		let mut inst = MockInstantiator::new(Some(RefCell::new(new_test_ext())));
		let _ = inst.create_finished_project(
			default_project_metadata(inst.get_new_nonce(), ISSUER),
			ISSUER,
			default_evaluations(),
			default_bids(),
			default_community_buys(),
			default_remainder_buys(),
		);
	}

	#[test]
	fn remainder_contributor_was_evaluator() {
		let mut inst = MockInstantiator::new(Some(RefCell::new(new_test_ext())));
		let issuer = ISSUER;
		let project_metadata = default_project_metadata(inst.get_new_nonce(), issuer);
		let mut evaluations = default_evaluations();
		let community_contributions = default_community_buys();
		let evaluator_contributor = 69;
		let evaluation_amount = 420 * US_DOLLAR;
		let remainder_contribution =
			ContributionParams::new(evaluator_contributor, 600 * ASSET_UNIT, 1u8, AcceptedFundingAsset::USDT);
		evaluations.push(UserToUSDBalance::new(evaluator_contributor, evaluation_amount));
		let bids = default_bids();

		let project_id = inst.create_remainder_contributing_project(
			project_metadata,
			issuer,
			evaluations,
			bids,
			community_contributions,
		);
		let ct_price = inst.get_project_details(project_id).weighted_average_price.unwrap();
		let already_bonded_plmc = MockInstantiator::calculate_evaluation_plmc_spent(vec![UserToUSDBalance::new(
			evaluator_contributor,
			evaluation_amount,
		)])[0]
			.plmc_amount;
		let plmc_available_for_contribution =
			already_bonded_plmc - <TestRuntime as Config>::EvaluatorSlash::get() * already_bonded_plmc;
		let necessary_plmc_for_buy =
			MockInstantiator::calculate_contributed_plmc_spent(vec![remainder_contribution.clone()], ct_price)[0]
				.plmc_amount;
		let necessary_usdt_for_buy =
			MockInstantiator::calculate_contributed_funding_asset_spent(vec![remainder_contribution.clone()], ct_price);

		inst.mint_plmc_to(vec![UserToPLMCBalance::new(
			evaluator_contributor,
			necessary_plmc_for_buy - plmc_available_for_contribution,
		)]);
		inst.mint_foreign_asset_to(necessary_usdt_for_buy);

		inst.contribute_for_users(project_id, vec![remainder_contribution]).unwrap();
	}

	#[test]
	fn remainder_contributor_was_evaluator_vec_full() {
		let mut inst = MockInstantiator::new(Some(RefCell::new(new_test_ext())));
		let issuer = ISSUER;
		let project_metadata = default_project_metadata(inst.get_new_nonce(), issuer);
		let mut evaluations = default_evaluations();
		let bids = default_bids();
		let evaluator_contributor = 69;
		let overflow_contribution =
			ContributionParams::new(evaluator_contributor, 600 * ASSET_UNIT, 1u8, AcceptedFundingAsset::USDT);

		let mut fill_contributions = Vec::new();
		for _i in 0..<TestRuntime as Config>::MaxContributionsPerUser::get() {
			fill_contributions.push(ContributionParams::new(
				evaluator_contributor,
				10 * ASSET_UNIT,
				1u8,
				AcceptedFundingAsset::USDT,
			));
		}

		let expected_price = project_metadata.minimum_price;
		let fill_necessary_plmc =
			MockInstantiator::calculate_contributed_plmc_spent(fill_contributions.clone(), expected_price);
		let fill_necessary_usdt_for_bids =
			MockInstantiator::calculate_contributed_funding_asset_spent(fill_contributions.clone(), expected_price);

		let overflow_necessary_plmc =
			MockInstantiator::calculate_contributed_plmc_spent(vec![overflow_contribution.clone()], expected_price);
		let overflow_necessary_usdt = MockInstantiator::calculate_contributed_funding_asset_spent(
			vec![overflow_contribution.clone()],
			expected_price,
		);

		let evaluation_bond =
			MockInstantiator::sum_balance_mappings(vec![fill_necessary_plmc, overflow_necessary_plmc]);
		let plmc_available_for_participating =
			evaluation_bond - <TestRuntime as Config>::EvaluatorSlash::get() * evaluation_bond;

		let evaluation_usd_amount = <TestRuntime as Config>::PriceProvider::get_price(PLMC_FOREIGN_ID)
			.unwrap()
			.saturating_mul_int(evaluation_bond);
		evaluations.push(UserToUSDBalance::new(evaluator_contributor, evaluation_usd_amount));

		let project_id = inst.create_remainder_contributing_project(
			project_metadata,
			issuer,
			evaluations,
			bids,
			default_community_buys(),
		);

		inst.mint_plmc_to(vec![UserToPLMCBalance::new(
			evaluator_contributor,
			evaluation_bond - plmc_available_for_participating,
		)]);
		inst.mint_foreign_asset_to(fill_necessary_usdt_for_bids);
		inst.mint_foreign_asset_to(overflow_necessary_usdt);

		inst.contribute_for_users(project_id, fill_contributions).unwrap();
		inst.contribute_for_users(project_id, vec![overflow_contribution]).unwrap();

		let evaluation_bonded = inst.execute(|| {
			<TestRuntime as Config>::NativeCurrency::balance_on_hold(
				&HoldReason::Evaluation(project_id.into()).into(),
				&evaluator_contributor,
			)
		});
		assert_eq!(evaluation_bonded, <TestRuntime as Config>::EvaluatorSlash::get() * evaluation_bond);
	}

	#[test]
	fn remainder_round_ends_on_all_ct_sold_exact() {
		let mut inst = MockInstantiator::new(Some(RefCell::new(new_test_ext())));
		let project_id = inst.create_remainder_contributing_project(
			default_project_metadata(0, ISSUER),
			ISSUER,
			default_evaluations(),
			default_bids(),
			default_community_buys(),
		);
		const BOB: AccountId = 808;

		let remaining_ct = inst.get_project_details(project_id).remaining_contribution_tokens;
		let ct_price = inst.get_project_details(project_id).weighted_average_price.expect("CT Price should exist");

		let contributions =
			vec![ContributionParams::new(BOB, remaining_ct.0 + remaining_ct.1, 1u8, AcceptedFundingAsset::USDT)];
		let plmc_fundings = MockInstantiator::calculate_contributed_plmc_spent(contributions.clone(), ct_price);
		let plmc_existential_deposits = contributions.accounts().existential_deposits();
		let plmc_ct_account_deposits = contributions.accounts().ct_account_deposits();
		let foreign_asset_fundings =
			MockInstantiator::calculate_contributed_funding_asset_spent(contributions.clone(), ct_price);

		inst.mint_plmc_to(plmc_fundings.clone());
		inst.mint_plmc_to(plmc_existential_deposits.clone());
		inst.mint_plmc_to(plmc_ct_account_deposits.clone());
		inst.mint_foreign_asset_to(foreign_asset_fundings.clone());

		// Buy remaining CTs
		inst.contribute_for_users(project_id, contributions)
			.expect("The Buyer should be able to buy the exact amount of remaining CTs");
		inst.advance_time(2u64).unwrap();

		// Check remaining CTs is 0
		assert_eq!(
			inst.get_project_details(project_id).remaining_contribution_tokens.0 +
				inst.get_project_details(project_id).remaining_contribution_tokens.1,
			0,
			"There are still remaining CTs"
		);

		// Check project is in FundingEnded state
		assert_eq!(inst.get_project_details(project_id).status, ProjectStatus::FundingSuccessful);

		inst.do_free_plmc_assertions(plmc_existential_deposits);
		inst.do_free_foreign_asset_assertions(vec![UserToForeignAssets::<TestRuntime>::new(
			BOB,
			0_u128,
			AcceptedFundingAsset::USDT.to_assethub_id(),
		)]);
		inst.do_reserved_plmc_assertions(vec![plmc_fundings[0].clone()], HoldReason::Participation(project_id).into());
		inst.do_contribution_transferred_foreign_asset_assertions(foreign_asset_fundings, project_id);
	}

	#[test]
	fn remainder_round_ends_on_all_ct_sold_overbuy() {
		let mut inst = MockInstantiator::new(Some(RefCell::new(new_test_ext())));
		let project_id = inst.create_remainder_contributing_project(
			default_project_metadata(0, ISSUER),
			ISSUER,
			default_evaluations(),
			default_bids(),
			default_community_buys(),
		);
		const BOB: AccountId = 808;

		let remaining_ct = inst.get_project_details(project_id).remaining_contribution_tokens.0 +
			inst.get_project_details(project_id).remaining_contribution_tokens.1;

		let ct_price = inst.get_project_details(project_id).weighted_average_price.expect("CT Price should exist");

		let contributions = vec![ContributionParams::new(BOB, remaining_ct, 1u8, AcceptedFundingAsset::USDT)];
		let mut plmc_fundings = MockInstantiator::calculate_contributed_plmc_spent(contributions.clone(), ct_price);
		let plmc_existential_deposits = contributions.accounts().existential_deposits();
		let plmc_ct_account_deposits = contributions.accounts().ct_account_deposits();
		let mut foreign_asset_fundings =
			MockInstantiator::calculate_contributed_funding_asset_spent(contributions.clone(), ct_price);

		inst.mint_plmc_to(plmc_fundings.clone());
		inst.mint_plmc_to(plmc_existential_deposits.clone());
		inst.mint_plmc_to(plmc_ct_account_deposits.clone());
		inst.mint_foreign_asset_to(foreign_asset_fundings.clone());

		// Buy remaining CTs
		inst.contribute_for_users(project_id, contributions)
			.expect("The Buyer should be able to buy the exact amount of remaining CTs");
		inst.advance_time(2u64).unwrap();

		// Check remaining CTs is 0
		assert_eq!(
			inst.get_project_details(project_id).remaining_contribution_tokens.0 +
				inst.get_project_details(project_id).remaining_contribution_tokens.1,
			0,
			"There are still remaining CTs"
		);

		// Check project is in FundingEnded state
		assert_eq!(inst.get_project_details(project_id).status, ProjectStatus::FundingSuccessful);

		let reserved_plmc = plmc_fundings.swap_remove(0).plmc_amount;
		let _remaining_plmc: BalanceOf<TestRuntime> =
			plmc_fundings.iter().fold(Zero::zero(), |acc, item| item.plmc_amount + acc);

		let actual_funding_transferred = foreign_asset_fundings.swap_remove(0).asset_amount;
		let remaining_foreign_assets: BalanceOf<TestRuntime> =
			foreign_asset_fundings.iter().fold(Zero::zero(), |acc, item| item.asset_amount + acc);

		inst.do_free_plmc_assertions(plmc_existential_deposits);
		inst.do_free_foreign_asset_assertions(vec![UserToForeignAssets::<TestRuntime>::new(
			BOB,
			remaining_foreign_assets,
			AcceptedFundingAsset::USDT.to_assethub_id(),
		)]);
		inst.do_reserved_plmc_assertions(
			vec![UserToPLMCBalance::new(BOB, reserved_plmc)],
			HoldReason::Participation(project_id).into(),
		);
		inst.do_contribution_transferred_foreign_asset_assertions(
			vec![UserToForeignAssets::new(
				BOB,
				actual_funding_transferred,
				AcceptedFundingAsset::USDT.to_assethub_id(),
			)],
			project_id,
		);
	}
}

// only functionalities that happen after the REMAINDER FUNDING period of a project, and before the CT Migration
mod funding_end {
	use super::*;

	#[test]
	fn automatic_fail_less_eq_33_percent() {
		for funding_percent in (1..=33).step_by(5) {
			let mut inst = MockInstantiator::new(Some(RefCell::new(new_test_ext())));
			let project_metadata = default_project_metadata(inst.get_new_nonce(), ISSUER);
			let min_price = project_metadata.minimum_price;
			let twenty_percent_funding_usd = Perquintill::from_percent(funding_percent) *
				(project_metadata.minimum_price.checked_mul_int(project_metadata.total_allocation_size.0).unwrap());
			let evaluations = default_evaluations();
			let bids = MockInstantiator::generate_bids_from_total_usd(
				Percent::from_percent(50u8) * twenty_percent_funding_usd,
				min_price,
				default_weights(),
				default_bidders(),
				default_multipliers(),
			);
			let contributions = MockInstantiator::generate_contributions_from_total_usd(
				Percent::from_percent(50u8) * twenty_percent_funding_usd,
				min_price,
				default_weights(),
				default_community_contributors(),
				default_multipliers(),
			);
			let project_id =
				inst.create_finished_project(project_metadata, ISSUER, evaluations, bids, contributions, vec![]);
			assert_eq!(inst.get_project_details(project_id).status, ProjectStatus::FundingFailed);
		}
	}

	#[test]
	fn automatic_success_bigger_eq_90_percent() {
		for funding_percent in (90..=100).step_by(2) {
			let mut inst = MockInstantiator::new(Some(RefCell::new(new_test_ext())));
			let project_metadata = default_project_metadata(inst.get_new_nonce(), ISSUER);
			let min_price = project_metadata.minimum_price;
			let twenty_percent_funding_usd = Perquintill::from_percent(funding_percent) *
				(project_metadata
					.minimum_price
					.checked_mul_int(
						project_metadata.total_allocation_size.0 + project_metadata.total_allocation_size.1,
					)
					.unwrap());
			let evaluations = default_evaluations();
			let bids = MockInstantiator::generate_bids_from_total_usd(
				Percent::from_percent(50u8) * twenty_percent_funding_usd,
				min_price,
				default_weights(),
				default_bidders(),
				default_multipliers(),
			);
			let contributions = MockInstantiator::generate_contributions_from_total_usd(
				Percent::from_percent(50u8) * twenty_percent_funding_usd,
				min_price,
				default_weights(),
				default_community_contributors(),
				default_multipliers(),
			);
			let project_id =
				inst.create_finished_project(project_metadata, ISSUER, evaluations, bids, contributions, vec![]);
			assert_eq!(inst.get_project_details(project_id).status, ProjectStatus::FundingSuccessful);
		}
	}

	#[test]
	fn manual_outcome_above33_to_below90() {
		for funding_percent in (34..90).step_by(5) {
			let mut inst = MockInstantiator::new(Some(RefCell::new(new_test_ext())));
			let project_metadata = default_project_metadata(inst.get_new_nonce(), ISSUER);
			let min_price = project_metadata.minimum_price;
			let twenty_percent_funding_usd = Perquintill::from_percent(funding_percent) *
				(project_metadata
					.minimum_price
					.checked_mul_int(
						project_metadata.total_allocation_size.0 + project_metadata.total_allocation_size.1,
					)
					.unwrap());
			let evaluations = default_evaluations();
			let bids = MockInstantiator::generate_bids_from_total_usd(
				Percent::from_percent(50u8) * twenty_percent_funding_usd,
				min_price,
				default_weights(),
				default_bidders(),
				default_multipliers(),
			);
			let contributions = MockInstantiator::generate_contributions_from_total_usd(
				Percent::from_percent(50u8) * twenty_percent_funding_usd,
				min_price,
				default_weights(),
				default_community_contributors(),
				default_multipliers(),
			);
			let project_id =
				inst.create_finished_project(project_metadata, ISSUER, evaluations, bids, contributions, vec![]);
			assert_eq!(inst.get_project_details(project_id).status, ProjectStatus::AwaitingProjectDecision);
		}
	}

	#[test]
	fn manual_acceptance() {
		let mut inst = MockInstantiator::new(Some(RefCell::new(new_test_ext())));
		let project_metadata = default_project_metadata(inst.get_new_nonce(), ISSUER);
		let min_price = project_metadata.minimum_price;
		let twenty_percent_funding_usd = Perquintill::from_percent(55) *
			(project_metadata
				.minimum_price
				.checked_mul_int(project_metadata.total_allocation_size.0 + project_metadata.total_allocation_size.1)
				.unwrap());
		let evaluations = default_evaluations();
		let bids = MockInstantiator::generate_bids_from_total_usd(
			Percent::from_percent(50u8) * twenty_percent_funding_usd,
			min_price,
			default_weights(),
			default_bidders(),
			default_multipliers(),
		);
		let contributions = MockInstantiator::generate_contributions_from_total_usd(
			Percent::from_percent(50u8) * twenty_percent_funding_usd,
			min_price,
			default_weights(),
			default_community_contributors(),
			default_multipliers(),
		);
		let project_id =
			inst.create_finished_project(project_metadata, ISSUER, evaluations, bids, contributions, vec![]);
		assert_eq!(inst.get_project_details(project_id).status, ProjectStatus::AwaitingProjectDecision);

		let project_id = project_id;
		inst.execute(|| {
			PolimecFunding::do_decide_project_outcome(ISSUER, project_id, FundingOutcomeDecision::AcceptFunding)
		})
		.unwrap();

		inst.advance_time(1u64).unwrap();
		assert_eq!(inst.get_project_details(project_id).status, ProjectStatus::FundingSuccessful);
		inst.advance_time(<TestRuntime as Config>::SuccessToSettlementTime::get()).unwrap();

		assert_matches!(inst.get_project_details(project_id).cleanup, Cleaner::Success(CleanerState::Initialized(_)));
		inst.test_ct_created_for(project_id);

		inst.advance_time(10u64).unwrap();
		assert_matches!(
			inst.get_project_details(project_id).cleanup,
			Cleaner::Success(CleanerState::Finished(PhantomData))
		);
	}

	#[test]
	fn manual_rejection() {
		let mut inst = MockInstantiator::new(Some(RefCell::new(new_test_ext())));
		let project_metadata = default_project_metadata(inst.get_new_nonce(), ISSUER);
		let min_price = project_metadata.minimum_price;
		let twenty_percent_funding_usd = Perquintill::from_percent(55) *
			(project_metadata
				.minimum_price
				.checked_mul_int(project_metadata.total_allocation_size.0 + project_metadata.total_allocation_size.1)
				.unwrap());
		let evaluations = default_evaluations();
		let bids = MockInstantiator::generate_bids_from_total_usd(
			Percent::from_percent(50u8) * twenty_percent_funding_usd,
			min_price,
			default_weights(),
			default_bidders(),
			default_multipliers(),
		);
		let contributions = MockInstantiator::generate_contributions_from_total_usd(
			Percent::from_percent(50u8) * twenty_percent_funding_usd,
			min_price,
			default_weights(),
			default_community_contributors(),
			default_multipliers(),
		);
		let project_id =
			inst.create_finished_project(project_metadata, ISSUER, evaluations, bids, contributions, vec![]);
		assert_eq!(inst.get_project_details(project_id).status, ProjectStatus::AwaitingProjectDecision);

		let project_id = project_id;
		inst.execute(|| {
			PolimecFunding::do_decide_project_outcome(ISSUER, project_id, FundingOutcomeDecision::RejectFunding)
		})
		.unwrap();

		inst.advance_time(1u64).unwrap();

		assert_eq!(inst.get_project_details(project_id).status, ProjectStatus::FundingFailed);
		inst.advance_time(<TestRuntime as Config>::SuccessToSettlementTime::get()).unwrap();
		assert_matches!(
			inst.get_project_details(project_id).cleanup,
			Cleaner::Failure(CleanerState::Initialized(PhantomData))
		);

		inst.test_ct_not_created_for(project_id);

		inst.advance_time(10u64).unwrap();
		assert_matches!(
			inst.get_project_details(project_id).cleanup,
			Cleaner::Failure(CleanerState::Finished(PhantomData))
		);
	}

	#[test]
	fn automatic_acceptance_on_manual_decision_after_time_delta() {
		let mut inst = MockInstantiator::new(Some(RefCell::new(new_test_ext())));
		let project_metadata = default_project_metadata(inst.get_new_nonce(), ISSUER);
		let min_price = project_metadata.minimum_price;
		let twenty_percent_funding_usd = Perquintill::from_percent(55) *
			(project_metadata
				.minimum_price
				.checked_mul_int(project_metadata.total_allocation_size.0 + project_metadata.total_allocation_size.1)
				.unwrap());
		let evaluations = default_evaluations();
		let bids = MockInstantiator::generate_bids_from_total_usd(
			Percent::from_percent(50u8) * twenty_percent_funding_usd,
			min_price,
			default_weights(),
			default_bidders(),
			default_multipliers(),
		);
		let contributions = MockInstantiator::generate_contributions_from_total_usd(
			Percent::from_percent(50u8) * twenty_percent_funding_usd,
			min_price,
			default_weights(),
			default_community_contributors(),
			default_multipliers(),
		);
		let project_id =
			inst.create_finished_project(project_metadata, ISSUER, evaluations, bids, contributions, vec![]);
		assert_eq!(inst.get_project_details(project_id).status, ProjectStatus::AwaitingProjectDecision);

		let project_id = project_id;
		inst.advance_time(1u64 + <TestRuntime as Config>::ManualAcceptanceDuration::get()).unwrap();
		assert_eq!(inst.get_project_details(project_id).status, ProjectStatus::FundingSuccessful);
		inst.advance_time(<TestRuntime as Config>::SuccessToSettlementTime::get()).unwrap();

		assert_matches!(
			inst.get_project_details(project_id).cleanup,
			Cleaner::Success(CleanerState::Initialized(PhantomData))
		);
		inst.test_ct_created_for(project_id);

		inst.advance_time(10u64).unwrap();
		assert_matches!(
			inst.get_project_details(project_id).cleanup,
			Cleaner::Success(CleanerState::Finished(PhantomData))
		);
	}

	#[test]
	fn evaluators_get_slashed_funding_accepted() {
		let mut inst = MockInstantiator::new(Some(RefCell::new(new_test_ext())));
		let project_id = project_from_funding_reached(&mut inst, 43u64);
		assert_eq!(inst.get_project_details(project_id).status, ProjectStatus::AwaitingProjectDecision);

		let old_evaluation_locked_plmc = inst
			.get_all_reserved_plmc_balances(HoldReason::Evaluation(project_id).into())
			.into_iter()
			.filter(|item| item.plmc_amount > Zero::zero())
			.collect::<Vec<UserToPLMCBalance<_>>>();

		let evaluators = old_evaluation_locked_plmc.accounts();

		let old_participation_locked_plmc =
			inst.get_reserved_plmc_balances_for(evaluators.clone(), HoldReason::Participation(project_id).into());
		let old_free_plmc = inst.get_free_plmc_balances_for(evaluators.clone());

		call_and_is_ok!(
			inst,
			PolimecFunding::do_decide_project_outcome(ISSUER, project_id, FundingOutcomeDecision::AcceptFunding)
		);
		inst.advance_time(1u64).unwrap();
		assert_eq!(inst.get_project_details(project_id).status, ProjectStatus::FundingSuccessful);
		inst.advance_time(<TestRuntime as Config>::SuccessToSettlementTime::get() + 10u64).unwrap();
		assert_matches!(
			inst.get_project_details(project_id).cleanup,
			Cleaner::Success(CleanerState::Finished(PhantomData))
		);

		let slashed_evaluation_locked_plmc = MockInstantiator::slash_evaluator_balances(old_evaluation_locked_plmc);
		let expected_evaluator_free_balances = MockInstantiator::generic_map_operation(
			vec![slashed_evaluation_locked_plmc, old_participation_locked_plmc, old_free_plmc],
			MergeOperation::Add,
		);

		let actual_evaluator_free_balances = inst.get_free_plmc_balances_for(evaluators.clone());

		assert_eq!(actual_evaluator_free_balances, expected_evaluator_free_balances);
	}

	#[test]
	fn evaluators_get_slashed_funding_funding_rejected() {
		let mut inst = MockInstantiator::new(Some(RefCell::new(new_test_ext())));
		let project_id = project_from_funding_reached(&mut inst, 56u64);
		assert_eq!(inst.get_project_details(project_id).status, ProjectStatus::AwaitingProjectDecision);

		let old_evaluation_locked_plmc = inst
			.get_all_reserved_plmc_balances(HoldReason::Evaluation(project_id).into())
			.into_iter()
			.filter(|item| item.plmc_amount > Zero::zero())
			.collect::<Vec<UserToPLMCBalance<_>>>();

		let evaluators = old_evaluation_locked_plmc.accounts();

		let old_participation_locked_plmc =
			inst.get_reserved_plmc_balances_for(evaluators.clone(), HoldReason::Participation(project_id).into());
		let old_free_plmc = inst.get_free_plmc_balances_for(evaluators.clone());

		call_and_is_ok!(
			inst,
			PolimecFunding::do_decide_project_outcome(ISSUER, project_id, FundingOutcomeDecision::RejectFunding)
		);
		inst.advance_time(1u64).unwrap();
		assert_eq!(inst.get_project_details(project_id).status, ProjectStatus::FundingFailed);
		inst.advance_time(<TestRuntime as Config>::SuccessToSettlementTime::get() + 10u64).unwrap();
		assert_matches!(
			inst.get_project_details(project_id).cleanup,
			Cleaner::Failure(CleanerState::Finished(PhantomData))
		);

		let slashed_evaluation_locked_plmc = MockInstantiator::slash_evaluator_balances(old_evaluation_locked_plmc);
		let mut expected_evaluator_free_balances = MockInstantiator::generic_map_operation(
			vec![slashed_evaluation_locked_plmc, old_participation_locked_plmc, old_free_plmc],
			MergeOperation::Add,
		);
		let ct_deposit_required = <<TestRuntime as Config>::ContributionTokenCurrency as AccountTouch<
			ProjectId,
			AccountIdOf<TestRuntime>,
		>>::deposit_required(project_id);
		expected_evaluator_free_balances
			.iter_mut()
			.for_each(|UserToPLMCBalance { plmc_amount, .. }| *plmc_amount += ct_deposit_required);

		let actual_evaluator_free_balances = inst.get_free_plmc_balances_for(evaluators.clone());

		assert_eq!(actual_evaluator_free_balances, expected_evaluator_free_balances);
	}

	#[test]
	fn evaluators_get_slashed_funding_failed() {
		let mut inst = MockInstantiator::new(Some(RefCell::new(new_test_ext())));
		let project_id = project_from_funding_reached(&mut inst, 24u64);
		assert_eq!(inst.get_project_details(project_id).status, ProjectStatus::FundingFailed);

		let old_evaluation_locked_plmc = inst
			.get_all_reserved_plmc_balances(HoldReason::Evaluation(project_id).into())
			.into_iter()
			.filter(|item| item.plmc_amount > Zero::zero())
			.collect::<Vec<_>>();

		let evaluators = old_evaluation_locked_plmc.accounts();

		let old_participation_locked_plmc =
			inst.get_reserved_plmc_balances_for(evaluators.clone(), HoldReason::Participation(project_id).into());
		let old_free_plmc = inst.get_free_plmc_balances_for(evaluators.clone());

		inst.advance_time(<TestRuntime as Config>::SuccessToSettlementTime::get() + 10u64).unwrap();
		assert_matches!(
			inst.get_project_details(project_id).cleanup,
			Cleaner::Failure(CleanerState::Finished(PhantomData))
		);

		let slashed_evaluation_locked_plmc = MockInstantiator::slash_evaluator_balances(old_evaluation_locked_plmc);
		let mut expected_evaluator_free_balances = MockInstantiator::generic_map_operation(
			vec![slashed_evaluation_locked_plmc, old_participation_locked_plmc, old_free_plmc],
			MergeOperation::Add,
		);
		let ct_deposit_required = <<TestRuntime as Config>::ContributionTokenCurrency as AccountTouch<
			ProjectId,
			AccountIdOf<TestRuntime>,
		>>::deposit_required(project_id);
		expected_evaluator_free_balances
			.iter_mut()
			.for_each(|UserToPLMCBalance { plmc_amount, .. }| *plmc_amount += ct_deposit_required);

		let actual_evaluator_free_balances = inst.get_free_plmc_balances_for(evaluators.clone());

		assert_eq!(actual_evaluator_free_balances, expected_evaluator_free_balances);
	}

	#[test]
	fn ct_minted_automatically() {
		let mut inst = MockInstantiator::new(Some(RefCell::new(new_test_ext())));
		let issuer = ISSUER;
		let project_metadata = default_project_metadata(inst.get_new_nonce(), issuer);
		let evaluations = default_evaluations();
		let bids = default_bids();
		let community_contributions = default_community_buys();
		let remainder_contributions = default_remainder_buys();

		let project_id = inst.create_finished_project(
			project_metadata,
			issuer,
			evaluations.clone(),
			bids.clone(),
			community_contributions.clone(),
			remainder_contributions.clone(),
		);
		let details = inst.get_project_details(project_id);
		assert_eq!(details.status, ProjectStatus::FundingSuccessful);
		assert_eq!(details.cleanup, Cleaner::NotReady);
		inst.advance_time(<TestRuntime as Config>::SuccessToSettlementTime::get()).unwrap();

		inst.advance_time(10u64).unwrap();
		let details = inst.get_project_details(project_id);
		assert_eq!(details.cleanup, Cleaner::Success(CleanerState::Finished(PhantomData)));

		let evaluators = evaluations.accounts();
		let evaluator_ct_amounts = evaluators
			.iter()
			.map(|account| {
				let evaluations = inst.execute(|| {
					Evaluations::<TestRuntime>::iter_prefix_values((project_id, account.clone())).collect::<Vec<_>>()
				});
				let total_evaluator_ct_rewarded = evaluations
					.iter()
					.map(|evaluation| evaluation.rewarded_or_slashed)
					.map(|reward_or_slash| {
						if let Some(RewardOrSlash::Reward(balance)) = reward_or_slash {
							balance
						} else {
							Zero::zero()
						}
					})
					.sum::<u128>();

				(account, total_evaluator_ct_rewarded)
			})
			.collect_vec();

		let bidders = bids.accounts();
		let bidder_ct_amounts = bidders
			.iter()
			.map(|account| {
				let bids = inst.execute(|| {
					Bids::<TestRuntime>::iter_prefix_values((project_id, account.clone())).collect::<Vec<_>>()
				});
				let total_bidder_ct_rewarded = bids.iter().map(|bid| bid.final_ct_amount).sum::<u128>();

				(account, total_bidder_ct_rewarded)
			})
			.collect_vec();

		let community_accounts = community_contributions.accounts();
		let remainder_accounts = remainder_contributions.accounts();
		let all_contributors = community_accounts.iter().chain(remainder_accounts.iter()).unique();
		let contributor_ct_amounts = all_contributors
			.map(|account| {
				let contributions = inst.execute(|| {
					Contributions::<TestRuntime>::iter_prefix_values((project_id, account.clone())).collect::<Vec<_>>()
				});
				let total_contributor_ct_rewarded =
					contributions.iter().map(|contribution| contribution.ct_amount).sum::<u128>();

				(account, total_contributor_ct_rewarded)
			})
			.collect_vec();

		let all_ct_expectations = MockInstantiator::generic_map_merge_reduce(
			vec![evaluator_ct_amounts, bidder_ct_amounts, contributor_ct_amounts],
			|item| item.0,
			Zero::zero(),
			|item, accumulator| accumulator + item.1,
		);

		for (account, amount) in all_ct_expectations {
			let minted =
				inst.execute(|| <TestRuntime as Config>::ContributionTokenCurrency::balance(project_id, account));
			assert_eq!(minted, amount);
		}
	}

	#[test]
	fn ct_minted_manually() {
		let mut inst = MockInstantiator::new(Some(RefCell::new(new_test_ext())));
		let issuer = ISSUER;
		let project_metadata = default_project_metadata(inst.get_new_nonce(), issuer);
		let evaluations = default_evaluations();
		let bids = default_bids();
		let community_contributions = default_community_buys();
		let remainder_contributions = default_remainder_buys();

		let project_id = inst.create_finished_project(
			project_metadata,
			issuer,
			evaluations.clone(),
			bids.clone(),
			community_contributions.clone(),
			remainder_contributions.clone(),
		);
		let details = inst.get_project_details(project_id);
		assert_eq!(details.status, ProjectStatus::FundingSuccessful);
		assert_eq!(details.cleanup, Cleaner::NotReady);
		// do_end_funding
		inst.advance_time(<TestRuntime as Config>::SuccessToSettlementTime::get()).unwrap();
		assert_eq!(
			inst.get_project_details(project_id).cleanup,
			Cleaner::Success(CleanerState::Initialized(PhantomData))
		);

		let evaluators = evaluations.accounts();
		let evaluator_ct_amounts = evaluators
			.iter()
			.map(|account| {
				let evaluations = inst.execute(|| {
					Evaluations::<TestRuntime>::iter_prefix_values((project_id, account.clone())).collect::<Vec<_>>()
				});
				for evaluation in evaluations.iter() {
					inst.execute(|| {
						assert_ok!(Pallet::<TestRuntime>::evaluation_reward_payout_for(
							RuntimeOrigin::signed(evaluation.evaluator),
							project_id,
							evaluation.evaluator,
							evaluation.id,
						));
					});
				}
				let evaluations = inst.execute(|| {
					Evaluations::<TestRuntime>::iter_prefix_values((project_id, account.clone())).collect::<Vec<_>>()
				});
				let total_evaluator_ct_rewarded = evaluations
					.iter()
					.map(|evaluation| evaluation.rewarded_or_slashed)
					.map(|reward_or_slash| {
						if let Some(RewardOrSlash::Reward(balance)) = reward_or_slash {
							balance
						} else {
							Zero::zero()
						}
					})
					.sum::<u128>();

				(account, total_evaluator_ct_rewarded)
			})
			.collect_vec();

		let bidders = bids.accounts();
		let bidder_ct_amounts = bidders
			.iter()
			.map(|account| {
				let bids = inst.execute(|| {
					Bids::<TestRuntime>::iter_prefix_values((project_id, account.clone())).collect::<Vec<_>>()
				});
				for bid in bids.iter() {
					inst.execute(|| {
						assert_ok!(Pallet::<TestRuntime>::bid_ct_mint_for(
							RuntimeOrigin::signed(bid.bidder),
							project_id,
							bid.bidder,
							bid.id,
						));
					});
				}

				let total_bidder_ct_rewarded = bids.iter().map(|bid| bid.final_ct_amount).sum::<u128>();

				(account, total_bidder_ct_rewarded)
			})
			.collect_vec();

		let community_accounts = community_contributions.accounts();
		let remainder_accounts = remainder_contributions.accounts();
		let all_contributors = community_accounts.iter().chain(remainder_accounts.iter()).unique();
		let contributor_ct_amounts = all_contributors
			.map(|account| {
				let contributions = inst.execute(|| {
					Contributions::<TestRuntime>::iter_prefix_values((project_id, account.clone())).collect::<Vec<_>>()
				});
				for contribution in contributions.iter() {
					inst.execute(|| {
						assert_ok!(Pallet::<TestRuntime>::contribution_ct_mint_for(
							RuntimeOrigin::signed(contribution.contributor),
							project_id,
							contribution.contributor,
							contribution.id,
						));
					});
				}

				let total_contributor_ct_rewarded =
					contributions.iter().map(|contribution| contribution.ct_amount).sum::<u128>();

				(account, total_contributor_ct_rewarded)
			})
			.collect_vec();

		let all_ct_expectations = MockInstantiator::generic_map_merge_reduce(
			vec![evaluator_ct_amounts, bidder_ct_amounts, contributor_ct_amounts],
			|item| item.0,
			Zero::zero(),
			|item, accumulator| accumulator + item.1,
		);

		for (account, amount) in all_ct_expectations {
			let minted =
				inst.execute(|| <TestRuntime as Config>::ContributionTokenCurrency::balance(project_id, account));
			assert_eq!(minted, amount, "Account: {}", account);
		}

		let details = inst.get_project_details(project_id);
		assert_eq!(details.status, ProjectStatus::FundingSuccessful);
		assert_eq!(details.cleanup, Cleaner::Success(CleanerState::Initialized(PhantomData)));
	}

	#[test]
	fn cannot_mint_ct_twice_manually() {
		let mut inst = MockInstantiator::new(Some(RefCell::new(new_test_ext())));
		let issuer = ISSUER;
		let project_metadata = default_project_metadata(inst.get_new_nonce(), issuer);
		let evaluations = default_evaluations();
		let bids = default_bids();
		let community_contributions = default_community_buys();
		let remainder_contributions = default_remainder_buys();

		let project_id = inst.create_finished_project(
			project_metadata,
			issuer,
			evaluations.clone(),
			bids.clone(),
			community_contributions.clone(),
			remainder_contributions.clone(),
		);
		let details = inst.get_project_details(project_id);
		assert_eq!(details.status, ProjectStatus::FundingSuccessful);
		assert_eq!(details.cleanup, Cleaner::NotReady);
		// do_end_funding
		inst.advance_time(<TestRuntime as Config>::SuccessToSettlementTime::get()).unwrap();
		assert_eq!(
			inst.get_project_details(project_id).cleanup,
			Cleaner::Success(CleanerState::Initialized(PhantomData))
		);

		let evaluators = evaluations.accounts();
		let evaluator_ct_amounts = evaluators
			.iter()
			.map(|account| {
				let evaluations = inst.execute(|| {
					Evaluations::<TestRuntime>::iter_prefix_values((project_id, account.clone())).collect::<Vec<_>>()
				});
				for evaluation in evaluations.iter() {
					inst.execute(|| {
						assert_ok!(Pallet::<TestRuntime>::evaluation_reward_payout_for(
							RuntimeOrigin::signed(evaluation.evaluator),
							project_id,
							evaluation.evaluator,
							evaluation.id,
						));
						assert_noop!(
							Pallet::<TestRuntime>::evaluation_reward_payout_for(
								RuntimeOrigin::signed(evaluation.evaluator),
								project_id,
								evaluation.evaluator,
								evaluation.id,
							),
							Error::<TestRuntime>::NotAllowed
						);
					});
				}
				let evaluations = inst.execute(|| {
					Evaluations::<TestRuntime>::iter_prefix_values((project_id, account.clone())).collect::<Vec<_>>()
				});
				let total_evaluator_ct_rewarded = evaluations
					.iter()
					.map(|evaluation| evaluation.rewarded_or_slashed)
					.map(|reward_or_slash| {
						if let Some(RewardOrSlash::Reward(balance)) = reward_or_slash {
							balance
						} else {
							Zero::zero()
						}
					})
					.sum::<u128>();

				(account, total_evaluator_ct_rewarded)
			})
			.collect_vec();

		let bidders = bids.accounts();
		let bidder_ct_amounts = bidders
			.iter()
			.map(|account| {
				let bids = inst.execute(|| {
					Bids::<TestRuntime>::iter_prefix_values((project_id, account.clone())).collect::<Vec<_>>()
				});
				for bid in bids.iter() {
					inst.execute(|| {
						assert_ok!(Pallet::<TestRuntime>::bid_ct_mint_for(
							RuntimeOrigin::signed(bid.bidder),
							project_id,
							bid.bidder,
							bid.id,
						));
					});
					inst.execute(|| {
						assert_noop!(
							Pallet::<TestRuntime>::bid_ct_mint_for(
								RuntimeOrigin::signed(bid.bidder),
								project_id,
								bid.bidder,
								bid.id,
							),
							Error::<TestRuntime>::NotAllowed
						);
					});
				}

				let total_bidder_ct_rewarded = bids.iter().map(|bid| bid.final_ct_amount).sum::<u128>();

				(account, total_bidder_ct_rewarded)
			})
			.collect_vec();

		let community_accounts = community_contributions.accounts();
		let remainder_accounts = remainder_contributions.accounts();
		let all_contributors = community_accounts.iter().chain(remainder_accounts.iter()).unique();
		let contributor_ct_amounts = all_contributors
			.map(|account| {
				let contributions = inst.execute(|| {
					Contributions::<TestRuntime>::iter_prefix_values((project_id, account.clone())).collect::<Vec<_>>()
				});
				for contribution in contributions.iter() {
					inst.execute(|| {
						assert_ok!(Pallet::<TestRuntime>::contribution_ct_mint_for(
							RuntimeOrigin::signed(contribution.contributor),
							project_id,
							contribution.contributor,
							contribution.id,
						));
					});
					inst.execute(|| {
						assert_noop!(
							Pallet::<TestRuntime>::contribution_ct_mint_for(
								RuntimeOrigin::signed(contribution.contributor),
								project_id,
								contribution.contributor,
								contribution.id,
							),
							Error::<TestRuntime>::NotAllowed
						);
					});
				}

				let total_contributor_ct_rewarded =
					contributions.iter().map(|contribution| contribution.ct_amount).sum::<u128>();

				(account, total_contributor_ct_rewarded)
			})
			.collect_vec();

		let all_ct_expectations = MockInstantiator::generic_map_merge_reduce(
			vec![evaluator_ct_amounts, bidder_ct_amounts, contributor_ct_amounts],
			|item| item.0,
			Zero::zero(),
			|item, accumulator| accumulator + item.1,
		);

		for (account, amount) in all_ct_expectations {
			let minted =
				inst.execute(|| <TestRuntime as Config>::ContributionTokenCurrency::balance(project_id, account));
			assert_eq!(minted, amount, "Account: {}", account);
		}

		let details = inst.get_project_details(project_id);
		assert_eq!(details.status, ProjectStatus::FundingSuccessful);
		assert_eq!(details.cleanup, Cleaner::Success(CleanerState::Initialized(PhantomData)));
	}

	#[test]
	fn cannot_mint_ct_manually_after_automatic_mint() {
		let mut inst = MockInstantiator::new(Some(RefCell::new(new_test_ext())));
		let issuer = ISSUER;
		let project_metadata = default_project_metadata(inst.get_new_nonce(), issuer);
		let evaluations = default_evaluations();
		let bids = default_bids();
		let community_contributions = default_community_buys();
		let remainder_contributions = default_remainder_buys();

		let project_id = inst.create_finished_project(
			project_metadata,
			issuer,
			evaluations.clone(),
			bids.clone(),
			community_contributions.clone(),
			remainder_contributions.clone(),
		);
		let details = inst.get_project_details(project_id);
		assert_eq!(details.status, ProjectStatus::FundingSuccessful);
		assert_eq!(details.cleanup, Cleaner::NotReady);
		inst.advance_time(<TestRuntime as Config>::SuccessToSettlementTime::get()).unwrap();
		assert_eq!(
			inst.get_project_details(project_id).cleanup,
			Cleaner::Success(CleanerState::Initialized(PhantomData))
		);
		inst.advance_time(1).unwrap();
		assert_eq!(inst.get_project_details(project_id).cleanup, Cleaner::Success(CleanerState::Finished(PhantomData)));

		let evaluators = evaluations.accounts();
		let evaluator_ct_amounts = evaluators
			.iter()
			.map(|account| {
				let evaluations = inst.execute(|| {
					Evaluations::<TestRuntime>::iter_prefix_values((project_id, account.clone())).collect::<Vec<_>>()
				});
				for evaluation in evaluations.iter() {
					inst.execute(|| {
						assert_noop!(
							Pallet::<TestRuntime>::evaluation_reward_payout_for(
								RuntimeOrigin::signed(evaluation.evaluator),
								project_id,
								evaluation.evaluator,
								evaluation.id,
							),
							Error::<TestRuntime>::NotAllowed
						);
					});
				}
				let evaluations = inst.execute(|| {
					Evaluations::<TestRuntime>::iter_prefix_values((project_id, account.clone())).collect::<Vec<_>>()
				});
				let total_evaluator_ct_rewarded = evaluations
					.iter()
					.map(|evaluation| evaluation.rewarded_or_slashed)
					.map(|reward_or_slash| {
						if let Some(RewardOrSlash::Reward(balance)) = reward_or_slash {
							balance
						} else {
							Zero::zero()
						}
					})
					.sum::<u128>();

				(account, total_evaluator_ct_rewarded)
			})
			.collect_vec();

		let bidders = bids.accounts();
		let bidder_ct_amounts = bidders
			.iter()
			.map(|account| {
				let bids = inst.execute(|| {
					Bids::<TestRuntime>::iter_prefix_values((project_id, account.clone())).collect::<Vec<_>>()
				});
				for bid in bids.iter() {
					inst.execute(|| {
						assert_noop!(
							Pallet::<TestRuntime>::bid_ct_mint_for(
								RuntimeOrigin::signed(bid.bidder),
								project_id,
								bid.bidder,
								bid.id,
							),
							Error::<TestRuntime>::NotAllowed
						);
					});
				}

				let total_bidder_ct_rewarded = bids.iter().map(|bid| bid.final_ct_amount).sum::<u128>();

				(account, total_bidder_ct_rewarded)
			})
			.collect_vec();

		let community_accounts = community_contributions.accounts();
		let remainder_accounts = remainder_contributions.accounts();
		let all_contributors = community_accounts.iter().chain(remainder_accounts.iter()).unique();
		let contributor_ct_amounts = all_contributors
			.map(|account| {
				let contributions = inst.execute(|| {
					Contributions::<TestRuntime>::iter_prefix_values((project_id, account.clone())).collect::<Vec<_>>()
				});
				for contribution in contributions.iter() {
					inst.execute(|| {
						assert_noop!(
							Pallet::<TestRuntime>::contribution_ct_mint_for(
								RuntimeOrigin::signed(contribution.contributor),
								project_id,
								contribution.contributor,
								contribution.id,
							),
							Error::<TestRuntime>::NotAllowed
						);
					});
				}

				let total_contributor_ct_rewarded =
					contributions.iter().map(|contribution| contribution.ct_amount).sum::<u128>();

				(account, total_contributor_ct_rewarded)
			})
			.collect_vec();

		let all_ct_expectations = MockInstantiator::generic_map_merge_reduce(
			vec![evaluator_ct_amounts, bidder_ct_amounts, contributor_ct_amounts],
			|item| item.0,
			Zero::zero(),
			|item, accumulator| accumulator + item.1,
		);

		for (account, amount) in all_ct_expectations {
			let minted =
				inst.execute(|| <TestRuntime as Config>::ContributionTokenCurrency::balance(project_id, account));
			assert_eq!(minted, amount, "Account: {}", account);
		}
	}

	#[test]
	fn multiplier_gets_correct_vesting_duration() {
		let mut inst = MockInstantiator::new(Some(RefCell::new(new_test_ext())));
		let issuer = ISSUER;
		let project_metadata = default_project_metadata(inst.get_new_nonce(), issuer);
		let evaluations = default_evaluations();
		let bids = vec![
			BidParams::new(BIDDER_1, 10_000 * ASSET_UNIT, 1u8, AcceptedFundingAsset::USDT),
			BidParams::new(BIDDER_2, 20_000 * ASSET_UNIT, 2u8, AcceptedFundingAsset::USDT),
			BidParams::new(BIDDER_3, 20_000 * ASSET_UNIT, 3u8, AcceptedFundingAsset::USDT),
		];
		let community_contributions = default_community_buys();
		let remainder_contributions = vec![];

		let project_id = inst.create_finished_project(
			project_metadata,
			issuer,
			evaluations,
			bids,
			community_contributions,
			remainder_contributions,
		);
		inst.advance_time(<TestRuntime as Config>::SuccessToSettlementTime::get()).unwrap();

		inst.advance_time(10u64).unwrap();
		let details = inst.get_project_details(project_id);
		assert_eq!(details.cleanup, Cleaner::Success(CleanerState::Finished(PhantomData)));

		let mut stored_bids =
			inst.execute(|| Bids::<TestRuntime>::iter_prefix_values((project_id,)).collect::<Vec<_>>());

		stored_bids.sort_by_key(|bid| bid.bidder);
		let one_week_in_blocks = DAYS * 7;
		assert_eq!(stored_bids[0].plmc_vesting_info.unwrap().duration, 1u64);
		assert_eq!(
			stored_bids[1].plmc_vesting_info.unwrap().duration,
			FixedU128::from_rational(2167, 1000).saturating_mul_int(one_week_in_blocks as u64)
		);
		assert_eq!(
			stored_bids[2].plmc_vesting_info.unwrap().duration,
			FixedU128::from_rational(4334, 1000).saturating_mul_int(one_week_in_blocks as u64)
		);
	}

	#[test]
	fn funding_assets_are_paid_manually_to_issuer() {
		let mut inst = MockInstantiator::new(Some(RefCell::new(new_test_ext())));
		let issuer = ISSUER;
		let project_metadata = default_project_metadata(inst.get_new_nonce(), issuer);
		let evaluations = default_evaluations();
		let bids = default_bids();
		let community_contributions = default_community_buys();
		let remainder_contributions = default_remainder_buys();

		let project_id = inst.create_finished_project(
			project_metadata,
			issuer,
			evaluations,
			bids,
			community_contributions,
			remainder_contributions,
		);

		let final_winning_bids = inst.execute(|| {
			Bids::<TestRuntime>::iter_prefix_values((project_id,))
				.filter(|bid| matches!(bid.status, BidStatus::Accepted | BidStatus::PartiallyAccepted(..)))
				.collect::<Vec<_>>()
		});
		let final_bid_payouts = inst.execute(|| {
			Bids::<TestRuntime>::iter_prefix_values((project_id,))
				.filter(|bid| matches!(bid.status, BidStatus::Accepted | BidStatus::PartiallyAccepted(..)))
				.map(|bid| {
					UserToForeignAssets::new(
						bid.bidder,
						bid.funding_asset_amount_locked,
						bid.funding_asset.to_assethub_id(),
					)
				})
				.collect::<Vec<UserToForeignAssets<TestRuntime>>>()
		});
		let final_contributions =
			inst.execute(|| Contributions::<TestRuntime>::iter_prefix_values((project_id,)).collect::<Vec<_>>());
		let final_contribution_payouts = inst.execute(|| {
			Contributions::<TestRuntime>::iter_prefix_values((project_id,))
				.map(|contribution| {
					UserToForeignAssets::new(
						contribution.contributor,
						contribution.funding_asset_amount,
						contribution.funding_asset.to_assethub_id(),
					)
				})
				.collect::<Vec<UserToForeignAssets<TestRuntime>>>()
		});

		let total_expected_bid_payout =
			final_bid_payouts.iter().map(|bid| bid.asset_amount).sum::<BalanceOf<TestRuntime>>();
		let total_expected_contribution_payout = final_contribution_payouts
			.iter()
			.map(|contribution| contribution.asset_amount)
			.sum::<BalanceOf<TestRuntime>>();

		let prev_issuer_funding_balance =
			inst.get_free_foreign_asset_balances_for(final_bid_payouts[0].asset_id, vec![issuer])[0].asset_amount;

		let prev_project_pot_funding_balance = inst.get_free_foreign_asset_balances_for(
			final_bid_payouts[0].asset_id,
			vec![Pallet::<TestRuntime>::fund_account_id(project_id)],
		)[0]
		.asset_amount;

		inst.advance_time(<TestRuntime as Config>::SuccessToSettlementTime::get()).unwrap();
		assert_eq!(
			inst.get_project_details(project_id).cleanup,
			Cleaner::Success(CleanerState::Initialized(PhantomData))
		);
		for bid in final_winning_bids {
			inst.execute(|| {
				Pallet::<TestRuntime>::payout_bid_funds_for(
					RuntimeOrigin::signed(issuer),
					project_id,
					bid.bidder,
					bid.id,
				)
			})
			.unwrap();
		}
		for contribution in final_contributions {
			inst.execute(|| {
				Pallet::<TestRuntime>::payout_contribution_funds_for(
					RuntimeOrigin::signed(issuer),
					project_id,
					contribution.contributor,
					contribution.id,
				)
			})
			.unwrap();
		}
		let post_issuer_funding_balance =
			inst.get_free_foreign_asset_balances_for(final_bid_payouts[0].asset_id, vec![issuer])[0].asset_amount;

		let post_project_pot_funding_balance = inst.get_free_foreign_asset_balances_for(
			final_bid_payouts[0].asset_id,
			vec![Pallet::<TestRuntime>::fund_account_id(project_id)],
		)[0]
		.asset_amount;
		let issuer_funding_delta = post_issuer_funding_balance - prev_issuer_funding_balance;
		let project_pot_funding_delta = prev_project_pot_funding_balance - post_project_pot_funding_balance;

		assert_eq!(issuer_funding_delta - total_expected_bid_payout, total_expected_contribution_payout);
		assert_eq!(issuer_funding_delta, project_pot_funding_delta);

		assert_eq!(post_project_pot_funding_balance, 0u128);
	}

	#[test]
	fn funding_assets_are_paid_automatically_to_issuer() {
		let mut inst = MockInstantiator::new(Some(RefCell::new(new_test_ext())));
		let issuer = ISSUER;
		let project_metadata = default_project_metadata(inst.get_new_nonce(), issuer);
		let evaluations = default_evaluations();
		let bids = default_bids();
		let community_contributions = default_community_buys();
		let remainder_contributions = default_remainder_buys();

		let project_id = inst.create_finished_project(
			project_metadata,
			issuer,
			evaluations,
			bids,
			community_contributions,
			remainder_contributions,
		);

		let final_bid_payouts = inst.execute(|| {
			Bids::<TestRuntime>::iter_prefix_values((project_id,))
				.filter(|bid| matches!(bid.status, BidStatus::Accepted | BidStatus::PartiallyAccepted(..)))
				.map(|bid| {
					UserToForeignAssets::new(
						bid.bidder,
						bid.funding_asset_amount_locked,
						bid.funding_asset.to_assethub_id(),
					)
				})
				.collect::<Vec<UserToForeignAssets<TestRuntime>>>()
		});
		let final_contribution_payouts = inst.execute(|| {
			Contributions::<TestRuntime>::iter_prefix_values((project_id,))
				.map(|contribution| {
					UserToForeignAssets::new(
						contribution.contributor,
						contribution.funding_asset_amount,
						contribution.funding_asset.to_assethub_id(),
					)
				})
				.collect::<Vec<UserToForeignAssets<TestRuntime>>>()
		});

		let total_expected_bid_payout =
			final_bid_payouts.iter().map(|bid| bid.asset_amount).sum::<BalanceOf<TestRuntime>>();
		let total_expected_contribution_payout = final_contribution_payouts
			.iter()
			.map(|contribution| contribution.asset_amount)
			.sum::<BalanceOf<TestRuntime>>();

		let prev_issuer_funding_balance =
			inst.get_free_foreign_asset_balances_for(final_bid_payouts[0].asset_id, vec![issuer])[0].asset_amount;

		let prev_project_pot_funding_balance = inst.get_free_foreign_asset_balances_for(
			final_bid_payouts[0].asset_id,
			vec![Pallet::<TestRuntime>::fund_account_id(project_id)],
		)[0]
		.asset_amount;

		inst.advance_time(<TestRuntime as Config>::SuccessToSettlementTime::get()).unwrap();
		assert_eq!(
			inst.get_project_details(project_id).cleanup,
			Cleaner::Success(CleanerState::Initialized(PhantomData))
		);
		inst.advance_time(1u64).unwrap();
		assert_eq!(inst.get_project_details(project_id).cleanup, Cleaner::Success(CleanerState::Finished(PhantomData)));

		let post_issuer_funding_balance =
			inst.get_free_foreign_asset_balances_for(final_bid_payouts[0].asset_id, vec![issuer])[0].asset_amount;

		let post_project_pot_funding_balance = inst.get_free_foreign_asset_balances_for(
			final_bid_payouts[0].asset_id,
			vec![Pallet::<TestRuntime>::fund_account_id(project_id)],
		)[0]
		.asset_amount;
		let issuer_funding_delta = post_issuer_funding_balance - prev_issuer_funding_balance;
		let project_pot_funding_delta = prev_project_pot_funding_balance - post_project_pot_funding_balance;

		assert_eq!(issuer_funding_delta - total_expected_bid_payout, total_expected_contribution_payout);
		assert_eq!(issuer_funding_delta, project_pot_funding_delta);

		assert_eq!(post_project_pot_funding_balance, 0u128);
	}

	#[test]
	fn funding_assets_are_released_automatically_on_funding_fail() {
		let mut inst = MockInstantiator::new(Some(RefCell::new(new_test_ext())));
		let issuer = ISSUER;
		let project_metadata = default_project_metadata(inst.get_new_nonce(), issuer);
		let evaluations = default_evaluations();
		let bids = MockInstantiator::generate_bids_from_total_usd(
			Percent::from_percent(50u8) * project_metadata.total_allocation_size.0,
			project_metadata.minimum_price,
			default_weights(),
			default_bidders(),
			default_bidder_multipliers(),
		);

		let community_contributions = MockInstantiator::generate_contributions_from_total_usd(
			Percent::from_percent(50u8) * project_metadata.total_allocation_size.1 / 2,
			project_metadata.minimum_price,
			default_weights(),
			default_community_contributors(),
			default_community_contributor_multipliers(),
		);
		let remainder_contributions = MockInstantiator::generate_contributions_from_total_usd(
			Percent::from_percent(50u8) * project_metadata.total_allocation_size.1 / 2,
			project_metadata.minimum_price,
			default_weights(),
			default_remainder_contributors(),
			default_remainder_contributor_multipliers(),
		);
		let project_id = inst.create_finished_project(
			project_metadata,
			issuer,
			evaluations,
			bids,
			community_contributions.clone(),
			remainder_contributions.clone(),
		);
		let final_price = inst.get_project_details(project_id).weighted_average_price.unwrap();
		let expected_bid_payouts = inst.execute(|| {
			Bids::<TestRuntime>::iter_prefix_values((project_id,))
				.map(|bid| {
					UserToForeignAssets::<TestRuntime>::new(
						bid.bidder,
						bid.funding_asset_amount_locked,
						bid.funding_asset.to_assethub_id(),
					)
				})
				.sorted_by_key(|bid| bid.account)
				.collect::<Vec<UserToForeignAssets<TestRuntime>>>()
		});
		let expected_community_contribution_payouts =
			MockInstantiator::calculate_contributed_funding_asset_spent(community_contributions, final_price);
		let expected_remainder_contribution_payouts =
			MockInstantiator::calculate_contributed_funding_asset_spent(remainder_contributions, final_price);
		let all_expected_payouts = MockInstantiator::generic_map_operation(
			vec![
				expected_bid_payouts.clone(),
				expected_community_contribution_payouts,
				expected_remainder_contribution_payouts,
			],
			MergeOperation::Add,
		);

		let prev_issuer_funding_balance =
			inst.get_free_foreign_asset_balances_for(expected_bid_payouts[0].asset_id, vec![issuer])[0].asset_amount;
		let all_participants = all_expected_payouts.accounts();
		let prev_participants_funding_balances =
			inst.get_free_foreign_asset_balances_for(expected_bid_payouts[0].asset_id, all_participants.clone());

		call_and_is_ok!(
			inst,
			Pallet::<TestRuntime>::decide_project_outcome(
				RuntimeOrigin::signed(issuer),
				project_id,
				FundingOutcomeDecision::RejectFunding
			)
		);
		inst.advance_time(<TestRuntime as Config>::SuccessToSettlementTime::get()).unwrap();
		inst.advance_time(10).unwrap();
		assert_eq!(inst.get_project_details(project_id).cleanup, Cleaner::Failure(CleanerState::Finished(PhantomData)));

		let post_issuer_funding_balance =
			inst.get_free_foreign_asset_balances_for(expected_bid_payouts[0].asset_id, vec![issuer])[0].asset_amount;
		let post_participants_funding_balances =
			inst.get_free_foreign_asset_balances_for(expected_bid_payouts[0].asset_id, all_participants);
		let post_project_pot_funding_balance = inst.get_free_foreign_asset_balances_for(
			expected_bid_payouts[0].asset_id,
			vec![Pallet::<TestRuntime>::fund_account_id(project_id)],
		)[0]
		.asset_amount;

		let all_participants_funding_delta = MockInstantiator::generic_map_operation(
			vec![prev_participants_funding_balances, post_participants_funding_balances],
			MergeOperation::Add,
		);

		let issuer_funding_delta = post_issuer_funding_balance - prev_issuer_funding_balance;

		assert_eq!(issuer_funding_delta, 0);
		assert_eq!(post_project_pot_funding_balance, 0u128);
		assert_eq!(all_expected_payouts, all_participants_funding_delta);
	}

	#[test]
	fn funding_assets_are_released_manually_on_funding_fail() {
		let mut inst = MockInstantiator::new(Some(RefCell::new(new_test_ext())));
		let issuer = ISSUER;
		let project_metadata = default_project_metadata(inst.get_new_nonce(), issuer);
		let evaluations = default_evaluations();
		let bids = MockInstantiator::generate_bids_from_total_usd(
			Percent::from_percent(50u8) * project_metadata.total_allocation_size.0,
			project_metadata.minimum_price,
			default_weights(),
			default_bidders(),
			default_bidder_multipliers(),
		);

		let community_contributions = MockInstantiator::generate_contributions_from_total_usd(
			Percent::from_percent(50u8) * project_metadata.total_allocation_size.1 / 2,
			project_metadata.minimum_price,
			default_weights(),
			default_community_contributors(),
			default_community_contributor_multipliers(),
		);
		let remainder_contributions = MockInstantiator::generate_contributions_from_total_usd(
			Percent::from_percent(50u8) * project_metadata.total_allocation_size.1 / 2,
			project_metadata.minimum_price,
			default_weights(),
			default_remainder_contributors(),
			default_remainder_contributor_multipliers(),
		);

		let project_id = inst.create_finished_project(
			project_metadata,
			issuer,
			evaluations,
			bids,
			community_contributions.clone(),
			remainder_contributions.clone(),
		);
		let final_price = inst.get_project_details(project_id).weighted_average_price.unwrap();
		let expected_bid_payouts = inst.execute(|| {
			Bids::<TestRuntime>::iter_prefix_values((project_id,))
				.map(|bid| {
					UserToForeignAssets::<TestRuntime>::new(
						bid.bidder,
						bid.funding_asset_amount_locked,
						bid.funding_asset.to_assethub_id(),
					)
				})
				.sorted_by_key(|item| item.account)
				.collect::<Vec<UserToForeignAssets<TestRuntime>>>()
		});
		let expected_community_contribution_payouts =
			MockInstantiator::calculate_contributed_funding_asset_spent(community_contributions, final_price);
		let expected_remainder_contribution_payouts =
			MockInstantiator::calculate_contributed_funding_asset_spent(remainder_contributions, final_price);
		let all_expected_payouts = MockInstantiator::generic_map_operation(
			vec![
				expected_bid_payouts.clone(),
				expected_community_contribution_payouts,
				expected_remainder_contribution_payouts,
			],
			MergeOperation::Add,
		);

		let prev_issuer_funding_balance =
			inst.get_free_foreign_asset_balances_for(expected_bid_payouts[0].asset_id, vec![issuer])[0].asset_amount;
		let all_participants = all_expected_payouts.accounts();
		let prev_participants_funding_balances =
			inst.get_free_foreign_asset_balances_for(expected_bid_payouts[0].asset_id, all_participants.clone());

		call_and_is_ok!(
			inst,
			Pallet::<TestRuntime>::decide_project_outcome(
				RuntimeOrigin::signed(issuer),
				project_id,
				FundingOutcomeDecision::RejectFunding
			)
		);

		inst.advance_time(<TestRuntime as Config>::SuccessToSettlementTime::get()).unwrap();

		let stored_bids = inst.execute(|| {
			Bids::<TestRuntime>::iter_prefix_values((project_id,))
				.filter(|bid| matches!(bid.status, BidStatus::Accepted | BidStatus::PartiallyAccepted(..)))
				.collect::<Vec<_>>()
		});
		let stored_contributions =
			inst.execute(|| Contributions::<TestRuntime>::iter_prefix_values((project_id,)).collect::<Vec<_>>());

		for bid in stored_bids {
			call_and_is_ok!(
				inst,
				Pallet::<TestRuntime>::release_bid_funds_for(
					RuntimeOrigin::signed(issuer),
					project_id,
					bid.bidder,
					bid.id,
				)
			)
		}

		for contribution in stored_contributions {
			call_and_is_ok!(
				inst,
				Pallet::<TestRuntime>::release_contribution_funds_for(
					RuntimeOrigin::signed(issuer),
					project_id,
					contribution.contributor,
					contribution.id,
				)
			)
		}

		let post_issuer_funding_balance =
			inst.get_free_foreign_asset_balances_for(expected_bid_payouts[0].asset_id, vec![issuer])[0].asset_amount;
		let post_participants_funding_balances =
			inst.get_free_foreign_asset_balances_for(expected_bid_payouts[0].asset_id, all_participants);
		let post_project_pot_funding_balance = inst.get_free_foreign_asset_balances_for(
			expected_bid_payouts[0].asset_id,
			vec![Pallet::<TestRuntime>::fund_account_id(project_id)],
		)[0]
		.asset_amount;

		let all_participants_funding_delta = MockInstantiator::generic_map_operation(
			vec![prev_participants_funding_balances, post_participants_funding_balances],
			MergeOperation::Add,
		);

		let issuer_funding_delta = post_issuer_funding_balance - prev_issuer_funding_balance;

		assert_eq!(issuer_funding_delta, 0);
		assert_eq!(post_project_pot_funding_balance, 0u128);
		assert_eq!(all_expected_payouts, all_participants_funding_delta);
	}

	#[test]
	fn plmc_bonded_is_returned_automatically_on_funding_fail() {
		let mut inst = MockInstantiator::new(Some(RefCell::new(new_test_ext())));
		let issuer = ISSUER;
		let project_metadata = default_project_metadata(inst.get_new_nonce(), issuer);
		let evaluations = vec![UserToUSDBalance::new(EVALUATOR_1, 50_000 * US_DOLLAR)];
		let bids = MockInstantiator::generate_bids_from_total_usd(
			Percent::from_percent(50u8) * project_metadata.total_allocation_size.0,
			project_metadata.minimum_price,
			default_weights(),
			default_bidders(),
			default_bidder_multipliers(),
		);

		let community_contributions = MockInstantiator::generate_contributions_from_total_usd(
			Percent::from_percent(50u8) * project_metadata.total_allocation_size.1 / 2,
			project_metadata.minimum_price,
			default_weights(),
			default_community_contributors(),
			default_community_contributor_multipliers(),
		);
		let remainder_contributions = MockInstantiator::generate_contributions_from_total_usd(
			Percent::from_percent(50u8) * project_metadata.total_allocation_size.1 / 2,
			project_metadata.minimum_price,
			default_weights(),
			default_remainder_contributors(),
			default_remainder_contributor_multipliers(),
		);

		let project_id = inst.create_finished_project(
			project_metadata,
			issuer,
			evaluations.clone(),
			bids.clone(),
			community_contributions.clone(),
			remainder_contributions.clone(),
		);
		let final_price = inst.get_project_details(project_id).weighted_average_price.unwrap();

		let expected_evaluators_and_contributors_payouts =
			MockInstantiator::calculate_total_plmc_locked_from_evaluations_and_remainder_contributions(
				evaluations.clone(),
				remainder_contributions.clone(),
				final_price,
				true,
			);
		let expected_bid_payouts =
			MockInstantiator::calculate_auction_plmc_charged_with_given_price(&bids, final_price);
		let expected_community_contribution_payouts =
			MockInstantiator::calculate_contributed_plmc_spent(community_contributions.clone(), final_price);
		let all_expected_payouts = MockInstantiator::generic_map_operation(
			vec![
				expected_evaluators_and_contributors_payouts.clone(),
				expected_bid_payouts,
				expected_community_contribution_payouts,
			],
			MergeOperation::Add,
		);
		println!("all expected payouts {:?}", all_expected_payouts);
		for payout in all_expected_payouts.clone() {
			let evaluation_hold = inst.execute(|| {
				<<TestRuntime as Config>::NativeCurrency as fungible::InspectHold<AccountIdOf<TestRuntime>>>::balance_on_hold(
					&HoldReason::Evaluation(project_id).into(),
					&payout.account,
				)
			});
			let participation_hold = inst.execute(|| {
				<<TestRuntime as Config>::NativeCurrency as fungible::InspectHold<AccountIdOf<TestRuntime>>>::balance_on_hold(
					&HoldReason::Participation(project_id).into(),
					&payout.account,
				)
			});
			println!("account {:?} has evaluation hold {:?}", payout.account, evaluation_hold);
			println!("account {:?} has participation hold {:?}", payout.account, participation_hold);
		}
		let deposit_required = <<TestRuntime as Config>::ContributionTokenCurrency as AccountTouch<
			ProjectId,
			AccountIdOf<TestRuntime>,
		>>::deposit_required(project_id);
		let all_expected_payouts = all_expected_payouts
			.into_iter()
			.map(|UserToPLMCBalance { account, plmc_amount }| {
				UserToPLMCBalance::new(account, plmc_amount + deposit_required)
			})
			.collect::<Vec<_>>();

		let prev_issuer_funding_balance = inst.get_free_plmc_balances_for(vec![issuer])[0].plmc_amount;

		let all_participants = all_expected_payouts.accounts();
		let prev_participants_plmc_balances = inst.get_free_plmc_balances_for(all_participants.clone());

		call_and_is_ok!(
			inst,
			Pallet::<TestRuntime>::decide_project_outcome(
				RuntimeOrigin::signed(issuer),
				project_id,
				FundingOutcomeDecision::RejectFunding
			)
		);
		inst.advance_time(<TestRuntime as Config>::SuccessToSettlementTime::get()).unwrap();
		inst.advance_time(10).unwrap();
		assert_eq!(inst.get_project_details(project_id).cleanup, Cleaner::Failure(CleanerState::Finished(PhantomData)));

		let post_issuer_funding_balance = inst.get_free_plmc_balances_for(vec![issuer])[0].plmc_amount;
		let post_participants_plmc_balances = inst.get_free_plmc_balances_for(all_participants);

		let all_participants_plmc_deltas = MockInstantiator::generic_map_operation(
			vec![post_participants_plmc_balances, prev_participants_plmc_balances],
			MergeOperation::Subtract,
		);

		let issuer_funding_delta = post_issuer_funding_balance - prev_issuer_funding_balance;

		let participants = all_participants_plmc_deltas.accounts();
		for participant in participants {
			let future_deposit_reserved = inst.execute(||{<<TestRuntime as Config>::NativeCurrency as fungible::InspectHold<AccountIdOf<TestRuntime>>>::balance_on_hold(&HoldReason::FutureDeposit(project_id).into(), &participant)});
			println!("participant {:?} has future deposit reserved {:?}", participant, future_deposit_reserved);
		}
		assert_eq!(issuer_funding_delta, 0);
		assert_eq!(all_participants_plmc_deltas, all_expected_payouts);
	}

	#[test]
	fn plmc_bonded_is_returned_manually_on_funding_fail() {
		let mut inst = MockInstantiator::new(Some(RefCell::new(new_test_ext())));
		let issuer = ISSUER;
		let project = default_project_metadata(inst.get_new_nonce(), issuer);
		let evaluations = vec![UserToUSDBalance::new(EVALUATOR_1, 50_000 * US_DOLLAR)];
		let bids = MockInstantiator::generate_bids_from_total_usd(
			Percent::from_percent(50u8) * project.total_allocation_size.0,
			project.minimum_price,
			default_weights(),
			default_bidders(),
			default_bidder_multipliers(),
		);

		let community_contributions = MockInstantiator::generate_contributions_from_total_usd(
			Percent::from_percent(50u8) * project.total_allocation_size.1 / 2,
			project.minimum_price,
			default_weights(),
			default_community_contributors(),
			default_community_contributor_multipliers(),
		);
		let remainder_contributions = MockInstantiator::generate_contributions_from_total_usd(
			Percent::from_percent(50u8) * project.total_allocation_size.1 / 2,
			project.minimum_price,
			default_weights(),
			default_remainder_contributors(),
			default_remainder_contributor_multipliers(),
		);

		let project_id = inst.create_finished_project(
			project,
			issuer,
			evaluations.clone(),
			bids.clone(),
			community_contributions.clone(),
			remainder_contributions.clone(),
		);
		let final_price = inst.get_project_details(project_id).weighted_average_price.unwrap();

		let expected_evaluators_and_contributors_payouts =
			MockInstantiator::calculate_total_plmc_locked_from_evaluations_and_remainder_contributions(
				evaluations.clone(),
				remainder_contributions.clone(),
				final_price,
				true,
			);
		let expected_bid_payouts =
			MockInstantiator::calculate_auction_plmc_charged_with_given_price(&bids, final_price);
		let expected_community_contribution_payouts =
			MockInstantiator::calculate_contributed_plmc_spent(community_contributions.clone(), final_price);
		let all_expected_payouts = MockInstantiator::generic_map_operation(
			vec![
				expected_evaluators_and_contributors_payouts.clone(),
				expected_bid_payouts,
				expected_community_contribution_payouts,
			],
			MergeOperation::Add,
		);
		println!("all expected payouts {:?}", all_expected_payouts);
		for payout in all_expected_payouts.clone() {
			let evaluation_hold = inst.execute(|| {
				<<TestRuntime as Config>::NativeCurrency as fungible::InspectHold<AccountIdOf<TestRuntime>>>::balance_on_hold(
					&HoldReason::Evaluation(project_id).into(),
					&payout.account,
				)
			});
			let participation_hold = inst.execute(|| {
				<<TestRuntime as Config>::NativeCurrency as fungible::InspectHold<AccountIdOf<TestRuntime>>>::balance_on_hold(
					&HoldReason::Participation(project_id).into(),
					&payout.account,
				)
			});
			println!("account {:?} has evaluation hold {:?}", payout.account, evaluation_hold);
			println!("account {:?} has participation hold {:?}", payout.account, participation_hold);
		}
		let _deposit_required = <<TestRuntime as Config>::ContributionTokenCurrency as AccountTouch<
			ProjectId,
			AccountIdOf<TestRuntime>,
		>>::deposit_required(project_id);

		let prev_issuer_funding_balance = inst.get_free_plmc_balances_for(vec![issuer])[0].plmc_amount;
		let all_participants = all_expected_payouts.accounts();
		let prev_participants_plmc_balances = inst.get_free_plmc_balances_for(all_participants.clone());

		call_and_is_ok!(
			inst,
			Pallet::<TestRuntime>::decide_project_outcome(
				RuntimeOrigin::signed(issuer),
				project_id,
				FundingOutcomeDecision::RejectFunding
			)
		);
		inst.advance_time(<TestRuntime as Config>::SuccessToSettlementTime::get() + 1).unwrap();
		assert_eq!(
			inst.get_project_details(project_id).cleanup,
			Cleaner::Failure(CleanerState::Initialized(PhantomData))
		);

		let stored_evaluations =
			inst.execute(|| Evaluations::<TestRuntime>::iter_prefix_values((project_id,)).collect::<Vec<_>>());
		let stored_bids = inst.execute(|| {
			Bids::<TestRuntime>::iter_prefix_values((project_id,))
				.filter(|bid| matches!(bid.status, BidStatus::Accepted | BidStatus::PartiallyAccepted(..)))
				.collect::<Vec<_>>()
		});
		let stored_contributions =
			inst.execute(|| Contributions::<TestRuntime>::iter_prefix_values((project_id,)).collect::<Vec<_>>());

		for evaluation in stored_evaluations {
			call_and_is_ok!(
				inst,
				Pallet::<TestRuntime>::evaluation_slash_for(
					RuntimeOrigin::signed(evaluation.evaluator),
					project_id,
					evaluation.evaluator,
					evaluation.id,
				),
				Pallet::<TestRuntime>::evaluation_unbond_for(
					RuntimeOrigin::signed(evaluation.evaluator),
					project_id,
					evaluation.evaluator,
					evaluation.id,
				)
			)
		}

		for bid in stored_bids {
			call_and_is_ok!(
				inst,
				Pallet::<TestRuntime>::release_bid_funds_for(
					RuntimeOrigin::signed(issuer),
					project_id,
					bid.bidder,
					bid.id,
				),
				Pallet::<TestRuntime>::bid_unbond_for(
					RuntimeOrigin::signed(bid.bidder),
					project_id,
					bid.bidder,
					bid.id,
				)
			)
		}

		for contribution in stored_contributions {
			call_and_is_ok!(
				inst,
				Pallet::<TestRuntime>::release_contribution_funds_for(
					RuntimeOrigin::signed(issuer),
					project_id,
					contribution.contributor,
					contribution.id,
				),
				Pallet::<TestRuntime>::contribution_unbond_for(
					RuntimeOrigin::signed(contribution.contributor),
					project_id,
					contribution.contributor,
					contribution.id,
				)
			)
		}

		let post_issuer_funding_balance = inst.get_free_plmc_balances_for(vec![issuer])[0].plmc_amount;
		let post_participants_plmc_balances = inst.get_free_plmc_balances_for(all_participants);

		let all_participants_plmc_deltas = MockInstantiator::generic_map_operation(
			vec![post_participants_plmc_balances, prev_participants_plmc_balances],
			MergeOperation::Subtract,
		);

		let issuer_funding_delta = post_issuer_funding_balance - prev_issuer_funding_balance;
		let participants = all_participants_plmc_deltas.accounts();
		for participant in participants {
			let future_deposit_reserved = inst.execute(||{<<TestRuntime as Config>::NativeCurrency as fungible::InspectHold<AccountIdOf<TestRuntime>>>::balance_on_hold(&HoldReason::FutureDeposit(project_id).into(), &participant)});
			println!("participant {:?} has future deposit reserved {:?}", participant, future_deposit_reserved);
		}
		assert_eq!(
			inst.get_project_details(project_id).cleanup,
			Cleaner::Failure(CleanerState::Initialized(PhantomData))
		);
		assert_eq!(issuer_funding_delta, 0);
		assert_eq!(all_participants_plmc_deltas, all_expected_payouts);
	}

	// i.e consumer increase bug fixed with touch on pallet-assets
	#[test]
	fn no_limit_on_project_contributions_per_user() {
		let inst = MockInstantiator::new(Some(RefCell::new(new_test_ext())));

		let project = |x| TestProjectParams {
			expected_state: ProjectStatus::FundingSuccessful,
			metadata: default_project_metadata(x, ISSUER),
			evaluations: default_evaluations(),
			bids: default_bids(),
			community_contributions: default_community_buys(),
			remainder_contributions: default_remainder_buys(),
			issuer: ISSUER,
		};
		let projects = (0..20).into_iter().map(|x| project(x)).collect_vec();
		async_features::create_multiple_projects_at(inst, projects);
	}

	#[test]
	fn plmc_vesting_schedule_starts_automatically() {
		let mut inst = MockInstantiator::new(Some(RefCell::new(new_test_ext())));
		let issuer = ISSUER;
		let project_metadata = default_project_metadata(inst.get_new_nonce(), issuer);
		let evaluations = default_evaluations();
		let mut bids = default_bids();
		let community_contributions = default_community_buys();
		let remainder_contributions = default_remainder_buys();

		let project_id = inst.create_finished_project(
			project_metadata,
			issuer,
			evaluations,
			bids.clone(),
			community_contributions.clone(),
			remainder_contributions.clone(),
		);

		let price = inst.get_project_details(project_id).weighted_average_price.unwrap();
		let stored_bids = inst.execute(|| Bids::<TestRuntime>::iter_prefix_values((project_id,)).collect_vec());
		bids =
			stored_bids.into_iter().map(|bid| BidParams::new_with_defaults(bid.bidder, bid.final_ct_amount)).collect();
		let auction_locked_plmc = MockInstantiator::calculate_auction_plmc_charged_with_given_price(&bids, price);
		let community_locked_plmc = MockInstantiator::calculate_contributed_plmc_spent(community_contributions, price);
		let remainder_locked_plmc = MockInstantiator::calculate_contributed_plmc_spent(remainder_contributions, price);
		let all_plmc_locks = MockInstantiator::generic_map_operation(
			vec![auction_locked_plmc, community_locked_plmc, remainder_locked_plmc],
			MergeOperation::Add,
		);
		inst.advance_time(<TestRuntime as Config>::SuccessToSettlementTime::get()).unwrap();

		inst.advance_time(10u64).unwrap();
		let details = inst.get_project_details(project_id);
		assert_eq!(details.cleanup, Cleaner::Success(CleanerState::Finished(PhantomData)));

		for UserToPLMCBalance { account, plmc_amount } in all_plmc_locks {
			let schedule = inst.execute(|| {
				<TestRuntime as Config>::Vesting::total_scheduled_amount(
					&account,
					HoldReason::Participation(project_id).into(),
				)
			});

			assert_eq!(schedule.unwrap(), plmc_amount);
		}
	}

	#[test]
	fn plmc_vesting_schedule_starts_manually() {
		let mut inst = MockInstantiator::new(Some(RefCell::new(new_test_ext())));
		let issuer = ISSUER;
		let project_metadata = default_project_metadata(inst.get_new_nonce(), issuer);
		let evaluations = default_evaluations();
		let bids = default_bids();
		let community_contributions = default_community_buys();
		let remainder_contributions = default_remainder_buys();

		let project_id = inst.create_finished_project(
			project_metadata,
			issuer,
			evaluations,
			bids.clone(),
			community_contributions.clone(),
			remainder_contributions.clone(),
		);

		let price = inst.get_project_details(project_id).weighted_average_price.unwrap();

		inst.advance_time(<TestRuntime as Config>::SuccessToSettlementTime::get()).unwrap();
		let details = inst.get_project_details(project_id);
		assert_eq!(details.cleanup, Cleaner::Success(CleanerState::Initialized(PhantomData)));

		let stored_successful_bids = inst.execute(|| {
			Bids::<TestRuntime>::iter_prefix_values((project_id,))
				.filter(|bid| matches!(bid.status, BidStatus::Rejected(_)).not())
				.collect::<Vec<_>>()
		});
		let stored_contributions =
			inst.execute(|| Contributions::<TestRuntime>::iter_prefix_values((project_id,)).collect::<Vec<_>>());

		for bid in stored_successful_bids.clone() {
			call_and_is_ok!(
				inst,
				Pallet::<TestRuntime>::do_start_bid_vesting_schedule_for(&bid.bidder, project_id, &bid.bidder, bid.id,)
			);
		}
		for contribution in stored_contributions {
			call_and_is_ok!(
				inst,
				Pallet::<TestRuntime>::do_start_contribution_vesting_schedule_for(
					&contribution.contributor,
					project_id,
					&contribution.contributor,
					contribution.id,
				)
			);
		}

		let auction_locked_plmc = MockInstantiator::calculate_auction_plmc_charged_with_given_price(&bids, price);
		let community_locked_plmc = MockInstantiator::calculate_contributed_plmc_spent(community_contributions, price);
		let remainder_locked_plmc = MockInstantiator::calculate_contributed_plmc_spent(remainder_contributions, price);
		let all_plmc_locks = MockInstantiator::generic_map_operation(
			vec![auction_locked_plmc, community_locked_plmc, remainder_locked_plmc],
			MergeOperation::Add,
		);

		for UserToPLMCBalance { account, plmc_amount } in all_plmc_locks {
			let schedule = inst.execute(|| {
				<TestRuntime as Config>::Vesting::total_scheduled_amount(
					&account,
					HoldReason::Participation(project_id).into(),
				)
			});

			assert_eq!(schedule.unwrap(), plmc_amount);
		}
	}

	#[test]
	fn plmc_vesting_full_amount() {
		let mut inst = MockInstantiator::new(Some(RefCell::new(new_test_ext())));
		let issuer = ISSUER;
		let project_metadata = default_project_metadata(inst.get_new_nonce(), issuer);
		let evaluations = default_evaluations();
		let bids = default_bids();
		let community_contributions = default_community_buys();
		let remainder_contributions = default_remainder_buys();

		let project_id = inst.create_finished_project(
			project_metadata,
			issuer,
			evaluations,
			bids,
			community_contributions,
			remainder_contributions,
		);
		inst.advance_time(<TestRuntime as Config>::SuccessToSettlementTime::get()).unwrap();

		inst.advance_time(10u64).unwrap();
		let details = inst.get_project_details(project_id);
		assert_eq!(details.cleanup, Cleaner::Success(CleanerState::Finished(PhantomData)));

		let stored_successful_bids = inst.execute(|| {
			Bids::<TestRuntime>::iter_prefix_values((project_id,))
				.filter(|bid| matches!(bid.status, BidStatus::Rejected(_)).not())
				.collect::<Vec<_>>()
		});

		let stored_contributions =
			inst.execute(|| Contributions::<TestRuntime>::iter_prefix_values((project_id,)).collect::<Vec<_>>());

		let total_bid_plmc_in_vesting: Vec<UserToPLMCBalance<TestRuntime>> = stored_successful_bids
			.iter()
			.map(|bid| (bid.bidder, bid.plmc_vesting_info.unwrap().total_amount).into())
			.collect_vec();

		let total_contribution_plmc_in_vesting: Vec<UserToPLMCBalance<TestRuntime>> = stored_contributions
			.iter()
			.map(|contribution| (contribution.contributor, contribution.plmc_vesting_info.unwrap().total_amount).into())
			.collect_vec();

		let total_participant_plmc_in_vesting = MockInstantiator::generic_map_operation(
			vec![total_bid_plmc_in_vesting, total_contribution_plmc_in_vesting],
			MergeOperation::Add,
		);

		inst.advance_time((10 * DAYS).into()).unwrap();

		for UserToPLMCBalance{account, plmc_amount} in total_participant_plmc_in_vesting {
			let prev_free_balance = inst.execute(|| <TestRuntime as Config>::NativeCurrency::balance(&account));

			inst.execute(|| Pallet::<TestRuntime>::do_vest_plmc_for(account, project_id, account)).unwrap();

			let post_free_balance = inst.execute(|| <TestRuntime as Config>::NativeCurrency::balance(&account));
			assert_eq!(plmc_amount, post_free_balance - prev_free_balance);
		}
	}

	#[test]
	fn plmc_vesting_partial_amount() {
		let mut inst = MockInstantiator::new(Some(RefCell::new(new_test_ext())));
		let issuer = ISSUER;
		let project_metadata = default_project_metadata(inst.get_new_nonce(), issuer);
		let evaluations = default_evaluations();
		let bids = vec![
			BidParams::new(BIDDER_1, 49_000 * ASSET_UNIT, 1u8, AcceptedFundingAsset::USDT),
			BidParams::new(BIDDER_2, ASSET_UNIT, 1u8, AcceptedFundingAsset::USDT),
		];
		let community_contributions = default_community_buys();
		let remainder_contributions = default_remainder_buys();

		let project_id = inst.create_finished_project(
			project_metadata,
			issuer,
			evaluations,
			bids,
			community_contributions,
			remainder_contributions,
		);
		inst.advance_time(<TestRuntime as Config>::SuccessToSettlementTime::get()).unwrap();
		inst.advance_time(15u64).unwrap();
		let details = inst.get_project_details(project_id);
		assert_eq!(details.cleanup, Cleaner::Success(CleanerState::Finished(PhantomData)));
		let vest_start_block = details.funding_end_block.unwrap();
		let stored_successful_bids = inst.execute(|| {
			Bids::<TestRuntime>::iter_prefix_values((project_id,))
				.filter(|bid| matches!(bid.status, BidStatus::Rejected(_)).not())
				.collect::<Vec<_>>()
		});
		let stored_contributions =
			inst.execute(|| Contributions::<TestRuntime>::iter_prefix_values((project_id,)).collect::<Vec<_>>());

		let bidder_vesting = stored_successful_bids.iter().map(|bid| (bid.bidder, bid.plmc_vesting_info.unwrap())).collect_vec();
		let contributor_vesting = stored_contributions.iter().map(|contribution| (contribution.contributor, contribution.plmc_vesting_info.unwrap())).collect_vec();


		let participant_vesting_infos: Vec<(AccountIdOf<TestRuntime>, Vec<VestingInfoOf<TestRuntime>>)> = MockInstantiator::generic_map_merge_reduce(
			vec![bidder_vesting, contributor_vesting],
			|map|map.0,
			Vec::new(),
			|map, mut vestings|{vestings.push(map.1); vestings}
		);

		let now = inst.current_block();
		for (participant, vesting_infos) in participant_vesting_infos {

			let vested_amount = vesting_infos.into_iter().fold(0u128, |acc, vesting_info| acc + vesting_info.amount_per_block * min(vesting_info.duration, now - vest_start_block) as u128);

			let prev_free_balance = inst.execute(|| <TestRuntime as Config>::NativeCurrency::balance(&participant));

			inst.execute(|| Pallet::<TestRuntime>::do_vest_plmc_for(participant, project_id, participant)).unwrap();

			let post_free_balance = inst.execute(|| <TestRuntime as Config>::NativeCurrency::balance(&participant));
			assert_eq!(vested_amount, post_free_balance - prev_free_balance);
		}
	}

	#[test]
	fn ct_account_deposits_are_returned() {
		let mut inst = MockInstantiator::new(Some(RefCell::new(new_test_ext())));
		let project_metadata = default_project_metadata(0, ISSUER);
		let automatic_fail_funding_percent = Percent::from_percent(30);
		let (bid_allocation, contribution_allocation) = project_metadata.total_allocation_size;
		let deposit_required = <<TestRuntime as Config>::ContributionTokenCurrency as AccountTouch<
			ProjectId,
			AccountIdOf<TestRuntime>,
		>>::deposit_required(0);

		let _remainder_contributors = vec![EVALUATOR_1, BIDDER_3, BUYER_4, BUYER_6, BIDDER_6];

		let desired_total_usd_amount_bid =
			automatic_fail_funding_percent * project_metadata.minimum_price.saturating_mul_int(bid_allocation);
		let desired_total_usd_amount_contributed =
			automatic_fail_funding_percent * project_metadata.minimum_price.saturating_mul_int(contribution_allocation);

		let bids = MockInstantiator::generate_bids_from_total_usd(
			desired_total_usd_amount_bid,
			project_metadata.minimum_price,
			default_weights(),
			default_bidders(),
			default_bidder_multipliers(),
		);

		let community_contributions = MockInstantiator::generate_contributions_from_total_usd(
			desired_total_usd_amount_contributed / 2,
			project_metadata.minimum_price,
			default_weights(),
			default_community_contributors(),
			default_community_contributor_multipliers(),
		);

		let remainder_contributions = MockInstantiator::generate_contributions_from_total_usd(
			desired_total_usd_amount_contributed / 2,
			project_metadata.minimum_price,
			default_weights(),
			default_remainder_contributors(),
			default_remainder_contributor_multipliers(),
		);

		let zero_balances = remainder_contributions
			.clone()
			.accounts()
			.into_iter()
			.map(|acc| UserToPLMCBalance::new(acc, 0u128))
			.collect_vec();
		inst.do_free_plmc_assertions(zero_balances.clone());
		inst.do_reserved_plmc_assertions(zero_balances.clone(), HoldReason::FutureDeposit(0).into());

		let project_id = inst.create_finished_project(
			project_metadata,
			ISSUER,
			default_evaluations(),
			bids.clone(),
			community_contributions.clone(),
			remainder_contributions.clone(),
		);
		let wap = inst.get_project_details(project_id).weighted_average_price.unwrap();

		let bidder_plmc_bonds = MockInstantiator::calculate_auction_plmc_charged_with_given_price(&bids, wap);
		let community_contributor_plmc_bonds =
			MockInstantiator::calculate_contributed_plmc_spent(community_contributions.clone(), wap);
		let evaluators_and_contributors_plmc_bonds =
			MockInstantiator::calculate_total_plmc_locked_from_evaluations_and_remainder_contributions(
				default_evaluations(),
				remainder_contributions,
				wap,
				true,
			);

		let mut expected_final_plmc_balances = MockInstantiator::generic_map_operation(
			vec![bidder_plmc_bonds, community_contributor_plmc_bonds, evaluators_and_contributors_plmc_bonds],
			MergeOperation::Add,
		);
		expected_final_plmc_balances.iter_mut().for_each(|UserToPLMCBalance { account: _, plmc_amount }| {
			*plmc_amount += deposit_required;
		});

		let prev_balances = inst.get_free_plmc_balances_for(expected_final_plmc_balances.accounts());
		let ct_deposit_balances = expected_final_plmc_balances
			.accounts()
			.into_iter()
			.map(|acc| UserToPLMCBalance::new(acc, deposit_required))
			.collect_vec();
		inst.do_reserved_plmc_assertions(ct_deposit_balances, HoldReason::FutureDeposit(project_id).into());

		assert_eq!(inst.get_project_details(project_id).status, ProjectStatus::FundingFailed);
		inst.advance_time(<TestRuntime as Config>::SuccessToSettlementTime::get() + 1).unwrap();
		assert_eq!(inst.get_project_details(project_id).cleanup, Cleaner::Failure(CleanerState::Finished(PhantomData)));

		let post_balances = inst.get_free_plmc_balances_for(expected_final_plmc_balances.accounts());

		let plmc_deltas =
			MockInstantiator::generic_map_operation(vec![post_balances, prev_balances], MergeOperation::Subtract);

		assert_eq!(plmc_deltas, expected_final_plmc_balances);
		inst.do_reserved_plmc_assertions(zero_balances, HoldReason::FutureDeposit(project_id).into());
	}
}

// only functionalities related to the CT Migration
mod ct_migration {
	use super::*;
	use frame_support::assert_err;

	#[test]
	fn para_id_for_project_can_be_set_by_issuer() {
		let mut inst = MockInstantiator::new(Some(RefCell::new(new_test_ext())));
		let project_id = inst.create_finished_project(
			default_project_metadata(inst.get_new_nonce(), ISSUER),
			ISSUER,
			default_evaluations(),
			default_bids(),
			default_community_buys(),
			vec![],
		);
		inst.advance_time(<TestRuntime as Config>::SuccessToSettlementTime::get() + 20u64).unwrap();
		let project_details = inst.get_project_details(project_id);
		assert_eq!(project_details.cleanup, Cleaner::Success(CleanerState::Finished(PhantomData)));

		inst.execute(|| {
			assert_ok!(crate::Pallet::<TestRuntime>::do_set_para_id_for_project(
				&ISSUER,
				project_id,
				ParaId::from(2006u32)
			));
		});
		let project_details = inst.get_project_details(project_id);
		assert_eq!(project_details.parachain_id, Some(ParaId::from(2006u32)));
	}

	#[test]
	fn para_id_for_project_cannot_be_set_by_anyone_but_issuer() {
		let mut inst = MockInstantiator::new(Some(RefCell::new(new_test_ext())));
		let project_id = inst.create_finished_project(
			default_project_metadata(inst.get_new_nonce(), ISSUER),
			ISSUER,
			default_evaluations(),
			default_bids(),
			default_community_buys(),
			vec![],
		);
		inst.advance_time(<TestRuntime as Config>::SuccessToSettlementTime::get() + 20u64).unwrap();
		let project_details = inst.get_project_details(project_id);
		assert_eq!(project_details.cleanup, Cleaner::Success(CleanerState::Finished(PhantomData)));

		inst.execute(|| {
			assert_err!(
				crate::Pallet::<TestRuntime>::do_set_para_id_for_project(
					&EVALUATOR_1,
					project_id,
					ParaId::from(2006u32)
				),
				Error::<TestRuntime>::NotAllowed
			);
			assert_err!(
				crate::Pallet::<TestRuntime>::do_set_para_id_for_project(&BIDDER_1, project_id, ParaId::from(2006u32)),
				Error::<TestRuntime>::NotAllowed
			);
			assert_err!(
				crate::Pallet::<TestRuntime>::do_set_para_id_for_project(&BUYER_1, project_id, ParaId::from(2006u32)),
				Error::<TestRuntime>::NotAllowed
			);
		});
		let project_details = inst.get_project_details(project_id);
		assert_eq!(project_details.parachain_id, None);
	}

	#[test]
	fn check_migrations_per_xcm() {
		let mut inst = MockInstantiator::new(Some(RefCell::new(new_test_ext())));
		inst.execute(|| dbg!(Pallet::<TestRuntime>::migrations_per_xcm_message_allowed()));
	}
}

// check that functions created to facilitate testing return the expected results
mod helper_functions {
	use super::*;

	#[test]
	fn calculate_evaluation_plmc_spent() {
		const EVALUATOR_1: AccountIdOf<TestRuntime> = 1u32;
		const USD_AMOUNT_1: u128 = 150_000_0_000_000_000_u128;
		const EXPECTED_PLMC_AMOUNT_1: u128 = 17_857_1_428_571_428_u128;

		const EVALUATOR_2: AccountIdOf<TestRuntime> = 2u32;
		const USD_AMOUNT_2: u128 = 50_000_0_000_000_000_u128;
		const EXPECTED_PLMC_AMOUNT_2: u128 = 5_952_3_809_523_809_u128;

		const EVALUATOR_3: AccountIdOf<TestRuntime> = 3u32;
		const USD_AMOUNT_3: u128 = 75_000_0_000_000_000_u128;
		const EXPECTED_PLMC_AMOUNT_3: u128 = 8_928_5_714_285_714_u128;

		const EVALUATOR_4: AccountIdOf<TestRuntime> = 4u32;
		const USD_AMOUNT_4: u128 = 100_0_000_000_000_u128;
		const EXPECTED_PLMC_AMOUNT_4: u128 = 11_9_047_619_047_u128;

		const EVALUATOR_5: AccountIdOf<TestRuntime> = 5u32;
		const USD_AMOUNT_5: u128 = 123_7_000_000_000_u128;
		const EXPECTED_PLMC_AMOUNT_5: u128 = 14_7_261_904_761_u128;

		const PLMC_PRICE: f64 = 8.4f64;

		assert_eq!(
			<TestRuntime as Config>::PriceProvider::get_price(PLMC_FOREIGN_ID).unwrap(),
			PriceOf::<TestRuntime>::from_float(PLMC_PRICE)
		);

		let evaluations = vec![
			UserToUSDBalance::new(EVALUATOR_1, USD_AMOUNT_1),
			UserToUSDBalance::new(EVALUATOR_2, USD_AMOUNT_2),
			UserToUSDBalance::new(EVALUATOR_3, USD_AMOUNT_3),
			UserToUSDBalance::new(EVALUATOR_4, USD_AMOUNT_4),
			UserToUSDBalance::new(EVALUATOR_5, USD_AMOUNT_5),
		];

		let expected_plmc_spent = vec![
			UserToPLMCBalance::new(EVALUATOR_1, EXPECTED_PLMC_AMOUNT_1),
			UserToPLMCBalance::new(EVALUATOR_2, EXPECTED_PLMC_AMOUNT_2),
			UserToPLMCBalance::new(EVALUATOR_3, EXPECTED_PLMC_AMOUNT_3),
			UserToPLMCBalance::new(EVALUATOR_4, EXPECTED_PLMC_AMOUNT_4),
			UserToPLMCBalance::new(EVALUATOR_5, EXPECTED_PLMC_AMOUNT_5),
		];

		let result = MockInstantiator::calculate_evaluation_plmc_spent(evaluations);
		assert_eq!(result, expected_plmc_spent);
	}

	#[test]
<<<<<<< HEAD
	fn calculate_auction_plmc_returned() {
		const CT_AMOUNT_1: u128 = 5000 * ASSET_UNIT;
		const CT_AMOUNT_2: u128 = 40_000 * ASSET_UNIT;
		const CT_AMOUNT_3: u128 = 10_000 * ASSET_UNIT;
		const CT_AMOUNT_4: u128 = 6000 * ASSET_UNIT;
		const CT_AMOUNT_5: u128 = 2000 * ASSET_UNIT;

		let bid_1 = BidParams::new(BIDDER_1, CT_AMOUNT_1, 1u8, AcceptedFundingAsset::USDT);
		let bid_2 = BidParams::new(BIDDER_2, CT_AMOUNT_2, 1u8, AcceptedFundingAsset::USDT);
		let bid_3 = BidParams::new(BIDDER_1, CT_AMOUNT_3, 1u8, AcceptedFundingAsset::USDT);
		let bid_4 = BidParams::new(BIDDER_3, CT_AMOUNT_4, 1u8, AcceptedFundingAsset::USDT);
		let bid_5 = BidParams::new(BIDDER_4, CT_AMOUNT_5, 1u8, AcceptedFundingAsset::USDT);

		// post bucketing, the bids look like this:
		// (BIDDER_1, 5k) - (BIDDER_2, 40k) - (BIDDER_1, 5k) - (BIDDER_1, 5k) - (BIDDER_3 - 5k) - (BIDDER_3 - 1k) - (BIDDER_4 - 2k)
		// | -------------------- 1USD ----------------------|---- 1.1 USD ---|---- 1.2 USD ----|----------- 1.3 USD -------------|
		// post wap ~ 1.0557252:
		// (Accepted, 5k) - (Partially, 32k) - (Rejected, 5k) - (Accepted, 5k) - (Accepted - 5k) - (Accepted - 1k) - (Accepted - 2k)

		const ORIGINAL_PLMC_CHARGED_BIDDER_1: u128 = 1845_2_380_952_379;
		const ORIGINAL_PLMC_CHARGED_BIDDER_2: u128 = 4761_9_047_619_047;
		const ORIGINAL_PLMC_CHARGED_BIDDER_3: u128 = 869_0_476_190_476;
		const ORIGINAL_PLMC_CHARGED_BIDDER_4: u128 = 309_5_238_095_238;

		const FINAL_PLMC_CHARGED_BIDDER_1: u128 = 1_223_6_459_469_284;
		const FINAL_PLMC_CHARGED_BIDDER_2: u128 = 3_809_5_238_095_238;
		const FINAL_PLMC_CHARGED_BIDDER_3: u128 = 754_0_894_220_284;
		const FINAL_PLMC_CHARGED_BIDDER_4: u128 = 251_3_631_406_761;

		let bids = vec![bid_1, bid_2, bid_3, bid_4, bid_5];
=======
	fn calculate_auction_plmc_spent() {
		const BIDDER_1: AccountIdOf<TestRuntime> = 1u32;
		const TOKEN_AMOUNT_1: u128 = 120_0_000_000_000_u128;
		const PRICE_PER_TOKEN_1: f64 = 0.3f64;
		const MULTIPLIER_1: u8 = 1u8;
		const _TICKET_SIZE_USD_1: u128 = 36_0_000_000_000_u128;
		const EXPECTED_PLMC_AMOUNT_1: u128 = 4_2_857_142_857_u128;

		const BIDDER_2: AccountIdOf<TestRuntime> = 2u32;
		const TOKEN_AMOUNT_2: u128 = 5023_0_000_000_000_u128;
		const PRICE_PER_TOKEN_2: f64 = 13f64;
		const MULTIPLIER_2: u8 = 2u8;
		const _TICKET_SIZE_USD_2: u128 = 65_299_0_000_000_000_u128;
		const EXPECTED_PLMC_AMOUNT_2: u128 = 3_886_8_452_380_952_u128;

		const BIDDER_3: AccountIdOf<TestRuntime> = 3u32;
		const TOKEN_AMOUNT_3: u128 = 20_000_0_000_000_000_u128;
		const PRICE_PER_TOKEN_3: f64 = 20f64;
		const MULTIPLIER_3: u8 = 17u8;
		const _TICKET_SIZE_USD_3: u128 = 400_000_0_000_000_000_u128;
		const EXPECTED_PLMC_AMOUNT_3: u128 = 2_801_1_204_481_792_u128;

		const BIDDER_4: AccountIdOf<TestRuntime> = 4u32;
		const TOKEN_AMOUNT_4: u128 = 1_000_000_0_000_000_000_u128;
		const PRICE_PER_TOKEN_4: f64 = 5.52f64;
		const MULTIPLIER_4: u8 = 25u8;
		const _TICKET_SIZE_USD_4: u128 = 5_520_000_0_000_000_000_u128;
		const EXPECTED_PLMC_AMOUNT_4: u128 = 26_285_7_142_857_142_u128;

		const BIDDER_5: AccountIdOf<TestRuntime> = 5u32;
		const TOKEN_AMOUNT_5: u128 = 0_1_233_000_000_u128;
		const PRICE_PER_TOKEN_5: f64 = 11.34f64;
		const MULTIPLIER_5: u8 = 10u8;
		const _TICKET_SIZE_USD_5: u128 = 1_3_982_220_000_u128;
		// TODO: Is this due to rounding errors?
		// Should be in reality 0.0166455, but we get 0.0166454999. i.e error of 0.0000000001 PLMC
		const EXPECTED_PLMC_AMOUNT_5: u128 = 0_0_166_454_999_u128;

		const PLMC_PRICE: f64 = 8.4f64;
>>>>>>> 0d727d6d

		let mut inst = MockInstantiator::new(Some(RefCell::new(new_test_ext())));
		let project_metadata = default_project_metadata(0, ISSUER);
		let plmc_charged = MockInstantiator::calculate_auction_plmc_charged_from_all_bids_made_or_with_bucket(
			&bids,
			project_metadata.clone(),
			None,
		);
		dbg!(plmc_charged);
		let project_id = inst.create_community_contributing_project(
			project_metadata.clone(),
			ISSUER,
			default_evaluations(),
			bids.clone(),
		);

		let stored_bids = inst.execute(|| {
			Bids::<TestRuntime>::iter_values().into_iter().sorted_by(|b1, b2| b1.id.cmp(&b2.id)).collect_vec()
		});
		dbg!(stored_bids);
		let wap = inst.get_project_details(project_id).weighted_average_price.unwrap();
		dbg!(wap);

		let expected_returns = vec![
			ORIGINAL_PLMC_CHARGED_BIDDER_1 - FINAL_PLMC_CHARGED_BIDDER_1,
			ORIGINAL_PLMC_CHARGED_BIDDER_2 - FINAL_PLMC_CHARGED_BIDDER_2,
			ORIGINAL_PLMC_CHARGED_BIDDER_3 - FINAL_PLMC_CHARGED_BIDDER_3,
			ORIGINAL_PLMC_CHARGED_BIDDER_4 - FINAL_PLMC_CHARGED_BIDDER_4,
		];
		dbg!(&expected_returns);

		let mut returned_plmc_mappings =
			MockInstantiator::calculate_auction_plmc_returned_from_all_bids_made(&bids, project_metadata.clone(), wap);
		returned_plmc_mappings.sort_by(|b1, b2| b1.account.cmp(&b2.account));

		let returned_plmc_balances = returned_plmc_mappings.into_iter().map(|map| map.plmc_amount).collect_vec();
		dbg!(&returned_plmc_balances);

		for (expected, calculated) in zip(expected_returns, returned_plmc_balances) {
			assert_close_enough!(expected, calculated, Perquintill::from_float(0.01));
		}
	}

	#[test]
	fn calculate_contributed_plmc_spent() {
		const PLMC_PRICE: f64 = 8.4f64;
		const CT_PRICE: f64 = 16.32f64;

		const CONTRIBUTOR_1: AccountIdOf<TestRuntime> = 1u32;
		const TOKEN_AMOUNT_1: u128 = 120_0_000_000_000_u128;
		const MULTIPLIER_1: u8 = 1u8;
		const _TICKET_SIZE_USD_1: u128 = 1_958_4_000_000_000_u128;
		const EXPECTED_PLMC_AMOUNT_1: u128 = 233_1_428_571_428_u128;

		const CONTRIBUTOR_2: AccountIdOf<TestRuntime> = 2u32;
		const TOKEN_AMOUNT_2: u128 = 5023_0_000_000_000_u128;
		const MULTIPLIER_2: u8 = 2u8;
		const _TICKET_SIZE_USD_2: u128 = 81_975_3_600_000_000_u128;
		const EXPECTED_PLMC_AMOUNT_2: u128 = 4_879_4_857_142_857_u128;

		const CONTRIBUTOR_3: AccountIdOf<TestRuntime> = 3u32;
		const TOKEN_AMOUNT_3: u128 = 20_000_0_000_000_000_u128;
		const MULTIPLIER_3: u8 = 17u8;
		const _TICKET_SIZE_USD_3: u128 = 326_400_0_000_000_000_u128;
		const EXPECTED_PLMC_AMOUNT_3: u128 = 2_285_7_142_857_142_u128;

		const CONTRIBUTOR_4: AccountIdOf<TestRuntime> = 4u32;
		const TOKEN_AMOUNT_4: u128 = 1_000_000_0_000_000_000_u128;
		const MULTIPLIER_4: u8 = 25u8;
		const _TICKET_SIZE_4: u128 = 16_320_000_0_000_000_000_u128;
		const EXPECTED_PLMC_AMOUNT_4: u128 = 77_714_2_857_142_857_u128;

		const CONTRIBUTOR_5: AccountIdOf<TestRuntime> = 5u32;
		const TOKEN_AMOUNT_5: u128 = 0_1_233_000_000_u128;
		const MULTIPLIER_5: u8 = 10u8;
		const _TICKET_SIZE_5: u128 = 2_0_122_562_000_u128;
		const EXPECTED_PLMC_AMOUNT_5: u128 = 0_0_239_554_285_u128;

		assert_eq!(
			<TestRuntime as Config>::PriceProvider::get_price(PLMC_FOREIGN_ID).unwrap(),
			PriceOf::<TestRuntime>::from_float(PLMC_PRICE)
		);

		let contributions = vec![
			ContributionParams::new(CONTRIBUTOR_1, TOKEN_AMOUNT_1, MULTIPLIER_1, AcceptedFundingAsset::USDT),
			ContributionParams::new(CONTRIBUTOR_2, TOKEN_AMOUNT_2, MULTIPLIER_2, AcceptedFundingAsset::USDT),
			ContributionParams::new(CONTRIBUTOR_3, TOKEN_AMOUNT_3, MULTIPLIER_3, AcceptedFundingAsset::USDT),
			ContributionParams::new(CONTRIBUTOR_4, TOKEN_AMOUNT_4, MULTIPLIER_4, AcceptedFundingAsset::USDT),
			ContributionParams::new(CONTRIBUTOR_5, TOKEN_AMOUNT_5, MULTIPLIER_5, AcceptedFundingAsset::USDT),
		];

		let expected_plmc_spent = vec![
			UserToPLMCBalance::new(CONTRIBUTOR_1, EXPECTED_PLMC_AMOUNT_1),
			UserToPLMCBalance::new(CONTRIBUTOR_2, EXPECTED_PLMC_AMOUNT_2),
			UserToPLMCBalance::new(CONTRIBUTOR_3, EXPECTED_PLMC_AMOUNT_3),
			UserToPLMCBalance::new(CONTRIBUTOR_4, EXPECTED_PLMC_AMOUNT_4),
			UserToPLMCBalance::new(CONTRIBUTOR_5, EXPECTED_PLMC_AMOUNT_5),
		];

		let result = MockInstantiator::calculate_contributed_plmc_spent(
			contributions,
			PriceOf::<TestRuntime>::from_float(CT_PRICE),
		);
		assert_eq!(result, expected_plmc_spent);
	}
}

// logic of small functions that extrinsics use to process data or interact with storage
mod inner_functions {
	use super::*;

	#[test]
	fn remove_from_update_store_works() {
		let mut inst = MockInstantiator::new(Some(RefCell::new(new_test_ext())));
		let now = inst.current_block();
		inst.execute(|| {
			assert_ok!(PolimecFunding::add_to_update_store(now + 10u64, (&42u32, CommunityFundingStart)));
			assert_ok!(PolimecFunding::add_to_update_store(now + 20u64, (&69u32, RemainderFundingStart)));
			assert_ok!(PolimecFunding::add_to_update_store(now + 5u64, (&404u32, RemainderFundingStart)));
		});
		inst.advance_time(2u64).unwrap();
		inst.execute(|| {
			let stored = ProjectsToUpdate::<TestRuntime>::iter_values().collect::<Vec<_>>();
			assert_eq!(stored.len(), 3, "There should be 3 blocks scheduled for updating");

			PolimecFunding::remove_from_update_store(&69u32).unwrap();

			let stored = ProjectsToUpdate::<TestRuntime>::iter_values().collect::<Vec<_>>();
			assert_eq!(stored[2], vec![], "Vector should be empty for that block after deletion");
		});
	}

	#[test]
	fn calculate_vesting_duration() {
		let default_multiplier = MultiplierOf::<TestRuntime>::default();
		let default_multiplier_duration = default_multiplier.calculate_vesting_duration::<TestRuntime>();
		assert_eq!(default_multiplier_duration, 1u64);

		let multiplier_1 = MultiplierOf::<TestRuntime>::new(1u8).unwrap();
		let multiplier_1_duration = multiplier_1.calculate_vesting_duration::<TestRuntime>();
		assert_eq!(multiplier_1_duration, 1u64);

		let multiplier_2 = MultiplierOf::<TestRuntime>::new(2u8).unwrap();
		let multiplier_2_duration = multiplier_2.calculate_vesting_duration::<TestRuntime>();
		assert_eq!(multiplier_2_duration, FixedU128::from_rational(2167, 1000).saturating_mul_int((DAYS * 7) as u64));

		let multiplier_3 = MultiplierOf::<TestRuntime>::new(3u8).unwrap();
		let multiplier_3_duration = multiplier_3.calculate_vesting_duration::<TestRuntime>();
		assert_eq!(multiplier_3_duration, FixedU128::from_rational(4334, 1000).saturating_mul_int((DAYS * 7) as u64));

		let multiplier_19 = MultiplierOf::<TestRuntime>::new(19u8).unwrap();
		let multiplier_19_duration = multiplier_19.calculate_vesting_duration::<TestRuntime>();
		assert_eq!(multiplier_19_duration, FixedU128::from_rational(39006, 1000).saturating_mul_int((DAYS * 7) as u64));

		let multiplier_20 = MultiplierOf::<TestRuntime>::new(20u8).unwrap();
		let multiplier_20_duration = multiplier_20.calculate_vesting_duration::<TestRuntime>();
		assert_eq!(multiplier_20_duration, FixedU128::from_rational(41173, 1000).saturating_mul_int((DAYS * 7) as u64));

		let multiplier_24 = MultiplierOf::<TestRuntime>::new(24u8).unwrap();
		let multiplier_24_duration = multiplier_24.calculate_vesting_duration::<TestRuntime>();
		assert_eq!(multiplier_24_duration, FixedU128::from_rational(49841, 1000).saturating_mul_int((DAYS * 7) as u64));

		let multiplier_25 = MultiplierOf::<TestRuntime>::new(25u8).unwrap();
		let multiplier_25_duration = multiplier_25.calculate_vesting_duration::<TestRuntime>();
		assert_eq!(multiplier_25_duration, FixedU128::from_rational(52008, 1000).saturating_mul_int((DAYS * 7) as u64));
	}
}

// test the parallel instantiation of projects
mod async_tests {
	use super::*;
	use instantiator::async_features::*;

	#[test]
	fn prototype_2() {
		let inst = MockInstantiator::new(Some(RefCell::new(new_test_ext())));

		let project_params = vec![
			TestProjectParams {
				expected_state: ProjectStatus::Application,
				metadata: default_project_metadata(inst.get_new_nonce(), ISSUER),
				issuer: ISSUER,
				evaluations: vec![],
				bids: vec![],
				community_contributions: vec![],
				remainder_contributions: vec![],
			},
			TestProjectParams {
				expected_state: ProjectStatus::EvaluationRound,
				metadata: default_project_metadata(inst.get_new_nonce(), ISSUER),
				issuer: ISSUER,
				evaluations: vec![],
				bids: vec![],
				community_contributions: vec![],
				remainder_contributions: vec![],
			},
			TestProjectParams {
				expected_state: ProjectStatus::AuctionRound(AuctionPhase::English),
				metadata: default_project_metadata(inst.get_new_nonce(), ISSUER),
				issuer: ISSUER,
				evaluations: default_evaluations(),
				bids: vec![],
				community_contributions: vec![],
				remainder_contributions: vec![],
			},
			TestProjectParams {
				expected_state: ProjectStatus::CommunityRound,
				metadata: default_project_metadata(inst.get_new_nonce(), ISSUER),
				issuer: ISSUER,
				evaluations: default_evaluations(),
				bids: default_bids(),
				community_contributions: vec![],
				remainder_contributions: vec![],
			},
			TestProjectParams {
				expected_state: ProjectStatus::RemainderRound,
				metadata: default_project_metadata(inst.get_new_nonce(), ISSUER),
				issuer: ISSUER,
				evaluations: default_evaluations(),
				bids: default_bids(),
				community_contributions: default_community_buys(),
				remainder_contributions: vec![],
			},
			TestProjectParams {
				expected_state: ProjectStatus::FundingSuccessful,
				metadata: default_project_metadata(inst.get_new_nonce(), ISSUER),
				issuer: ISSUER,
				evaluations: default_evaluations(),
				bids: default_bids(),
				community_contributions: default_community_buys(),
				remainder_contributions: default_remainder_buys(),
			},
		];

		let (project_ids, mut inst) = create_multiple_projects_at(inst, project_params);

		dbg!(inst.get_project_details(project_ids[0]).status);
		dbg!(inst.get_project_details(project_ids[1]).status);
		dbg!(inst.get_project_details(project_ids[2]).status);
		dbg!(inst.get_project_details(project_ids[3]).status);
		dbg!(inst.get_project_details(project_ids[4]).status);
		dbg!(inst.get_project_details(project_ids[5]).status);

		assert_eq!(inst.get_project_details(project_ids[0]).status, ProjectStatus::Application);
		assert_eq!(inst.get_project_details(project_ids[1]).status, ProjectStatus::EvaluationRound);
		assert_eq!(inst.get_project_details(project_ids[2]).status, ProjectStatus::AuctionRound(AuctionPhase::English));
		assert_eq!(inst.get_project_details(project_ids[3]).status, ProjectStatus::CommunityRound);
		assert_eq!(inst.get_project_details(project_ids[4]).status, ProjectStatus::RemainderRound);
		assert_eq!(inst.get_project_details(project_ids[5]).status, ProjectStatus::FundingSuccessful);
	}

	#[test]
	fn genesis_parallel_instantiaton() {
		let mut t = frame_system::GenesisConfig::<TestRuntime>::default().build_storage().unwrap();

		// only used to generate some values, and not for chain interactions
		let funding_percent = 93u64;
		let project_metadata = default_project_metadata(0u64, ISSUER.into());
		let min_price = project_metadata.minimum_price;
		let twenty_percent_funding_usd = Perquintill::from_percent(funding_percent) *
			(project_metadata
				.minimum_price
				.checked_mul_int(project_metadata.total_allocation_size.0 + project_metadata.total_allocation_size.1)
				.unwrap());
		let evaluations = default_evaluations();
		let bids = MockInstantiator::generate_bids_from_total_usd(
			Percent::from_percent(50u8) * twenty_percent_funding_usd,
			min_price,
			default_weights(),
			default_bidders(),
			default_bidder_multipliers(),
		);
		let community_contributions = MockInstantiator::generate_contributions_from_total_usd(
			Percent::from_percent(30u8) * twenty_percent_funding_usd,
			min_price,
			default_weights(),
			default_community_contributors(),
			default_community_contributor_multipliers(),
		);
		let remainder_contributions = MockInstantiator::generate_contributions_from_total_usd(
			Percent::from_percent(20u8) * twenty_percent_funding_usd,
			min_price,
			default_weights(),
			default_remainder_contributors(),
			default_remainder_contributor_multipliers(),
		);
		mock::RuntimeGenesisConfig {
			balances: BalancesConfig {
				balances: vec![(
					<TestRuntime as Config>::PalletId::get().into_account_truncating(),
					<TestRuntime as pallet_balances::Config>::ExistentialDeposit::get(),
				)],
			},
			foreign_assets: ForeignAssetsConfig {
				assets: vec![(
					AcceptedFundingAsset::USDT.to_assethub_id(),
					<TestRuntime as Config>::PalletId::get().into_account_truncating(),
					false,
					10,
				)],
				metadata: vec![],
				accounts: vec![],
			},
			polimec_funding: PolimecFundingConfig {
				starting_projects: vec![
					TestProjectParams::<TestRuntime> {
						expected_state: ProjectStatus::FundingSuccessful,
						metadata: default_project_metadata(0u64, ISSUER.into()),
						issuer: ISSUER.into(),
						evaluations: evaluations.clone(),
						bids: bids.clone(),
						community_contributions: community_contributions.clone(),
						remainder_contributions: remainder_contributions.clone(),
					},
					TestProjectParams::<TestRuntime> {
						expected_state: ProjectStatus::RemainderRound,
						metadata: default_project_metadata(1u64, ISSUER.into()),
						issuer: ISSUER.into(),
						evaluations: evaluations.clone(),
						bids: bids.clone(),
						community_contributions: community_contributions.clone(),
						remainder_contributions: vec![],
					},
					TestProjectParams::<TestRuntime> {
						expected_state: ProjectStatus::CommunityRound,
						metadata: default_project_metadata(2u64, ISSUER.into()),
						issuer: ISSUER.into(),
						evaluations: evaluations.clone(),
						bids: bids.clone(),
						community_contributions: vec![],
						remainder_contributions: vec![],
					},
					TestProjectParams::<TestRuntime> {
						expected_state: ProjectStatus::AuctionRound(AuctionPhase::English),
						metadata: default_project_metadata(3u64, ISSUER.into()),
						issuer: ISSUER.into(),
						evaluations: evaluations.clone(),
						bids: vec![],
						community_contributions: vec![],
						remainder_contributions: vec![],
					},
					TestProjectParams::<TestRuntime> {
						expected_state: ProjectStatus::EvaluationRound,
						metadata: default_project_metadata(4u64, ISSUER.into()),
						issuer: ISSUER.into(),
						evaluations: vec![],
						bids: vec![],
						community_contributions: vec![],
						remainder_contributions: vec![],
					},
					TestProjectParams::<TestRuntime> {
						expected_state: ProjectStatus::Application,
						metadata: default_project_metadata(5u64, ISSUER.into()),
						issuer: ISSUER.into(),
						evaluations: vec![],
						bids: vec![],
						community_contributions: vec![],
						remainder_contributions: vec![],
					},
				],
				phantom: PhantomData,
			},

			..Default::default()
		}
		.assimilate_storage(&mut t)
		.unwrap();

		let ext = sp_io::TestExternalities::new(t);
		let mut inst = MockInstantiator::new(Some(RefCell::new(ext)));

		dbg!(inst.get_project_details(0).status);
		dbg!(inst.get_project_details(1).status);
		dbg!(inst.get_project_details(2).status);
		dbg!(inst.get_project_details(3).status);
		dbg!(inst.get_project_details(4).status);
		dbg!(inst.get_project_details(5).status);

		assert_eq!(inst.get_project_details(5).status, ProjectStatus::Application);
		assert_eq!(inst.get_project_details(4).status, ProjectStatus::EvaluationRound);
		assert_eq!(inst.get_project_details(3).status, ProjectStatus::AuctionRound(AuctionPhase::English));
		assert_eq!(inst.get_project_details(2).status, ProjectStatus::CommunityRound);
		assert_eq!(inst.get_project_details(1).status, ProjectStatus::RemainderRound);
		assert_eq!(inst.get_project_details(0).status, ProjectStatus::FundingSuccessful);
	}

	#[test]
	fn starting_auction_round_with_bids() {
		let mut t = frame_system::GenesisConfig::<TestRuntime>::default().build_storage().unwrap();

		// only used to generate some values, and not for chain interactions
		let _project_metadata = default_project_metadata(0u64, ISSUER.into());
		let evaluations = default_evaluations();
		let max_bids = (0..<TestRuntime as Config>::MaxBidsPerProject::get())
			.map(|i| {
				instantiator::BidParams::<TestRuntime>::new(
					(i + 69).into(),
					(10u128 * ASSET_UNIT).into(),
					1u8,
					AcceptedFundingAsset::USDT,
				)
			})
			.collect_vec();

		mock::RuntimeGenesisConfig {
			balances: BalancesConfig {
				balances: vec![(
					<TestRuntime as Config>::PalletId::get().into_account_truncating(),
					<TestRuntime as pallet_balances::Config>::ExistentialDeposit::get(),
				)],
			},
			foreign_assets: ForeignAssetsConfig {
				assets: vec![(
					AcceptedFundingAsset::USDT.to_assethub_id(),
					<TestRuntime as Config>::PalletId::get().into_account_truncating(),
					false,
					10,
				)],
				metadata: vec![],
				accounts: vec![],
			},
			polimec_funding: PolimecFundingConfig {
				starting_projects: vec![TestProjectParams::<TestRuntime> {
					expected_state: ProjectStatus::AuctionRound(AuctionPhase::English),
					metadata: default_project_metadata(0u64, ISSUER.into()),
					issuer: ISSUER.into(),
					evaluations: evaluations.clone(),
					bids: max_bids.clone(),
					community_contributions: vec![],
					remainder_contributions: vec![],
				}],
				phantom: PhantomData,
			},

			..Default::default()
		}
		.assimilate_storage(&mut t)
		.unwrap();

		let ext = sp_io::TestExternalities::new(t);
		let mut inst = MockInstantiator::new(Some(RefCell::new(ext)));

		assert_eq!(inst.get_project_details(0).status, ProjectStatus::AuctionRound(AuctionPhase::English));
		let max_bids_per_project: u32 = <TestRuntime as Config>::MaxBidsPerProject::get();
		let total_bids_count = inst.execute(|| Bids::<TestRuntime>::iter_values().collect_vec().len());
		assert_eq!(total_bids_count, max_bids_per_project as usize);
	}
}<|MERGE_RESOLUTION|>--- conflicted
+++ resolved
@@ -1198,7 +1198,7 @@
 		let project_id = inst.create_evaluating_project(default_project_metadata(0, ISSUER), ISSUER);
 		inst.execute(|| {
 			assert_noop!(
-				PolimecFunding::start_auction(RuntimeOrigin::signed(ISSUER), project_id),
+				PolimecFunding::do_english_auction(ISSUER, project_id),
 				Error::<TestRuntime>::EvaluationPeriodNotEnded
 			);
 		});
@@ -1210,13 +1210,7 @@
 		let _ = inst.create_evaluating_project(default_project_metadata(0, ISSUER), ISSUER);
 		inst.execute(|| {
 			assert_noop!(
-				PolimecFunding::bid(
-					RuntimeOrigin::signed(BIDDER_2),
-					0,
-					1,
-					1u8.try_into().unwrap(),
-					AcceptedFundingAsset::USDT
-				),
+				PolimecFunding::do_bid(&BIDDER_2, 0, 1, 1u8.try_into().unwrap(), AcceptedFundingAsset::USDT),
 				Error::<TestRuntime>::AuctionNotStarted
 			);
 		});
@@ -1227,7 +1221,12 @@
 		let mut inst = MockInstantiator::new(Some(RefCell::new(new_test_ext())));
 		let project_metadata = default_project_metadata(0, ISSUER);
 		let bids = (0u32..<TestRuntime as Config>::MaxBidsPerProject::get())
-			.map(|i| BidParams::<TestRuntime>::new(i as u64 + 420u64, 10 * ASSET_UNIT, 1u8, AcceptedFundingAsset::USDT))
+			.map(|i| {
+				(
+					i as u32 + 420u32,
+					10 * ASSET_UNIT,
+				).into()
+			})
 			.collect_vec();
 		let failing_bid = BidParams::<TestRuntime>::new(BIDDER_1, 10 * ASSET_UNIT, 1u8, AcceptedFundingAsset::USDT);
 
@@ -1503,47 +1502,21 @@
 		inst.contribute_for_users(project_id, vec![contributions[1].clone()])
 			.expect("The Buyer should be able to buy multiple times");
 
-<<<<<<< HEAD
 		let bob_total_contributions: BalanceOf<TestRuntime> = inst.execute(|| {
 			Contributions::<TestRuntime>::iter_prefix_values((project_id, BOB)).map(|c| c.funding_asset_amount).sum()
-=======
-	#[test]
-	fn cannot_start_auction_before_evaluation_finishes() {
-		let mut inst = MockInstantiator::new(Some(RefCell::new(new_test_ext())));
-		let project_id = inst.create_evaluating_project(default_project(0, ISSUER), ISSUER);
-		inst.execute(|| {
-			assert_noop!(
-				PolimecFunding::do_english_auction(ISSUER, project_id),
-				Error::<TestRuntime>::EvaluationPeriodNotEnded
-			);
->>>>>>> 0d727d6d
 		});
 
-<<<<<<< HEAD
 		let total_contributed = MockInstantiator::calculate_contributed_funding_asset_spent(contributions, token_price)
 			.iter()
 			.map(|item| item.asset_amount)
 			.sum::<BalanceOf<TestRuntime>>();
 
 		assert_eq!(bob_total_contributions, total_contributed);
-=======
-	#[test]
-	fn cannot_bid_before_auction_round() {
-		let mut inst = MockInstantiator::new(Some(RefCell::new(new_test_ext())));
-		let _ = inst.create_evaluating_project(default_project(0, ISSUER), ISSUER);
-		inst.execute(|| {
-			assert_noop!(
-				PolimecFunding::do_bid(&BIDDER_2, 0, 1, 1u8.try_into().unwrap(), AcceptedFundingAsset::USDT),
-				Error::<TestRuntime>::AuctionNotStarted
-			);
-		});
->>>>>>> 0d727d6d
 	}
 
 	#[test]
 	fn community_round_ends_on_all_ct_sold_exact() {
 		let mut inst = MockInstantiator::new(Some(RefCell::new(new_test_ext())));
-<<<<<<< HEAD
 		let bids = vec![
 			BidParams::new_with_defaults(BIDDER_1, 40_000 * ASSET_UNIT),
 			BidParams::new_with_defaults(BIDDER_2, 10_000 * ASSET_UNIT),
@@ -1555,22 +1528,6 @@
 			bids,
 		);
 		const BOB: AccountId = 808;
-=======
-		let project_metadata = default_project(0, ISSUER);
-		let bids = (0u32..<TestRuntime as Config>::MaxBidsPerProject::get())
-			.map(|i| {
-				BidParams::<TestRuntime>::new(
-					i as u32 + 420u32,
-					10 * ASSET_UNIT,
-					1_u128.into(),
-					1u8,
-					AcceptedFundingAsset::USDT,
-				)
-			})
-			.collect_vec();
-		let failing_bid =
-			BidParams::<TestRuntime>::new(BIDDER_1, 10 * ASSET_UNIT, 1_u128.into(), 1u8, AcceptedFundingAsset::USDT);
->>>>>>> 0d727d6d
 
 		let remaining_ct = inst.get_project_details(project_id).remaining_contribution_tokens;
 		let ct_price = inst.get_project_details(project_id).weighted_average_price.expect("CT Price should exist");
@@ -4542,7 +4499,6 @@
 	}
 
 	#[test]
-<<<<<<< HEAD
 	fn calculate_auction_plmc_returned() {
 		const CT_AMOUNT_1: u128 = 5000 * ASSET_UNIT;
 		const CT_AMOUNT_2: u128 = 40_000 * ASSET_UNIT;
@@ -4573,47 +4529,6 @@
 		const FINAL_PLMC_CHARGED_BIDDER_4: u128 = 251_3_631_406_761;
 
 		let bids = vec![bid_1, bid_2, bid_3, bid_4, bid_5];
-=======
-	fn calculate_auction_plmc_spent() {
-		const BIDDER_1: AccountIdOf<TestRuntime> = 1u32;
-		const TOKEN_AMOUNT_1: u128 = 120_0_000_000_000_u128;
-		const PRICE_PER_TOKEN_1: f64 = 0.3f64;
-		const MULTIPLIER_1: u8 = 1u8;
-		const _TICKET_SIZE_USD_1: u128 = 36_0_000_000_000_u128;
-		const EXPECTED_PLMC_AMOUNT_1: u128 = 4_2_857_142_857_u128;
-
-		const BIDDER_2: AccountIdOf<TestRuntime> = 2u32;
-		const TOKEN_AMOUNT_2: u128 = 5023_0_000_000_000_u128;
-		const PRICE_PER_TOKEN_2: f64 = 13f64;
-		const MULTIPLIER_2: u8 = 2u8;
-		const _TICKET_SIZE_USD_2: u128 = 65_299_0_000_000_000_u128;
-		const EXPECTED_PLMC_AMOUNT_2: u128 = 3_886_8_452_380_952_u128;
-
-		const BIDDER_3: AccountIdOf<TestRuntime> = 3u32;
-		const TOKEN_AMOUNT_3: u128 = 20_000_0_000_000_000_u128;
-		const PRICE_PER_TOKEN_3: f64 = 20f64;
-		const MULTIPLIER_3: u8 = 17u8;
-		const _TICKET_SIZE_USD_3: u128 = 400_000_0_000_000_000_u128;
-		const EXPECTED_PLMC_AMOUNT_3: u128 = 2_801_1_204_481_792_u128;
-
-		const BIDDER_4: AccountIdOf<TestRuntime> = 4u32;
-		const TOKEN_AMOUNT_4: u128 = 1_000_000_0_000_000_000_u128;
-		const PRICE_PER_TOKEN_4: f64 = 5.52f64;
-		const MULTIPLIER_4: u8 = 25u8;
-		const _TICKET_SIZE_USD_4: u128 = 5_520_000_0_000_000_000_u128;
-		const EXPECTED_PLMC_AMOUNT_4: u128 = 26_285_7_142_857_142_u128;
-
-		const BIDDER_5: AccountIdOf<TestRuntime> = 5u32;
-		const TOKEN_AMOUNT_5: u128 = 0_1_233_000_000_u128;
-		const PRICE_PER_TOKEN_5: f64 = 11.34f64;
-		const MULTIPLIER_5: u8 = 10u8;
-		const _TICKET_SIZE_USD_5: u128 = 1_3_982_220_000_u128;
-		// TODO: Is this due to rounding errors?
-		// Should be in reality 0.0166455, but we get 0.0166454999. i.e error of 0.0000000001 PLMC
-		const EXPECTED_PLMC_AMOUNT_5: u128 = 0_0_166_454_999_u128;
-
-		const PLMC_PRICE: f64 = 8.4f64;
->>>>>>> 0d727d6d
 
 		let mut inst = MockInstantiator::new(Some(RefCell::new(new_test_ext())));
 		let project_metadata = default_project_metadata(0, ISSUER);
