// Polimec Blockchain – https://www.polimec.org/
// Copyright (C) Polimec 2022. All rights reserved.

// The Polimec Blockchain is free software: you can redistribute it and/or modify
// it under the terms of the GNU General Public License as published by
// the Free Software Foundation, either version 3 of the License, or
// (at your option) any later version.

// The Polimec Blockchain is distributed in the hope that it will be useful,
// but WITHOUT ANY WARRANTY; without even the implied warranty of
// MERCHANTABILITY or FITNESS FOR A PARTICULAR PURPOSE.  See the
// GNU General Public License for more details.

// You should have received a copy of the GNU General Public License
// along with this program.  If not, see <https://www.gnu.org/licenses/>.

// If you feel like getting in touch with us, you can do so at info@polimec.org

//! Tests for Funding pallet.
use super::*;
use crate::{
	instantiator::{async_features::create_multiple_projects_at, *},
	mock::*,
	traits::{ProvideAssetPrice, VestingDurationCalculation},
	CurrencyMetadata, Error, ProjectMetadata, TicketSize,
};
use assert_matches2::assert_matches;
use defaults::*;
use frame_support::{
	assert_err, assert_noop, assert_ok,
	traits::{
		fungible::{Inspect as FungibleInspect, InspectHold as FungibleInspectHold, Mutate},
		Get,
	},
};
use itertools::Itertools;
use parachains_common::DAYS;
use polimec_common::ReleaseSchedule;
use polimec_common_test_utils::{generate_did_from_account, get_mock_jwt};
use sp_arithmetic::{traits::Zero, Percent, Perquintill};
use sp_runtime::{BuildStorage, TokenError};
use sp_std::{cell::RefCell, marker::PhantomData};
use std::{cmp::min, iter::zip, ops::Not};

type MockInstantiator =
	Instantiator<TestRuntime, <TestRuntime as crate::Config>::AllPalletsWithoutSystem, RuntimeEvent>;

const METADATA: &str = r#"METADATA
            {
                "whitepaper":"ipfs_url",
                "team_description":"ipfs_url",
                "tokenomics":"ipfs_url",
                "roadmap":"ipfs_url",
                "usage_of_founds":"ipfs_url"
            }"#;
const ASSET_DECIMALS: u8 = 10;
const ISSUER_1: AccountId = 10;
const ISSUER_2: AccountId = 12;
const ISSUER_3: AccountId = 13;
const ISSUER_4: AccountId = 14;
const ISSUER_5: AccountId = 15;
const ISSUER_6: AccountId = 16;
const ISSUER_7: AccountId = 17;
const ISSUER_8: AccountId = 18;
const ISSUER_9: AccountId = 19;
const EVALUATOR_1: AccountId = 20;
const EVALUATOR_2: AccountId = 21;
const EVALUATOR_3: AccountId = 22;
const EVALUATOR_4: AccountId = 23;
const EVALUATOR_5: AccountId = 24;
const BIDDER_1: AccountId = 30;
const BIDDER_2: AccountId = 31;
const BIDDER_3: AccountId = 32;
const BIDDER_4: AccountId = 33;
const BIDDER_5: AccountId = 34;
const BIDDER_6: AccountId = 35;
const BUYER_1: AccountId = 40;
const BUYER_2: AccountId = 41;
const BUYER_3: AccountId = 42;
const BUYER_4: AccountId = 43;
const BUYER_5: AccountId = 44;
const BUYER_6: AccountId = 45;
const BUYER_7: AccountId = 46;
const BUYER_8: AccountId = 47;
const BUYER_9: AccountId = 48;

const ASSET_UNIT: u128 = 10_u128.pow(10u32);

const USDT_FOREIGN_ID: crate::mock::AssetId = 1984u32;
const USDT_UNIT: u128 = 1_0_000_000_000_u128;

pub mod defaults {
	use super::*;

	pub fn default_token_information() -> CurrencyMetadata<BoundedVec<u8, StringLimitOf<TestRuntime>>> {
		CurrencyMetadata {
			name: BoundedVec::try_from("Contribution Token TEST".as_bytes().to_vec()).unwrap(),
			symbol: BoundedVec::try_from("CTEST".as_bytes().to_vec()).unwrap(),
			decimals: ASSET_DECIMALS,
		}
	}
	pub fn default_project_metadata(nonce: u64, issuer: AccountId) -> ProjectMetadataOf<TestRuntime> {
		let bounded_name = BoundedVec::try_from("Contribution Token TEST".as_bytes().to_vec()).unwrap();
		let bounded_symbol = BoundedVec::try_from("CTEST".as_bytes().to_vec()).unwrap();
		let metadata_hash = hashed(format!("{}-{}", METADATA, nonce));
		ProjectMetadata {
			token_information: CurrencyMetadata {
				name: bounded_name,
				symbol: bounded_symbol,
				decimals: ASSET_DECIMALS,
			},
			mainnet_token_max_supply: 8_000_000 * ASSET_UNIT,
			total_allocation_size: 1_000_000 * ASSET_UNIT,
			auction_round_allocation_percentage: Percent::from_percent(50u8),
			minimum_price: PriceOf::<TestRuntime>::from_float(10.0),
			bidding_ticket_sizes: BiddingTicketSizes {
				professional: TicketSize::new(Some(5000 * US_DOLLAR), None),
				institutional: TicketSize::new(Some(5000 * US_DOLLAR), None),
				phantom: Default::default(),
			},
			contributing_ticket_sizes: ContributingTicketSizes {
				retail: TicketSize::new(None, None),
				professional: TicketSize::new(None, None),
				institutional: TicketSize::new(None, None),
				phantom: Default::default(),
			},
			participation_currencies: vec![AcceptedFundingAsset::USDT].try_into().unwrap(),
			funding_destination_account: issuer,
			offchain_information_hash: Some(metadata_hash),
		}
	}

	pub fn knowledge_hub_project(nonce: u64) -> ProjectMetadataOf<TestRuntime> {
		let bounded_name = BoundedVec::try_from("Contribution Token TEST".as_bytes().to_vec()).unwrap();
		let bounded_symbol = BoundedVec::try_from("CTEST".as_bytes().to_vec()).unwrap();
		let metadata_hash = hashed(format!("{}-{}", METADATA, nonce));
		let project_metadata = ProjectMetadataOf::<TestRuntime> {
			token_information: CurrencyMetadata {
				name: bounded_name,
				symbol: bounded_symbol,
				decimals: ASSET_DECIMALS,
			},
			mainnet_token_max_supply: 8_000_000 * ASSET_UNIT,
			total_allocation_size: 100_000 * ASSET_UNIT,
			auction_round_allocation_percentage: Percent::from_percent(50u8),
			minimum_price: PriceOf::<TestRuntime>::from_float(10.0),
			bidding_ticket_sizes: BiddingTicketSizes {
				professional: TicketSize::new(Some(5000 * US_DOLLAR), None),
				institutional: TicketSize::new(Some(5000 * US_DOLLAR), None),
				phantom: Default::default(),
			},
			contributing_ticket_sizes: ContributingTicketSizes {
				retail: TicketSize::new(None, None),
				professional: TicketSize::new(None, None),
				institutional: TicketSize::new(None, None),
				phantom: Default::default(),
			},
			participation_currencies: vec![AcceptedFundingAsset::USDT].try_into().unwrap(),
			funding_destination_account: ISSUER_1,
			offchain_information_hash: Some(metadata_hash),
		};
		project_metadata
	}

	pub fn default_plmc_balances() -> Vec<UserToPLMCBalance<TestRuntime>> {
		vec![
			UserToPLMCBalance::new(ISSUER_1, 10_000_000 * PLMC),
			UserToPLMCBalance::new(EVALUATOR_1, 10_000_000 * PLMC),
			UserToPLMCBalance::new(EVALUATOR_2, 10_000_000 * PLMC),
			UserToPLMCBalance::new(EVALUATOR_3, 10_000_000 * PLMC),
			UserToPLMCBalance::new(BIDDER_1, 10_000_000 * PLMC),
			UserToPLMCBalance::new(BIDDER_2, 10_000_000 * PLMC),
			UserToPLMCBalance::new(BUYER_1, 10_000_000 * PLMC),
			UserToPLMCBalance::new(BUYER_2, 10_000_000 * PLMC),
			UserToPLMCBalance::new(BUYER_3, 10_000_000 * PLMC),
			UserToPLMCBalance::new(BUYER_4, 10_000_000 * PLMC),
			UserToPLMCBalance::new(BUYER_5, 10_000_000 * PLMC),
		]
	}

	pub fn default_usdt_balances() -> Vec<UserToForeignAssets<TestRuntime>> {
		vec![
			(ISSUER_1, 10_000_000 * ASSET_UNIT).into(),
			(EVALUATOR_1, 10_000_000 * ASSET_UNIT).into(),
			(EVALUATOR_2, 10_000_000 * ASSET_UNIT).into(),
			(EVALUATOR_3, 10_000_000 * ASSET_UNIT).into(),
			(BIDDER_1, 10_000_000 * ASSET_UNIT).into(),
			(BIDDER_2, 10_000_000 * ASSET_UNIT).into(),
			(BUYER_1, 10_000_000 * ASSET_UNIT).into(),
			(BUYER_2, 10_000_000 * ASSET_UNIT).into(),
			(BUYER_3, 10_000_000 * ASSET_UNIT).into(),
			(BUYER_4, 10_000_000 * ASSET_UNIT).into(),
			(BUYER_5, 10_000_000 * ASSET_UNIT).into(),
		]
	}

	pub fn default_evaluations() -> Vec<UserToUSDBalance<TestRuntime>> {
		vec![
			UserToUSDBalance::new(EVALUATOR_1, 500_000 * US_DOLLAR),
			UserToUSDBalance::new(EVALUATOR_2, 250_000 * US_DOLLAR),
			UserToUSDBalance::new(EVALUATOR_3, 320_000 * US_DOLLAR),
		]
	}

	pub fn knowledge_hub_evaluations() -> Vec<UserToUSDBalance<TestRuntime>> {
		vec![
			UserToUSDBalance::new(EVALUATOR_1, 75_000 * USDT_UNIT),
			UserToUSDBalance::new(EVALUATOR_2, 65_000 * USDT_UNIT),
			UserToUSDBalance::new(EVALUATOR_3, 60_000 * USDT_UNIT),
		]
	}

	pub fn default_failing_evaluations() -> Vec<UserToUSDBalance<TestRuntime>> {
		vec![UserToUSDBalance::new(EVALUATOR_1, 3_000 * PLMC), UserToUSDBalance::new(EVALUATOR_2, 1_000 * PLMC)]
	}

	pub fn default_bids() -> Vec<BidParams<TestRuntime>> {
		vec![
			BidParams::new(BIDDER_1, 400_000 * ASSET_UNIT, 1u8, AcceptedFundingAsset::USDT),
			BidParams::new(BIDDER_2, 50_000 * ASSET_UNIT, 1u8, AcceptedFundingAsset::USDT),
		]
	}

	pub fn knowledge_hub_bids() -> Vec<BidParams<TestRuntime>> {
		// This should reflect the bidding currency, which currently is USDT
		vec![
			BidParams::new(BIDDER_1, 10_000 * ASSET_UNIT, 1u8, AcceptedFundingAsset::USDT),
			BidParams::new(BIDDER_2, 20_000 * ASSET_UNIT, 1u8, AcceptedFundingAsset::USDT),
			BidParams::new(BIDDER_3, 20_000 * ASSET_UNIT, 1u8, AcceptedFundingAsset::USDT),
			BidParams::new(BIDDER_4, 10_000 * ASSET_UNIT, 1u8, AcceptedFundingAsset::USDT),
			BidParams::new(BIDDER_5, 5_000 * ASSET_UNIT, 1u8, AcceptedFundingAsset::USDT),
			BidParams::new(BIDDER_6, 5_000 * ASSET_UNIT, 1u8, AcceptedFundingAsset::USDT),
		]
	}

	pub fn default_community_buys() -> Vec<ContributionParams<TestRuntime>> {
		vec![
			ContributionParams::new(BUYER_1, 50_000 * ASSET_UNIT, 1u8, AcceptedFundingAsset::USDT),
			ContributionParams::new(BUYER_2, 130_000 * ASSET_UNIT, 1u8, AcceptedFundingAsset::USDT),
			ContributionParams::new(BUYER_3, 30_000 * ASSET_UNIT, 1u8, AcceptedFundingAsset::USDT),
			ContributionParams::new(BUYER_4, 210_000 * ASSET_UNIT, 1u8, AcceptedFundingAsset::USDT),
			ContributionParams::new(BUYER_5, 10_000 * ASSET_UNIT, 1u8, AcceptedFundingAsset::USDT),
		]
	}

	pub fn default_remainder_buys() -> Vec<ContributionParams<TestRuntime>> {
		vec![
			ContributionParams::new(EVALUATOR_2, 20_000 * ASSET_UNIT, 1u8, AcceptedFundingAsset::USDT),
			ContributionParams::new(BUYER_2, 5_000 * ASSET_UNIT, 1u8, AcceptedFundingAsset::USDT),
			ContributionParams::new(BIDDER_1, 30_000 * ASSET_UNIT, 1u8, AcceptedFundingAsset::USDT),
		]
	}

	pub fn knowledge_hub_buys() -> Vec<ContributionParams<TestRuntime>> {
		vec![
			ContributionParams::new(BUYER_1, 4_000 * ASSET_UNIT, 1u8, AcceptedFundingAsset::USDT),
			ContributionParams::new(BUYER_2, 2_000 * ASSET_UNIT, 1u8, AcceptedFundingAsset::USDT),
			ContributionParams::new(BUYER_3, 2_000 * ASSET_UNIT, 1u8, AcceptedFundingAsset::USDT),
			ContributionParams::new(BUYER_4, 5_000 * ASSET_UNIT, 1u8, AcceptedFundingAsset::USDT),
			ContributionParams::new(BUYER_5, 30_000 * ASSET_UNIT, 1u8, AcceptedFundingAsset::USDT),
			ContributionParams::new(BUYER_6, 5_000 * ASSET_UNIT, 1u8, AcceptedFundingAsset::USDT),
			ContributionParams::new(BUYER_7, 2_000 * ASSET_UNIT, 1u8, AcceptedFundingAsset::USDT),
		]
	}

	pub fn default_weights() -> Vec<u8> {
		vec![20u8, 15u8, 10u8, 25u8, 30u8]
	}

	pub fn default_evaluators() -> Vec<AccountId> {
		vec![EVALUATOR_1, EVALUATOR_2, EVALUATOR_3, EVALUATOR_4, EVALUATOR_5]
	}
	pub fn default_bidders() -> Vec<AccountId> {
		vec![BIDDER_1, BIDDER_2, BIDDER_3, BIDDER_4, BIDDER_5]
	}
	pub fn default_multipliers() -> Vec<u8> {
		vec![1u8, 1u8, 1u8, 1u8, 1u8]
	}
	pub fn default_bidder_multipliers() -> Vec<u8> {
		vec![10u8, 3u8, 8u8, 1u8, 4u8]
	}
	pub fn default_community_contributor_multipliers() -> Vec<u8> {
		vec![1u8, 1u8, 1u8, 1u8, 1u8]
	}
	pub fn default_remainder_contributor_multipliers() -> Vec<u8> {
		vec![1u8, 1u8, 1u8, 1u8, 1u8]
	}

	pub fn default_community_contributors() -> Vec<AccountId> {
		vec![BUYER_1, BUYER_2, BUYER_3, BUYER_4, BUYER_5]
	}

	pub fn default_remainder_contributors() -> Vec<AccountId> {
		vec![EVALUATOR_1, BIDDER_3, BUYER_4, BUYER_6, BIDDER_6]
	}

	pub fn project_from_funding_reached(instantiator: &mut MockInstantiator, percent: u64) -> ProjectId {
		let project_metadata = default_project_metadata(instantiator.get_new_nonce(), ISSUER_1);
		let min_price = project_metadata.minimum_price;
		let usd_to_reach = Perquintill::from_percent(percent) *
			(project_metadata.minimum_price.checked_mul_int(project_metadata.total_allocation_size).unwrap());
		let evaluations = default_evaluations();
		let bids = MockInstantiator::generate_bids_from_total_usd(
			Percent::from_percent(50u8) * usd_to_reach,
			min_price,
			default_weights(),
			default_bidders(),
			default_multipliers(),
		);
		let contributions = MockInstantiator::generate_contributions_from_total_usd(
			Percent::from_percent(50u8) * usd_to_reach,
			min_price,
			default_weights(),
			default_community_contributors(),
			default_multipliers(),
		);
		instantiator.create_finished_project(project_metadata, ISSUER_1, evaluations, bids, contributions, vec![])
	}

	pub fn default_bids_from_ct_percent(percent: u8) -> Vec<BidParams<TestRuntime>> {
		let project_metadata = default_project_metadata(0, ISSUER_1);
		MockInstantiator::generate_bids_from_total_ct_percent(
			project_metadata,
			percent,
			default_weights(),
			default_bidders(),
			default_bidder_multipliers(),
		)
	}

	pub fn default_community_contributions_from_ct_percent(percent: u8) -> Vec<ContributionParams<TestRuntime>> {
		let project_metadata = default_project_metadata(0, ISSUER_1);
		MockInstantiator::generate_contributions_from_total_ct_percent(
			project_metadata,
			percent,
			default_weights(),
			default_community_contributors(),
			default_community_contributor_multipliers(),
		)
	}

	pub fn default_remainder_contributions_from_ct_percent(percent: u8) -> Vec<ContributionParams<TestRuntime>> {
		let project_metadata = default_project_metadata(0, ISSUER_1);
		MockInstantiator::generate_contributions_from_total_ct_percent(
			project_metadata,
			percent,
			default_weights(),
			default_remainder_contributors(),
			default_remainder_contributor_multipliers(),
		)
	}
}

// only functionalities that happen in the CREATION period of a project
mod creation {
	use super::*;
	use polimec_common::credentials::InvestorType;
	use polimec_common_test_utils::{generate_did_from_account, get_mock_jwt};

	#[test]
	fn create_extrinsic() {
		let mut inst = MockInstantiator::new(Some(RefCell::new(new_test_ext())));
		let project_metadata = default_project_metadata(inst.get_new_nonce(), ISSUER_1);
		inst.mint_plmc_to(default_plmc_balances());
		let jwt = get_mock_jwt(ISSUER_1, InvestorType::Institutional, generate_did_from_account(ISSUER_1));
		assert_ok!(inst.execute(|| crate::Pallet::<TestRuntime>::create(
			RuntimeOrigin::signed(ISSUER_1),
			jwt,
			project_metadata
		)));
	}

	#[test]
	fn basic_plmc_transfer_works() {
		let mut inst = MockInstantiator::new(Some(RefCell::new(new_test_ext())));

		inst.mint_plmc_to(default_plmc_balances());

		inst.execute(|| {
			assert_ok!(Balances::transfer(
				&EVALUATOR_1,
				&EVALUATOR_2,
				PLMC,
				frame_support::traits::tokens::Preservation::Preserve
			));
		});
	}

	#[test]
	fn creation_round_completed() {
		let mut inst = MockInstantiator::new(Some(RefCell::new(new_test_ext())));

		let issuer = ISSUER_1;
		let project_metadata = default_project_metadata(inst.get_new_nonce(), issuer);

		inst.create_evaluating_project(project_metadata, issuer);
	}

	#[test]
	fn multiple_creations() {
		let mut inst = MockInstantiator::new(Some(RefCell::new(new_test_ext())));
		let mut issuer = ISSUER_1;
		for _ in 0..512 {
			let project_metadata = default_project_metadata(inst.get_new_nonce(), issuer);
			inst.create_evaluating_project(project_metadata, issuer);
			inst.advance_time(1u64).unwrap();
			issuer += 1;
		}
	}

	#[test]
	fn project_id_autoincrement_works() {
		let mut inst = MockInstantiator::new(Some(RefCell::new(new_test_ext())));
		let project_1 = default_project_metadata(inst.get_new_nonce(), ISSUER_1);
		let project_2 = default_project_metadata(inst.get_new_nonce(), ISSUER_2);
		let project_3 = default_project_metadata(inst.get_new_nonce(), ISSUER_3);

		let created_project_1_id = inst.create_evaluating_project(project_1, ISSUER_1);
		let created_project_2_id = inst.create_evaluating_project(project_2, ISSUER_2);
		let created_project_3_id = inst.create_evaluating_project(project_3, ISSUER_3);

		assert_eq!(created_project_1_id, 0);
		assert_eq!(created_project_2_id, 1);
		assert_eq!(created_project_3_id, 2);
	}

	#[test]
	fn price_too_low() {
		let wrong_project: ProjectMetadataOf<TestRuntime> = ProjectMetadata {
			token_information: default_token_information(),
			mainnet_token_max_supply: 100_000_000 * ASSET_UNIT,
			total_allocation_size: 100_000 * ASSET_UNIT,
			auction_round_allocation_percentage: Percent::from_percent(50u8),
			minimum_price: 0_u128.into(),
			bidding_ticket_sizes: BiddingTicketSizes {
				professional: TicketSize::new(Some(5000 * US_DOLLAR), None),
				institutional: TicketSize::new(Some(5000 * US_DOLLAR), None),
				phantom: Default::default(),
			},
			contributing_ticket_sizes: ContributingTicketSizes {
				retail: TicketSize::new(None, None),
				professional: TicketSize::new(None, None),
				institutional: TicketSize::new(None, None),
				phantom: Default::default(),
			},
			participation_currencies: vec![AcceptedFundingAsset::USDT].try_into().unwrap(),
			funding_destination_account: ISSUER_1,
			offchain_information_hash: Some(hashed(METADATA)),
		};

		let mut inst = MockInstantiator::new(Some(RefCell::new(new_test_ext())));
		inst.mint_plmc_to(default_plmc_balances());
		let project_err = inst.execute(|| {
			Pallet::<TestRuntime>::do_create(&ISSUER_1, wrong_project, generate_did_from_account(ISSUER_1)).unwrap_err()
		});
		assert_eq!(project_err, Error::<TestRuntime>::PriceTooLow.into());
	}

	#[test]
	fn ticket_sizes_validity_check() {
		let correct_project: ProjectMetadataOf<TestRuntime> = ProjectMetadata {
			token_information: default_token_information(),
			mainnet_token_max_supply: 100_000_000_000 * ASSET_UNIT,
			total_allocation_size: 100_000 * ASSET_UNIT,
			auction_round_allocation_percentage: Default::default(),
			minimum_price: 10_u128.into(),
			bidding_ticket_sizes: BiddingTicketSizes {
				professional: TicketSize::new(Some(5000 * US_DOLLAR), None),
				institutional: TicketSize::new(Some(5000 * US_DOLLAR), None),
				phantom: Default::default(),
			},
			contributing_ticket_sizes: ContributingTicketSizes {
				retail: TicketSize::new(None, None),
				professional: TicketSize::new(None, None),
				institutional: TicketSize::new(None, None),
				phantom: Default::default(),
			},
			participation_currencies: vec![AcceptedFundingAsset::USDT].try_into().unwrap(),
			funding_destination_account: ISSUER_1,
			offchain_information_hash: Some(hashed(METADATA)),
		};

		let mut counter: u8 = 0u8;
		let mut with_different_metadata = |mut project: ProjectMetadataOf<TestRuntime>| {
			let mut binding = project.offchain_information_hash.unwrap();
			let h256_bytes = binding.as_fixed_bytes_mut();
			h256_bytes[0] = counter;
			counter += 1u8;
			project.offchain_information_hash = Some(binding);
			project
		};

		// min in bidding below 5k
		let mut wrong_project_1 = correct_project.clone();
		wrong_project_1.bidding_ticket_sizes.professional = TicketSize::new(Some(4999 * US_DOLLAR), None);

		let mut wrong_project_2 = correct_project.clone();
		wrong_project_2.bidding_ticket_sizes.institutional = TicketSize::new(Some(4999 * US_DOLLAR), None);

		let mut wrong_project_3 = correct_project.clone();
		wrong_project_3.bidding_ticket_sizes.professional = TicketSize::new(Some(3000 * US_DOLLAR), None);
		wrong_project_3.bidding_ticket_sizes.institutional = TicketSize::new(Some(0 * US_DOLLAR), None);

		let mut wrong_project_4 = correct_project.clone();
		wrong_project_4.bidding_ticket_sizes.professional = TicketSize::new(None, None);
		wrong_project_4.bidding_ticket_sizes.institutional = TicketSize::new(None, None);

		// min higher than max
		let mut wrong_project_5 = correct_project.clone();
		wrong_project_5.bidding_ticket_sizes.professional =
			TicketSize::new(Some(5000 * US_DOLLAR), Some(4990 * US_DOLLAR));

		let mut wrong_project_6 = correct_project.clone();
		wrong_project_6.bidding_ticket_sizes.institutional =
			TicketSize::new(Some(6000 * US_DOLLAR), Some(5500 * US_DOLLAR));

		let wrong_projects = vec![
			wrong_project_1.clone(),
			wrong_project_2,
			wrong_project_3.clone(),
			wrong_project_4,
			wrong_project_5,
			wrong_project_6,
		];

		let mut inst = MockInstantiator::new(Some(RefCell::new(new_test_ext())));
		inst.mint_plmc_to(default_plmc_balances());

		let test_1 = with_different_metadata(wrong_project_1);
		let test_2 = with_different_metadata(wrong_project_3);
		assert!(test_1.offchain_information_hash != test_2.offchain_information_hash);

		for project in wrong_projects {
			let project_err = inst.execute(|| {
				Pallet::<TestRuntime>::do_create(
					&ISSUER_1,
					with_different_metadata(project),
					generate_did_from_account(ISSUER_1),
				)
				.unwrap_err()
			});
			assert_eq!(project_err, Error::<TestRuntime>::TicketSizeError.into());
		}
	}

	#[test]
	fn issuer_cannot_pay_for_escrow_ed() {
		let mut inst = MockInstantiator::new(Some(RefCell::new(new_test_ext())));
		let project_metadata = default_project_metadata(0, ISSUER_1);
		let ed = MockInstantiator::get_ed();

		inst.mint_plmc_to(vec![UserToPLMCBalance::new(ISSUER_1, ed)]);
		let project_err = inst.execute(|| {
			Pallet::<TestRuntime>::do_create(&ISSUER_1, project_metadata, generate_did_from_account(ISSUER_1))
				.unwrap_err()
		});
		assert_eq!(project_err, Error::<TestRuntime>::NotEnoughFundsForEscrowCreation.into());
	}

	#[test]
	fn multiple_funding_currencies() {
		let mut inst = MockInstantiator::new(Some(RefCell::new(new_test_ext())));
		let mut counter: u8 = 1u8;
		let mut with_different_metadata = |mut project: ProjectMetadataOf<TestRuntime>| {
			let mut binding = project.offchain_information_hash.unwrap();
			let h256_bytes = binding.as_fixed_bytes_mut();
			h256_bytes[0] = counter;
			counter += 1u8;
			project.offchain_information_hash = Some(binding);
			project
		};
		let default_project_metadata = default_project_metadata(inst.get_new_nonce(), ISSUER_1);

		let mut one_currency_1 = default_project_metadata.clone();
		one_currency_1.participation_currencies = vec![AcceptedFundingAsset::USDT].try_into().unwrap();

		let mut one_currency_2 = default_project_metadata.clone();
		one_currency_2.participation_currencies = vec![AcceptedFundingAsset::USDC].try_into().unwrap();

		let mut one_currency_3 = default_project_metadata.clone();
		one_currency_3.participation_currencies = vec![AcceptedFundingAsset::DOT].try_into().unwrap();

		let mut two_currencies_1 = default_project_metadata.clone();
		two_currencies_1.participation_currencies =
			vec![AcceptedFundingAsset::USDT, AcceptedFundingAsset::USDC].try_into().unwrap();

		let mut two_currencies_2 = default_project_metadata.clone();
		two_currencies_2.participation_currencies =
			vec![AcceptedFundingAsset::USDT, AcceptedFundingAsset::DOT].try_into().unwrap();

		let mut two_currencies_3 = default_project_metadata.clone();
		two_currencies_3.participation_currencies =
			vec![AcceptedFundingAsset::USDC, AcceptedFundingAsset::DOT].try_into().unwrap();

		let mut three_currencies = default_project_metadata.clone();
		three_currencies.participation_currencies =
			vec![AcceptedFundingAsset::USDT, AcceptedFundingAsset::USDC, AcceptedFundingAsset::DOT].try_into().unwrap();

		let projects = vec![
			one_currency_1.clone(),
			one_currency_2.clone(),
			one_currency_3,
			two_currencies_1,
			two_currencies_2,
			two_currencies_3,
			three_currencies,
		];

		let test_1 = with_different_metadata(one_currency_1);
		let test_2 = with_different_metadata(one_currency_2);
		assert!(test_1.offchain_information_hash != test_2.offchain_information_hash);

		let mut issuer = ISSUER_1;
		for project in projects {
			let project_metadata_new = with_different_metadata(project);
			issuer += 1;
			let issuer_mint = (issuer, 1000 * PLMC).into();
			inst.mint_plmc_to(vec![issuer_mint]);
			assert_ok!(inst.execute(|| {
				Pallet::<TestRuntime>::do_create(&issuer, project_metadata_new, generate_did_from_account(issuer))
			}));
		}

		let mut wrong_project_1 = default_project_metadata.clone();
		wrong_project_1.participation_currencies =
			vec![AcceptedFundingAsset::USDT, AcceptedFundingAsset::USDT].try_into().unwrap();

		let mut wrong_project_2 = default_project_metadata.clone();
		wrong_project_2.participation_currencies =
			vec![AcceptedFundingAsset::USDT, AcceptedFundingAsset::USDT, AcceptedFundingAsset::USDT]
				.try_into()
				.unwrap();

		let mut wrong_project_3 = default_project_metadata.clone();
		wrong_project_3.participation_currencies =
			vec![AcceptedFundingAsset::USDT, AcceptedFundingAsset::USDC, AcceptedFundingAsset::USDT]
				.try_into()
				.unwrap();

		let mut wrong_project_4 = default_project_metadata.clone();
		wrong_project_4.participation_currencies =
			vec![AcceptedFundingAsset::DOT, AcceptedFundingAsset::DOT, AcceptedFundingAsset::USDC].try_into().unwrap();

		let wrong_projects = vec![wrong_project_1, wrong_project_2, wrong_project_3, wrong_project_4];
		for project in wrong_projects {
			issuer += 1;
			let issuer_mint = (issuer, 1000 * PLMC).into();
			inst.mint_plmc_to(vec![issuer_mint]);
			let project_err = inst.execute(|| {
				Pallet::<TestRuntime>::do_create(
					&issuer,
					with_different_metadata(project),
					generate_did_from_account(issuer),
				)
				.unwrap_err()
			});
			assert_eq!(project_err, Error::<TestRuntime>::ParticipationCurrenciesError.into());
		}
	}

	#[test]
	fn issuer_cannot_have_multiple_active_projects() {
		let mut inst = MockInstantiator::new(Some(RefCell::new(new_test_ext())));
		let issuer: AccountId = ISSUER_1;
		let mut counter: u8 = 0u8;
		let mut with_different_hash = |mut project: ProjectMetadataOf<TestRuntime>| {
			let mut binding = project.offchain_information_hash.unwrap();
			let h256_bytes = binding.as_fixed_bytes_mut();
			h256_bytes[0] = counter;
			counter += 1u8;
			project.offchain_information_hash = Some(binding);
			project
		};
		let did: Did = BoundedVec::new();
		let jwt: UntrustedToken = get_mock_jwt(ISSUER_1, InvestorType::Institutional, did);
		let project_metadata: ProjectMetadataOf<TestRuntime> = default_project_metadata(1, issuer);

		let failing_bids = vec![(BIDDER_1, 1000 * ASSET_UNIT).into(), (BIDDER_2, 1000 * ASSET_UNIT).into()];

		inst.mint_plmc_to(default_plmc_balances());
		inst.mint_foreign_asset_to(default_usdt_balances());

		// Cannot create 2 projects consecutively
		inst.execute(|| {
			assert_ok!(Pallet::<TestRuntime>::create(
				RuntimeOrigin::signed(ISSUER_1),
				jwt.clone(),
				with_different_hash(project_metadata.clone())
			));
		});
		inst.execute(|| {
			assert_noop!(
				Pallet::<TestRuntime>::create(
					RuntimeOrigin::signed(ISSUER_1),
					jwt.clone(),
					with_different_hash(project_metadata.clone())
				),
				Error::<TestRuntime>::IssuerHasActiveProjectAlready
			);
		});

		// A Project is "inactive" after the evaluation fails
		inst.start_evaluation(0, ISSUER_1).unwrap();
		inst.execute(|| {
			assert_noop!(
				Pallet::<TestRuntime>::create(
					RuntimeOrigin::signed(ISSUER_1),
					jwt.clone(),
					with_different_hash(project_metadata.clone())
				),
				Error::<TestRuntime>::IssuerHasActiveProjectAlready
			);
		});
		inst.advance_time(<TestRuntime as Config>::EvaluationDuration::get() + 1).unwrap();
		assert_eq!(inst.get_project_details(0).status, ProjectStatus::EvaluationFailed);
		inst.execute(|| {
			assert_ok!(Pallet::<TestRuntime>::create(
				RuntimeOrigin::signed(ISSUER_1),
				jwt.clone(),
				with_different_hash(project_metadata.clone())
			));
		});

		// A Project is "inactive" after the auction fails
		inst.start_evaluation(1, ISSUER_1).unwrap();
		inst.evaluate_for_users(1, default_evaluations()).unwrap();
		inst.start_auction(1, ISSUER_1).unwrap();
		inst.execute(|| {
			assert_noop!(
				Pallet::<TestRuntime>::create(
					RuntimeOrigin::signed(ISSUER_1),
					jwt.clone(),
					with_different_hash(project_metadata.clone())
				),
				Error::<TestRuntime>::IssuerHasActiveProjectAlready
			);
		});
		inst.start_community_funding(1).unwrap_err();
		inst.advance_time(1).unwrap();
		assert_eq!(inst.get_project_details(1).status, ProjectStatus::FundingFailed);
		inst.execute(|| {
			assert_ok!(Pallet::<TestRuntime>::create(
				RuntimeOrigin::signed(ISSUER_1),
				jwt.clone(),
				with_different_hash(project_metadata.clone())
			));
		});

		// A Project is "inactive" after the funding fails
		inst.start_evaluation(2, ISSUER_1).unwrap();
		inst.evaluate_for_users(2, default_evaluations()).unwrap();
		inst.start_auction(2, ISSUER_1).unwrap();
		inst.bid_for_users(2, failing_bids).unwrap();
		inst.start_community_funding(2).unwrap();
		inst.execute(|| {
			assert_noop!(
				Pallet::<TestRuntime>::create(
					RuntimeOrigin::signed(ISSUER_1),
					jwt.clone(),
					with_different_hash(project_metadata.clone())
				),
				Error::<TestRuntime>::IssuerHasActiveProjectAlready
			);
		});
		inst.finish_funding(2).unwrap();
		assert_eq!(inst.get_project_details(2).status, ProjectStatus::FundingFailed);
		inst.execute(|| {
			assert_ok!(Pallet::<TestRuntime>::create(
				RuntimeOrigin::signed(ISSUER_1),
				jwt.clone(),
				with_different_hash(project_metadata.clone())
			));
		});

		// A project is "inactive" after the funding succeeds
		inst.start_evaluation(3, ISSUER_1).unwrap();
		inst.evaluate_for_users(3, default_evaluations()).unwrap();
		inst.start_auction(3, ISSUER_1).unwrap();
		inst.bid_for_users(3, default_bids()).unwrap();
		inst.start_community_funding(3).unwrap();
		inst.contribute_for_users(3, default_community_buys()).unwrap();
		inst.start_remainder_or_end_funding(3).unwrap();
		inst.contribute_for_users(3, default_remainder_buys()).unwrap();
		inst.finish_funding(3).unwrap();
		assert_eq!(inst.get_project_details(3).status, ProjectStatus::FundingSuccessful);
		assert_ok!(inst.execute(|| crate::Pallet::<TestRuntime>::create(
			RuntimeOrigin::signed(ISSUER_1),
			jwt.clone(),
			with_different_hash(project_metadata.clone())
		)));
	}
}

// only functionalities that happen in the EVALUATION period of a project
mod evaluation {
	use super::*;

	#[test]
	fn evaluation_round_completed() {
		let mut inst = MockInstantiator::new(Some(RefCell::new(new_test_ext())));
		let issuer = ISSUER_1;
		let project_metadata = default_project_metadata(inst.get_new_nonce(), issuer);
		let evaluations = default_evaluations();

		inst.create_auctioning_project(project_metadata, issuer, evaluations);
	}

	#[test]
	fn multiple_evaluating_projects() {
		let mut inst = MockInstantiator::new(Some(RefCell::new(new_test_ext())));
		let project1 = default_project_metadata(inst.get_new_nonce(), ISSUER_1);
		let project2 = default_project_metadata(inst.get_new_nonce(), ISSUER_2);
		let project3 = default_project_metadata(inst.get_new_nonce(), ISSUER_3);
		let project4 = default_project_metadata(inst.get_new_nonce(), ISSUER_4);
		let evaluations = default_evaluations();

		inst.create_auctioning_project(project1, ISSUER_1, evaluations.clone());
		inst.create_auctioning_project(project2, ISSUER_2, evaluations.clone());
		inst.create_auctioning_project(project3, ISSUER_3, evaluations.clone());
		inst.create_auctioning_project(project4, ISSUER_4, evaluations);
	}

	#[test]
	fn rewards_are_paid_full_funding() {
		let mut inst = MockInstantiator::new(Some(RefCell::new(new_test_ext())));

		let project_metadata = knowledge_hub_project(0);
		let evaluations = knowledge_hub_evaluations();
		let bids = knowledge_hub_bids();
		let contributions = knowledge_hub_buys();

		let project_id =
			inst.create_finished_project(project_metadata, ISSUER_1, evaluations, bids, contributions, vec![]);

		inst.advance_time(<TestRuntime as Config>::SuccessToSettlementTime::get()).unwrap();
		inst.advance_time(10).unwrap();

		let actual_reward_balances = inst.execute(|| {
			vec![
				(EVALUATOR_1, <TestRuntime as Config>::ContributionTokenCurrency::balance(project_id, EVALUATOR_1)),
				(EVALUATOR_2, <TestRuntime as Config>::ContributionTokenCurrency::balance(project_id, EVALUATOR_2)),
				(EVALUATOR_3, <TestRuntime as Config>::ContributionTokenCurrency::balance(project_id, EVALUATOR_3)),
			]
		});
		let expected_ct_rewards = vec![
			(EVALUATOR_1, 1_332_4_500_000_000),
			(EVALUATOR_2, 917_9_100_000_000),
			(EVALUATOR_3, 710_6_400_000_000),
		];

		for (real, desired) in zip(actual_reward_balances.iter(), expected_ct_rewards.iter()) {
			assert_close_enough!(real.1, desired.1, Perquintill::from_float(0.99));
		}
	}

	#[test]
	fn round_fails_after_not_enough_bonds() {
		let mut inst = MockInstantiator::new(Some(RefCell::new(new_test_ext())));
		let now = inst.current_block();
		let issuer = ISSUER_1;
		let project_metadata = default_project_metadata(inst.get_new_nonce(), issuer);
		let evaluations = default_failing_evaluations();
		let plmc_eval_deposits: Vec<UserToPLMCBalance<_>> =
			MockInstantiator::calculate_evaluation_plmc_spent(evaluations);
		let plmc_existential_deposits = plmc_eval_deposits.accounts().existential_deposits();

		let expected_evaluator_balances = MockInstantiator::generic_map_operation(
			vec![plmc_eval_deposits.clone(), plmc_existential_deposits.clone()],
			MergeOperation::Add,
		);

		inst.mint_plmc_to(plmc_eval_deposits.clone());
		inst.mint_plmc_to(plmc_existential_deposits.clone());

		let project_id = inst.create_evaluating_project(project_metadata, issuer);

		let evaluation_end = inst
			.get_project_details(project_id)
			.phase_transition_points
			.evaluation
			.end
			.expect("Evaluation round end block should be set");

		inst.evaluate_for_users(project_id, default_failing_evaluations()).expect("Bonding should work");

		inst.do_free_plmc_assertions(plmc_existential_deposits);
		inst.do_reserved_plmc_assertions(plmc_eval_deposits, HoldReason::Evaluation(project_id).into());

		inst.advance_time(evaluation_end - now + 1).unwrap();

		assert_eq!(inst.get_project_details(project_id).status, ProjectStatus::EvaluationFailed);

		// Check that on_idle has unlocked the failed bonds
		inst.advance_time(10).unwrap();
		inst.do_free_plmc_assertions(expected_evaluator_balances);
	}

	#[test]
	fn evaluation_fails_on_insufficient_balance() {
		let mut inst = MockInstantiator::new(Some(RefCell::new(new_test_ext())));
		let issuer = ISSUER_1;
		let project_metadata = default_project_metadata(inst.get_new_nonce(), issuer);
		let evaluations = default_evaluations();
		let insufficient_eval_deposits = MockInstantiator::calculate_evaluation_plmc_spent(evaluations.clone())
			.iter()
			.map(|UserToPLMCBalance { account, plmc_amount }| UserToPLMCBalance::new(*account, plmc_amount / 2))
			.collect::<Vec<UserToPLMCBalance<_>>>();

		let plmc_existential_deposits = insufficient_eval_deposits.accounts().existential_deposits();

		inst.mint_plmc_to(insufficient_eval_deposits);
		inst.mint_plmc_to(plmc_existential_deposits);

		let project_id = inst.create_evaluating_project(project_metadata, issuer);

		let dispatch_error = inst.evaluate_for_users(project_id, evaluations);
		assert_err!(dispatch_error, TokenError::FundsUnavailable)
	}

	#[test]
	fn cannot_evaluate_more_than_project_limit() {
		let mut inst = MockInstantiator::new(Some(RefCell::new(new_test_ext())));
		let project_metadata = default_project_metadata(0, ISSUER_1);
		let evaluations = (0u32..<TestRuntime as Config>::MaxEvaluationsPerProject::get())
			.map(|i| UserToUSDBalance::<TestRuntime>::new(i as u32 + 420u32, (10u128 * ASSET_UNIT).into()))
			.collect_vec();
		let failing_evaluation = UserToUSDBalance::new(EVALUATOR_1, 1000 * ASSET_UNIT);

		let project_id = inst.create_evaluating_project(project_metadata.clone(), ISSUER_1);

		let plmc_for_evaluating = MockInstantiator::calculate_evaluation_plmc_spent(evaluations.clone());
		let plmc_existential_deposits = evaluations.accounts().existential_deposits();

		inst.mint_plmc_to(plmc_for_evaluating.clone());
		inst.mint_plmc_to(plmc_existential_deposits.clone());

		inst.evaluate_for_users(project_id, evaluations.clone()).unwrap();

		let plmc_for_failing_evaluating =
			MockInstantiator::calculate_evaluation_plmc_spent(vec![failing_evaluation.clone()]);
		let plmc_existential_deposits = plmc_for_failing_evaluating.accounts().existential_deposits();

		inst.mint_plmc_to(plmc_for_failing_evaluating.clone());
		inst.mint_plmc_to(plmc_existential_deposits.clone());

		assert_err!(
			inst.evaluate_for_users(project_id, vec![failing_evaluation]),
			Error::<TestRuntime>::TooManyEvaluationsForProject
		);
	}

	#[test]
	fn issuer_cannot_evaluate_his_project() {
		let mut inst = MockInstantiator::new(Some(RefCell::new(new_test_ext())));
		let project_metadata = default_project_metadata(0, ISSUER_1);
		let project_id = inst.create_evaluating_project(project_metadata.clone(), ISSUER_1);
		assert_err!(
			inst.execute(|| crate::Pallet::<TestRuntime>::do_evaluate(
				&(&ISSUER_1 + 1),
				project_id,
				500 * US_DOLLAR,
				generate_did_from_account(ISSUER_1),
				InvestorType::Institutional
			)),
			Error::<TestRuntime>::ParticipationToThemselves
		);
	}
}

// only functionalities that happen in the AUCTION period of a project
mod auction {
	use super::*;
	use crate::instantiator::async_features::create_multiple_projects_at;
	use polimec_common_test_utils::{generate_did_from_account, get_mock_jwt};

	#[test]
	fn auction_round_completed() {
		let mut inst = MockInstantiator::new(Some(RefCell::new(new_test_ext())));
		let project_metadata = default_project_metadata(inst.get_new_nonce(), ISSUER_1);
		let evaluations = default_evaluations();
		let bids = default_bids();
		let _project_id = inst.create_community_contributing_project(project_metadata, ISSUER_1, evaluations, bids);
	}

	#[test]
	fn multiple_auction_projects_completed() {
		let mut inst = MockInstantiator::new(Some(RefCell::new(new_test_ext())));
		let project1 = default_project_metadata(inst.get_new_nonce(), ISSUER_1);
		let project2 = default_project_metadata(inst.get_new_nonce(), ISSUER_2);
		let project3 = default_project_metadata(inst.get_new_nonce(), ISSUER_3);
		let project4 = default_project_metadata(inst.get_new_nonce(), ISSUER_4);
		let evaluations = default_evaluations();
		let bids = default_bids();

		inst.create_community_contributing_project(project1, ISSUER_1, evaluations.clone(), bids.clone());
		inst.create_community_contributing_project(project2, ISSUER_2, evaluations.clone(), bids.clone());
		inst.create_community_contributing_project(project3, ISSUER_3, evaluations.clone(), bids.clone());
		inst.create_community_contributing_project(project4, ISSUER_4, evaluations, bids);
	}

	#[test]
	fn evaluation_bond_counts_towards_bid() {
		let mut inst = MockInstantiator::new(Some(RefCell::new(new_test_ext())));
		let issuer = ISSUER_1;
		let project_metadata = default_project_metadata(inst.get_new_nonce(), issuer);
		let mut evaluations = default_evaluations();
		let evaluator_bidder = 69;
		let evaluation_amount = 420 * US_DOLLAR;
		let evaluator_bid = BidParams::new(evaluator_bidder, 600 * ASSET_UNIT, 1u8, AcceptedFundingAsset::USDT);
		evaluations.push((evaluator_bidder, evaluation_amount).into());

		let project_id = inst.create_auctioning_project(project_metadata.clone(), issuer, evaluations);

		let already_bonded_plmc =
			MockInstantiator::calculate_evaluation_plmc_spent(vec![(evaluator_bidder, evaluation_amount).into()])[0]
				.plmc_amount;

		let usable_evaluation_plmc =
			already_bonded_plmc - <TestRuntime as Config>::EvaluatorSlash::get() * already_bonded_plmc;

		let necessary_plmc_for_bid = MockInstantiator::calculate_auction_plmc_charged_with_given_price(
			&vec![evaluator_bid.clone()],
			project_metadata.minimum_price,
		)[0]
		.plmc_amount;

		let necessary_usdt_for_bid = MockInstantiator::calculate_auction_funding_asset_charged_with_given_price(
			&vec![evaluator_bid.clone()],
			project_metadata.minimum_price,
		);

		inst.mint_plmc_to(vec![UserToPLMCBalance::new(
			evaluator_bidder,
			necessary_plmc_for_bid - usable_evaluation_plmc,
		)]);

		inst.mint_foreign_asset_to(necessary_usdt_for_bid);

		inst.bid_for_users(project_id, vec![evaluator_bid]).unwrap();
	}

	#[test]
	fn price_calculation() {
		// From the knowledge hub: https://hub.polimec.org/learn/calculation-example#auction-round-calculation-example
		let mut inst = MockInstantiator::new(Some(RefCell::new(new_test_ext())));

		const ADAM: u32 = 60;
		const TOM: u32 = 61;
		const SOFIA: u32 = 62;
		const FRED: u32 = 63;
		const ANNA: u32 = 64;
		const DAMIAN: u32 = 65;

		let accounts = vec![ADAM, TOM, SOFIA, FRED, ANNA, DAMIAN];

		let bounded_name = BoundedVec::try_from("Contribution Token TEST".as_bytes().to_vec()).unwrap();
		let bounded_symbol = BoundedVec::try_from("CTEST".as_bytes().to_vec()).unwrap();
		let metadata_hash = hashed(format!("{}-{}", METADATA, 0));
		let project_metadata = ProjectMetadata {
			token_information: CurrencyMetadata {
				name: bounded_name,
				symbol: bounded_symbol,
				decimals: ASSET_DECIMALS,
			},
			mainnet_token_max_supply: 8_000_000 * ASSET_UNIT,
			total_allocation_size: 100_000 * ASSET_UNIT,
			auction_round_allocation_percentage: Percent::from_percent(50u8),
			minimum_price: PriceOf::<TestRuntime>::from_float(10.0),
			bidding_ticket_sizes: BiddingTicketSizes {
				professional: TicketSize::new(Some(5000 * US_DOLLAR), None),
				institutional: TicketSize::new(Some(5000 * US_DOLLAR), None),
				phantom: Default::default(),
			},
			contributing_ticket_sizes: ContributingTicketSizes {
				retail: TicketSize::new(None, None),
				professional: TicketSize::new(None, None),
				institutional: TicketSize::new(None, None),
				phantom: Default::default(),
			},
			participation_currencies: vec![AcceptedFundingAsset::USDT].try_into().unwrap(),
			funding_destination_account: ISSUER_1,
			offchain_information_hash: Some(metadata_hash),
		};

		// overfund with plmc
		let plmc_fundings = accounts
			.iter()
			.map(|acc| UserToPLMCBalance { account: acc.clone(), plmc_amount: PLMC * 1_000_000 })
			.collect_vec();
		let usdt_fundings = accounts
			.iter()
			.map(|acc| UserToForeignAssets {
				account: acc.clone(),
				asset_amount: US_DOLLAR * 1_000_000,
				asset_id: AcceptedFundingAsset::USDT.to_assethub_id(),
			})
			.collect_vec();
		inst.mint_plmc_to(plmc_fundings);
		inst.mint_foreign_asset_to(usdt_fundings);

		let project_id = inst.create_auctioning_project(project_metadata, ISSUER_1, default_evaluations());

		let bids = vec![
			(ADAM, 10_000 * ASSET_UNIT).into(),
			(TOM, 20_000 * ASSET_UNIT).into(),
			(SOFIA, 20_000 * ASSET_UNIT).into(),
			(FRED, 10_000 * ASSET_UNIT).into(),
			(ANNA, 5_000 * ASSET_UNIT).into(),
			(DAMIAN, 5_000 * ASSET_UNIT).into(),
		];

		inst.bid_for_users(project_id, bids).unwrap();

		inst.start_community_funding(project_id).unwrap();

		let token_price =
			inst.get_project_details(project_id).weighted_average_price.unwrap().saturating_mul_int(ASSET_UNIT);

		let desired_price = PriceOf::<TestRuntime>::from_float(11.1818f64).saturating_mul_int(ASSET_UNIT);

		assert_close_enough!(token_price, desired_price, Perquintill::from_float(0.99));
	}

	#[test]
	fn only_candle_bids_before_random_block_get_included() {
		let mut inst = MockInstantiator::new(Some(RefCell::new(new_test_ext())));
		let issuer = ISSUER_1;
		let mut project_metadata = default_project_metadata(inst.get_new_nonce(), issuer);
		project_metadata.total_allocation_size = 1_000_000 * ASSET_UNIT;
		let evaluations = MockInstantiator::generate_successful_evaluations(
			project_metadata.clone(),
			default_evaluators(),
			default_weights(),
		);
		let project_id = inst.create_auctioning_project(project_metadata.clone(), issuer, evaluations);
		let english_end_block = inst
			.get_project_details(project_id)
			.phase_transition_points
			.english_auction
			.end()
			.expect("Auction start point should exist");
		// The block following the end of the english auction, is used to transition the project into candle auction.
		// We move past that transition, into the start of the candle auction.
		let now = inst.current_block();
		inst.advance_time(english_end_block - now + 1).unwrap();
		assert_eq!(inst.get_project_details(project_id).status, ProjectStatus::AuctionRound(AuctionPhase::Candle));

		let candle_end_block = inst
			.get_project_details(project_id)
			.phase_transition_points
			.candle_auction
			.end()
			.expect("Candle auction end point should exist");

		let bid_info = BidParams::new(0, 500u128 * ASSET_UNIT, 1u8, AcceptedFundingAsset::USDT);

		let plmc_necessary_funding = MockInstantiator::calculate_auction_plmc_charged_with_given_price(
			&vec![bid_info.clone()],
			project_metadata.minimum_price,
		)[0]
		.plmc_amount;

		let foreign_asset_necessary_funding =
			MockInstantiator::calculate_auction_funding_asset_charged_with_given_price(
				&vec![bid_info.clone()],
				project_metadata.minimum_price,
			)[0]
			.asset_amount;

		let mut bids_made: Vec<BidParams<TestRuntime>> = vec![];
		let starting_bid_block = inst.current_block();
		let blocks_to_bid = inst.current_block()..candle_end_block;

		let mut bidding_account = 1000;

		// Do one candle bid for each block until the end of candle auction with a new user
		for _block in blocks_to_bid {
			assert_eq!(inst.get_project_details(project_id).status, ProjectStatus::AuctionRound(AuctionPhase::Candle));
			inst.mint_plmc_to(vec![UserToPLMCBalance::new(bidding_account, plmc_necessary_funding * 10)]);
			inst.mint_plmc_to(vec![bidding_account].existential_deposits());

			inst.mint_foreign_asset_to(vec![UserToForeignAssets::new(
				bidding_account,
				foreign_asset_necessary_funding * 10,
				bid_info.asset.to_assethub_id(),
			)]);
			let bids: Vec<BidParams<_>> = vec![BidParams {
				bidder: bidding_account,
				amount: bid_info.amount,
				multiplier: bid_info.multiplier,
				asset: bid_info.asset,
			}];
			inst.bid_for_users(project_id, bids.clone()).unwrap();

			bids_made.push(bids[0].clone());
			bidding_account += 1;

			inst.advance_time(1).unwrap();
		}
		let now = inst.current_block();
		inst.advance_time(candle_end_block - now + 1).unwrap();

		let random_end = inst
			.get_project_details(project_id)
			.phase_transition_points
			.random_candle_ending
			.expect("Random auction end point should exist");

		let split = (random_end - starting_bid_block + 1) as usize;
		let excluded_bids = bids_made.split_off(split);
		let included_bids = bids_made;
		let _weighted_price =
			inst.get_project_details(project_id).weighted_average_price.expect("Weighted price should exist");

		for bid in included_bids {
			let mut stored_bids = inst.execute(|| Bids::<TestRuntime>::iter_prefix_values((project_id, bid.bidder)));
			let desired_bid: BidInfoFilter<TestRuntime> = BidInfoFilter {
				project_id: Some(project_id),
				bidder: Some(bid.bidder),
				original_ct_amount: Some(bid.amount),
				original_ct_usd_price: None,
				status: Some(BidStatus::Accepted),
				..Default::default()
			};

			assert!(
				inst.execute(|| stored_bids.any(|bid| desired_bid.matches_bid(&bid))),
				"Stored bid does not match the given filter"
			)
		}

		for bid in excluded_bids {
			let mut stored_bids = inst.execute(|| Bids::<TestRuntime>::iter_prefix_values((project_id, bid.bidder)));
			let desired_bid: BidInfoFilter<TestRuntime> = BidInfoFilter {
				project_id: Some(project_id),
				bidder: Some(bid.bidder),
				original_ct_amount: Some(bid.amount),
				status: Some(BidStatus::Rejected(RejectionReason::AfterCandleEnd)),
				..Default::default()
			};
			assert!(
				inst.execute(|| stored_bids.any(|bid| desired_bid.matches_bid(&bid))),
				"Stored bid does not match the given filter"
			);
		}
	}

	#[test]
	fn pallet_can_start_auction_automatically() {
		let mut inst = MockInstantiator::new(Some(RefCell::new(new_test_ext())));
		let project_id = inst.create_evaluating_project(default_project_metadata(0, ISSUER_1), ISSUER_1);
		let evaluations = default_evaluations();
		let required_plmc = MockInstantiator::calculate_evaluation_plmc_spent(evaluations.clone());
		let ed_plmc = required_plmc.accounts().existential_deposits();

		inst.mint_plmc_to(required_plmc);
		inst.mint_plmc_to(ed_plmc);
		inst.evaluate_for_users(project_id, evaluations).unwrap();
		inst.advance_time(<TestRuntime as Config>::EvaluationDuration::get() + 1).unwrap();
		assert_eq!(inst.get_project_details(project_id).status, ProjectStatus::AuctionInitializePeriod);
		inst.advance_time(<TestRuntime as Config>::AuctionInitializePeriodDuration::get() + 2).unwrap();
		assert_eq!(inst.get_project_details(project_id).status, ProjectStatus::AuctionRound(AuctionPhase::English));
	}

	#[test]
	fn issuer_can_start_auction_manually() {
		let mut inst = MockInstantiator::new(Some(RefCell::new(new_test_ext())));
		let project_id = inst.create_evaluating_project(default_project_metadata(0, ISSUER_1), ISSUER_1);
		let evaluations = default_evaluations();
		let required_plmc = MockInstantiator::calculate_evaluation_plmc_spent(evaluations.clone());
		let ed_plmc = required_plmc.accounts().existential_deposits();
		inst.mint_plmc_to(required_plmc);
		inst.mint_plmc_to(ed_plmc);
		inst.evaluate_for_users(project_id, evaluations).unwrap();
		inst.advance_time(<TestRuntime as Config>::EvaluationDuration::get() + 1).unwrap();
		assert_eq!(inst.get_project_details(project_id).status, ProjectStatus::AuctionInitializePeriod);
		inst.advance_time(1).unwrap();
		inst.execute(|| Pallet::<TestRuntime>::do_english_auction(ISSUER_1, project_id)).unwrap();
		assert_eq!(inst.get_project_details(project_id).status, ProjectStatus::AuctionRound(AuctionPhase::English));
	}

	#[test]
	fn stranger_cannot_start_auction_manually() {
		let mut inst = MockInstantiator::new(Some(RefCell::new(new_test_ext())));
		let project_id = inst.create_evaluating_project(default_project_metadata(0, ISSUER_1), ISSUER_1);
		let evaluations = default_evaluations();
		let required_plmc = MockInstantiator::calculate_evaluation_plmc_spent(evaluations.clone());
		let ed_plmc = required_plmc.accounts().existential_deposits();
		inst.mint_plmc_to(required_plmc);
		inst.mint_plmc_to(ed_plmc);
		inst.evaluate_for_users(project_id, evaluations).unwrap();
		inst.advance_time(<TestRuntime as Config>::EvaluationDuration::get() + 1).unwrap();
		assert_eq!(inst.get_project_details(project_id).status, ProjectStatus::AuctionInitializePeriod);
		inst.advance_time(1).unwrap();

		for account in 6000..6010 {
			inst.execute(|| {
				let response = Pallet::<TestRuntime>::do_english_auction(account, project_id);
				assert_noop!(response, Error::<TestRuntime>::NotAllowed);
			});
		}
	}

	#[test]
	fn bidder_was_evaluator() {
		let mut inst = MockInstantiator::new(Some(RefCell::new(new_test_ext())));
		let issuer = ISSUER_1;
		let project_metadata = default_project_metadata(inst.get_new_nonce(), ISSUER_1);
		let evaluations = default_evaluations();
		let mut bids = default_bids();
		let evaluator = evaluations[0].account;
		bids.push(BidParams::new(evaluator, 500 * ASSET_UNIT, 1u8, AcceptedFundingAsset::USDT));
		let _ = inst.create_community_contributing_project(project_metadata, issuer, evaluations, bids);
	}

	#[test]
	fn bids_at_higher_price_than_weighted_average_use_average() {
		let mut inst = MockInstantiator::new(Some(RefCell::new(new_test_ext())));
		let issuer = ISSUER_1;
		let project_metadata = default_project_metadata(inst.get_new_nonce(), issuer);
		let evaluations = default_evaluations();
		let mut bids: Vec<BidParams<_>> = MockInstantiator::generate_bids_from_total_usd(
			project_metadata.minimum_price.saturating_mul_int(
				project_metadata.auction_round_allocation_percentage * project_metadata.total_allocation_size,
			),
			project_metadata.minimum_price,
			default_weights(),
			default_bidders(),
			default_bidder_multipliers(),
		);

		let second_bucket_bid = (BIDDER_6, 500 * ASSET_UNIT).into();
		bids.push(second_bucket_bid);

		let project_id = inst.create_community_contributing_project(project_metadata, issuer, evaluations, bids);
		let bidder_5_bid =
			inst.execute(|| Bids::<TestRuntime>::iter_prefix_values((project_id, BIDDER_6)).next().unwrap());
		let wabgp = inst.get_project_details(project_id).weighted_average_price.unwrap();
		assert_eq!(bidder_5_bid.original_ct_usd_price.to_float(), 11.0);
		assert_eq!(bidder_5_bid.final_ct_usd_price, wabgp);
	}

	#[test]
	fn unsuccessful_bids_dont_get_vest_schedule() {
		let mut inst = MockInstantiator::new(Some(RefCell::new(new_test_ext())));
		let issuer = ISSUER_1;
		let project_metadata = default_project_metadata(inst.get_new_nonce(), issuer);
		let evaluations = default_evaluations();
		let auction_token_allocation =
			project_metadata.auction_round_allocation_percentage * project_metadata.total_allocation_size;

		let mut bids = MockInstantiator::generate_bids_from_total_usd(
			Percent::from_percent(80) * project_metadata.minimum_price.saturating_mul_int(auction_token_allocation),
			project_metadata.minimum_price,
			vec![60, 40],
			vec![BIDDER_1, BIDDER_2],
			vec![1u8, 1u8],
		);

		let available_tokens =
			auction_token_allocation.saturating_sub(bids.iter().fold(0, |acc, bid| acc + bid.amount));

		let rejected_bid = vec![BidParams::new(BIDDER_5, available_tokens, 1u8, AcceptedFundingAsset::USDT)];
		let accepted_bid = vec![BidParams::new(BIDDER_4, available_tokens, 1u8, AcceptedFundingAsset::USDT)];
		bids.extend(rejected_bid.clone());
		bids.extend(accepted_bid.clone());

		let community_contributions = default_community_buys();

		let project_id = inst.create_auctioning_project(project_metadata.clone(), issuer, evaluations);

		let bidders_plmc = MockInstantiator::calculate_auction_plmc_charged_from_all_bids_made_or_with_bucket(
			&bids,
			project_metadata.clone(),
			None,
		);
		let bidders_existential_deposits = bidders_plmc.accounts().existential_deposits();
		inst.mint_plmc_to(bidders_plmc.clone());
		inst.mint_plmc_to(bidders_existential_deposits);

		let bidders_funding_assets =
			MockInstantiator::calculate_auction_funding_asset_charged_from_all_bids_made_or_with_bucket(
				&bids,
				project_metadata.clone(),
				None,
			);
		inst.mint_foreign_asset_to(bidders_funding_assets);

		inst.bid_for_users(project_id, bids).unwrap();

		inst.start_community_funding(project_id).unwrap();

		let final_price = inst.get_project_details(project_id).weighted_average_price.unwrap();
		let contributors_plmc =
			MockInstantiator::calculate_contributed_plmc_spent(community_contributions.clone(), final_price);
		let contributors_existential_deposits = contributors_plmc.accounts().existential_deposits();
		inst.mint_plmc_to(contributors_plmc.clone());
		inst.mint_plmc_to(contributors_existential_deposits);

		let contributors_funding_assets =
			MockInstantiator::calculate_contributed_funding_asset_spent(community_contributions.clone(), final_price);
		inst.mint_foreign_asset_to(contributors_funding_assets);

		inst.contribute_for_users(project_id, community_contributions).unwrap();
		inst.start_remainder_or_end_funding(project_id).unwrap();
		inst.finish_funding(project_id).unwrap();

		inst.advance_time(<TestRuntime as Config>::SuccessToSettlementTime::get() + 1).unwrap();
		let details = inst.get_project_details(project_id);
		assert_eq!(details.cleanup, Cleaner::Success(CleanerState::Finished(PhantomData)));

		let plmc_locked_for_accepted_bid =
			MockInstantiator::calculate_auction_plmc_charged_with_given_price(&accepted_bid, final_price);
		let plmc_locked_for_rejected_bid =
			MockInstantiator::calculate_auction_plmc_charged_with_given_price(&rejected_bid, final_price);

		let UserToPLMCBalance { account: accepted_user, plmc_amount: accepted_plmc_amount } =
			plmc_locked_for_accepted_bid[0];
		let schedule = inst.execute(|| {
			<TestRuntime as Config>::Vesting::total_scheduled_amount(
				&accepted_user,
				HoldReason::Participation(project_id).into(),
			)
		});
		assert_close_enough!(schedule.unwrap(), accepted_plmc_amount, Perquintill::from_float(0.99));

		let UserToPLMCBalance { account: rejected_user, .. } = plmc_locked_for_rejected_bid[0];
		let schedule_exists = inst
			.execute(|| {
				<TestRuntime as Config>::Vesting::total_scheduled_amount(
					&rejected_user,
					HoldReason::Participation(project_id).into(),
				)
			})
			.is_some();
		assert!(!schedule_exists);
	}

	// We use the already tested instantiator functions to calculate the correct post-wap returns
	#[test]
	fn refund_on_partial_acceptance_and_price_above_wap_and_ct_sold_out_bids() {
		let mut inst = MockInstantiator::new(Some(RefCell::new(new_test_ext())));
		let issuer = ISSUER_1;
		let project_metadata = default_project_metadata(inst.get_new_nonce(), issuer);
		let evaluations = default_evaluations();

		let bid_1 = BidParams::new(BIDDER_1, 5000 * ASSET_UNIT, 1u8, AcceptedFundingAsset::USDT);
		let bid_2 = BidParams::new(BIDDER_2, 40_000 * ASSET_UNIT, 1u8, AcceptedFundingAsset::USDT);
		let bid_3 = BidParams::new(BIDDER_1, 10_000 * ASSET_UNIT, 1u8, AcceptedFundingAsset::USDT);
		let bid_4 = BidParams::new(BIDDER_3, 6000 * ASSET_UNIT, 1u8, AcceptedFundingAsset::USDT);
		let bid_5 = BidParams::new(BIDDER_4, 2000 * ASSET_UNIT, 1u8, AcceptedFundingAsset::USDT);
		// post bucketing, the bids look like this:
		// (BIDDER_1, 5k) - (BIDDER_2, 40k) - (BIDDER_1, 5k) - (BIDDER_1, 5k) - (BIDDER_3 - 5k) - (BIDDER_3 - 1k) - (BIDDER_4 - 2k)
		// | -------------------- 1USD ----------------------|---- 1.1 USD ---|---- 1.2 USD ----|----------- 1.3 USD -------------|
		// post wap ~ 1.0557252:
		// (Accepted, 5k) - (Partially, 32k) - (Rejected, 5k) - (Accepted, 5k) - (Accepted - 5k) - (Accepted - 1k) - (Accepted - 2k)

		let bids = vec![bid_1, bid_2, bid_3, bid_4, bid_5];

		let project_id = inst.create_auctioning_project(project_metadata.clone(), issuer, evaluations);

		let plmc_fundings = MockInstantiator::calculate_auction_plmc_charged_from_all_bids_made_or_with_bucket(
			&bids,
			project_metadata.clone(),
			None,
		);
		let usdt_fundings = MockInstantiator::calculate_auction_funding_asset_charged_from_all_bids_made_or_with_bucket(
			&bids,
			project_metadata.clone(),
			None,
		);

		let plmc_existential_amounts = plmc_fundings.accounts().existential_deposits();

		inst.mint_plmc_to(plmc_fundings.clone());
		inst.mint_plmc_to(plmc_existential_amounts.clone());
		inst.mint_foreign_asset_to(usdt_fundings.clone());

		inst.bid_for_users(project_id, bids.clone()).unwrap();

		inst.do_free_plmc_assertions(vec![
			UserToPLMCBalance::new(BIDDER_1, MockInstantiator::get_ed()),
			UserToPLMCBalance::new(BIDDER_2, MockInstantiator::get_ed()),
		]);
		inst.do_reserved_plmc_assertions(plmc_fundings.clone(), HoldReason::Participation(project_id).into());
		inst.do_bid_transferred_foreign_asset_assertions(usdt_fundings.clone(), project_id);

		inst.start_community_funding(project_id).unwrap();

		let wap = inst.get_project_details(project_id).weighted_average_price.unwrap();
		let returned_auction_plmc =
			MockInstantiator::calculate_auction_plmc_returned_from_all_bids_made(&bids, project_metadata.clone(), wap);
		let returned_funding_assets =
			MockInstantiator::calculate_auction_funding_asset_returned_from_all_bids_made(&bids, project_metadata, wap);

		let expected_free_plmc = MockInstantiator::generic_map_operation(
			vec![returned_auction_plmc.clone(), plmc_existential_amounts],
			MergeOperation::Add,
		);
		let expected_free_funding_assets =
			MockInstantiator::generic_map_operation(vec![returned_funding_assets.clone()], MergeOperation::Add);
		dbg!(&expected_free_plmc);
		let expected_reserved_plmc = MockInstantiator::generic_map_operation(
			vec![plmc_fundings.clone(), returned_auction_plmc],
			MergeOperation::Subtract,
		);
		let expected_held_funding_assets = MockInstantiator::generic_map_operation(
			vec![usdt_fundings.clone(), returned_funding_assets],
			MergeOperation::Subtract,
		);

		inst.do_free_plmc_assertions(expected_free_plmc);

		inst.do_reserved_plmc_assertions(expected_reserved_plmc, HoldReason::Participation(project_id).into());

		inst.do_free_foreign_asset_assertions(expected_free_funding_assets);
		inst.do_bid_transferred_foreign_asset_assertions(expected_held_funding_assets, project_id);
	}

	#[test]
	fn cannot_start_auction_before_evaluation_finishes() {
		let mut inst = MockInstantiator::new(Some(RefCell::new(new_test_ext())));
		let project_id = inst.create_evaluating_project(default_project_metadata(0, ISSUER_1), ISSUER_1);
		inst.execute(|| {
			assert_noop!(
				PolimecFunding::do_english_auction(ISSUER_1, project_id),
				Error::<TestRuntime>::EvaluationPeriodNotEnded
			);
		});
	}

	#[test]
	fn cannot_bid_before_auction_round() {
		let mut inst = MockInstantiator::new(Some(RefCell::new(new_test_ext())));
		let _ = inst.create_evaluating_project(default_project_metadata(0, ISSUER_1), ISSUER_1);
		let did = generate_did_from_account(BIDDER_2);
		let investor_type = InvestorType::Institutional;
		inst.execute(|| {
			assert_noop!(
				PolimecFunding::do_bid(
					&BIDDER_2,
					0,
					1,
					1u8.try_into().unwrap(),
					AcceptedFundingAsset::USDT,
					did,
					investor_type
				),
				Error::<TestRuntime>::AuctionNotStarted
			);
		});
	}

	#[test]
	fn cannot_bid_more_than_project_limit_count() {
		let mut inst = MockInstantiator::new(Some(RefCell::new(new_test_ext())));
		let project_metadata = ProjectMetadata {
			token_information: default_token_information(),
			mainnet_token_max_supply: 8_000_000 * ASSET_UNIT,
			total_allocation_size: 1_000_000 * ASSET_UNIT,
			auction_round_allocation_percentage: Percent::from_percent(50u8),
			minimum_price: PriceOf::<TestRuntime>::from_float(100.0),
			bidding_ticket_sizes: BiddingTicketSizes {
				professional: TicketSize::new(Some(5000 * US_DOLLAR), None),
				institutional: TicketSize::new(Some(5000 * US_DOLLAR), None),
				phantom: Default::default(),
			},
			contributing_ticket_sizes: ContributingTicketSizes {
				retail: TicketSize::new(None, None),
				professional: TicketSize::new(None, None),
				institutional: TicketSize::new(None, None),
				phantom: Default::default(),
			},
			participation_currencies: vec![AcceptedFundingAsset::USDT].try_into().unwrap(),
			funding_destination_account: ISSUER_1,
			offchain_information_hash: Some(hashed(METADATA)),
		};
		let evaluations =
			MockInstantiator::generate_successful_evaluations(project_metadata.clone(), vec![EVALUATOR_1], vec![100u8]);
		let bids = (0u32..<TestRuntime as Config>::MaxBidsPerProject::get())
			.map(|i| (i as u32 + 420u32, 50 * ASSET_UNIT).into())
			.collect_vec();
		let failing_bid = BidParams::<TestRuntime>::new(BIDDER_1, 50 * ASSET_UNIT, 1u8, AcceptedFundingAsset::USDT);

		let project_id = inst.create_auctioning_project(project_metadata.clone(), ISSUER_1, evaluations);

		let plmc_for_bidding = MockInstantiator::calculate_auction_plmc_charged_with_given_price(
			&bids.clone(),
			project_metadata.minimum_price,
		);
		let plmc_existential_deposits = bids.accounts().existential_deposits();
		let usdt_for_bidding = MockInstantiator::calculate_auction_funding_asset_charged_with_given_price(
			&bids.clone(),
			project_metadata.minimum_price,
		);

		inst.mint_plmc_to(plmc_for_bidding.clone());
		inst.mint_plmc_to(plmc_existential_deposits.clone());
		inst.mint_foreign_asset_to(usdt_for_bidding.clone());

		inst.bid_for_users(project_id, bids.clone()).unwrap();

		let plmc_for_failing_bid = MockInstantiator::calculate_auction_plmc_charged_with_given_price(
			&vec![failing_bid.clone()],
			project_metadata.minimum_price,
		);
		let plmc_existential_deposits = plmc_for_failing_bid.accounts().existential_deposits();
		let usdt_for_bidding = MockInstantiator::calculate_auction_funding_asset_charged_with_given_price(
			&vec![failing_bid.clone()],
			project_metadata.minimum_price,
		);

		inst.mint_plmc_to(plmc_for_failing_bid.clone());
		inst.mint_plmc_to(plmc_existential_deposits.clone());
		inst.mint_foreign_asset_to(usdt_for_bidding.clone());

		assert_err!(inst.bid_for_users(project_id, vec![failing_bid]), Error::<TestRuntime>::TooManyBidsForProject);
	}

	#[test]
	fn contribute_does_not_work() {
		let mut inst = MockInstantiator::new(Some(RefCell::new(new_test_ext())));
		let project_id = inst.create_evaluating_project(default_project_metadata(0, ISSUER_1), ISSUER_1);
		let did = generate_did_from_account(ISSUER_1);
		let investor_type = InvestorType::Retail;
		inst.execute(|| {
			assert_noop!(
				PolimecFunding::do_community_contribute(
					&BIDDER_1,
					project_id,
					100,
					1u8.try_into().unwrap(),
					AcceptedFundingAsset::USDT,
					did,
					investor_type
				),
				Error::<TestRuntime>::AuctionNotStarted
			);
		});
	}

	#[test]
	fn bid_with_asset_not_accepted() {
		let mut inst = MockInstantiator::new(Some(RefCell::new(new_test_ext())));
		let project_id =
			inst.create_auctioning_project(default_project_metadata(0, ISSUER_1), ISSUER_1, default_evaluations());
		let bids = vec![BidParams::<TestRuntime>::new(BIDDER_1, 10_000, 1u8, AcceptedFundingAsset::USDC)];

		let did = generate_did_from_account(bids[0].bidder.clone());
		let investor_type = InvestorType::Institutional;

		let outcome = inst.execute(|| {
			Pallet::<TestRuntime>::do_bid(
				&bids[0].bidder,
				project_id,
				bids[0].amount,
				bids[0].multiplier,
				bids[0].asset,
				did,
				investor_type,
			)
		});
		frame_support::assert_err!(outcome, Error::<TestRuntime>::FundingAssetNotAccepted);
	}

	#[test]
	fn no_bids_made() {
		let mut inst = MockInstantiator::new(Some(RefCell::new(new_test_ext())));
		let issuer = ISSUER_1;
		let project_metadata = default_project_metadata(inst.get_new_nonce(), issuer);
		let evaluations = default_evaluations();
		let project_id = inst.create_auctioning_project(project_metadata, issuer, evaluations);

		let details = inst.get_project_details(project_id);
		let english_end = details.phase_transition_points.english_auction.end().unwrap();
		let now = inst.current_block();
		inst.advance_time(english_end - now + 2).unwrap();

		let details = inst.get_project_details(project_id);
		let candle_end = details.phase_transition_points.candle_auction.end().unwrap();
		let now = inst.current_block();
		inst.advance_time(candle_end - now + 2).unwrap();

		let details = inst.get_project_details(project_id);
		assert_eq!(details.status, ProjectStatus::FundingFailed);
	}

	#[test]
	fn after_random_end_bid_gets_refunded() {
		let mut inst = MockInstantiator::new(Some(RefCell::new(new_test_ext())));
		let project_metadata = default_project_metadata(0, ISSUER_1);
		let project_id = inst.create_auctioning_project(project_metadata.clone(), ISSUER_1, default_evaluations());

		let (bid_in, bid_out) = (default_bids()[0].clone(), default_bids()[1].clone());

		let plmc_fundings = MockInstantiator::calculate_auction_plmc_charged_with_given_price(
			&vec![bid_in.clone(), bid_out.clone()],
			project_metadata.minimum_price,
		);
		let plmc_existential_amounts = plmc_fundings.accounts().existential_deposits();

		let usdt_fundings = MockInstantiator::calculate_auction_funding_asset_charged_with_given_price(
			&vec![bid_in.clone(), bid_out.clone()],
			project_metadata.minimum_price,
		);

		inst.mint_plmc_to(plmc_fundings.clone());
		inst.mint_plmc_to(plmc_existential_amounts.clone());
		inst.mint_foreign_asset_to(usdt_fundings.clone());

		inst.bid_for_users(project_id, vec![bid_in]).unwrap();
		inst.advance_time(
			<TestRuntime as Config>::EnglishAuctionDuration::get() +
				<TestRuntime as Config>::CandleAuctionDuration::get() -
				1,
		)
		.unwrap();

		inst.bid_for_users(project_id, vec![bid_out]).unwrap();

		inst.do_free_plmc_assertions(vec![
			UserToPLMCBalance::new(BIDDER_1, MockInstantiator::get_ed()),
			UserToPLMCBalance::new(BIDDER_2, MockInstantiator::get_ed()),
		]);
		inst.do_reserved_plmc_assertions(
			vec![
				UserToPLMCBalance::new(BIDDER_1, plmc_fundings[0].plmc_amount),
				UserToPLMCBalance::new(BIDDER_2, plmc_fundings[1].plmc_amount),
			],
			HoldReason::Participation(project_id).into(),
		);
		inst.do_bid_transferred_foreign_asset_assertions(
			vec![
				UserToForeignAssets::<TestRuntime>::new(
					BIDDER_1,
					usdt_fundings[0].asset_amount,
					AcceptedFundingAsset::USDT.to_assethub_id(),
				),
				UserToForeignAssets::<TestRuntime>::new(
					BIDDER_2,
					usdt_fundings[1].asset_amount,
					AcceptedFundingAsset::USDT.to_assethub_id(),
				),
			],
			project_id,
		);
		inst.start_community_funding(project_id).unwrap();
		inst.do_free_plmc_assertions(vec![
			UserToPLMCBalance::new(BIDDER_1, MockInstantiator::get_ed()),
			UserToPLMCBalance::new(BIDDER_2, plmc_fundings[1].plmc_amount + MockInstantiator::get_ed()),
		]);

		inst.do_reserved_plmc_assertions(
			vec![UserToPLMCBalance::new(BIDDER_1, plmc_fundings[0].plmc_amount), UserToPLMCBalance::new(BIDDER_2, 0)],
			HoldReason::Participation(project_id).into(),
		);

		inst.do_bid_transferred_foreign_asset_assertions(
			vec![
				UserToForeignAssets::<TestRuntime>::new(
					BIDDER_1,
					usdt_fundings[0].asset_amount,
					AcceptedFundingAsset::USDT.to_assethub_id(),
				),
				UserToForeignAssets::<TestRuntime>::new(BIDDER_2, 0, AcceptedFundingAsset::USDT.to_assethub_id()),
			],
			project_id,
		);
	}

	#[test]
	fn auction_gets_percentage_of_ct_total_allocation() {
		let mut inst = MockInstantiator::new(Some(RefCell::new(new_test_ext())));
		let project_metadata = default_project_metadata(0, ISSUER_1);
		let evaluations = default_evaluations();
		let auction_percentage = project_metadata.auction_round_allocation_percentage;
		let total_allocation = project_metadata.total_allocation_size;

		let auction_allocation = auction_percentage * total_allocation;

		let bids = vec![(BIDDER_1, auction_allocation).into()];
		let project_id =
			inst.create_community_contributing_project(project_metadata.clone(), ISSUER_1, evaluations.clone(), bids);
		let mut bid_infos = Bids::<TestRuntime>::iter_prefix_values((project_id,));
		let bid_info = inst.execute(|| bid_infos.next().unwrap());
		assert!(inst.execute(|| bid_infos.next().is_none()));
		assert_eq!(bid_info.final_ct_amount, auction_allocation);

		let project_metadata = default_project_metadata(1, ISSUER_2);
		let bids = vec![(BIDDER_1, auction_allocation).into(), (BIDDER_1, 1000 * ASSET_UNIT).into()];
		let project_id =
			inst.create_community_contributing_project(project_metadata.clone(), ISSUER_2, evaluations.clone(), bids);
		let mut bid_infos = Bids::<TestRuntime>::iter_prefix_values((project_id,));
		let bid_info_1 = inst.execute(|| bid_infos.next().unwrap());
		let bid_info_2 = inst.execute(|| bid_infos.next().unwrap());
		assert!(inst.execute(|| bid_infos.next().is_none()));
		assert_eq!(
			bid_info_1.final_ct_amount + bid_info_2.final_ct_amount,
			auction_allocation,
			"Should not be able to buy more than auction allocation"
		);
	}

	#[test]
	fn per_credential_type_ticket_size_minimums() {
		let mut inst = MockInstantiator::new(Some(RefCell::new(new_test_ext())));
		let project_metadata = ProjectMetadata {
			token_information: default_token_information(),
			mainnet_token_max_supply: 8_000_000 * ASSET_UNIT,
			total_allocation_size: 100_000 * ASSET_UNIT,
			auction_round_allocation_percentage: Percent::from_percent(50u8),
			minimum_price: PriceOf::<TestRuntime>::from_float(10.0),
			bidding_ticket_sizes: BiddingTicketSizes {
				professional: TicketSize::new(Some(8_000 * US_DOLLAR), None),
				institutional: TicketSize::new(Some(20_000 * US_DOLLAR), None),
				phantom: Default::default(),
			},
			contributing_ticket_sizes: ContributingTicketSizes {
				retail: TicketSize::new(None, None),
				professional: TicketSize::new(None, None),
				institutional: TicketSize::new(None, None),
				phantom: Default::default(),
			},
			participation_currencies: vec![AcceptedFundingAsset::USDT].try_into().unwrap(),
			funding_destination_account: ISSUER_1,
			offchain_information_hash: Some(hashed(METADATA)),
		};
		let evaluations = default_evaluations();

		let project_id = inst.create_auctioning_project(project_metadata.clone(), ISSUER_1, evaluations.clone());

		inst.mint_plmc_to(vec![(BIDDER_1, 50_000 * ASSET_UNIT).into(), (BIDDER_2, 50_000 * ASSET_UNIT).into()]);

		inst.mint_foreign_asset_to(vec![(BIDDER_1, 50_000 * US_DOLLAR).into(), (BIDDER_2, 50_000 * US_DOLLAR).into()]);

		// bid below 800 CT (8k USD) should fail for professionals
		inst.execute(|| {
			assert_noop!(
				Pallet::<TestRuntime>::do_bid(
					&BIDDER_1,
					project_id,
					799 * ASSET_UNIT,
					1u8.try_into().unwrap(),
					AcceptedFundingAsset::USDT,
					generate_did_from_account(BIDDER_1),
					InvestorType::Professional
				),
				Error::<TestRuntime>::BidTooLow
			);
		});
		// bid below 2000 CT (20k USD) should fail for institutionals
		inst.execute(|| {
			assert_noop!(
				Pallet::<TestRuntime>::do_bid(
					&BIDDER_2,
					project_id,
					1999 * ASSET_UNIT,
					1u8.try_into().unwrap(),
					AcceptedFundingAsset::USDT,
					generate_did_from_account(BIDDER_1),
					InvestorType::Institutional
				),
				Error::<TestRuntime>::BidTooLow
			);
		});
	}

	#[test]
	fn per_credential_type_ticket_size_maximums() {
		let mut inst = MockInstantiator::new(Some(RefCell::new(new_test_ext())));
		let project_metadata = ProjectMetadata {
			token_information: default_token_information(),
			mainnet_token_max_supply: 8_000_000 * ASSET_UNIT,
			total_allocation_size: 100_000 * ASSET_UNIT,
			auction_round_allocation_percentage: Percent::from_percent(80u8),
			minimum_price: PriceOf::<TestRuntime>::from_float(10.0),
			bidding_ticket_sizes: BiddingTicketSizes {
				professional: TicketSize::new(Some(8_000 * US_DOLLAR), Some(100_000 * US_DOLLAR)),
				institutional: TicketSize::new(Some(20_000 * US_DOLLAR), Some(500_000 * US_DOLLAR)),
				phantom: Default::default(),
			},
			contributing_ticket_sizes: ContributingTicketSizes {
				retail: TicketSize::new(None, Some(100_000 * US_DOLLAR)),
				professional: TicketSize::new(None, Some(20_000 * US_DOLLAR)),
				institutional: TicketSize::new(None, Some(50_000 * US_DOLLAR)),
				phantom: Default::default(),
			},
			participation_currencies: vec![AcceptedFundingAsset::USDT].try_into().unwrap(),
			funding_destination_account: ISSUER_1,
			offchain_information_hash: Some(hashed(METADATA)),
		};
		let evaluations = default_evaluations();

		let project_id = inst.create_auctioning_project(project_metadata.clone(), ISSUER_1, evaluations.clone());

		inst.mint_plmc_to(vec![
			(BIDDER_1, 500_000 * ASSET_UNIT).into(),
			(BIDDER_2, 500_000 * ASSET_UNIT).into(),
			(BIDDER_3, 500_000 * ASSET_UNIT).into(),
			(BIDDER_4, 500_000 * ASSET_UNIT).into(),
		]);

		inst.mint_foreign_asset_to(vec![
			(BIDDER_1, 500_000 * US_DOLLAR).into(),
			(BIDDER_2, 500_000 * US_DOLLAR).into(),
			(BIDDER_3, 500_000 * US_DOLLAR).into(),
			(BIDDER_4, 500_000 * US_DOLLAR).into(),
		]);

		let bidder_1_jwt = get_mock_jwt(BIDDER_1, InvestorType::Professional, generate_did_from_account(BIDDER_1));
		let bidder_2_jwt_same_did =
			get_mock_jwt(BIDDER_2, InvestorType::Professional, generate_did_from_account(BIDDER_1));
		// total bids with same DID above 10k CT (100k USD) should fail for professionals
		inst.execute(|| {
			assert_ok!(Pallet::<TestRuntime>::bid(
				RuntimeOrigin::signed(BIDDER_1),
				bidder_1_jwt,
				project_id,
				8000 * ASSET_UNIT,
				1u8.try_into().unwrap(),
				AcceptedFundingAsset::USDT,
			));
		});
		inst.execute(|| {
			assert_noop!(
				Pallet::<TestRuntime>::bid(
					RuntimeOrigin::signed(BIDDER_2),
					bidder_2_jwt_same_did.clone(),
					project_id,
					3000 * ASSET_UNIT,
					1u8.try_into().unwrap(),
					AcceptedFundingAsset::USDT
				),
				Error::<TestRuntime>::BidTooHigh
			);
		});
		// bidding 10k total works
		inst.execute(|| {
			assert_ok!(Pallet::<TestRuntime>::bid(
				RuntimeOrigin::signed(BIDDER_2),
				bidder_2_jwt_same_did,
				project_id,
				2000 * ASSET_UNIT,
				1u8.try_into().unwrap(),
				AcceptedFundingAsset::USDT,
			));
		});

		let bidder_3_jwt = get_mock_jwt(BIDDER_3, InvestorType::Institutional, generate_did_from_account(BIDDER_3));
		let bidder_4_jwt_same_did =
			get_mock_jwt(BIDDER_4, InvestorType::Institutional, generate_did_from_account(BIDDER_3));
		// total bids with same DID above 50k CT (500k USD) should fail for institutionals
		inst.execute(|| {
			assert_ok!(Pallet::<TestRuntime>::bid(
				RuntimeOrigin::signed(BIDDER_3),
				bidder_3_jwt,
				project_id,
				40_000 * ASSET_UNIT,
				1u8.try_into().unwrap(),
				AcceptedFundingAsset::USDT,
			));
		});
		inst.execute(|| {
			assert_noop!(
				Pallet::<TestRuntime>::bid(
					RuntimeOrigin::signed(BIDDER_4),
					bidder_4_jwt_same_did.clone(),
					project_id,
					11_000 * ASSET_UNIT,
					1u8.try_into().unwrap(),
					AcceptedFundingAsset::USDT,
				),
				Error::<TestRuntime>::BidTooHigh
			);
		});
		// bidding 50k total works
		inst.execute(|| {
			assert_ok!(Pallet::<TestRuntime>::bid(
				RuntimeOrigin::signed(BIDDER_4),
				bidder_4_jwt_same_did,
				project_id,
				10_000 * ASSET_UNIT,
				1u8.try_into().unwrap(),
				AcceptedFundingAsset::USDT,
			));
		});
	}

	#[test]
	fn bid_with_multiple_currencies() {
		let inst = MockInstantiator::new(Some(RefCell::new(new_test_ext())));
		let mut project_metadata_all = default_project_metadata(1, ISSUER_1);
		project_metadata_all.participation_currencies =
			vec![AcceptedFundingAsset::USDT, AcceptedFundingAsset::USDC, AcceptedFundingAsset::DOT].try_into().unwrap();

		let mut project_metadata_usdt = default_project_metadata(0, ISSUER_2);
		project_metadata_usdt.participation_currencies = vec![AcceptedFundingAsset::USDT].try_into().unwrap();

		let mut project_metadata_usdc = default_project_metadata(2, ISSUER_3);
		project_metadata_usdc.participation_currencies = vec![AcceptedFundingAsset::USDC].try_into().unwrap();

		let mut project_metadata_dot = default_project_metadata(3, ISSUER_4);
		project_metadata_dot.participation_currencies = vec![AcceptedFundingAsset::DOT].try_into().unwrap();

		let evaluations = default_evaluations();

		let projects = vec![
			TestProjectParams {
				expected_state: ProjectStatus::AuctionRound(AuctionPhase::English),
				metadata: project_metadata_all.clone(),
				issuer: ISSUER_1,
				evaluations: evaluations.clone(),
				bids: vec![],
				community_contributions: vec![],
				remainder_contributions: vec![],
			},
			TestProjectParams {
				expected_state: ProjectStatus::AuctionRound(AuctionPhase::English),
				metadata: project_metadata_usdt,
				issuer: ISSUER_2,
				evaluations: evaluations.clone(),
				bids: vec![],
				community_contributions: vec![],
				remainder_contributions: vec![],
			},
			TestProjectParams {
				expected_state: ProjectStatus::AuctionRound(AuctionPhase::English),
				metadata: project_metadata_usdc,
				issuer: ISSUER_3,
				evaluations: evaluations.clone(),
				bids: vec![],
				community_contributions: vec![],
				remainder_contributions: vec![],
			},
			TestProjectParams {
				expected_state: ProjectStatus::AuctionRound(AuctionPhase::English),
				metadata: project_metadata_dot,
				issuer: ISSUER_4,
				evaluations: evaluations.clone(),
				bids: vec![],
				community_contributions: vec![],
				remainder_contributions: vec![],
			},
		];
		let (project_ids, mut inst) = create_multiple_projects_at(inst, projects);

		let project_id_all = project_ids[0];
		let project_id_usdt = project_ids[1];
		let project_id_usdc = project_ids[2];
		let project_id_dot = project_ids[3];

		let usdt_bid = BidParams::new(BIDDER_1, 10_000 * ASSET_UNIT, 1u8, AcceptedFundingAsset::USDT);
		let usdc_bid = BidParams::new(BIDDER_1, 10_000 * ASSET_UNIT, 1u8, AcceptedFundingAsset::USDC);
		let dot_bid = BidParams::new(BIDDER_1, 10_000 * ASSET_UNIT, 1u8, AcceptedFundingAsset::DOT);

		let plmc_fundings = MockInstantiator::calculate_auction_plmc_charged_with_given_price(
			&vec![usdt_bid.clone(), usdc_bid.clone(), dot_bid.clone()],
			project_metadata_all.minimum_price,
		);
		let plmc_existential_deposits = plmc_fundings.accounts().existential_deposits();

		let plmc_all_mints = MockInstantiator::generic_map_operation(
			vec![plmc_fundings, plmc_existential_deposits],
			MergeOperation::Add,
		);
		inst.mint_plmc_to(plmc_all_mints.clone());
		inst.mint_plmc_to(plmc_all_mints.clone());
		inst.mint_plmc_to(plmc_all_mints.clone());

		let usdt_fundings = MockInstantiator::calculate_auction_funding_asset_charged_with_given_price(
			&vec![usdt_bid.clone(), usdc_bid.clone(), dot_bid.clone()],
			project_metadata_all.minimum_price,
		);
		inst.mint_foreign_asset_to(usdt_fundings.clone());
		inst.mint_foreign_asset_to(usdt_fundings.clone());
		inst.mint_foreign_asset_to(usdt_fundings.clone());

		assert_ok!(inst.bid_for_users(project_id_all, vec![usdt_bid.clone(), usdc_bid.clone(), dot_bid.clone()]));

		assert_ok!(inst.bid_for_users(project_id_usdt, vec![usdt_bid.clone()]));
		assert_err!(
			inst.bid_for_users(project_id_usdt, vec![usdc_bid.clone()]),
			Error::<TestRuntime>::FundingAssetNotAccepted
		);
		assert_err!(
			inst.bid_for_users(project_id_usdt, vec![dot_bid.clone()]),
			Error::<TestRuntime>::FundingAssetNotAccepted
		);

		assert_err!(
			inst.bid_for_users(project_id_usdc, vec![usdt_bid.clone()]),
			Error::<TestRuntime>::FundingAssetNotAccepted
		);
		assert_ok!(inst.bid_for_users(project_id_usdc, vec![usdc_bid.clone()]));
		assert_err!(
			inst.bid_for_users(project_id_usdc, vec![dot_bid.clone()]),
			Error::<TestRuntime>::FundingAssetNotAccepted
		);

		assert_err!(
			inst.bid_for_users(project_id_dot, vec![usdt_bid.clone()]),
			Error::<TestRuntime>::FundingAssetNotAccepted
		);
		assert_err!(
			inst.bid_for_users(project_id_dot, vec![usdc_bid.clone()]),
			Error::<TestRuntime>::FundingAssetNotAccepted
		);
		assert_ok!(inst.bid_for_users(project_id_dot, vec![dot_bid.clone()]));
	}

	#[test]
	fn issuer_cannot_bid_his_project() {
		let mut inst = MockInstantiator::new(Some(RefCell::new(new_test_ext())));
		let project_metadata = default_project_metadata(0, ISSUER_1);
		let project_id = inst.create_auctioning_project(project_metadata.clone(), ISSUER_1, default_evaluations());
		assert_err!(
			inst.execute(|| crate::Pallet::<TestRuntime>::do_bid(
				&(&ISSUER_1 + 1),
				project_id,
				500 * ASSET_UNIT,
				1u8.try_into().unwrap(),
				AcceptedFundingAsset::USDT,
				generate_did_from_account(ISSUER_1),
				InvestorType::Institutional
			)),
			Error::<TestRuntime>::ParticipationToThemselves
		);
	}

	#[test]
	fn multiplier_limits() {
		let mut inst = MockInstantiator::new(Some(RefCell::new(new_test_ext())));
		let project_metadata = ProjectMetadata {
			token_information: default_token_information(),
			mainnet_token_max_supply: 80_000_000 * ASSET_UNIT,
			total_allocation_size: 10_000_000 * ASSET_UNIT,
			auction_round_allocation_percentage: Percent::from_percent(50u8),
			minimum_price: PriceOf::<TestRuntime>::from_float(10.0),
			bidding_ticket_sizes: BiddingTicketSizes {
				professional: TicketSize::new(Some(5000 * US_DOLLAR), None),
				institutional: TicketSize::new(Some(5000 * US_DOLLAR), None),
				phantom: Default::default(),
			},
			contributing_ticket_sizes: ContributingTicketSizes {
				retail: TicketSize::new(None, None),
				professional: TicketSize::new(None, None),
				institutional: TicketSize::new(None, None),
				phantom: Default::default(),
			},
			participation_currencies: vec![AcceptedFundingAsset::USDT].try_into().unwrap(),
			funding_destination_account: ISSUER_1,
			offchain_information_hash: Some(hashed(METADATA)),
		};
		let evaluations = MockInstantiator::generate_successful_evaluations(
			project_metadata.clone(),
			default_evaluators(),
			default_weights(),
		);
		let project_id = inst.create_auctioning_project(project_metadata.clone(), ISSUER_1, evaluations);
		// Professional bids: 0x multiplier should fail
		let jwt = get_mock_jwt(BIDDER_1, InvestorType::Professional, generate_did_from_account(BIDDER_1));
		inst.execute(|| {
			assert_noop!(
				Pallet::<TestRuntime>::bid(
					RuntimeOrigin::signed(BIDDER_1),
					jwt,
					project_id,
					1000 * ASSET_UNIT,
					Multiplier::force_new(0),
					AcceptedFundingAsset::USDT
				),
				Error::<TestRuntime>::ForbiddenMultiplier
			);
		});
		// Professional bids: 1 - 10x multiplier should work
		for multiplier in 1..=10u8 {
			let jwt = get_mock_jwt(BIDDER_1, InvestorType::Professional, generate_did_from_account(BIDDER_1));
			let bidder_plmc = MockInstantiator::calculate_auction_plmc_charged_with_given_price(
				&vec![(BIDDER_1, 1_000 * ASSET_UNIT, Multiplier::force_new(multiplier)).into()],
				project_metadata.minimum_price,
			);
			let bidder_usdt = MockInstantiator::calculate_auction_funding_asset_charged_with_given_price(
				&vec![(BIDDER_1, 1_000 * ASSET_UNIT, Multiplier::force_new(multiplier)).into()],
				project_metadata.minimum_price,
			);
			let ed = MockInstantiator::get_ed();
			inst.mint_plmc_to(vec![(BIDDER_1, ed).into()]);
			inst.mint_plmc_to(bidder_plmc);
			inst.mint_foreign_asset_to(bidder_usdt);
			assert_ok!(inst.execute(|| Pallet::<TestRuntime>::bid(
				RuntimeOrigin::signed(BIDDER_1),
				jwt,
				project_id,
				1000 * ASSET_UNIT,
				Multiplier::force_new(multiplier),
				AcceptedFundingAsset::USDT
			)));
		}
		// Professional bids: >=11x multiplier should fail
		for multiplier in 11..=50u8 {
			let jwt = get_mock_jwt(BIDDER_1, InvestorType::Professional, generate_did_from_account(BIDDER_1));
			let bidder_plmc = MockInstantiator::calculate_auction_plmc_charged_with_given_price(
				&vec![(BIDDER_1, 1_000 * ASSET_UNIT, Multiplier::force_new(multiplier)).into()],
				project_metadata.minimum_price,
			);
			let bidder_usdt = MockInstantiator::calculate_auction_funding_asset_charged_with_given_price(
				&vec![(BIDDER_1, 1_000 * ASSET_UNIT, Multiplier::force_new(multiplier)).into()],
				project_metadata.minimum_price,
			);
			let ed = MockInstantiator::get_ed();
			inst.mint_plmc_to(vec![(BIDDER_1, ed).into()]);
			inst.mint_plmc_to(bidder_plmc);
			inst.mint_foreign_asset_to(bidder_usdt);
			inst.execute(|| {
				assert_noop!(
					Pallet::<TestRuntime>::bid(
						RuntimeOrigin::signed(BIDDER_1),
						jwt,
						project_id,
						1000 * ASSET_UNIT,
						Multiplier::force_new(multiplier),
						AcceptedFundingAsset::USDT
					),
					Error::<TestRuntime>::ForbiddenMultiplier
				);
			});
		}

		// Institutional bids: 0x multiplier should fail
		let jwt = get_mock_jwt(BIDDER_2, InvestorType::Institutional, generate_did_from_account(BIDDER_2));
		inst.execute(|| {
			assert_noop!(
				Pallet::<TestRuntime>::bid(
					RuntimeOrigin::signed(BIDDER_2),
					jwt,
					project_id,
					1000 * ASSET_UNIT,
					Multiplier::force_new(0),
					AcceptedFundingAsset::USDT
				),
				Error::<TestRuntime>::ForbiddenMultiplier
			);
		});
		// Institutional bids: 1 - 25x multiplier should work
		for multiplier in 1..=25u8 {
			let jwt = get_mock_jwt(BIDDER_2, InvestorType::Institutional, generate_did_from_account(BIDDER_2));
			let bidder_plmc = MockInstantiator::calculate_auction_plmc_charged_with_given_price(
				&vec![(BIDDER_2, 1_000 * ASSET_UNIT, Multiplier::force_new(multiplier)).into()],
				project_metadata.minimum_price,
			);
			let bidder_usdt = MockInstantiator::calculate_auction_funding_asset_charged_with_given_price(
				&vec![(BIDDER_2, 1_000 * ASSET_UNIT, Multiplier::force_new(multiplier)).into()],
				project_metadata.minimum_price,
			);
			let ed = MockInstantiator::get_ed();
			inst.mint_plmc_to(vec![(BIDDER_2, ed).into()]);
			inst.mint_plmc_to(bidder_plmc);
			inst.mint_foreign_asset_to(bidder_usdt);
			assert_ok!(inst.execute(|| Pallet::<TestRuntime>::bid(
				RuntimeOrigin::signed(BIDDER_2),
				jwt,
				project_id,
				1000 * ASSET_UNIT,
				multiplier.try_into().unwrap(),
				AcceptedFundingAsset::USDT
			)));
		}
		// Institutional bids: >=26x multiplier should fail
		for multiplier in 26..=50u8 {
			let jwt = get_mock_jwt(BIDDER_2, InvestorType::Institutional, generate_did_from_account(BIDDER_2));
			let bidder_plmc = MockInstantiator::calculate_auction_plmc_charged_with_given_price(
				&vec![(BIDDER_2, 1_000 * ASSET_UNIT, Multiplier::force_new(multiplier)).into()],
				project_metadata.minimum_price,
			);
			let bidder_usdt = MockInstantiator::calculate_auction_funding_asset_charged_with_given_price(
				&vec![(BIDDER_2, 1_000 * ASSET_UNIT, Multiplier::force_new(multiplier)).into()],
				project_metadata.minimum_price,
			);
			let ed = MockInstantiator::get_ed();
			inst.mint_plmc_to(vec![(BIDDER_2, ed).into()]);
			inst.mint_plmc_to(bidder_plmc);
			inst.mint_foreign_asset_to(bidder_usdt);
			inst.execute(|| {
				assert_noop!(
					Pallet::<TestRuntime>::bid(
						RuntimeOrigin::signed(BIDDER_2),
						jwt,
						project_id,
						1000 * ASSET_UNIT,
						Multiplier::force_new(multiplier),
						AcceptedFundingAsset::USDT
					),
					Error::<TestRuntime>::ForbiddenMultiplier
				);
			});
		}
	}
}

// only functionalities that happen in the COMMUNITY FUNDING period of a project
mod community_contribution {
	use std::collections::HashMap;
	use super::*;
	use std::collections::HashMap;
	pub const HOURS: BlockNumber = 300u64;

	#[test]
	fn community_round_completed() {
		let mut inst = MockInstantiator::new(Some(RefCell::new(new_test_ext())));
		let _ = inst.create_remainder_contributing_project(
			default_project_metadata(0, ISSUER_1),
			ISSUER_1,
			default_evaluations(),
			default_bids(),
			default_community_buys(),
		);
	}

	#[test]
	fn multiple_contribution_projects_completed() {
		let mut inst = MockInstantiator::new(Some(RefCell::new(new_test_ext())));
		let issuer = ISSUER_1;
		let project1 = default_project_metadata(inst.get_new_nonce(), ISSUER_1);
		let project2 = default_project_metadata(inst.get_new_nonce(), ISSUER_2);
		let project3 = default_project_metadata(inst.get_new_nonce(), ISSUER_3);
		let project4 = default_project_metadata(inst.get_new_nonce(), ISSUER_4);
		let evaluations = default_evaluations();
		let bids = default_bids();
		let community_buys = default_community_buys();

		inst.create_remainder_contributing_project(
			project1,
			ISSUER_1,
			evaluations.clone(),
			bids.clone(),
			community_buys.clone(),
		);
		inst.create_remainder_contributing_project(
			project2,
			ISSUER_2,
			evaluations.clone(),
			bids.clone(),
			community_buys.clone(),
		);
		inst.create_remainder_contributing_project(
			project3,
			ISSUER_3,
			evaluations.clone(),
			bids.clone(),
			community_buys.clone(),
		);
		inst.create_remainder_contributing_project(project4, ISSUER_4, evaluations, bids, community_buys);
	}

	#[test]
	fn contribute_multiple_times_works() {
		let mut inst = MockInstantiator::new(Some(RefCell::new(new_test_ext())));
		let metadata = default_project_metadata(0, ISSUER_1);
		let issuer = ISSUER_1;
		let evaluations = default_evaluations();
		let bids = default_bids();
		let project_id = inst.create_community_contributing_project(metadata, issuer, evaluations, bids);

		const BOB: AccountId = 42;
		let token_price = inst.get_project_details(project_id).weighted_average_price.unwrap();
		let contributions = vec![
			ContributionParams::new(BOB, 3 * ASSET_UNIT, 1u8, AcceptedFundingAsset::USDT),
			ContributionParams::new(BOB, 4 * ASSET_UNIT, 1u8, AcceptedFundingAsset::USDT),
		];

		let plmc_funding = MockInstantiator::calculate_contributed_plmc_spent(contributions.clone(), token_price);
		let plmc_existential_deposit = plmc_funding.accounts().existential_deposits();
		let foreign_funding =
			MockInstantiator::calculate_contributed_funding_asset_spent(contributions.clone(), token_price);

		inst.mint_plmc_to(plmc_funding);
		inst.mint_plmc_to(plmc_existential_deposit);
		inst.mint_foreign_asset_to(foreign_funding);

		inst.contribute_for_users(project_id, vec![contributions[0].clone()])
			.expect("The Buyer should be able to buy multiple times");
		inst.advance_time(HOURS as BlockNumber).unwrap();

		inst.contribute_for_users(project_id, vec![contributions[1].clone()])
			.expect("The Buyer should be able to buy multiple times");

		let bob_total_contributions: BalanceOf<TestRuntime> = inst.execute(|| {
			Contributions::<TestRuntime>::iter_prefix_values((project_id, BOB)).map(|c| c.funding_asset_amount).sum()
		});

		let total_contributed = MockInstantiator::calculate_contributed_funding_asset_spent(contributions, token_price)
			.iter()
			.map(|item| item.asset_amount)
			.sum::<BalanceOf<TestRuntime>>();

		assert_eq!(bob_total_contributions, total_contributed);
	}

	#[test]
	fn community_round_ends_on_all_ct_sold_exact() {
		let mut inst = MockInstantiator::new(Some(RefCell::new(new_test_ext())));
		let bids = vec![
			BidParams::new_with_defaults(BIDDER_1, 40_000 * ASSET_UNIT),
			BidParams::new_with_defaults(BIDDER_2, 10_000 * ASSET_UNIT),
		];
		let project_id = inst.create_community_contributing_project(
			default_project_metadata(0, ISSUER_1),
			ISSUER_1,
			default_evaluations(),
			bids,
		);
		const BOB: AccountId = 808;

		let remaining_ct = inst.get_project_details(project_id).remaining_contribution_tokens;
		let ct_price = inst.get_project_details(project_id).weighted_average_price.expect("CT Price should exist");

		let contributions = vec![ContributionParams::new(BOB, remaining_ct, 1u8, AcceptedFundingAsset::USDT)];
		let plmc_fundings = MockInstantiator::calculate_contributed_plmc_spent(contributions.clone(), ct_price);
		let plmc_existential_deposits = plmc_fundings.accounts().existential_deposits();
		let foreign_asset_fundings =
			MockInstantiator::calculate_contributed_funding_asset_spent(contributions.clone(), ct_price);

		inst.mint_plmc_to(plmc_fundings.clone());
		inst.mint_plmc_to(plmc_existential_deposits.clone());
		inst.mint_foreign_asset_to(foreign_asset_fundings.clone());

		// Buy remaining CTs
		inst.contribute_for_users(project_id, contributions)
			.expect("The Buyer should be able to buy the exact amount of remaining CTs");
		inst.advance_time(2u64).unwrap();
		// Check remaining CTs is 0
		assert_eq!(
			inst.get_project_details(project_id).remaining_contribution_tokens,
			0,
			"There are still remaining CTs"
		);

		// Check project is in FundingEnded state
		assert_eq!(inst.get_project_details(project_id).status, ProjectStatus::FundingSuccessful);

		inst.do_free_plmc_assertions(plmc_existential_deposits);
		inst.do_free_foreign_asset_assertions(vec![UserToForeignAssets::<TestRuntime>::new(
			BOB,
			0_u128,
			AcceptedFundingAsset::USDT.to_assethub_id(),
		)]);
		inst.do_reserved_plmc_assertions(vec![plmc_fundings[0].clone()], HoldReason::Participation(project_id).into());
		inst.do_contribution_transferred_foreign_asset_assertions(foreign_asset_fundings, project_id);
	}

	#[test]
	fn community_round_ends_on_all_ct_sold_overbuy() {
		let mut inst = MockInstantiator::new(Some(RefCell::new(new_test_ext())));
		let bids = vec![
			BidParams::new(BIDDER_1, 40_000 * ASSET_UNIT, 1u8, AcceptedFundingAsset::USDT),
			BidParams::new(BIDDER_2, 10_000 * ASSET_UNIT, 1u8, AcceptedFundingAsset::USDT),
		];
		let project_id = inst.create_community_contributing_project(
			default_project_metadata(0, ISSUER_1),
			ISSUER_1,
			default_evaluations(),
			bids,
		);
		const BOB: AccountId = 808;

		let remaining_ct = inst.get_project_details(project_id).remaining_contribution_tokens;

		let ct_price = inst.get_project_details(project_id).weighted_average_price.expect("CT Price should exist");

		let contributions = vec![ContributionParams::new(BOB, remaining_ct, 1u8, AcceptedFundingAsset::USDT)];
		let mut plmc_fundings = MockInstantiator::calculate_contributed_plmc_spent(contributions.clone(), ct_price);
		let plmc_existential_deposits = plmc_fundings.accounts().existential_deposits();
		let mut foreign_asset_fundings =
			MockInstantiator::calculate_contributed_funding_asset_spent(contributions.clone(), ct_price);

		inst.mint_plmc_to(plmc_fundings.clone());
		inst.mint_plmc_to(plmc_existential_deposits.clone());
		inst.mint_foreign_asset_to(foreign_asset_fundings.clone());

		// Buy remaining CTs
		inst.contribute_for_users(project_id, contributions)
			.expect("The Buyer should be able to buy the exact amount of remaining CTs");
		inst.advance_time(2u64).unwrap();

		// Check remaining CTs is 0
		assert_eq!(
			inst.get_project_details(project_id).remaining_contribution_tokens,
			0,
			"There are still remaining CTs"
		);

		// Check project is in FundingEnded state
		assert_eq!(inst.get_project_details(project_id).status, ProjectStatus::FundingSuccessful);

		let reserved_plmc = plmc_fundings.swap_remove(0).plmc_amount;
		let _remaining_plmc: BalanceOf<TestRuntime> =
			plmc_fundings.iter().fold(0_u128, |acc, item| acc + item.plmc_amount);

		let actual_funding_transferred = foreign_asset_fundings.swap_remove(0).asset_amount;
		let remaining_foreign_assets: BalanceOf<TestRuntime> =
			foreign_asset_fundings.iter().fold(0_u128, |acc, item| acc + item.asset_amount);

		inst.do_free_plmc_assertions(plmc_existential_deposits);
		inst.do_free_foreign_asset_assertions(vec![UserToForeignAssets::<TestRuntime>::new(
			BOB,
			remaining_foreign_assets,
			AcceptedFundingAsset::USDT.to_assethub_id(),
		)]);
		inst.do_reserved_plmc_assertions(
			vec![UserToPLMCBalance::new(BOB, reserved_plmc)],
			HoldReason::Participation(project_id).into(),
		);
		inst.do_contribution_transferred_foreign_asset_assertions(
			vec![UserToForeignAssets::<TestRuntime>::new(
				BOB,
				actual_funding_transferred,
				AcceptedFundingAsset::USDT.to_assethub_id(),
			)],
			project_id,
		);
	}

	#[test]
	fn contribution_errors_if_limit_is_reached() {
		let mut inst = MockInstantiator::new(Some(RefCell::new(new_test_ext())));
		let project_id = inst.create_community_contributing_project(
			default_project_metadata(0, ISSUER_1),
			ISSUER_1,
			default_evaluations(),
			default_bids(),
		);
		const CONTRIBUTOR: AccountIdOf<TestRuntime> = 420;

		let project_details = inst.get_project_details(project_id);
		let token_price = project_details.weighted_average_price.unwrap();

		// Create a contribution vector that will reach the limit of contributions for a user-project
		let token_amount: BalanceOf<TestRuntime> = ASSET_UNIT;
		let range = 0..<TestRuntime as Config>::MaxContributionsPerUser::get();
		let contributions: Vec<ContributionParams<_>> = range
			.map(|_| ContributionParams::new(CONTRIBUTOR, token_amount, 1u8, AcceptedFundingAsset::USDT))
			.collect();

		let plmc_funding = MockInstantiator::calculate_contributed_plmc_spent(contributions.clone(), token_price);
		let plmc_existential_deposits = plmc_funding.accounts().existential_deposits();

		let foreign_funding =
			MockInstantiator::calculate_contributed_funding_asset_spent(contributions.clone(), token_price);

		inst.mint_plmc_to(plmc_funding.clone());
		inst.mint_plmc_to(plmc_existential_deposits.clone());

		inst.mint_foreign_asset_to(foreign_funding.clone());

		// Reach up to the limit of contributions for a user-project
		assert!(inst.contribute_for_users(project_id, contributions).is_ok());

		// Try to contribute again, but it should fail because the limit of contributions for a user-project was reached.
		let over_limit_contribution =
			ContributionParams::new(CONTRIBUTOR, token_amount, 1u8, AcceptedFundingAsset::USDT);
		assert!(inst.contribute_for_users(project_id, vec![over_limit_contribution]).is_err());

		// Check that the right amount of PLMC is bonded, and funding currency is transferred
		let contributor_post_buy_plmc_balance =
			inst.execute(|| <TestRuntime as Config>::NativeCurrency::balance(&CONTRIBUTOR));
		let contributor_post_buy_foreign_asset_balance =
			inst.execute(|| <TestRuntime as Config>::FundingCurrency::balance(USDT_FOREIGN_ID, CONTRIBUTOR));

		assert_eq!(contributor_post_buy_plmc_balance, MockInstantiator::get_ed());
		assert_eq!(contributor_post_buy_foreign_asset_balance, 0);

		let plmc_bond_stored = inst.execute(|| {
			<TestRuntime as Config>::NativeCurrency::balance_on_hold(
				&HoldReason::Participation(project_id.into()).into(),
				&CONTRIBUTOR,
			)
		});
		let foreign_asset_contributions_stored = inst.execute(|| {
			Contributions::<TestRuntime>::iter_prefix_values((project_id, CONTRIBUTOR))
				.map(|c| c.funding_asset_amount)
				.sum::<BalanceOf<TestRuntime>>()
		});

		assert_eq!(plmc_bond_stored, MockInstantiator::sum_balance_mappings(vec![plmc_funding.clone()]));
		assert_eq!(
			foreign_asset_contributions_stored,
			MockInstantiator::sum_foreign_mappings(vec![foreign_funding.clone()])
		);
	}

	#[test]
	fn retail_contributor_was_evaluator() {
		let mut inst = MockInstantiator::new(Some(RefCell::new(new_test_ext())));
		let issuer = ISSUER_1;
		let project_metadata = default_project_metadata(inst.get_new_nonce(), issuer);
		let mut evaluations = default_evaluations();
		let evaluator_contributor = 69;
		let evaluation_amount = 420 * US_DOLLAR;
		let contribution =
			ContributionParams::new(evaluator_contributor, 600 * ASSET_UNIT, 1u8, AcceptedFundingAsset::USDT);
		evaluations.push(UserToUSDBalance::new(evaluator_contributor, evaluation_amount));
		let bids = default_bids();

		let project_id = inst.create_community_contributing_project(project_metadata, issuer, evaluations, bids);
		let ct_price = inst.get_project_details(project_id).weighted_average_price.unwrap();
		let already_bonded_plmc = MockInstantiator::calculate_evaluation_plmc_spent(vec![UserToUSDBalance::new(
			evaluator_contributor,
			evaluation_amount,
		)])[0]
			.plmc_amount;
		let plmc_available_for_participating =
			already_bonded_plmc - <TestRuntime as Config>::EvaluatorSlash::get() * already_bonded_plmc;
		let necessary_plmc_for_contribution =
			MockInstantiator::calculate_contributed_plmc_spent(vec![contribution.clone()], ct_price)[0].plmc_amount;
		let necessary_usdt_for_contribution =
			MockInstantiator::calculate_contributed_funding_asset_spent(vec![contribution.clone()], ct_price);

		inst.mint_plmc_to(vec![UserToPLMCBalance::new(
			evaluator_contributor,
			necessary_plmc_for_contribution - plmc_available_for_participating,
		)]);
		inst.mint_foreign_asset_to(necessary_usdt_for_contribution);

		inst.contribute_for_users(project_id, vec![contribution]).unwrap();
	}

	#[test]
	fn evaluator_cannot_use_slash_reserve_for_contributing_call_fail() {
		let mut inst = MockInstantiator::new(Some(RefCell::new(new_test_ext())));
		let issuer = ISSUER_1;
		let project_metadata = default_project_metadata(inst.get_new_nonce(), issuer);
		let mut evaluations = default_evaluations();
		let bids = default_bids();

		let evaluator_contributor = 69;
		let evaluation_usd_amount = 400 * US_DOLLAR;
		let contribution_ct_amount =
			project_metadata.minimum_price.reciprocal().unwrap().saturating_mul_int(evaluation_usd_amount) -
				1 * ASSET_UNIT;

		let evaluation: UserToUSDBalance<TestRuntime> = (evaluator_contributor, evaluation_usd_amount).into();
		let contribution: ContributionParams<TestRuntime> = (evaluator_contributor, contribution_ct_amount).into();

		evaluations.push(evaluation.clone());

		let project_id = inst.create_community_contributing_project(project_metadata, issuer, evaluations, bids);

		let ct_price = inst.get_project_details(project_id).weighted_average_price.unwrap();

		let plmc_evaluation_amount =
			MockInstantiator::calculate_evaluation_plmc_spent(vec![evaluation.clone()])[0].plmc_amount;
		let plmc_contribution_amount =
			MockInstantiator::calculate_contributed_plmc_spent(vec![contribution.clone()], ct_price)[0].plmc_amount;

		let evaluation_plmc_available_for_participating =
			plmc_evaluation_amount - <TestRuntime as Config>::EvaluatorSlash::get() * plmc_evaluation_amount;

		assert!(
			plmc_contribution_amount > evaluation_plmc_available_for_participating,
			"contribution should want to use slash reserve"
		);

		assert!(
			plmc_contribution_amount < plmc_evaluation_amount,
			"contribution should want to succeed by just using the slash reserve"
		);

		let necessary_usdt_for_contribution =
			MockInstantiator::calculate_contributed_funding_asset_spent(vec![contribution.clone()], ct_price);
		inst.mint_foreign_asset_to(necessary_usdt_for_contribution);

		assert_matches!(inst.contribute_for_users(project_id, vec![contribution]), Err(_));
	}

	#[test]
	fn evaluator_cannot_use_slash_reserve_for_contributing_call_success() {
		let mut inst = MockInstantiator::new(Some(RefCell::new(new_test_ext())));
		let issuer = ISSUER_1;
		let project_metadata = default_project_metadata(inst.get_new_nonce(), issuer);
		let mut evaluations = default_evaluations();
		let bids = default_bids();

		let evaluator_contributor = 69;
		let evaluation_usd_amount = 400 * US_DOLLAR;

		// We want to contribute in PLMC, less than what we used for evaluating, but more than what we have due to slash reserve
		let contribution_ct_amount =
			project_metadata.minimum_price.reciprocal().unwrap().saturating_mul_int(evaluation_usd_amount) -
				1 * ASSET_UNIT;

		let evaluation: UserToUSDBalance<TestRuntime> = (evaluator_contributor, evaluation_usd_amount).into();
		let contribution: ContributionParams<TestRuntime> = (evaluator_contributor, contribution_ct_amount).into();

		evaluations.push(evaluation.clone());

		let project_id = inst.create_community_contributing_project(project_metadata, issuer, evaluations, bids);

		let ct_price = inst.get_project_details(project_id).weighted_average_price.unwrap();

		let plmc_evaluation_amount = MockInstantiator::calculate_evaluation_plmc_spent(vec![evaluation])[0].plmc_amount;
		let plmc_contribution_amount =
			MockInstantiator::calculate_contributed_plmc_spent(vec![contribution.clone()], ct_price)[0].plmc_amount;

		let evaluation_plmc_available_for_participating =
			plmc_evaluation_amount - <TestRuntime as Config>::EvaluatorSlash::get() * plmc_evaluation_amount;

		assert!(
			plmc_contribution_amount > evaluation_plmc_available_for_participating,
			"contribution should want to use slash reserve"
		);

		assert!(
			plmc_contribution_amount < plmc_evaluation_amount,
			"contribution should want to succeed by just using the slash reserve"
		);

		let necessary_usdt_for_contribution =
			MockInstantiator::calculate_contributed_funding_asset_spent(vec![contribution.clone()], ct_price);

		// we mint what we would have taken from the reserve, to try and make the call pass
		inst.mint_plmc_to(vec![UserToPLMCBalance::new(
			evaluator_contributor,
			plmc_contribution_amount - evaluation_plmc_available_for_participating,
		)]);
		inst.mint_foreign_asset_to(necessary_usdt_for_contribution);
		inst.contribute_for_users(project_id, vec![contribution]).unwrap();

		let evaluation_locked = inst
			.get_reserved_plmc_balances_for(vec![evaluator_contributor], HoldReason::Evaluation(project_id).into())[0]
			.plmc_amount;
		let participation_locked = inst
			.get_reserved_plmc_balances_for(vec![evaluator_contributor], HoldReason::Participation(project_id).into())[0]
			.plmc_amount;

		assert_eq!(evaluation_locked, <TestRuntime as Config>::EvaluatorSlash::get() * plmc_evaluation_amount);
		assert_eq!(participation_locked, plmc_contribution_amount);
	}

	#[test]
	fn round_has_total_ct_allocation_minus_auction_sold() {
		let mut inst = MockInstantiator::new(Some(RefCell::new(new_test_ext())));
		let project_metadata = default_project_metadata(0, ISSUER_1);
		let evaluations = default_evaluations();
		let bids = default_bids();

		let project_id = inst.create_community_contributing_project(
			project_metadata.clone(),
			ISSUER_1,
			evaluations.clone(),
			bids.clone(),
		);
		let project_details = inst.get_project_details(project_id);
		let bid_ct_sold: BalanceOf<TestRuntime> = inst.execute(|| {
			Bids::<TestRuntime>::iter_prefix_values((project_id,))
				.fold(Zero::zero(), |acc, bid| acc + bid.final_ct_amount)
		});
		assert_eq!(project_details.remaining_contribution_tokens, project_metadata.total_allocation_size - bid_ct_sold);

		let contributions = vec![(BUYER_1, project_details.remaining_contribution_tokens).into()];

		let plmc_contribution_funding = MockInstantiator::calculate_contributed_plmc_spent(
			contributions.clone(),
			project_details.weighted_average_price.unwrap(),
		);
		let plmc_existential_deposits = plmc_contribution_funding.accounts().existential_deposits();
		inst.mint_plmc_to(plmc_contribution_funding.clone());
		inst.mint_plmc_to(plmc_existential_deposits.clone());

		let foreign_asset_contribution_funding = MockInstantiator::calculate_contributed_funding_asset_spent(
			contributions.clone(),
			project_details.weighted_average_price.unwrap(),
		);
		inst.mint_foreign_asset_to(foreign_asset_contribution_funding.clone());

		inst.contribute_for_users(project_id, contributions).unwrap();

		assert_eq!(inst.get_project_details(project_id).remaining_contribution_tokens, 0);
	}

	#[test]
	fn per_credential_type_ticket_size_minimums() {
		let mut inst = MockInstantiator::new(Some(RefCell::new(new_test_ext())));
		let project_metadata = ProjectMetadata {
			token_information: default_token_information(),
			mainnet_token_max_supply: 8_000_000 * ASSET_UNIT,
			total_allocation_size: 1_000_000 * ASSET_UNIT,
			auction_round_allocation_percentage: Percent::from_percent(50u8),
			minimum_price: PriceOf::<TestRuntime>::from_float(10.0),
			bidding_ticket_sizes: BiddingTicketSizes {
				professional: TicketSize::new(Some(8_000 * US_DOLLAR), None),
				institutional: TicketSize::new(Some(20_000 * US_DOLLAR), None),
				phantom: Default::default(),
			},
			contributing_ticket_sizes: ContributingTicketSizes {
				retail: TicketSize::new(Some(10 * US_DOLLAR), None),
				professional: TicketSize::new(Some(100_000 * US_DOLLAR), None),
				institutional: TicketSize::new(Some(200_000 * US_DOLLAR), None),
				phantom: Default::default(),
			},
			participation_currencies: vec![AcceptedFundingAsset::USDT].try_into().unwrap(),
			funding_destination_account: ISSUER_1,
			offchain_information_hash: Some(hashed(METADATA)),
		};

		let project_id = inst.create_community_contributing_project(
			project_metadata.clone(),
			ISSUER_1,
			default_evaluations(),
			default_bids(),
		);

		inst.mint_plmc_to(vec![
			(BUYER_1, 50_000 * ASSET_UNIT).into(),
			(BUYER_2, 50_000 * ASSET_UNIT).into(),
			(BUYER_3, 50_000 * ASSET_UNIT).into(),
		]);

		inst.mint_foreign_asset_to(vec![
			(BUYER_1, 50_000 * US_DOLLAR).into(),
			(BUYER_2, 50_000 * US_DOLLAR).into(),
			(BUYER_3, 50_000 * US_DOLLAR).into(),
		]);

		// contribution below 1 CT (10 USD) should fail for retail
		let jwt = get_mock_jwt(BUYER_1, InvestorType::Retail, generate_did_from_account(BUYER_1));
		inst.execute(|| {
			assert_noop!(
				Pallet::<TestRuntime>::community_contribute(
					RuntimeOrigin::signed(BUYER_1),
					jwt,
					project_id,
					ASSET_UNIT / 2,
					1u8.try_into().unwrap(),
					AcceptedFundingAsset::USDT,
				),
				Error::<TestRuntime>::ContributionTooLow
			);
		});
		// contribution below 10_000 CT (100k USD) should fail for professionals
		let jwt = get_mock_jwt(BUYER_2, InvestorType::Professional, generate_did_from_account(BUYER_2));
		inst.execute(|| {
			assert_noop!(
				Pallet::<TestRuntime>::community_contribute(
					RuntimeOrigin::signed(BUYER_2),
					jwt,
					project_id,
					9_999,
					1u8.try_into().unwrap(),
					AcceptedFundingAsset::USDT,
				),
				Error::<TestRuntime>::ContributionTooLow
			);
		});

		// contribution below 20_000 CT (200k USD) should fail for institutionals
		let jwt = get_mock_jwt(BUYER_3, InvestorType::Professional, generate_did_from_account(BUYER_3));

		inst.execute(|| {
			assert_noop!(
				Pallet::<TestRuntime>::community_contribute(
					RuntimeOrigin::signed(BUYER_3),
					jwt,
					project_id,
					19_999,
					1u8.try_into().unwrap(),
					AcceptedFundingAsset::USDT,
				),
				Error::<TestRuntime>::ContributionTooLow
			);
		});
	}

	#[test]
	fn per_credential_type_ticket_size_maximums() {
		let mut inst = MockInstantiator::new(Some(RefCell::new(new_test_ext())));
		let project_metadata = ProjectMetadata {
			token_information: default_token_information(),
			mainnet_token_max_supply: 8_000_000 * ASSET_UNIT,
			total_allocation_size: 1_000_000 * ASSET_UNIT,
			auction_round_allocation_percentage: Percent::from_percent(50u8),
			minimum_price: PriceOf::<TestRuntime>::from_float(10.0),
			bidding_ticket_sizes: BiddingTicketSizes {
				professional: TicketSize::new(Some(5000 * US_DOLLAR), None),
				institutional: TicketSize::new(Some(5000 * US_DOLLAR), None),
				phantom: Default::default(),
			},
			contributing_ticket_sizes: ContributingTicketSizes {
				retail: TicketSize::new(None, Some(100_000 * US_DOLLAR)),
				professional: TicketSize::new(None, Some(20_000 * US_DOLLAR)),
				institutional: TicketSize::new(None, Some(50_000 * US_DOLLAR)),
				phantom: Default::default(),
			},
			participation_currencies: vec![AcceptedFundingAsset::USDT].try_into().unwrap(),
			funding_destination_account: ISSUER_1,
			offchain_information_hash: Some(hashed(METADATA)),
		};

		let project_id = inst.create_community_contributing_project(
			project_metadata.clone(),
			ISSUER_1,
			default_evaluations(),
			default_bids(),
		);

		inst.mint_plmc_to(vec![
			(BUYER_1, 500_000 * ASSET_UNIT).into(),
			(BUYER_2, 500_000 * ASSET_UNIT).into(),
			(BUYER_3, 500_000 * ASSET_UNIT).into(),
			(BUYER_4, 500_000 * ASSET_UNIT).into(),
			(BUYER_5, 500_000 * ASSET_UNIT).into(),
			(BUYER_6, 500_000 * ASSET_UNIT).into(),
		]);

		inst.mint_foreign_asset_to(vec![
			(BUYER_1, 500_000 * US_DOLLAR).into(),
			(BUYER_2, 500_000 * US_DOLLAR).into(),
			(BUYER_3, 500_000 * US_DOLLAR).into(),
			(BUYER_4, 500_000 * US_DOLLAR).into(),
			(BUYER_5, 500_000 * US_DOLLAR).into(),
			(BUYER_6, 500_000 * US_DOLLAR).into(),
		]);

		let buyer_1_jwt = get_mock_jwt(BUYER_1, InvestorType::Retail, generate_did_from_account(BUYER_1));
		let buyer_2_jwt_same_did = get_mock_jwt(BUYER_2, InvestorType::Retail, generate_did_from_account(BUYER_1));
		// total contributions with same DID above 10k CT (100k USD) should fail for retail
		inst.execute(|| {
			assert_ok!(Pallet::<TestRuntime>::community_contribute(
				RuntimeOrigin::signed(BUYER_1),
				buyer_1_jwt,
				project_id,
				9000 * ASSET_UNIT,
				1u8.try_into().unwrap(),
				AcceptedFundingAsset::USDT,
			));
		});
		inst.execute(|| {
			assert_noop!(
				Pallet::<TestRuntime>::community_contribute(
					RuntimeOrigin::signed(BUYER_2),
					buyer_2_jwt_same_did.clone(),
					project_id,
					1001 * ASSET_UNIT,
					1u8.try_into().unwrap(),
					AcceptedFundingAsset::USDT,
				),
				Error::<TestRuntime>::ContributionTooHigh
			);
		});
		// bidding 2k total works
		inst.execute(|| {
			assert_ok!(Pallet::<TestRuntime>::community_contribute(
				RuntimeOrigin::signed(BUYER_2),
				buyer_2_jwt_same_did,
				project_id,
				1000 * ASSET_UNIT,
				1u8.try_into().unwrap(),
				AcceptedFundingAsset::USDT,
			));
		});

		let buyer_3_jwt = get_mock_jwt(BUYER_3, InvestorType::Professional, generate_did_from_account(BUYER_3));
		let buyer_4_jwt_same_did =
			get_mock_jwt(BUYER_4, InvestorType::Professional, generate_did_from_account(BUYER_3));
		// total contributions with same DID above 2k CT (20k USD) should fail for professionals
		inst.execute(|| {
			assert_ok!(Pallet::<TestRuntime>::community_contribute(
				RuntimeOrigin::signed(BUYER_3),
				buyer_3_jwt,
				project_id,
				1800 * ASSET_UNIT,
				1u8.try_into().unwrap(),
				AcceptedFundingAsset::USDT,
			));
		});
		inst.execute(|| {
			assert_noop!(
				Pallet::<TestRuntime>::community_contribute(
					RuntimeOrigin::signed(BUYER_4),
					buyer_4_jwt_same_did.clone(),
					project_id,
					201 * ASSET_UNIT,
					1u8.try_into().unwrap(),
					AcceptedFundingAsset::USDT,
				),
				Error::<TestRuntime>::ContributionTooHigh
			);
		});
		// bidding 2k total works
		inst.execute(|| {
			assert_ok!(Pallet::<TestRuntime>::community_contribute(
				RuntimeOrigin::signed(BUYER_4),
				buyer_4_jwt_same_did,
				project_id,
				200 * ASSET_UNIT,
				1u8.try_into().unwrap(),
				AcceptedFundingAsset::USDT,
			));
		});

		let buyer_5_jwt = get_mock_jwt(BUYER_5, InvestorType::Institutional, generate_did_from_account(BUYER_5));
		let buyer_6_jwt_same_did =
			get_mock_jwt(BUYER_6, InvestorType::Institutional, generate_did_from_account(BUYER_5));
		// total contributions with same DID above 5k CT (50 USD) should fail for institutionals
		inst.execute(|| {
			assert_ok!(Pallet::<TestRuntime>::community_contribute(
				RuntimeOrigin::signed(BUYER_5),
				buyer_5_jwt,
				project_id,
				4690 * ASSET_UNIT,
				1u8.try_into().unwrap(),
				AcceptedFundingAsset::USDT,
			));
		});
		inst.execute(|| {
			assert_noop!(
				Pallet::<TestRuntime>::community_contribute(
					RuntimeOrigin::signed(BUYER_6),
					buyer_6_jwt_same_did.clone(),
					project_id,
					311 * ASSET_UNIT,
					1u8.try_into().unwrap(),
					AcceptedFundingAsset::USDT,
				),
				Error::<TestRuntime>::ContributionTooHigh
			);
		});
		// bidding 5k total works
		inst.execute(|| {
			assert_ok!(Pallet::<TestRuntime>::community_contribute(
				RuntimeOrigin::signed(BUYER_6),
				buyer_6_jwt_same_did,
				project_id,
				310 * ASSET_UNIT,
				1u8.try_into().unwrap(),
				AcceptedFundingAsset::USDT,
			));
		});
	}

	#[test]
	fn contribute_with_multiple_currencies() {
		let inst = MockInstantiator::new(Some(RefCell::new(new_test_ext())));
		let mut project_metadata_all = default_project_metadata(0, ISSUER_1);
		project_metadata_all.participation_currencies =
			vec![AcceptedFundingAsset::USDT, AcceptedFundingAsset::USDC, AcceptedFundingAsset::DOT].try_into().unwrap();

		let mut project_metadata_usdt = default_project_metadata(1, ISSUER_2);
		project_metadata_usdt.participation_currencies = vec![AcceptedFundingAsset::USDT].try_into().unwrap();

		let mut project_metadata_usdc = default_project_metadata(2, ISSUER_3);
		project_metadata_usdc.participation_currencies = vec![AcceptedFundingAsset::USDC].try_into().unwrap();

		let mut project_metadata_dot = default_project_metadata(3, ISSUER_4);
		project_metadata_dot.participation_currencies = vec![AcceptedFundingAsset::DOT].try_into().unwrap();

		let evaluations = default_evaluations();

		let usdt_bids = default_bids()
			.into_iter()
			.map(|mut b| {
				b.asset = AcceptedFundingAsset::USDT;
				b
			})
			.collect::<Vec<_>>();

		let usdc_bids = default_bids()
			.into_iter()
			.map(|mut b| {
				b.asset = AcceptedFundingAsset::USDC;
				b
			})
			.collect::<Vec<_>>();

		let dot_bids = default_bids()
			.into_iter()
			.map(|mut b| {
				b.asset = AcceptedFundingAsset::DOT;
				b
			})
			.collect::<Vec<_>>();

		let projects = vec![
			TestProjectParams {
				expected_state: ProjectStatus::CommunityRound,
				metadata: project_metadata_all.clone(),
				issuer: ISSUER_1,
				evaluations: evaluations.clone(),
				bids: usdt_bids.clone(),
				community_contributions: vec![],
				remainder_contributions: vec![],
			},
			TestProjectParams {
				expected_state: ProjectStatus::CommunityRound,
				metadata: project_metadata_usdt,
				issuer: ISSUER_2,
				evaluations: evaluations.clone(),
				bids: usdt_bids.clone(),
				community_contributions: vec![],
				remainder_contributions: vec![],
			},
			TestProjectParams {
				expected_state: ProjectStatus::CommunityRound,
				metadata: project_metadata_usdc,
				issuer: ISSUER_3,
				evaluations: evaluations.clone(),
				bids: usdc_bids.clone(),
				community_contributions: vec![],
				remainder_contributions: vec![],
			},
			TestProjectParams {
				expected_state: ProjectStatus::CommunityRound,
				metadata: project_metadata_dot,
				issuer: ISSUER_4,
				evaluations: evaluations.clone(),
				bids: dot_bids.clone(),
				community_contributions: vec![],
				remainder_contributions: vec![],
			},
		];
		let (project_ids, mut inst) = create_multiple_projects_at(inst, projects);

		let project_id_all = project_ids[0];
		let project_id_usdt = project_ids[1];
		let project_id_usdc = project_ids[2];
		let project_id_dot = project_ids[3];

		let usdt_contribution = ContributionParams::new(BUYER_1, 10_000 * ASSET_UNIT, 1u8, AcceptedFundingAsset::USDT);
		let usdc_contribution = ContributionParams::new(BUYER_2, 10_000 * ASSET_UNIT, 1u8, AcceptedFundingAsset::USDC);
		let dot_contribution = ContributionParams::new(BUYER_3, 10_000 * ASSET_UNIT, 1u8, AcceptedFundingAsset::DOT);

		let wap = inst.get_project_details(project_id_all).weighted_average_price.unwrap();

		let plmc_fundings = MockInstantiator::calculate_contributed_plmc_spent(
			vec![usdt_contribution.clone(), usdc_contribution.clone(), dot_contribution.clone()],
			wap,
		);
		let plmc_existential_deposits = plmc_fundings.accounts().existential_deposits();

		let plmc_all_mints = MockInstantiator::generic_map_operation(
			vec![plmc_fundings, plmc_existential_deposits],
			MergeOperation::Add,
		);
		inst.mint_plmc_to(plmc_all_mints.clone());
		inst.mint_plmc_to(plmc_all_mints.clone());
		inst.mint_plmc_to(plmc_all_mints.clone());

		let usdt_fundings = MockInstantiator::calculate_contributed_funding_asset_spent(
			vec![usdt_contribution.clone(), usdc_contribution.clone(), dot_contribution.clone()],
			wap,
		);
		inst.mint_foreign_asset_to(usdt_fundings.clone());
		inst.mint_foreign_asset_to(usdt_fundings.clone());
		inst.mint_foreign_asset_to(usdt_fundings.clone());

		assert_ok!(inst.contribute_for_users(
			project_id_all,
			vec![usdt_contribution.clone(), usdc_contribution.clone(), dot_contribution.clone()]
		));

		assert_ok!(inst.contribute_for_users(project_id_usdt, vec![usdt_contribution.clone()]));
		assert_err!(
			inst.contribute_for_users(project_id_usdt, vec![usdc_contribution.clone()]),
			Error::<TestRuntime>::FundingAssetNotAccepted
		);
		assert_err!(
			inst.contribute_for_users(project_id_usdt, vec![dot_contribution.clone()]),
			Error::<TestRuntime>::FundingAssetNotAccepted
		);

		assert_err!(
			inst.contribute_for_users(project_id_usdc, vec![usdt_contribution.clone()]),
			Error::<TestRuntime>::FundingAssetNotAccepted
		);
		assert_ok!(inst.contribute_for_users(project_id_usdc, vec![usdc_contribution.clone()]));
		assert_err!(
			inst.contribute_for_users(project_id_usdc, vec![dot_contribution.clone()]),
			Error::<TestRuntime>::FundingAssetNotAccepted
		);

		assert_err!(
			inst.contribute_for_users(project_id_dot, vec![usdt_contribution.clone()]),
			Error::<TestRuntime>::FundingAssetNotAccepted
		);
		assert_err!(
			inst.contribute_for_users(project_id_dot, vec![usdc_contribution.clone()]),
			Error::<TestRuntime>::FundingAssetNotAccepted
		);
		assert_ok!(inst.contribute_for_users(project_id_dot, vec![dot_contribution.clone()]));
	}

	#[test]
	fn issuer_cannot_contribute_his_project() {
		let mut inst = MockInstantiator::new(Some(RefCell::new(new_test_ext())));
		let project_metadata = default_project_metadata(0, ISSUER_1);
		let project_id = inst.create_community_contributing_project(
			project_metadata.clone(),
			ISSUER_1,
			default_evaluations(),
			default_bids(),
		);
		assert_err!(
			inst.execute(|| crate::Pallet::<TestRuntime>::do_community_contribute(
				&(&ISSUER_1 + 1),
				project_id,
				500 * ASSET_UNIT,
				1u8.try_into().unwrap(),
				AcceptedFundingAsset::USDT,
				generate_did_from_account(ISSUER_1),
				InvestorType::Institutional
			)),
			Error::<TestRuntime>::ParticipationToThemselves
		);
	}

	#[test]
	fn did_with_winning_bid_cannot_contribute() {
		let mut inst = MockInstantiator::new(Some(RefCell::new(new_test_ext())));
		let project_metadata = default_project_metadata(0, ISSUER_1);
		let bids = vec![
			BidParams::new(BIDDER_1, 400_000 * ASSET_UNIT, 1u8, AcceptedFundingAsset::USDT),
			BidParams::new(BIDDER_2, 50_000 * ASSET_UNIT, 1u8, AcceptedFundingAsset::USDT),
		];

		let project_id =
			inst.create_community_contributing_project(project_metadata.clone(), ISSUER_1, default_evaluations(), bids);

		let bidder_2_jwt = get_mock_jwt(BIDDER_2, InvestorType::Retail, generate_did_from_account(BIDDER_2));
		let bidder_3_jwt_same_did = get_mock_jwt(BIDDER_3, InvestorType::Retail, generate_did_from_account(BIDDER_2));
		let bidder_3_jwt_different_did =
			get_mock_jwt(BIDDER_3, InvestorType::Retail, generate_did_from_account(BIDDER_3));

		let plmc_mints = vec![(BIDDER_2, 420 * PLMC).into(), (BIDDER_3, 420 * PLMC).into()];
		inst.mint_plmc_to(plmc_mints);
		let usdt_mints = vec![(BIDDER_2, 420 * ASSET_UNIT).into(), (BIDDER_3, 420 * ASSET_UNIT).into()];
		inst.mint_foreign_asset_to(usdt_mints);

		inst.execute(|| {
			assert_noop!(
				Pallet::<TestRuntime>::community_contribute(
					RuntimeOrigin::signed(BIDDER_2),
					bidder_2_jwt,
					project_id,
					10 * ASSET_UNIT,
					1u8.try_into().unwrap(),
					AcceptedFundingAsset::USDT,
				),
				Error::<TestRuntime>::UserHasWinningBids
			);
		});

		inst.execute(|| {
			assert_noop!(
				Pallet::<TestRuntime>::community_contribute(
					RuntimeOrigin::signed(BIDDER_3),
					bidder_3_jwt_same_did,
					project_id,
					10 * ASSET_UNIT,
					1u8.try_into().unwrap(),
					AcceptedFundingAsset::USDT,
				),
				Error::<TestRuntime>::UserHasWinningBids
			);
		});

		inst.execute(|| {
			assert_ok!(Pallet::<TestRuntime>::community_contribute(
				RuntimeOrigin::signed(BIDDER_3),
				bidder_3_jwt_different_did,
				project_id,
				10 * ASSET_UNIT,
				1u8.try_into().unwrap(),
				AcceptedFundingAsset::USDT,
			));
		});
	}

	#[test]
	fn non_retail_multiplier_limits() {
		let mut inst = MockInstantiator::new(Some(RefCell::new(new_test_ext())));
		let project_metadata = ProjectMetadata {
			token_information: default_token_information(),
			mainnet_token_max_supply: 80_000_000 * ASSET_UNIT,
			total_allocation_size: 10_000_000 * ASSET_UNIT,
			auction_round_allocation_percentage: Percent::from_percent(50u8),
			minimum_price: PriceOf::<TestRuntime>::from_float(10.0),
			bidding_ticket_sizes: BiddingTicketSizes {
				professional: TicketSize::new(Some(5000 * US_DOLLAR), None),
				institutional: TicketSize::new(Some(5000 * US_DOLLAR), None),
				phantom: Default::default(),
			},
			contributing_ticket_sizes: ContributingTicketSizes {
				retail: TicketSize::new(None, None),
				professional: TicketSize::new(None, None),
				institutional: TicketSize::new(None, None),
				phantom: Default::default(),
			},
			participation_currencies: vec![AcceptedFundingAsset::USDT].try_into().unwrap(),
			funding_destination_account: ISSUER_1,
			offchain_information_hash: Some(hashed(METADATA)),
		};
		let evaluations = MockInstantiator::generate_successful_evaluations(
			project_metadata.clone(),
			default_evaluators(),
			default_weights(),
		);
		let bids = MockInstantiator::generate_bids_from_total_ct_percent(
			project_metadata.clone(),
			50,
			default_weights(),
			default_bidders(),
			default_multipliers(),
		);
		let project_id =
			inst.create_community_contributing_project(project_metadata.clone(), ISSUER_1, evaluations, bids);
		let wap = inst.get_project_details(project_id).weighted_average_price.unwrap();

		// Professional bids: 0x multiplier should fail
		let jwt = get_mock_jwt(BUYER_1, InvestorType::Professional, generate_did_from_account(BUYER_1));
		inst.execute(|| {
			assert_noop!(
				Pallet::<TestRuntime>::community_contribute(
					RuntimeOrigin::signed(BUYER_1),
					jwt,
					project_id,
					1000 * ASSET_UNIT,
					Multiplier::force_new(0),
					AcceptedFundingAsset::USDT
				),
				Error::<TestRuntime>::ForbiddenMultiplier
			);
		});
		// Professional bids: 1 - 10x multiplier should work
		for multiplier in 1..=10u8 {
			let jwt = get_mock_jwt(BUYER_1, InvestorType::Professional, generate_did_from_account(BUYER_1));
			let bidder_plmc = MockInstantiator::calculate_contributed_plmc_spent(
				vec![(BUYER_1, 1_000 * ASSET_UNIT, Multiplier::force_new(multiplier)).into()],
				wap,
			);
			let bidder_usdt = MockInstantiator::calculate_contributed_funding_asset_spent(
				vec![(BUYER_1, 1_000 * ASSET_UNIT, Multiplier::force_new(multiplier)).into()],
				wap,
			);
			let ed = MockInstantiator::get_ed();
			inst.mint_plmc_to(vec![(BUYER_1, ed).into()]);
			inst.mint_plmc_to(bidder_plmc);
			inst.mint_foreign_asset_to(bidder_usdt);
			assert_ok!(inst.execute(|| Pallet::<TestRuntime>::community_contribute(
				RuntimeOrigin::signed(BUYER_1),
				jwt,
				project_id,
				1000 * ASSET_UNIT,
				Multiplier::force_new(multiplier),
				AcceptedFundingAsset::USDT
			)));
		}
		// Professional bids: >=11x multiplier should fail
		for multiplier in 11..=50u8 {
			let jwt = get_mock_jwt(BUYER_1, InvestorType::Professional, generate_did_from_account(BUYER_1));
			let bidder_plmc = MockInstantiator::calculate_contributed_plmc_spent(
				vec![(BUYER_1, 1_000 * ASSET_UNIT, Multiplier::force_new(multiplier)).into()],
				wap,
			);
			let bidder_usdt = MockInstantiator::calculate_contributed_funding_asset_spent(
				vec![(BUYER_1, 1_000 * ASSET_UNIT, Multiplier::force_new(multiplier)).into()],
				wap,
			);
			let ed = MockInstantiator::get_ed();
			inst.mint_plmc_to(vec![(BUYER_1, ed).into()]);
			inst.mint_plmc_to(bidder_plmc);
			inst.mint_foreign_asset_to(bidder_usdt);
			inst.execute(|| {
				assert_noop!(
					Pallet::<TestRuntime>::community_contribute(
						RuntimeOrigin::signed(BUYER_1),
						jwt,
						project_id,
						1000 * ASSET_UNIT,
						Multiplier::force_new(multiplier),
						AcceptedFundingAsset::USDT
					),
					Error::<TestRuntime>::ForbiddenMultiplier
				);
			});
		}

<<<<<<< HEAD

=======
>>>>>>> a53ba37f
		// Institutional bids: 0x multiplier should fail
		let jwt = get_mock_jwt(BUYER_2, InvestorType::Institutional, generate_did_from_account(BUYER_2));
		inst.execute(|| {
			assert_noop!(
				Pallet::<TestRuntime>::community_contribute(
					RuntimeOrigin::signed(BUYER_2),
					jwt,
					project_id,
					1000 * ASSET_UNIT,
					Multiplier::force_new(0),
					AcceptedFundingAsset::USDT
				),
				Error::<TestRuntime>::ForbiddenMultiplier
			);
		});
		// Institutional bids: 1 - 25x multiplier should work
		for multiplier in 1..=25u8 {
			let jwt = get_mock_jwt(BUYER_2, InvestorType::Institutional, generate_did_from_account(BUYER_2));
			let bidder_plmc = MockInstantiator::calculate_contributed_plmc_spent(
				vec![(BUYER_2, 1_000 * ASSET_UNIT, Multiplier::force_new(multiplier)).into()],
				wap,
			);
			let bidder_usdt = MockInstantiator::calculate_contributed_funding_asset_spent(
				vec![(BUYER_2, 1_000 * ASSET_UNIT, Multiplier::force_new(multiplier)).into()],
				wap,
			);
			let ed = MockInstantiator::get_ed();
			inst.mint_plmc_to(vec![(BUYER_2, ed).into()]);
			inst.mint_plmc_to(bidder_plmc);
			inst.mint_foreign_asset_to(bidder_usdt);
			assert_ok!(inst.execute(|| Pallet::<TestRuntime>::community_contribute(
				RuntimeOrigin::signed(BUYER_2),
				jwt,
				project_id,
				1000 * ASSET_UNIT,
				multiplier.try_into().unwrap(),
				AcceptedFundingAsset::USDT
			)));
		}
		// Institutional bids: >=26x multiplier should fail
		for multiplier in 26..=50u8 {
			let jwt = get_mock_jwt(BUYER_2, InvestorType::Institutional, generate_did_from_account(BUYER_2));
			let bidder_plmc = MockInstantiator::calculate_contributed_plmc_spent(
				vec![(BUYER_2, 1_000 * ASSET_UNIT, Multiplier::force_new(multiplier)).into()],
				wap,
			);
			let bidder_usdt = MockInstantiator::calculate_contributed_funding_asset_spent(
				vec![(BUYER_2, 1_000 * ASSET_UNIT, Multiplier::force_new(multiplier)).into()],
				wap,
			);
			let ed = MockInstantiator::get_ed();
			inst.mint_plmc_to(vec![(BUYER_2, ed).into()]);
			inst.mint_plmc_to(bidder_plmc);
			inst.mint_foreign_asset_to(bidder_usdt);
			inst.execute(|| {
				assert_noop!(
					Pallet::<TestRuntime>::community_contribute(
						RuntimeOrigin::signed(BUYER_2),
						jwt,
						project_id,
						1000 * ASSET_UNIT,
						Multiplier::force_new(multiplier),
						AcceptedFundingAsset::USDT
					),
					Error::<TestRuntime>::ForbiddenMultiplier
				);
			});
		}
	}

	#[test]
	fn retail_multiplier_limits() {
		let _ = env_logger::try_init();
		let mut inst = MockInstantiator::new(Some(RefCell::new(new_test_ext())));
		let mut issuer: AccountId = 6969420;
		log::debug!("starting...");

		let mut create_project = |inst: &mut MockInstantiator| {
			issuer += 1;
			inst.create_community_contributing_project(
				default_project_metadata(issuer as u64, issuer),
				issuer,
				default_evaluations(),
				default_bids(),
			)
		};
		let mut contribute = |inst: &mut MockInstantiator, project_id, multiplier| {
			let jwt = get_mock_jwt(BUYER_1, InvestorType::Retail, generate_did_from_account(BUYER_1));
			let wap = inst.get_project_details(project_id).weighted_average_price.unwrap();
			let contributor_plmc = MockInstantiator::calculate_contributed_plmc_spent(
				vec![(BUYER_1, 1_000 * ASSET_UNIT, Multiplier::force_new(multiplier)).into()],
				wap,
			);
			let bidder_usdt = MockInstantiator::calculate_contributed_funding_asset_spent(
				vec![(BUYER_1, 1_000 * ASSET_UNIT, Multiplier::force_new(multiplier)).into()],
				wap,
			);
			let ed = MockInstantiator::get_ed();
			inst.mint_plmc_to(vec![(BUYER_1, ed).into()]);
			inst.mint_plmc_to(contributor_plmc);
			inst.mint_foreign_asset_to(bidder_usdt);
<<<<<<< HEAD
			inst.execute(|| Pallet::<TestRuntime>::community_contribute(
				RuntimeOrigin::signed(BUYER_1),
				jwt,
				project_id,
				1000 * ASSET_UNIT,
				Multiplier::force_new(multiplier),
				AcceptedFundingAsset::USDT
			))
		};

		let max_allowed_multipliers_map = vec![
			(2, 1),
			(4, 2),
			(9, 4),
			(24, 7),
			(25, 10),
		];
=======
			inst.execute(|| {
				Pallet::<TestRuntime>::community_contribute(
					RuntimeOrigin::signed(BUYER_1),
					jwt,
					project_id,
					1000 * ASSET_UNIT,
					Multiplier::force_new(multiplier),
					AcceptedFundingAsset::USDT,
				)
			})
		};

		let max_allowed_multipliers_map = vec![(2, 1), (4, 2), (9, 4), (24, 7), (25, 10)];
>>>>>>> a53ba37f

		let mut previous_projects_created = 0;
		for (projects_participated_amount, max_allowed_multiplier) in max_allowed_multipliers_map {
			log::debug!("{projects_participated_amount:?}");

			log::debug!("{max_allowed_multiplier:?}");

<<<<<<< HEAD
			log::debug!("creating {} new projects", projects_participated_amount-previous_projects_created);

			(previous_projects_created..projects_participated_amount-1).for_each(|_|{
=======
			log::debug!("creating {} new projects", projects_participated_amount - previous_projects_created);

			(previous_projects_created..projects_participated_amount - 1).for_each(|_| {
>>>>>>> a53ba37f
				let project_id = create_project(&mut inst);
				log::debug!("created");
				assert_ok!(contribute(&mut inst, project_id, 1));
			});

			let project_id = create_project(&mut inst);
			log::debug!("created");
			previous_projects_created = projects_participated_amount;

			// 0x multiplier should fail
			// Professional bids: 0x multiplier should fail
			inst.execute(|| {
				assert_noop!(
<<<<<<< HEAD
				Pallet::<TestRuntime>::community_contribute(
					RuntimeOrigin::signed(BUYER_1),
					get_mock_jwt(BUYER_1, InvestorType::Retail, generate_did_from_account(BUYER_1)),
					project_id,
					1000 * ASSET_UNIT,
					Multiplier::force_new(0),
					AcceptedFundingAsset::USDT
				),
				Error::<TestRuntime>::ForbiddenMultiplier
			);
=======
					Pallet::<TestRuntime>::community_contribute(
						RuntimeOrigin::signed(BUYER_1),
						get_mock_jwt(BUYER_1, InvestorType::Retail, generate_did_from_account(BUYER_1)),
						project_id,
						1000 * ASSET_UNIT,
						Multiplier::force_new(0),
						AcceptedFundingAsset::USDT
					),
					Error::<TestRuntime>::ForbiddenMultiplier
				);
>>>>>>> a53ba37f
			});

			// Multipliers that should work
			for multiplier in 1..=max_allowed_multiplier {
				log::debug!("success? - multiplier: {}", multiplier);
				assert_ok!(contribute(&mut inst, project_id, multiplier));
			}
			// dbg!

			// Multipliers that should NOT work
<<<<<<< HEAD
			for multiplier in max_allowed_multiplier+1..=50 {
=======
			for multiplier in max_allowed_multiplier + 1..=50 {
>>>>>>> a53ba37f
				log::debug!("error? - multiplier: {}", multiplier);
				assert_err!(contribute(&mut inst, project_id, multiplier), Error::<TestRuntime>::ForbiddenMultiplier);
			}
		}
	}
}

// only functionalities that happen in the REMAINDER FUNDING period of a project
mod remainder_contribution {
	use super::*;
	use crate::instantiator::async_features::create_multiple_projects_at;

	#[test]
	fn remainder_round_works() {
		let mut inst = MockInstantiator::new(Some(RefCell::new(new_test_ext())));
		let _ = inst.create_finished_project(
			default_project_metadata(inst.get_new_nonce(), ISSUER_1),
			ISSUER_1,
			default_evaluations(),
			default_bids(),
			default_community_buys(),
			default_remainder_buys(),
		);
	}

	#[test]
	fn remainder_contributor_was_evaluator() {
		let mut inst = MockInstantiator::new(Some(RefCell::new(new_test_ext())));
		let issuer = ISSUER_1;
		let project_metadata = default_project_metadata(inst.get_new_nonce(), issuer);
		let mut evaluations = default_evaluations();
		let community_contributions = default_community_buys();
		let evaluator_contributor = 69;
		let evaluation_amount = 420 * US_DOLLAR;
		let remainder_contribution =
			ContributionParams::new(evaluator_contributor, 600 * ASSET_UNIT, 1u8, AcceptedFundingAsset::USDT);
		evaluations.push(UserToUSDBalance::new(evaluator_contributor, evaluation_amount));
		let bids = default_bids();

		let project_id = inst.create_remainder_contributing_project(
			project_metadata,
			issuer,
			evaluations,
			bids,
			community_contributions,
		);
		let ct_price = inst.get_project_details(project_id).weighted_average_price.unwrap();
		let already_bonded_plmc = MockInstantiator::calculate_evaluation_plmc_spent(vec![UserToUSDBalance::new(
			evaluator_contributor,
			evaluation_amount,
		)])[0]
			.plmc_amount;
		let plmc_available_for_contribution =
			already_bonded_plmc - <TestRuntime as Config>::EvaluatorSlash::get() * already_bonded_plmc;
		let necessary_plmc_for_buy =
			MockInstantiator::calculate_contributed_plmc_spent(vec![remainder_contribution.clone()], ct_price)[0]
				.plmc_amount;
		let necessary_usdt_for_buy =
			MockInstantiator::calculate_contributed_funding_asset_spent(vec![remainder_contribution.clone()], ct_price);

		inst.mint_plmc_to(vec![UserToPLMCBalance::new(
			evaluator_contributor,
			necessary_plmc_for_buy - plmc_available_for_contribution,
		)]);
		inst.mint_foreign_asset_to(necessary_usdt_for_buy);

		inst.contribute_for_users(project_id, vec![remainder_contribution]).unwrap();
	}

	#[test]
	fn remainder_round_ends_on_all_ct_sold_exact() {
		let mut inst = MockInstantiator::new(Some(RefCell::new(new_test_ext())));
		let project_id = inst.create_remainder_contributing_project(
			default_project_metadata(0, ISSUER_1),
			ISSUER_1,
			default_evaluations(),
			default_bids(),
			default_community_buys(),
		);
		const BOB: AccountId = 808;

		let remaining_ct = inst.get_project_details(project_id).remaining_contribution_tokens;
		let ct_price = inst.get_project_details(project_id).weighted_average_price.expect("CT Price should exist");

		let contributions = vec![ContributionParams::new(BOB, remaining_ct, 1u8, AcceptedFundingAsset::USDT)];
		let plmc_fundings = MockInstantiator::calculate_contributed_plmc_spent(contributions.clone(), ct_price);
		let plmc_existential_deposits = contributions.accounts().existential_deposits();
		let foreign_asset_fundings =
			MockInstantiator::calculate_contributed_funding_asset_spent(contributions.clone(), ct_price);

		inst.mint_plmc_to(plmc_fundings.clone());
		inst.mint_plmc_to(plmc_existential_deposits.clone());
		inst.mint_foreign_asset_to(foreign_asset_fundings.clone());

		// Buy remaining CTs
		inst.contribute_for_users(project_id, contributions)
			.expect("The Buyer should be able to buy the exact amount of remaining CTs");
		inst.advance_time(2u64).unwrap();

		// Check remaining CTs is 0
		assert_eq!(
			inst.get_project_details(project_id).remaining_contribution_tokens,
			0,
			"There are still remaining CTs"
		);

		// Check project is in FundingEnded state
		assert_eq!(inst.get_project_details(project_id).status, ProjectStatus::FundingSuccessful);

		inst.do_free_plmc_assertions(plmc_existential_deposits);
		inst.do_free_foreign_asset_assertions(vec![UserToForeignAssets::<TestRuntime>::new(
			BOB,
			0_u128,
			AcceptedFundingAsset::USDT.to_assethub_id(),
		)]);
		inst.do_reserved_plmc_assertions(vec![plmc_fundings[0].clone()], HoldReason::Participation(project_id).into());
		inst.do_contribution_transferred_foreign_asset_assertions(foreign_asset_fundings, project_id);
	}

	#[test]
	fn remainder_round_ends_on_all_ct_sold_overbuy() {
		let mut inst = MockInstantiator::new(Some(RefCell::new(new_test_ext())));
		let project_id = inst.create_remainder_contributing_project(
			default_project_metadata(0, ISSUER_1),
			ISSUER_1,
			default_evaluations(),
			default_bids(),
			default_community_buys(),
		);
		const BOB: AccountId = 808;

		let remaining_ct = inst.get_project_details(project_id).remaining_contribution_tokens;

		let ct_price = inst.get_project_details(project_id).weighted_average_price.expect("CT Price should exist");

		let contributions = vec![ContributionParams::new(BOB, remaining_ct, 1u8, AcceptedFundingAsset::USDT)];
		let mut plmc_fundings = MockInstantiator::calculate_contributed_plmc_spent(contributions.clone(), ct_price);
		let plmc_existential_deposits = contributions.accounts().existential_deposits();
		let mut foreign_asset_fundings =
			MockInstantiator::calculate_contributed_funding_asset_spent(contributions.clone(), ct_price);

		inst.mint_plmc_to(plmc_fundings.clone());
		inst.mint_plmc_to(plmc_existential_deposits.clone());
		inst.mint_foreign_asset_to(foreign_asset_fundings.clone());

		// Buy remaining CTs
		inst.contribute_for_users(project_id, contributions)
			.expect("The Buyer should be able to buy the exact amount of remaining CTs");
		inst.advance_time(2u64).unwrap();

		// Check remaining CTs is 0
		assert_eq!(
			inst.get_project_details(project_id).remaining_contribution_tokens,
			0,
			"There are still remaining CTs"
		);

		// Check project is in FundingEnded state
		assert_eq!(inst.get_project_details(project_id).status, ProjectStatus::FundingSuccessful);

		let reserved_plmc = plmc_fundings.swap_remove(0).plmc_amount;
		let _remaining_plmc: BalanceOf<TestRuntime> =
			plmc_fundings.iter().fold(Zero::zero(), |acc, item| item.plmc_amount + acc);

		let actual_funding_transferred = foreign_asset_fundings.swap_remove(0).asset_amount;
		let remaining_foreign_assets: BalanceOf<TestRuntime> =
			foreign_asset_fundings.iter().fold(Zero::zero(), |acc, item| item.asset_amount + acc);

		inst.do_free_plmc_assertions(plmc_existential_deposits);
		inst.do_free_foreign_asset_assertions(vec![UserToForeignAssets::<TestRuntime>::new(
			BOB,
			remaining_foreign_assets,
			AcceptedFundingAsset::USDT.to_assethub_id(),
		)]);
		inst.do_reserved_plmc_assertions(
			vec![UserToPLMCBalance::new(BOB, reserved_plmc)],
			HoldReason::Participation(project_id).into(),
		);
		inst.do_contribution_transferred_foreign_asset_assertions(
			vec![UserToForeignAssets::new(
				BOB,
				actual_funding_transferred,
				AcceptedFundingAsset::USDT.to_assethub_id(),
			)],
			project_id,
		);
	}

	#[test]
	fn round_has_total_ct_allocation_minus_auction_sold() {
		let mut inst = MockInstantiator::new(Some(RefCell::new(new_test_ext())));
		let project_metadata = default_project_metadata(0, ISSUER_1);
		let evaluations = default_evaluations();
		let bids = default_bids();

		let project_id = inst.create_remainder_contributing_project(
			project_metadata.clone(),
			ISSUER_1,
			evaluations.clone(),
			bids.clone(),
			vec![],
		);
		let project_details = inst.get_project_details(project_id);
		let bid_ct_sold: BalanceOf<TestRuntime> = inst.execute(|| {
			Bids::<TestRuntime>::iter_prefix_values((project_id, ))
				.fold(Zero::zero(), |acc, bid| acc + bid.final_ct_amount)
		});
		assert_eq!(project_details.remaining_contribution_tokens, project_metadata.total_allocation_size - bid_ct_sold);

		let contributions = vec![(BUYER_1, project_details.remaining_contribution_tokens).into()];

		let plmc_contribution_funding = MockInstantiator::calculate_contributed_plmc_spent(
			contributions.clone(),
			project_details.weighted_average_price.unwrap(),
		);
		let plmc_existential_deposits = plmc_contribution_funding.accounts().existential_deposits();
		inst.mint_plmc_to(plmc_contribution_funding.clone());
		inst.mint_plmc_to(plmc_existential_deposits.clone());

		let foreign_asset_contribution_funding = MockInstantiator::calculate_contributed_funding_asset_spent(
			contributions.clone(),
			project_details.weighted_average_price.unwrap(),
		);
		inst.mint_foreign_asset_to(foreign_asset_contribution_funding.clone());

		inst.contribute_for_users(project_id, contributions).unwrap();

		assert_eq!(inst.get_project_details(project_id).remaining_contribution_tokens, 0);
	}

	#[test]
	fn per_credential_type_ticket_size_minimums() {
		let mut inst = MockInstantiator::new(Some(RefCell::new(new_test_ext())));
		let project_metadata = ProjectMetadata {
			token_information: default_token_information(),
			mainnet_token_max_supply: 8_000_000 * ASSET_UNIT,
			total_allocation_size: 1_000_000 * ASSET_UNIT,
			auction_round_allocation_percentage: Percent::from_percent(50u8),
			minimum_price: PriceOf::<TestRuntime>::from_float(10.0),
			bidding_ticket_sizes: BiddingTicketSizes {
				professional: TicketSize::new(Some(8000 * US_DOLLAR), None),
				institutional: TicketSize::new(Some(20_000 * US_DOLLAR), None),
				phantom: Default::default(),
			},
			contributing_ticket_sizes: ContributingTicketSizes {
				retail: TicketSize::new(Some(10 * US_DOLLAR), None),
				professional: TicketSize::new(Some(100_000 * US_DOLLAR), None),
				institutional: TicketSize::new(Some(200_000 * US_DOLLAR), None),
				phantom: Default::default(),
			},
			participation_currencies: vec![AcceptedFundingAsset::USDT].try_into().unwrap(),
			funding_destination_account: ISSUER_1,
			offchain_information_hash: Some(hashed(METADATA)),
		};

		let project_id = inst.create_remainder_contributing_project(
			project_metadata.clone(),
			ISSUER_1,
			default_evaluations(),
			default_bids(),
			vec![],
		);

		inst.mint_plmc_to(vec![
			(BUYER_4, 50_000 * ASSET_UNIT).into(),
			(BUYER_5, 50_000 * ASSET_UNIT).into(),
			(BUYER_6, 50_000 * ASSET_UNIT).into(),
		]);

		inst.mint_foreign_asset_to(vec![
			(BUYER_4, 50_000 * US_DOLLAR).into(),
			(BUYER_5, 50_000 * US_DOLLAR).into(),
			(BUYER_6, 50_000 * US_DOLLAR).into(),
		]);

		// contribution below 1 CT (10 USD) should fail for retail
		let jwt = get_mock_jwt(BUYER_4, InvestorType::Retail, generate_did_from_account(BUYER_4));
		inst.execute(|| {
			assert_noop!(
				Pallet::<TestRuntime>::remaining_contribute(
					RuntimeOrigin::signed(BUYER_4),
					jwt,
					project_id,
					ASSET_UNIT / 2,
					1u8.try_into().unwrap(),
					AcceptedFundingAsset::USDT,
				),
				Error::<TestRuntime>::ContributionTooLow
			);
		});
		// contribution below 10_000 CT (100k USD) should fail for professionals
		let jwt = get_mock_jwt(BUYER_5, InvestorType::Professional, generate_did_from_account(BUYER_5));
		inst.execute(|| {
			assert_noop!(
				Pallet::<TestRuntime>::remaining_contribute(
					RuntimeOrigin::signed(BUYER_5),
					jwt,
					project_id,
					9_999,
					1u8.try_into().unwrap(),
					AcceptedFundingAsset::USDT,
				),
				Error::<TestRuntime>::ContributionTooLow
			);
		});

		// contribution below 20_000 CT (200k USD) should fail for institutionals
		let jwt = get_mock_jwt(BUYER_6, InvestorType::Institutional, generate_did_from_account(BUYER_6));
		inst.execute(|| {
			assert_noop!(
				Pallet::<TestRuntime>::remaining_contribute(
					RuntimeOrigin::signed(BUYER_6),
					jwt,
					project_id,
					19_999,
					1u8.try_into().unwrap(),
					AcceptedFundingAsset::USDT,
				),
				Error::<TestRuntime>::ContributionTooLow
			);
		});
	}

	#[test]
	fn per_credential_type_ticket_size_maximums() {
		let mut inst = MockInstantiator::new(Some(RefCell::new(new_test_ext())));
		let project_metadata = ProjectMetadata {
			token_information: default_token_information(),
			mainnet_token_max_supply: 8_000_000 * ASSET_UNIT,
			total_allocation_size: 1_000_000 * ASSET_UNIT,
			auction_round_allocation_percentage: Percent::from_percent(50u8),
			minimum_price: PriceOf::<TestRuntime>::from_float(10.0),
			bidding_ticket_sizes: BiddingTicketSizes {
				professional: TicketSize::new(Some(5000 * US_DOLLAR), None),
				institutional: TicketSize::new(Some(5000 * US_DOLLAR), None),
				phantom: Default::default(),
			},
			contributing_ticket_sizes: ContributingTicketSizes {
				retail: TicketSize::new(None, Some(300_000 * US_DOLLAR)),
				professional: TicketSize::new(None, Some(20_000 * US_DOLLAR)),
				institutional: TicketSize::new(None, Some(50_000 * US_DOLLAR)),
				phantom: Default::default(),
			},
			participation_currencies: vec![AcceptedFundingAsset::USDT].try_into().unwrap(),
			funding_destination_account: ISSUER_1,
			offchain_information_hash: Some(hashed(METADATA)),
		};

		let project_id = inst.create_remainder_contributing_project(
			project_metadata.clone(),
			ISSUER_1,
			default_evaluations(),
			default_bids(),
			vec![],
		);

		inst.mint_plmc_to(vec![
			(BUYER_4, 500_000 * ASSET_UNIT).into(),
			(BUYER_5, 500_000 * ASSET_UNIT).into(),
			(BUYER_6, 500_000 * ASSET_UNIT).into(),
			(BUYER_7, 500_000 * ASSET_UNIT).into(),
			(BUYER_8, 500_000 * ASSET_UNIT).into(),
			(BUYER_9, 500_000 * ASSET_UNIT).into(),
		]);

		inst.mint_foreign_asset_to(vec![
			(BUYER_4, 500_000 * US_DOLLAR).into(),
			(BUYER_5, 500_000 * US_DOLLAR).into(),
			(BUYER_6, 500_000 * US_DOLLAR).into(),
			(BUYER_7, 500_000 * US_DOLLAR).into(),
			(BUYER_8, 500_000 * US_DOLLAR).into(),
			(BUYER_9, 500_000 * US_DOLLAR).into(),
		]);

		// total contributions with same DID above 30k CT (300k USD) should fail for retail
		inst.execute(|| {
			assert_ok!(Pallet::<TestRuntime>::do_remaining_contribute(
				&BUYER_4,
				project_id,
				28_000 * ASSET_UNIT,
				1u8.try_into().unwrap(),
				AcceptedFundingAsset::USDT,
				generate_did_from_account(BUYER_4),
				InvestorType::Retail
			));
		});
		inst.execute(|| {
			assert_noop!(
				Pallet::<TestRuntime>::do_remaining_contribute(
					&BUYER_5,
					project_id,
					2001 * ASSET_UNIT,
					1u8.try_into().unwrap(),
					AcceptedFundingAsset::USDT,
					// note we use the same did as bidder 1, on a different account
					generate_did_from_account(BUYER_4),
					InvestorType::Retail
				),
				Error::<TestRuntime>::ContributionTooHigh
			);
		});
		// bidding 2k total works
		inst.execute(|| {
			assert_ok!(Pallet::<TestRuntime>::do_remaining_contribute(
				&BUYER_5,
				project_id,
				2000 * ASSET_UNIT,
				1u8.try_into().unwrap(),
				AcceptedFundingAsset::USDT,
				// note we use the same did as bidder 1, on a different account
				generate_did_from_account(BUYER_4),
				InvestorType::Retail
			));
		});

		// total contributions with same DID above 2k CT (20k USD) should fail for professionals
		inst.execute(|| {
			assert_ok!(Pallet::<TestRuntime>::do_remaining_contribute(
				&BUYER_6,
				project_id,
				1800 * ASSET_UNIT,
				1u8.try_into().unwrap(),
				AcceptedFundingAsset::USDT,
				generate_did_from_account(BUYER_6),
				InvestorType::Professional
			));
		});
		inst.execute(|| {
			assert_noop!(
				Pallet::<TestRuntime>::do_remaining_contribute(
					&BUYER_7,
					project_id,
					201 * ASSET_UNIT,
					1u8.try_into().unwrap(),
					AcceptedFundingAsset::USDT,
					// note we use the same did as bidder 1, on a different account
					generate_did_from_account(BUYER_6),
					InvestorType::Professional
				),
				Error::<TestRuntime>::ContributionTooHigh
			);
		});
		// bidding 2k total works
		inst.execute(|| {
			assert_ok!(Pallet::<TestRuntime>::do_remaining_contribute(
				&BUYER_7,
				project_id,
				200 * ASSET_UNIT,
				1u8.try_into().unwrap(),
				AcceptedFundingAsset::USDT,
				// note we use the same did as bidder 1, on a different account
				generate_did_from_account(BUYER_6),
				InvestorType::Professional
			));
		});

		// total contributions with same DID above 5k CT (50 USD) should fail for institutionals
		inst.execute(|| {
			assert_ok!(Pallet::<TestRuntime>::do_remaining_contribute(
				&BUYER_8,
				project_id,
				4690 * ASSET_UNIT,
				1u8.try_into().unwrap(),
				AcceptedFundingAsset::USDT,
				generate_did_from_account(BUYER_8),
				InvestorType::Institutional
			));
		});
		inst.execute(|| {
			assert_noop!(
				Pallet::<TestRuntime>::do_remaining_contribute(
					&BUYER_9,
					project_id,
					311 * ASSET_UNIT,
					1u8.try_into().unwrap(),
					AcceptedFundingAsset::USDT,
					// note we use the same did as bidder 3, on a different account
					generate_did_from_account(BUYER_8),
					InvestorType::Institutional
				),
				Error::<TestRuntime>::ContributionTooHigh
			);
		});
		// bidding 5k total works
		inst.execute(|| {
			assert_ok!(Pallet::<TestRuntime>::do_remaining_contribute(
				&BUYER_9,
				project_id,
				310 * ASSET_UNIT,
				1u8.try_into().unwrap(),
				AcceptedFundingAsset::USDT,
				// note we use the same did as bidder 3, on a different account
				generate_did_from_account(BUYER_8),
				InvestorType::Institutional
			));
		});
	}

	#[test]
	fn contribute_with_multiple_currencies() {
		let mut project_metadata_all = default_project_metadata(1, ISSUER_1);
		project_metadata_all.participation_currencies =
			vec![AcceptedFundingAsset::USDT, AcceptedFundingAsset::USDC, AcceptedFundingAsset::DOT].try_into().unwrap();

		let inst = MockInstantiator::new(Some(RefCell::new(new_test_ext())));
		let mut project_metadata_usdt = default_project_metadata(0, ISSUER_2);
		project_metadata_usdt.participation_currencies = vec![AcceptedFundingAsset::USDT].try_into().unwrap();

		let mut project_metadata_usdc = default_project_metadata(2, ISSUER_3);
		project_metadata_usdc.participation_currencies = vec![AcceptedFundingAsset::USDC].try_into().unwrap();

		let mut project_metadata_dot = default_project_metadata(3, ISSUER_4);
		project_metadata_dot.participation_currencies = vec![AcceptedFundingAsset::DOT].try_into().unwrap();

		let evaluations = default_evaluations();

		let usdt_bids = default_bids()
			.into_iter()
			.map(|mut b| {
				b.asset = AcceptedFundingAsset::USDT;
				b
			})
			.collect::<Vec<_>>();

		let usdc_bids = default_bids()
			.into_iter()
			.map(|mut b| {
				b.asset = AcceptedFundingAsset::USDC;
				b
			})
			.collect::<Vec<_>>();

		let dot_bids = default_bids()
			.into_iter()
			.map(|mut b| {
				b.asset = AcceptedFundingAsset::DOT;
				b
			})
			.collect::<Vec<_>>();

		let projects = vec![
			TestProjectParams {
				expected_state: ProjectStatus::RemainderRound,
				metadata: project_metadata_all.clone(),
				issuer: ISSUER_1,
				evaluations: evaluations.clone(),
				bids: usdt_bids.clone(),
				community_contributions: vec![],
				remainder_contributions: vec![],
			},
			TestProjectParams {
				expected_state: ProjectStatus::RemainderRound,
				metadata: project_metadata_usdt,
				issuer: ISSUER_2,
				evaluations: evaluations.clone(),
				bids: usdt_bids.clone(),
				community_contributions: vec![],
				remainder_contributions: vec![],
			},
			TestProjectParams {
				expected_state: ProjectStatus::RemainderRound,
				metadata: project_metadata_usdc,
				issuer: ISSUER_3,
				evaluations: evaluations.clone(),
				bids: usdc_bids.clone(),
				community_contributions: vec![],
				remainder_contributions: vec![],
			},
			TestProjectParams {
				expected_state: ProjectStatus::RemainderRound,
				metadata: project_metadata_dot,
				issuer: ISSUER_4,
				evaluations: evaluations.clone(),
				bids: dot_bids.clone(),
				community_contributions: vec![],
				remainder_contributions: vec![],
			},
		];
		let (project_ids, mut inst) = create_multiple_projects_at(inst, projects);

		let project_id_all = project_ids[0];
		let project_id_usdt = project_ids[1];
		let project_id_usdc = project_ids[2];
		let project_id_dot = project_ids[3];

		let usdt_contribution = ContributionParams::new(BUYER_1, 10_000 * ASSET_UNIT, 1u8, AcceptedFundingAsset::USDT);
		let usdc_contribution = ContributionParams::new(BUYER_2, 10_000 * ASSET_UNIT, 1u8, AcceptedFundingAsset::USDC);
		let dot_contribution = ContributionParams::new(BUYER_3, 10_000 * ASSET_UNIT, 1u8, AcceptedFundingAsset::DOT);

		let wap = inst.get_project_details(project_id_all).weighted_average_price.unwrap();

		let plmc_fundings = MockInstantiator::calculate_contributed_plmc_spent(
			vec![usdt_contribution.clone(), usdc_contribution.clone(), dot_contribution.clone()],
			wap,
		);
		let plmc_existential_deposits = plmc_fundings.accounts().existential_deposits();

		let plmc_all_mints = MockInstantiator::generic_map_operation(
			vec![plmc_fundings, plmc_existential_deposits],
			MergeOperation::Add,
		);
		inst.mint_plmc_to(plmc_all_mints.clone());
		inst.mint_plmc_to(plmc_all_mints.clone());
		inst.mint_plmc_to(plmc_all_mints.clone());

		let usdt_fundings = MockInstantiator::calculate_contributed_funding_asset_spent(
			vec![usdt_contribution.clone(), usdc_contribution.clone(), dot_contribution.clone()],
			wap,
		);
		inst.mint_foreign_asset_to(usdt_fundings.clone());
		inst.mint_foreign_asset_to(usdt_fundings.clone());
		inst.mint_foreign_asset_to(usdt_fundings.clone());

		assert_ok!(inst.contribute_for_users(
			project_id_all,
			vec![usdt_contribution.clone(), usdc_contribution.clone(), dot_contribution.clone()]
		));

		assert_ok!(inst.contribute_for_users(project_id_usdt, vec![usdt_contribution.clone()]));
		assert_err!(
			inst.contribute_for_users(project_id_usdt, vec![usdc_contribution.clone()]),
			Error::<TestRuntime>::FundingAssetNotAccepted
		);
		assert_err!(
			inst.contribute_for_users(project_id_usdt, vec![dot_contribution.clone()]),
			Error::<TestRuntime>::FundingAssetNotAccepted
		);

		assert_err!(
			inst.contribute_for_users(project_id_usdc, vec![usdt_contribution.clone()]),
			Error::<TestRuntime>::FundingAssetNotAccepted
		);
		assert_ok!(inst.contribute_for_users(project_id_usdc, vec![usdc_contribution.clone()]));
		assert_err!(
			inst.contribute_for_users(project_id_usdc, vec![dot_contribution.clone()]),
			Error::<TestRuntime>::FundingAssetNotAccepted
		);

		assert_err!(
			inst.contribute_for_users(project_id_dot, vec![usdt_contribution.clone()]),
			Error::<TestRuntime>::FundingAssetNotAccepted
		);
		assert_err!(
			inst.contribute_for_users(project_id_dot, vec![usdc_contribution.clone()]),
			Error::<TestRuntime>::FundingAssetNotAccepted
		);
		assert_ok!(inst.contribute_for_users(project_id_dot, vec![dot_contribution.clone()]));
	}

	#[test]
	fn issuer_cannot_contribute_his_project() {
		let mut inst = MockInstantiator::new(Some(RefCell::new(new_test_ext())));
		let project_metadata = default_project_metadata(0, ISSUER_1);
		let project_id = inst.create_remainder_contributing_project(
			project_metadata.clone(),
			ISSUER_1,
			default_evaluations(),
			default_bids(),
			default_community_buys(),
		);
		assert_err!(
			inst.execute(|| crate::Pallet::<TestRuntime>::do_remaining_contribute(
				&(&ISSUER_1 + 1),
				project_id,
				500 * ASSET_UNIT,
				1u8.try_into().unwrap(),
				AcceptedFundingAsset::USDT,
				generate_did_from_account(ISSUER_1),
				InvestorType::Institutional
			)),
			Error::<TestRuntime>::ParticipationToThemselves
		);
	}

	#[test]
	fn non_retail_multiplier_limits() {
		let mut inst = MockInstantiator::new(Some(RefCell::new(new_test_ext())));
		let project_metadata = ProjectMetadata {
			token_information: default_token_information(),
			mainnet_token_max_supply: 80_000_000 * ASSET_UNIT,
			total_allocation_size: 10_000_000 * ASSET_UNIT,
			auction_round_allocation_percentage: Percent::from_percent(50u8),
			minimum_price: PriceOf::<TestRuntime>::from_float(10.0),
			bidding_ticket_sizes: BiddingTicketSizes {
				professional: TicketSize::new(Some(5000 * US_DOLLAR), None),
				institutional: TicketSize::new(Some(5000 * US_DOLLAR), None),
				phantom: Default::default(),
			},
			contributing_ticket_sizes: ContributingTicketSizes {
				retail: TicketSize::new(None, None),
				professional: TicketSize::new(None, None),
				institutional: TicketSize::new(None, None),
				phantom: Default::default(),
			},
			participation_currencies: vec![AcceptedFundingAsset::USDT].try_into().unwrap(),
			funding_destination_account: ISSUER_1,
			offchain_information_hash: Some(hashed(METADATA)),
		};
		let evaluations = MockInstantiator::generate_successful_evaluations(
			project_metadata.clone(),
			default_evaluators(),
			default_weights(),
		);
		let bids = MockInstantiator::generate_bids_from_total_ct_percent(
			project_metadata.clone(),
			50,
			default_weights(),
			default_bidders(),
			default_multipliers(),
		);
		let project_id =
			inst.create_remainder_contributing_project(project_metadata.clone(), ISSUER_1, evaluations, bids, vec![]);
		let wap = inst.get_project_details(project_id).weighted_average_price.unwrap();

		// Professional bids: 0x multiplier should fail
		let jwt = get_mock_jwt(BUYER_1, InvestorType::Professional, generate_did_from_account(BUYER_1));
		inst.execute(|| {
			assert_noop!(
				Pallet::<TestRuntime>::remaining_contribute(
					RuntimeOrigin::signed(BUYER_1),
					jwt,
					project_id,
					1000 * ASSET_UNIT,
					Multiplier::force_new(0),
					AcceptedFundingAsset::USDT
				),
				Error::<TestRuntime>::ForbiddenMultiplier
			);
		});
		// Professional bids: 1 - 10x multiplier should work
		for multiplier in 1..=10u8 {
			let jwt = get_mock_jwt(BUYER_1, InvestorType::Professional, generate_did_from_account(BUYER_1));
			let bidder_plmc = MockInstantiator::calculate_contributed_plmc_spent(
				vec![(BUYER_1, 1_000 * ASSET_UNIT, Multiplier::force_new(multiplier)).into()],
				wap,
			);
			let bidder_usdt = MockInstantiator::calculate_contributed_funding_asset_spent(
				vec![(BUYER_1, 1_000 * ASSET_UNIT, Multiplier::force_new(multiplier)).into()],
				wap,
			);
			let ed = MockInstantiator::get_ed();
			inst.mint_plmc_to(vec![(BUYER_1, ed).into()]);
			inst.mint_plmc_to(bidder_plmc);
			inst.mint_foreign_asset_to(bidder_usdt);
			assert_ok!(inst.execute(|| Pallet::<TestRuntime>::remaining_contribute(
				RuntimeOrigin::signed(BUYER_1),
				jwt,
				project_id,
				1000 * ASSET_UNIT,
				Multiplier::force_new(multiplier),
				AcceptedFundingAsset::USDT
			)));
		}
		// Professional bids: >=11x multiplier should fail
		for multiplier in 11..=50u8 {
			let jwt = get_mock_jwt(BUYER_1, InvestorType::Professional, generate_did_from_account(BUYER_1));
			let bidder_plmc = MockInstantiator::calculate_contributed_plmc_spent(
				vec![(BUYER_1, 1_000 * ASSET_UNIT, Multiplier::force_new(multiplier)).into()],
				wap,
			);
			let bidder_usdt = MockInstantiator::calculate_contributed_funding_asset_spent(
				vec![(BUYER_1, 1_000 * ASSET_UNIT, Multiplier::force_new(multiplier)).into()],
				wap,
			);
			let ed = MockInstantiator::get_ed();
			inst.mint_plmc_to(vec![(BUYER_1, ed).into()]);
			inst.mint_plmc_to(bidder_plmc);
			inst.mint_foreign_asset_to(bidder_usdt);
			inst.execute(|| {
				assert_noop!(
					Pallet::<TestRuntime>::remaining_contribute(
						RuntimeOrigin::signed(BUYER_1),
						jwt,
						project_id,
						1000 * ASSET_UNIT,
						Multiplier::force_new(multiplier),
						AcceptedFundingAsset::USDT
					),
					Error::<TestRuntime>::ForbiddenMultiplier
				);
			});
		}

		// Institutional bids: 0x multiplier should fail
		let jwt = get_mock_jwt(BUYER_2, InvestorType::Institutional, generate_did_from_account(BUYER_2));
		inst.execute(|| {
			assert_noop!(
				Pallet::<TestRuntime>::remaining_contribute(
					RuntimeOrigin::signed(BUYER_2),
					jwt,
					project_id,
					1000 * ASSET_UNIT,
					Multiplier::force_new(0),
					AcceptedFundingAsset::USDT
				),
				Error::<TestRuntime>::ForbiddenMultiplier
			);
		});
		// Institutional bids: 1 - 25x multiplier should work
		for multiplier in 1..=25u8 {
			let jwt = get_mock_jwt(BUYER_2, InvestorType::Institutional, generate_did_from_account(BUYER_2));
			let bidder_plmc = MockInstantiator::calculate_contributed_plmc_spent(
				vec![(BUYER_2, 1_000 * ASSET_UNIT, Multiplier::force_new(multiplier)).into()],
				wap,
			);
			let bidder_usdt = MockInstantiator::calculate_contributed_funding_asset_spent(
				vec![(BUYER_2, 1_000 * ASSET_UNIT, Multiplier::force_new(multiplier)).into()],
				wap,
			);
			let ed = MockInstantiator::get_ed();
			inst.mint_plmc_to(vec![(BUYER_2, ed).into()]);
			inst.mint_plmc_to(bidder_plmc);
			inst.mint_foreign_asset_to(bidder_usdt);
			assert_ok!(inst.execute(|| Pallet::<TestRuntime>::remaining_contribute(
				RuntimeOrigin::signed(BUYER_2),
				jwt,
				project_id,
				1000 * ASSET_UNIT,
				multiplier.try_into().unwrap(),
				AcceptedFundingAsset::USDT
			)));
		}
		// Institutional bids: >=26x multiplier should fail
		for multiplier in 26..=50u8 {
			let jwt = get_mock_jwt(BUYER_2, InvestorType::Institutional, generate_did_from_account(BUYER_2));
			let bidder_plmc = MockInstantiator::calculate_contributed_plmc_spent(
				vec![(BUYER_2, 1_000 * ASSET_UNIT, Multiplier::force_new(multiplier)).into()],
				wap,
			);
			let bidder_usdt = MockInstantiator::calculate_contributed_funding_asset_spent(
				vec![(BUYER_2, 1_000 * ASSET_UNIT, Multiplier::force_new(multiplier)).into()],
				wap,
			);
			let ed = MockInstantiator::get_ed();
			inst.mint_plmc_to(vec![(BUYER_2, ed).into()]);
			inst.mint_plmc_to(bidder_plmc);
			inst.mint_foreign_asset_to(bidder_usdt);
			inst.execute(|| {
				assert_noop!(
					Pallet::<TestRuntime>::remaining_contribute(
						RuntimeOrigin::signed(BUYER_2),
						jwt,
						project_id,
						1000 * ASSET_UNIT,
						Multiplier::force_new(multiplier),
						AcceptedFundingAsset::USDT
					),
					Error::<TestRuntime>::ForbiddenMultiplier
				);
			});
		}
	}

	#[test]
	fn retail_multiplier_limits() {
		let _ = env_logger::try_init();
		let mut inst = MockInstantiator::new(Some(RefCell::new(new_test_ext())));
		let mut issuer: AccountId = 6969420;
		log::debug!("starting...");

		let mut create_project = |inst: &mut MockInstantiator| {
			issuer += 1;
			inst.create_remainder_contributing_project(
				default_project_metadata(issuer as u64, issuer),
				issuer,
				default_evaluations(),
				default_bids(),
				vec![],
			)
		};
		let mut contribute = |inst: &mut MockInstantiator, project_id, multiplier| {
			let jwt = get_mock_jwt(BUYER_1, InvestorType::Retail, generate_did_from_account(BUYER_1));
			let wap = inst.get_project_details(project_id).weighted_average_price.unwrap();
			let contributor_plmc = MockInstantiator::calculate_contributed_plmc_spent(
				vec![(BUYER_1, 1_000 * ASSET_UNIT, Multiplier::force_new(multiplier)).into()],
				wap,
			);
			let bidder_usdt = MockInstantiator::calculate_contributed_funding_asset_spent(
				vec![(BUYER_1, 1_000 * ASSET_UNIT, Multiplier::force_new(multiplier)).into()],
				wap,
			);
			let ed = MockInstantiator::get_ed();
			inst.mint_plmc_to(vec![(BUYER_1, ed).into()]);
			inst.mint_plmc_to(contributor_plmc);
			inst.mint_foreign_asset_to(bidder_usdt);
<<<<<<< HEAD
			inst.execute(|| Pallet::<TestRuntime>::remaining_contribute(
				RuntimeOrigin::signed(BUYER_1),
				jwt,
				project_id,
				1000 * ASSET_UNIT,
				Multiplier::force_new(multiplier),
				AcceptedFundingAsset::USDT
			))
		};

		let max_allowed_multipliers_map = vec![
			(2, 1),
			(4, 2),
			(9, 4),
			(24, 7),
			(25, 10),
		];
=======
			inst.execute(|| {
				Pallet::<TestRuntime>::remaining_contribute(
					RuntimeOrigin::signed(BUYER_1),
					jwt,
					project_id,
					1000 * ASSET_UNIT,
					Multiplier::force_new(multiplier),
					AcceptedFundingAsset::USDT,
				)
			})
		};

		let max_allowed_multipliers_map = vec![(2, 1), (4, 2), (9, 4), (24, 7), (25, 10)];
>>>>>>> a53ba37f

		let mut previous_projects_created = 0;
		for (projects_participated_amount, max_allowed_multiplier) in max_allowed_multipliers_map {
			log::debug!("{projects_participated_amount:?}");

			log::debug!("{max_allowed_multiplier:?}");

<<<<<<< HEAD
			log::debug!("creating {} new projects", projects_participated_amount-previous_projects_created);
=======
			log::debug!("creating {} new projects", projects_participated_amount - previous_projects_created);
>>>>>>> a53ba37f

			(previous_projects_created..projects_participated_amount - 1).for_each(|_| {
				let project_id = create_project(&mut inst);
				log::debug!("created");
				assert_ok!(contribute(&mut inst, project_id, 1));
			});

			let project_id = create_project(&mut inst);
			log::debug!("created");
			previous_projects_created = projects_participated_amount;

			// 0x multiplier should fail
			// Professional bids: 0x multiplier should fail
			inst.execute(|| {
				assert_noop!(
<<<<<<< HEAD
				Pallet::<TestRuntime>::remaining_contribute(
					RuntimeOrigin::signed(BUYER_1),
					get_mock_jwt(BUYER_1, InvestorType::Retail, generate_did_from_account(BUYER_1)),
					project_id,
					1000 * ASSET_UNIT,
					Multiplier::force_new(0),
					AcceptedFundingAsset::USDT
				),
				Error::<TestRuntime>::ForbiddenMultiplier
			);
=======
					Pallet::<TestRuntime>::remaining_contribute(
						RuntimeOrigin::signed(BUYER_1),
						get_mock_jwt(BUYER_1, InvestorType::Retail, generate_did_from_account(BUYER_1)),
						project_id,
						1000 * ASSET_UNIT,
						Multiplier::force_new(0),
						AcceptedFundingAsset::USDT
					),
					Error::<TestRuntime>::ForbiddenMultiplier
				);
>>>>>>> a53ba37f
			});

			// Multipliers that should work
			for multiplier in 1..=max_allowed_multiplier {
				log::debug!("success? - multiplier: {}", multiplier);
				assert_ok!(contribute(&mut inst, project_id, multiplier));
			}

			// Multipliers that should NOT work
			for multiplier in max_allowed_multiplier + 1..=50 {
				log::debug!("error? - multiplier: {}", multiplier);
				assert_err!(contribute(&mut inst, project_id, multiplier), Error::<TestRuntime>::ForbiddenMultiplier);
			}
		}
	}
}

// only functionalities that happen after the REMAINDER FUNDING period of a project and before the CT Migration
mod funding_end {
	use super::*;

	#[test]
	fn failed_auction_is_settled() {
		let mut inst = MockInstantiator::new(Some(RefCell::new(new_test_ext())));
		let project_metadata = default_project_metadata(0, ISSUER_1);
		let project_id = inst.create_auctioning_project(project_metadata.clone(), ISSUER_1, default_evaluations());
		inst.start_community_funding(project_id).unwrap_err();
		// execute `do_end_funding`
		inst.advance_time(1).unwrap();
		assert_eq!(inst.get_project_details(project_id).status, ProjectStatus::FundingFailed);
		// execute `do_start_settlement`
		inst.advance_time(1).unwrap();
		assert_eq!(
			inst.get_project_details(project_id).cleanup,
			Cleaner::Failure(CleanerState::Initialized(PhantomData))
		);
		// run settlement machine a.k.a cleaner
		inst.advance_time(1).unwrap();
		assert_eq!(inst.get_project_details(project_id).cleanup, Cleaner::Failure(CleanerState::Finished(PhantomData)));
	}

	#[test]
	fn automatic_fail_less_eq_33_percent() {
		for funding_percent in (1..=33).step_by(5) {
			let mut inst = MockInstantiator::new(Some(RefCell::new(new_test_ext())));
			let project_metadata = default_project_metadata(inst.get_new_nonce(), ISSUER_1);
			let min_price = project_metadata.minimum_price;
			let twenty_percent_funding_usd = Perquintill::from_percent(funding_percent) *
				(project_metadata.minimum_price.checked_mul_int(project_metadata.total_allocation_size).unwrap());
			let evaluations = default_evaluations();
			let bids = MockInstantiator::generate_bids_from_total_usd(
				Percent::from_percent(50u8) * twenty_percent_funding_usd,
				min_price,
				vec![100u8],
				vec![BIDDER_1],
				vec![10u8],
			);
			let contributions = MockInstantiator::generate_contributions_from_total_usd(
				Percent::from_percent(50u8) * twenty_percent_funding_usd,
				min_price,
				default_weights(),
				default_community_contributors(),
				default_multipliers(),
			);
			let project_id =
				inst.create_finished_project(project_metadata, ISSUER_1, evaluations, bids, contributions, vec![]);
			assert_eq!(inst.get_project_details(project_id).status, ProjectStatus::FundingFailed);
		}
	}

	#[test]
	fn automatic_success_bigger_eq_90_percent() {
		for funding_percent in (90..=100).step_by(2) {
			let mut inst = MockInstantiator::new(Some(RefCell::new(new_test_ext())));
			let project_metadata = default_project_metadata(inst.get_new_nonce(), ISSUER_1);
			let min_price = project_metadata.minimum_price;
			let twenty_percent_funding_usd = Perquintill::from_percent(funding_percent) *
				(project_metadata.minimum_price.checked_mul_int(project_metadata.total_allocation_size).unwrap());
			let evaluations = default_evaluations();
			let bids = MockInstantiator::generate_bids_from_total_usd(
				Percent::from_percent(50u8) * twenty_percent_funding_usd,
				min_price,
				default_weights(),
				default_bidders(),
				default_multipliers(),
			);
			let contributions = MockInstantiator::generate_contributions_from_total_usd(
				Percent::from_percent(50u8) * twenty_percent_funding_usd,
				min_price,
				default_weights(),
				default_community_contributors(),
				default_multipliers(),
			);
			let project_id =
				inst.create_finished_project(project_metadata, ISSUER_1, evaluations, bids, contributions, vec![]);
			assert_eq!(inst.get_project_details(project_id).status, ProjectStatus::FundingSuccessful);
		}
	}

	#[test]
	fn manual_outcome_above33_to_below90() {
		for funding_percent in (34..90).step_by(5) {
			let mut inst = MockInstantiator::new(Some(RefCell::new(new_test_ext())));
			let project_metadata = default_project_metadata(inst.get_new_nonce(), ISSUER_1);
			let min_price = project_metadata.minimum_price;
			let twenty_percent_funding_usd = Perquintill::from_percent(funding_percent) *
				(project_metadata.minimum_price.checked_mul_int(project_metadata.total_allocation_size).unwrap());
			let evaluations = default_evaluations();
			let bids = MockInstantiator::generate_bids_from_total_usd(
				Percent::from_percent(50u8) * twenty_percent_funding_usd,
				min_price,
				default_weights(),
				default_bidders(),
				default_multipliers(),
			);
			let contributions = MockInstantiator::generate_contributions_from_total_usd(
				Percent::from_percent(50u8) * twenty_percent_funding_usd,
				min_price,
				default_weights(),
				default_community_contributors(),
				default_multipliers(),
			);
			let project_id =
				inst.create_finished_project(project_metadata, ISSUER_1, evaluations, bids, contributions, vec![]);
			assert_eq!(inst.get_project_details(project_id).status, ProjectStatus::AwaitingProjectDecision);
		}
	}

	#[test]
	fn manual_acceptance() {
		let mut inst = MockInstantiator::new(Some(RefCell::new(new_test_ext())));
		let project_metadata = default_project_metadata(inst.get_new_nonce(), ISSUER_1);
		let min_price = project_metadata.minimum_price;
		let twenty_percent_funding_usd = Perquintill::from_percent(55) *
			(project_metadata.minimum_price.checked_mul_int(project_metadata.total_allocation_size).unwrap());
		let evaluations = default_evaluations();
		let bids = MockInstantiator::generate_bids_from_total_usd(
			Percent::from_percent(50u8) * twenty_percent_funding_usd,
			min_price,
			default_weights(),
			default_bidders(),
			default_multipliers(),
		);
		let contributions = MockInstantiator::generate_contributions_from_total_usd(
			Percent::from_percent(50u8) * twenty_percent_funding_usd,
			min_price,
			default_weights(),
			default_community_contributors(),
			default_multipliers(),
		);
		let project_id =
			inst.create_finished_project(project_metadata, ISSUER_1, evaluations, bids, contributions, vec![]);
		assert_eq!(inst.get_project_details(project_id).status, ProjectStatus::AwaitingProjectDecision);

		let project_id = project_id;
		inst.execute(|| {
			PolimecFunding::do_decide_project_outcome(ISSUER_1, project_id, FundingOutcomeDecision::AcceptFunding)
		})
		.unwrap();

		inst.advance_time(1u64).unwrap();
		assert_eq!(inst.get_project_details(project_id).status, ProjectStatus::FundingSuccessful);
		inst.advance_time(<TestRuntime as Config>::SuccessToSettlementTime::get()).unwrap();

		assert_matches!(inst.get_project_details(project_id).cleanup, Cleaner::Success(CleanerState::Initialized(_)));
		inst.test_ct_created_for(project_id);

		inst.advance_time(10u64).unwrap();
		assert_matches!(
			inst.get_project_details(project_id).cleanup,
			Cleaner::Success(CleanerState::Finished(PhantomData))
		);
	}

	#[test]
	fn manual_rejection() {
		let mut inst = MockInstantiator::new(Some(RefCell::new(new_test_ext())));
		let project_metadata = default_project_metadata(inst.get_new_nonce(), ISSUER_1);
		let min_price = project_metadata.minimum_price;
		let twenty_percent_funding_usd = Perquintill::from_percent(55) *
			(project_metadata.minimum_price.checked_mul_int(project_metadata.total_allocation_size).unwrap());
		let evaluations = default_evaluations();
		let bids = MockInstantiator::generate_bids_from_total_usd(
			Percent::from_percent(50u8) * twenty_percent_funding_usd,
			min_price,
			default_weights(),
			default_bidders(),
			default_multipliers(),
		);
		let contributions = MockInstantiator::generate_contributions_from_total_usd(
			Percent::from_percent(50u8) * twenty_percent_funding_usd,
			min_price,
			default_weights(),
			default_community_contributors(),
			default_multipliers(),
		);
		let project_id =
			inst.create_finished_project(project_metadata, ISSUER_1, evaluations, bids, contributions, vec![]);
		assert_eq!(inst.get_project_details(project_id).status, ProjectStatus::AwaitingProjectDecision);

		let project_id = project_id;
		inst.execute(|| {
			PolimecFunding::do_decide_project_outcome(ISSUER_1, project_id, FundingOutcomeDecision::RejectFunding)
		})
		.unwrap();

		inst.advance_time(1u64).unwrap();

		assert_eq!(inst.get_project_details(project_id).status, ProjectStatus::FundingFailed);
		inst.advance_time(<TestRuntime as Config>::SuccessToSettlementTime::get()).unwrap();
		assert_matches!(
			inst.get_project_details(project_id).cleanup,
			Cleaner::Failure(CleanerState::Initialized(PhantomData))
		);

		inst.test_ct_not_created_for(project_id);

		inst.advance_time(10u64).unwrap();
		assert_matches!(
			inst.get_project_details(project_id).cleanup,
			Cleaner::Failure(CleanerState::Finished(PhantomData))
		);
	}

	#[test]
	fn automatic_acceptance_on_manual_decision_after_time_delta() {
		let mut inst = MockInstantiator::new(Some(RefCell::new(new_test_ext())));
		let project_metadata = default_project_metadata(inst.get_new_nonce(), ISSUER_1);
		let min_price = project_metadata.minimum_price;
		let twenty_percent_funding_usd = Perquintill::from_percent(55) *
			(project_metadata.minimum_price.checked_mul_int(project_metadata.total_allocation_size).unwrap());
		let evaluations = default_evaluations();
		let bids = MockInstantiator::generate_bids_from_total_usd(
			Percent::from_percent(50u8) * twenty_percent_funding_usd,
			min_price,
			default_weights(),
			default_bidders(),
			default_multipliers(),
		);
		let contributions = MockInstantiator::generate_contributions_from_total_usd(
			Percent::from_percent(50u8) * twenty_percent_funding_usd,
			min_price,
			default_weights(),
			default_community_contributors(),
			default_multipliers(),
		);
		let project_id =
			inst.create_finished_project(project_metadata, ISSUER_1, evaluations, bids, contributions, vec![]);
		assert_eq!(inst.get_project_details(project_id).status, ProjectStatus::AwaitingProjectDecision);

		let project_id = project_id;
		inst.advance_time(1u64 + <TestRuntime as Config>::ManualAcceptanceDuration::get()).unwrap();
		assert_eq!(inst.get_project_details(project_id).status, ProjectStatus::FundingSuccessful);
		inst.advance_time(<TestRuntime as Config>::SuccessToSettlementTime::get()).unwrap();

		assert_matches!(
			inst.get_project_details(project_id).cleanup,
			Cleaner::Success(CleanerState::Initialized(PhantomData))
		);
		inst.test_ct_created_for(project_id);

		inst.advance_time(10u64).unwrap();
		assert_matches!(
			inst.get_project_details(project_id).cleanup,
			Cleaner::Success(CleanerState::Finished(PhantomData))
		);
	}

	#[test]
	fn evaluators_get_slashed_funding_accepted() {
		let mut inst = MockInstantiator::new(Some(RefCell::new(new_test_ext())));
		let project_id = project_from_funding_reached(&mut inst, 43u64);
		assert_eq!(inst.get_project_details(project_id).status, ProjectStatus::AwaitingProjectDecision);

		let old_evaluation_locked_plmc = inst
			.get_all_reserved_plmc_balances(HoldReason::Evaluation(project_id).into())
			.into_iter()
			.filter(|item| item.plmc_amount > Zero::zero())
			.collect::<Vec<UserToPLMCBalance<_>>>();

		let evaluators = old_evaluation_locked_plmc.accounts();

		let old_participation_locked_plmc =
			inst.get_reserved_plmc_balances_for(evaluators.clone(), HoldReason::Participation(project_id).into());
		let old_free_plmc = inst.get_free_plmc_balances_for(evaluators.clone());

		call_and_is_ok!(
			inst,
			PolimecFunding::do_decide_project_outcome(ISSUER_1, project_id, FundingOutcomeDecision::AcceptFunding)
		);
		inst.advance_time(1u64).unwrap();
		assert_eq!(inst.get_project_details(project_id).status, ProjectStatus::FundingSuccessful);
		inst.advance_time(<TestRuntime as Config>::SuccessToSettlementTime::get() + 10u64).unwrap();
		assert_matches!(
			inst.get_project_details(project_id).cleanup,
			Cleaner::Success(CleanerState::Finished(PhantomData))
		);

		let slashed_evaluation_locked_plmc = MockInstantiator::slash_evaluator_balances(old_evaluation_locked_plmc);
		let expected_evaluator_free_balances = MockInstantiator::generic_map_operation(
			vec![slashed_evaluation_locked_plmc, old_participation_locked_plmc, old_free_plmc],
			MergeOperation::Add,
		);

		let actual_evaluator_free_balances = inst.get_free_plmc_balances_for(evaluators.clone());

		assert_eq!(actual_evaluator_free_balances, expected_evaluator_free_balances);
	}

	#[test]
	fn evaluators_get_slashed_funding_funding_rejected() {
		let mut inst = MockInstantiator::new(Some(RefCell::new(new_test_ext())));
		let project_id = project_from_funding_reached(&mut inst, 56u64);
		assert_eq!(inst.get_project_details(project_id).status, ProjectStatus::AwaitingProjectDecision);

		let old_evaluation_locked_plmc = inst
			.get_all_reserved_plmc_balances(HoldReason::Evaluation(project_id).into())
			.into_iter()
			.filter(|item| item.plmc_amount > Zero::zero())
			.collect::<Vec<UserToPLMCBalance<_>>>();

		let evaluators = old_evaluation_locked_plmc.accounts();

		let old_participation_locked_plmc =
			inst.get_reserved_plmc_balances_for(evaluators.clone(), HoldReason::Participation(project_id).into());
		let old_free_plmc = inst.get_free_plmc_balances_for(evaluators.clone());

		call_and_is_ok!(
			inst,
			PolimecFunding::do_decide_project_outcome(ISSUER_1, project_id, FundingOutcomeDecision::RejectFunding)
		);
		inst.advance_time(1u64).unwrap();
		assert_eq!(inst.get_project_details(project_id).status, ProjectStatus::FundingFailed);
		inst.advance_time(<TestRuntime as Config>::SuccessToSettlementTime::get() + 10u64).unwrap();
		assert_matches!(
			inst.get_project_details(project_id).cleanup,
			Cleaner::Failure(CleanerState::Finished(PhantomData))
		);

		let slashed_evaluation_locked_plmc = MockInstantiator::slash_evaluator_balances(old_evaluation_locked_plmc);
		let expected_evaluator_free_balances = MockInstantiator::generic_map_operation(
			vec![slashed_evaluation_locked_plmc, old_participation_locked_plmc, old_free_plmc],
			MergeOperation::Add,
		);
		let actual_evaluator_free_balances = inst.get_free_plmc_balances_for(evaluators.clone());

		assert_eq!(actual_evaluator_free_balances, expected_evaluator_free_balances);
	}

	#[test]
	fn evaluators_get_slashed_funding_failed() {
		let mut inst = MockInstantiator::new(Some(RefCell::new(new_test_ext())));
		let project_id = project_from_funding_reached(&mut inst, 24u64);
		assert_eq!(inst.get_project_details(project_id).status, ProjectStatus::FundingFailed);

		let old_evaluation_locked_plmc = inst
			.get_all_reserved_plmc_balances(HoldReason::Evaluation(project_id).into())
			.into_iter()
			.filter(|item| item.plmc_amount > Zero::zero())
			.collect::<Vec<_>>();

		let evaluators = old_evaluation_locked_plmc.accounts();

		let old_participation_locked_plmc =
			inst.get_reserved_plmc_balances_for(evaluators.clone(), HoldReason::Participation(project_id).into());
		let old_free_plmc = inst.get_free_plmc_balances_for(evaluators.clone());

		inst.advance_time(<TestRuntime as Config>::SuccessToSettlementTime::get() + 10u64).unwrap();
		assert_matches!(
			inst.get_project_details(project_id).cleanup,
			Cleaner::Failure(CleanerState::Finished(PhantomData))
		);

		let slashed_evaluation_locked_plmc = MockInstantiator::slash_evaluator_balances(old_evaluation_locked_plmc);
		let expected_evaluator_free_balances = MockInstantiator::generic_map_operation(
			vec![slashed_evaluation_locked_plmc, old_participation_locked_plmc, old_free_plmc],
			MergeOperation::Add,
		);

		let actual_evaluator_free_balances = inst.get_free_plmc_balances_for(evaluators.clone());

		assert_eq!(actual_evaluator_free_balances, expected_evaluator_free_balances);
	}

	#[test]
	fn ct_minted_automatically() {
		let mut inst = MockInstantiator::new(Some(RefCell::new(new_test_ext())));
		let issuer = ISSUER_1;
		let project_metadata = default_project_metadata(inst.get_new_nonce(), issuer);
		let evaluations = default_evaluations();
		let bids = default_bids();
		let community_contributions = default_community_buys();
		let remainder_contributions = default_remainder_buys();

		let project_id = inst.create_finished_project(
			project_metadata,
			issuer,
			evaluations.clone(),
			bids.clone(),
			community_contributions.clone(),
			remainder_contributions.clone(),
		);
		let details = inst.get_project_details(project_id);
		assert_eq!(details.status, ProjectStatus::FundingSuccessful);
		assert_eq!(details.cleanup, Cleaner::NotReady);
		inst.advance_time(<TestRuntime as Config>::SuccessToSettlementTime::get()).unwrap();

		inst.advance_time(10u64).unwrap();
		let details = inst.get_project_details(project_id);
		assert_eq!(details.cleanup, Cleaner::Success(CleanerState::Finished(PhantomData)));

		let evaluators = evaluations.accounts();
		let evaluator_ct_amounts = evaluators
			.iter()
			.map(|account| {
				let evaluations = inst.execute(|| {
					Evaluations::<TestRuntime>::iter_prefix_values((project_id, account.clone())).collect::<Vec<_>>()
				});
				let total_evaluator_ct_rewarded = evaluations
					.iter()
					.map(|evaluation| evaluation.rewarded_or_slashed)
					.map(|reward_or_slash| {
						if let Some(RewardOrSlash::Reward(balance)) = reward_or_slash {
							balance
						} else {
							Zero::zero()
						}
					})
					.sum::<u128>();

				(account, total_evaluator_ct_rewarded)
			})
			.collect_vec();

		let bidders = bids.accounts();
		let bidder_ct_amounts = bidders
			.iter()
			.map(|account| {
				let bids = inst.execute(|| {
					Bids::<TestRuntime>::iter_prefix_values((project_id, account.clone())).collect::<Vec<_>>()
				});
				let total_bidder_ct_rewarded = bids.iter().map(|bid| bid.final_ct_amount).sum::<u128>();

				(account, total_bidder_ct_rewarded)
			})
			.collect_vec();

		let community_accounts = community_contributions.accounts();
		let remainder_accounts = remainder_contributions.accounts();
		let all_contributors = community_accounts.iter().chain(remainder_accounts.iter()).unique();
		let contributor_ct_amounts = all_contributors
			.map(|account| {
				let contributions = inst.execute(|| {
					Contributions::<TestRuntime>::iter_prefix_values((project_id, account.clone())).collect::<Vec<_>>()
				});
				let total_contributor_ct_rewarded =
					contributions.iter().map(|contribution| contribution.ct_amount).sum::<u128>();

				(account, total_contributor_ct_rewarded)
			})
			.collect_vec();

		let all_ct_expectations = MockInstantiator::generic_map_merge_reduce(
			vec![evaluator_ct_amounts, bidder_ct_amounts, contributor_ct_amounts],
			|item| item.0,
			Zero::zero(),
			|item, accumulator| accumulator + item.1,
		);

		for (account, amount) in all_ct_expectations {
			let minted =
				inst.execute(|| <TestRuntime as Config>::ContributionTokenCurrency::balance(project_id, account));
			assert_eq!(minted, amount);
		}
	}

	#[test]
	fn ct_minted_manually() {
		let mut inst = MockInstantiator::new(Some(RefCell::new(new_test_ext())));
		let issuer = ISSUER_1;
		let project_metadata = default_project_metadata(inst.get_new_nonce(), issuer);
		let evaluations = default_evaluations();
		let bids = default_bids();
		let community_contributions = default_community_buys();
		let remainder_contributions = default_remainder_buys();

		let project_id = inst.create_finished_project(
			project_metadata,
			issuer,
			evaluations.clone(),
			bids.clone(),
			community_contributions.clone(),
			remainder_contributions.clone(),
		);
		let details = inst.get_project_details(project_id);
		assert_eq!(details.status, ProjectStatus::FundingSuccessful);
		assert_eq!(details.cleanup, Cleaner::NotReady);
		// do_end_funding
		inst.advance_time(<TestRuntime as Config>::SuccessToSettlementTime::get()).unwrap();
		assert_eq!(
			inst.get_project_details(project_id).cleanup,
			Cleaner::Success(CleanerState::Initialized(PhantomData))
		);

		let evaluators = evaluations.accounts();
		let evaluator_ct_amounts = evaluators
			.iter()
			.map(|account| {
				let evaluations = inst.execute(|| {
					Evaluations::<TestRuntime>::iter_prefix_values((project_id, account.clone())).collect::<Vec<_>>()
				});
				for evaluation in evaluations.iter() {
					inst.execute(|| {
						assert_ok!(Pallet::<TestRuntime>::evaluation_reward_payout_for(
							RuntimeOrigin::signed(evaluation.evaluator),
							project_id,
							evaluation.evaluator,
							evaluation.id,
						));
					});
				}
				let evaluations = inst.execute(|| {
					Evaluations::<TestRuntime>::iter_prefix_values((project_id, account.clone())).collect::<Vec<_>>()
				});
				let total_evaluator_ct_rewarded = evaluations
					.iter()
					.map(|evaluation| evaluation.rewarded_or_slashed)
					.map(|reward_or_slash| {
						if let Some(RewardOrSlash::Reward(balance)) = reward_or_slash {
							balance
						} else {
							Zero::zero()
						}
					})
					.sum::<u128>();

				(account, total_evaluator_ct_rewarded)
			})
			.collect_vec();

		let bidders = bids.accounts();
		let bidder_ct_amounts = bidders
			.iter()
			.map(|account| {
				let bids = inst.execute(|| {
					Bids::<TestRuntime>::iter_prefix_values((project_id, account.clone())).collect::<Vec<_>>()
				});
				for bid in bids.iter() {
					inst.execute(|| {
						assert_ok!(Pallet::<TestRuntime>::bid_ct_mint_for(
							RuntimeOrigin::signed(bid.bidder),
							project_id,
							bid.bidder,
							bid.id,
						));
					});
				}

				let total_bidder_ct_rewarded = bids.iter().map(|bid| bid.final_ct_amount).sum::<u128>();

				(account, total_bidder_ct_rewarded)
			})
			.collect_vec();

		let community_accounts = community_contributions.accounts();
		let remainder_accounts = remainder_contributions.accounts();
		let all_contributors = community_accounts.iter().chain(remainder_accounts.iter()).unique();
		let contributor_ct_amounts = all_contributors
			.map(|account| {
				let contributions = inst.execute(|| {
					Contributions::<TestRuntime>::iter_prefix_values((project_id, account.clone())).collect::<Vec<_>>()
				});
				for contribution in contributions.iter() {
					inst.execute(|| {
						assert_ok!(Pallet::<TestRuntime>::contribution_ct_mint_for(
							RuntimeOrigin::signed(contribution.contributor),
							project_id,
							contribution.contributor,
							contribution.id,
						));
					});
				}

				let total_contributor_ct_rewarded =
					contributions.iter().map(|contribution| contribution.ct_amount).sum::<u128>();

				(account, total_contributor_ct_rewarded)
			})
			.collect_vec();

		let all_ct_expectations = MockInstantiator::generic_map_merge_reduce(
			vec![evaluator_ct_amounts, bidder_ct_amounts, contributor_ct_amounts],
			|item| item.0,
			Zero::zero(),
			|item, accumulator| accumulator + item.1,
		);

		for (account, amount) in all_ct_expectations {
			let minted =
				inst.execute(|| <TestRuntime as Config>::ContributionTokenCurrency::balance(project_id, account));
			assert_eq!(minted, amount, "Account: {}", account);
		}

		let details = inst.get_project_details(project_id);
		assert_eq!(details.status, ProjectStatus::FundingSuccessful);
		assert_eq!(details.cleanup, Cleaner::Success(CleanerState::Initialized(PhantomData)));
	}

	#[test]
	fn cannot_mint_ct_twice_manually() {
		let mut inst = MockInstantiator::new(Some(RefCell::new(new_test_ext())));
		let issuer = ISSUER_1;
		let project_metadata = default_project_metadata(inst.get_new_nonce(), issuer);
		let evaluations = default_evaluations();
		let bids = default_bids();
		let community_contributions = default_community_buys();
		let remainder_contributions = default_remainder_buys();

		let project_id = inst.create_finished_project(
			project_metadata,
			issuer,
			evaluations.clone(),
			bids.clone(),
			community_contributions.clone(),
			remainder_contributions.clone(),
		);
		let details = inst.get_project_details(project_id);
		assert_eq!(details.status, ProjectStatus::FundingSuccessful);
		assert_eq!(details.cleanup, Cleaner::NotReady);
		// do_end_funding
		inst.advance_time(<TestRuntime as Config>::SuccessToSettlementTime::get()).unwrap();
		assert_eq!(
			inst.get_project_details(project_id).cleanup,
			Cleaner::Success(CleanerState::Initialized(PhantomData))
		);

		let evaluators = evaluations.accounts();
		let evaluator_ct_amounts = evaluators
			.iter()
			.map(|account| {
				let evaluations = inst.execute(|| {
					Evaluations::<TestRuntime>::iter_prefix_values((project_id, account.clone())).collect::<Vec<_>>()
				});
				for evaluation in evaluations.iter() {
					inst.execute(|| {
						assert_ok!(Pallet::<TestRuntime>::evaluation_reward_payout_for(
							RuntimeOrigin::signed(evaluation.evaluator),
							project_id,
							evaluation.evaluator,
							evaluation.id,
						));
						assert_noop!(
							Pallet::<TestRuntime>::evaluation_reward_payout_for(
								RuntimeOrigin::signed(evaluation.evaluator),
								project_id,
								evaluation.evaluator,
								evaluation.id,
							),
							Error::<TestRuntime>::NotAllowed
						);
					});
				}
				let evaluations = inst.execute(|| {
					Evaluations::<TestRuntime>::iter_prefix_values((project_id, account.clone())).collect::<Vec<_>>()
				});
				let total_evaluator_ct_rewarded = evaluations
					.iter()
					.map(|evaluation| evaluation.rewarded_or_slashed)
					.map(|reward_or_slash| {
						if let Some(RewardOrSlash::Reward(balance)) = reward_or_slash {
							balance
						} else {
							Zero::zero()
						}
					})
					.sum::<u128>();

				(account, total_evaluator_ct_rewarded)
			})
			.collect_vec();

		let bidders = bids.accounts();
		let bidder_ct_amounts = bidders
			.iter()
			.map(|account| {
				let bids = inst.execute(|| {
					Bids::<TestRuntime>::iter_prefix_values((project_id, account.clone())).collect::<Vec<_>>()
				});
				for bid in bids.iter() {
					inst.execute(|| {
						assert_ok!(Pallet::<TestRuntime>::bid_ct_mint_for(
							RuntimeOrigin::signed(bid.bidder),
							project_id,
							bid.bidder,
							bid.id,
						));
					});
					inst.execute(|| {
						assert_noop!(
							Pallet::<TestRuntime>::bid_ct_mint_for(
								RuntimeOrigin::signed(bid.bidder),
								project_id,
								bid.bidder,
								bid.id,
							),
							Error::<TestRuntime>::NotAllowed
						);
					});
				}

				let total_bidder_ct_rewarded = bids.iter().map(|bid| bid.final_ct_amount).sum::<u128>();

				(account, total_bidder_ct_rewarded)
			})
			.collect_vec();

		let community_accounts = community_contributions.accounts();
		let remainder_accounts = remainder_contributions.accounts();
		let all_contributors = community_accounts.iter().chain(remainder_accounts.iter()).unique();
		let contributor_ct_amounts = all_contributors
			.map(|account| {
				let contributions = inst.execute(|| {
					Contributions::<TestRuntime>::iter_prefix_values((project_id, account.clone())).collect::<Vec<_>>()
				});
				for contribution in contributions.iter() {
					inst.execute(|| {
						assert_ok!(Pallet::<TestRuntime>::contribution_ct_mint_for(
							RuntimeOrigin::signed(contribution.contributor),
							project_id,
							contribution.contributor,
							contribution.id,
						));
					});
					inst.execute(|| {
						assert_noop!(
							Pallet::<TestRuntime>::contribution_ct_mint_for(
								RuntimeOrigin::signed(contribution.contributor),
								project_id,
								contribution.contributor,
								contribution.id,
							),
							Error::<TestRuntime>::NotAllowed
						);
					});
				}

				let total_contributor_ct_rewarded =
					contributions.iter().map(|contribution| contribution.ct_amount).sum::<u128>();

				(account, total_contributor_ct_rewarded)
			})
			.collect_vec();

		let all_ct_expectations = MockInstantiator::generic_map_merge_reduce(
			vec![evaluator_ct_amounts, bidder_ct_amounts, contributor_ct_amounts],
			|item| item.0,
			Zero::zero(),
			|item, accumulator| accumulator + item.1,
		);

		for (account, amount) in all_ct_expectations {
			let minted =
				inst.execute(|| <TestRuntime as Config>::ContributionTokenCurrency::balance(project_id, account));
			assert_eq!(minted, amount, "Account: {}", account);
		}

		let details = inst.get_project_details(project_id);
		assert_eq!(details.status, ProjectStatus::FundingSuccessful);
		assert_eq!(details.cleanup, Cleaner::Success(CleanerState::Initialized(PhantomData)));
	}

	#[test]
	fn cannot_mint_ct_manually_after_automatic_mint() {
		let mut inst = MockInstantiator::new(Some(RefCell::new(new_test_ext())));
		let issuer = ISSUER_1;
		let project_metadata = default_project_metadata(inst.get_new_nonce(), issuer);
		let evaluations = default_evaluations();
		let bids = default_bids();
		let community_contributions = default_community_buys();
		let remainder_contributions = default_remainder_buys();

		let project_id = inst.create_finished_project(
			project_metadata,
			issuer,
			evaluations.clone(),
			bids.clone(),
			community_contributions.clone(),
			remainder_contributions.clone(),
		);
		let details = inst.get_project_details(project_id);
		assert_eq!(details.status, ProjectStatus::FundingSuccessful);
		assert_eq!(details.cleanup, Cleaner::NotReady);
		inst.advance_time(<TestRuntime as Config>::SuccessToSettlementTime::get()).unwrap();
		assert_eq!(
			inst.get_project_details(project_id).cleanup,
			Cleaner::Success(CleanerState::Initialized(PhantomData))
		);
		inst.advance_time(1).unwrap();
		assert_eq!(inst.get_project_details(project_id).cleanup, Cleaner::Success(CleanerState::Finished(PhantomData)));

		let evaluators = evaluations.accounts();
		let evaluator_ct_amounts = evaluators
			.iter()
			.map(|account| {
				let evaluations = inst.execute(|| {
					Evaluations::<TestRuntime>::iter_prefix_values((project_id, account.clone())).collect::<Vec<_>>()
				});
				for evaluation in evaluations.iter() {
					inst.execute(|| {
						assert_noop!(
							Pallet::<TestRuntime>::evaluation_reward_payout_for(
								RuntimeOrigin::signed(evaluation.evaluator),
								project_id,
								evaluation.evaluator,
								evaluation.id,
							),
							Error::<TestRuntime>::NotAllowed
						);
					});
				}
				let evaluations = inst.execute(|| {
					Evaluations::<TestRuntime>::iter_prefix_values((project_id, account.clone())).collect::<Vec<_>>()
				});
				let total_evaluator_ct_rewarded = evaluations
					.iter()
					.map(|evaluation| evaluation.rewarded_or_slashed)
					.map(|reward_or_slash| {
						if let Some(RewardOrSlash::Reward(balance)) = reward_or_slash {
							balance
						} else {
							Zero::zero()
						}
					})
					.sum::<u128>();

				(account, total_evaluator_ct_rewarded)
			})
			.collect_vec();

		let bidders = bids.accounts();
		let bidder_ct_amounts = bidders
			.iter()
			.map(|account| {
				let bids = inst.execute(|| {
					Bids::<TestRuntime>::iter_prefix_values((project_id, account.clone())).collect::<Vec<_>>()
				});
				for bid in bids.iter() {
					inst.execute(|| {
						assert_noop!(
							Pallet::<TestRuntime>::bid_ct_mint_for(
								RuntimeOrigin::signed(bid.bidder),
								project_id,
								bid.bidder,
								bid.id,
							),
							Error::<TestRuntime>::NotAllowed
						);
					});
				}

				let total_bidder_ct_rewarded = bids.iter().map(|bid| bid.final_ct_amount).sum::<u128>();

				(account, total_bidder_ct_rewarded)
			})
			.collect_vec();

		let community_accounts = community_contributions.accounts();
		let remainder_accounts = remainder_contributions.accounts();
		let all_contributors = community_accounts.iter().chain(remainder_accounts.iter()).unique();
		let contributor_ct_amounts = all_contributors
			.map(|account| {
				let contributions = inst.execute(|| {
					Contributions::<TestRuntime>::iter_prefix_values((project_id, account.clone())).collect::<Vec<_>>()
				});
				for contribution in contributions.iter() {
					inst.execute(|| {
						assert_noop!(
							Pallet::<TestRuntime>::contribution_ct_mint_for(
								RuntimeOrigin::signed(contribution.contributor),
								project_id,
								contribution.contributor,
								contribution.id,
							),
							Error::<TestRuntime>::NotAllowed
						);
					});
				}

				let total_contributor_ct_rewarded =
					contributions.iter().map(|contribution| contribution.ct_amount).sum::<u128>();

				(account, total_contributor_ct_rewarded)
			})
			.collect_vec();

		let all_ct_expectations = MockInstantiator::generic_map_merge_reduce(
			vec![evaluator_ct_amounts, bidder_ct_amounts, contributor_ct_amounts],
			|item| item.0,
			Zero::zero(),
			|item, accumulator| accumulator + item.1,
		);

		for (account, amount) in all_ct_expectations {
			let minted =
				inst.execute(|| <TestRuntime as Config>::ContributionTokenCurrency::balance(project_id, account));
			assert_eq!(minted, amount, "Account: {}", account);
		}
	}

	#[test]
	fn multiplier_gets_correct_vesting_duration() {
		let mut inst = MockInstantiator::new(Some(RefCell::new(new_test_ext())));
		let issuer = ISSUER_1;
		let project_metadata = default_project_metadata(inst.get_new_nonce(), issuer);
		let evaluations = default_evaluations();
		let bids = vec![
			BidParams::new(BIDDER_1, 325_000 * ASSET_UNIT, 1u8, AcceptedFundingAsset::USDT),
			BidParams::new(BIDDER_2, 75_000 * ASSET_UNIT, 2u8, AcceptedFundingAsset::USDT),
			BidParams::new(BIDDER_3, 50_000 * ASSET_UNIT, 3u8, AcceptedFundingAsset::USDT),
		];
		let community_contributions = default_community_buys();
		let remainder_contributions = default_remainder_buys();

		let project_id = inst.create_finished_project(
			project_metadata,
			issuer,
			evaluations,
			bids,
			community_contributions,
			remainder_contributions,
		);
		inst.advance_time(<TestRuntime as Config>::SuccessToSettlementTime::get()).unwrap();

		inst.advance_time(10u64).unwrap();
		let details = inst.get_project_details(project_id);
		assert_eq!(details.cleanup, Cleaner::Success(CleanerState::Finished(PhantomData)));

		let mut stored_bids =
			inst.execute(|| Bids::<TestRuntime>::iter_prefix_values((project_id,)).collect::<Vec<_>>());

		stored_bids.sort_by_key(|bid| bid.bidder);
		let one_week_in_blocks = DAYS * 7;
		assert_eq!(stored_bids[0].plmc_vesting_info.unwrap().duration, 1u64);
		assert_eq!(
			stored_bids[1].plmc_vesting_info.unwrap().duration,
			FixedU128::from_rational(2167, 1000).saturating_mul_int(one_week_in_blocks as u64)
		);
		assert_eq!(
			stored_bids[2].plmc_vesting_info.unwrap().duration,
			FixedU128::from_rational(4334, 1000).saturating_mul_int(one_week_in_blocks as u64)
		);
	}

	#[test]
	fn funding_assets_are_paid_manually_to_issuer() {
		let mut inst = MockInstantiator::new(Some(RefCell::new(new_test_ext())));
		let issuer = ISSUER_1;
		let project_metadata = default_project_metadata(inst.get_new_nonce(), issuer);
		let evaluations = default_evaluations();
		let bids = default_bids();
		let community_contributions = default_community_buys();
		let remainder_contributions = default_remainder_buys();

		let project_id = inst.create_finished_project(
			project_metadata,
			issuer,
			evaluations,
			bids,
			community_contributions,
			remainder_contributions,
		);

		let final_winning_bids = inst.execute(|| {
			Bids::<TestRuntime>::iter_prefix_values((project_id,))
				.filter(|bid| matches!(bid.status, BidStatus::Accepted | BidStatus::PartiallyAccepted(..)))
				.collect::<Vec<_>>()
		});
		let final_bid_payouts = inst.execute(|| {
			Bids::<TestRuntime>::iter_prefix_values((project_id,))
				.filter(|bid| matches!(bid.status, BidStatus::Accepted | BidStatus::PartiallyAccepted(..)))
				.map(|bid| {
					UserToForeignAssets::new(
						bid.bidder,
						bid.funding_asset_amount_locked,
						bid.funding_asset.to_assethub_id(),
					)
				})
				.collect::<Vec<UserToForeignAssets<TestRuntime>>>()
		});
		let final_contributions =
			inst.execute(|| Contributions::<TestRuntime>::iter_prefix_values((project_id,)).collect::<Vec<_>>());
		let final_contribution_payouts = inst.execute(|| {
			Contributions::<TestRuntime>::iter_prefix_values((project_id,))
				.map(|contribution| {
					UserToForeignAssets::new(
						contribution.contributor,
						contribution.funding_asset_amount,
						contribution.funding_asset.to_assethub_id(),
					)
				})
				.collect::<Vec<UserToForeignAssets<TestRuntime>>>()
		});

		let total_expected_bid_payout =
			final_bid_payouts.iter().map(|bid| bid.asset_amount).sum::<BalanceOf<TestRuntime>>();
		let total_expected_contribution_payout = final_contribution_payouts
			.iter()
			.map(|contribution| contribution.asset_amount)
			.sum::<BalanceOf<TestRuntime>>();

		let prev_issuer_funding_balance =
			inst.get_free_foreign_asset_balances_for(final_bid_payouts[0].asset_id, vec![issuer])[0].asset_amount;

		let prev_project_pot_funding_balance = inst.get_free_foreign_asset_balances_for(
			final_bid_payouts[0].asset_id,
			vec![Pallet::<TestRuntime>::fund_account_id(project_id)],
		)[0]
		.asset_amount;

		inst.advance_time(<TestRuntime as Config>::SuccessToSettlementTime::get()).unwrap();
		assert_eq!(
			inst.get_project_details(project_id).cleanup,
			Cleaner::Success(CleanerState::Initialized(PhantomData))
		);
		for bid in final_winning_bids {
			inst.execute(|| {
				Pallet::<TestRuntime>::payout_bid_funds_for(
					RuntimeOrigin::signed(issuer),
					project_id,
					bid.bidder,
					bid.id,
				)
			})
			.unwrap();
		}
		for contribution in final_contributions {
			inst.execute(|| {
				Pallet::<TestRuntime>::payout_contribution_funds_for(
					RuntimeOrigin::signed(issuer),
					project_id,
					contribution.contributor,
					contribution.id,
				)
			})
			.unwrap();
		}
		let post_issuer_funding_balance =
			inst.get_free_foreign_asset_balances_for(final_bid_payouts[0].asset_id, vec![issuer])[0].asset_amount;

		let post_project_pot_funding_balance = inst.get_free_foreign_asset_balances_for(
			final_bid_payouts[0].asset_id,
			vec![Pallet::<TestRuntime>::fund_account_id(project_id)],
		)[0]
		.asset_amount;
		let issuer_funding_delta = post_issuer_funding_balance - prev_issuer_funding_balance;
		let project_pot_funding_delta = prev_project_pot_funding_balance - post_project_pot_funding_balance;

		assert_eq!(issuer_funding_delta - total_expected_bid_payout, total_expected_contribution_payout);
		assert_eq!(issuer_funding_delta, project_pot_funding_delta);

		assert_eq!(post_project_pot_funding_balance, 0u128);
	}

	#[test]
	fn funding_assets_are_paid_automatically_to_issuer() {
		let mut inst = MockInstantiator::new(Some(RefCell::new(new_test_ext())));
		let issuer = ISSUER_1;
		let project_metadata = default_project_metadata(inst.get_new_nonce(), issuer);
		let evaluations = default_evaluations();
		let bids = default_bids();
		let community_contributions = default_community_buys();
		let remainder_contributions = default_remainder_buys();

		let project_id = inst.create_finished_project(
			project_metadata,
			issuer,
			evaluations,
			bids,
			community_contributions,
			remainder_contributions,
		);

		let final_bid_payouts = inst.execute(|| {
			Bids::<TestRuntime>::iter_prefix_values((project_id,))
				.filter(|bid| matches!(bid.status, BidStatus::Accepted | BidStatus::PartiallyAccepted(..)))
				.map(|bid| {
					UserToForeignAssets::new(
						bid.bidder,
						bid.funding_asset_amount_locked,
						bid.funding_asset.to_assethub_id(),
					)
				})
				.collect::<Vec<UserToForeignAssets<TestRuntime>>>()
		});
		let final_contribution_payouts = inst.execute(|| {
			Contributions::<TestRuntime>::iter_prefix_values((project_id,))
				.map(|contribution| {
					UserToForeignAssets::new(
						contribution.contributor,
						contribution.funding_asset_amount,
						contribution.funding_asset.to_assethub_id(),
					)
				})
				.collect::<Vec<UserToForeignAssets<TestRuntime>>>()
		});

		let total_expected_bid_payout =
			final_bid_payouts.iter().map(|bid| bid.asset_amount).sum::<BalanceOf<TestRuntime>>();
		let total_expected_contribution_payout = final_contribution_payouts
			.iter()
			.map(|contribution| contribution.asset_amount)
			.sum::<BalanceOf<TestRuntime>>();

		let prev_issuer_funding_balance =
			inst.get_free_foreign_asset_balances_for(final_bid_payouts[0].asset_id, vec![issuer])[0].asset_amount;

		let prev_project_pot_funding_balance = inst.get_free_foreign_asset_balances_for(
			final_bid_payouts[0].asset_id,
			vec![Pallet::<TestRuntime>::fund_account_id(project_id)],
		)[0]
		.asset_amount;

		inst.advance_time(<TestRuntime as Config>::SuccessToSettlementTime::get()).unwrap();
		assert_eq!(
			inst.get_project_details(project_id).cleanup,
			Cleaner::Success(CleanerState::Initialized(PhantomData))
		);
		inst.advance_time(1u64).unwrap();
		assert_eq!(inst.get_project_details(project_id).cleanup, Cleaner::Success(CleanerState::Finished(PhantomData)));

		let post_issuer_funding_balance =
			inst.get_free_foreign_asset_balances_for(final_bid_payouts[0].asset_id, vec![issuer])[0].asset_amount;

		let post_project_pot_funding_balance = inst.get_free_foreign_asset_balances_for(
			final_bid_payouts[0].asset_id,
			vec![Pallet::<TestRuntime>::fund_account_id(project_id)],
		)[0]
		.asset_amount;
		let issuer_funding_delta = post_issuer_funding_balance - prev_issuer_funding_balance;
		let project_pot_funding_delta = prev_project_pot_funding_balance - post_project_pot_funding_balance;

		assert_eq!(issuer_funding_delta - total_expected_bid_payout, total_expected_contribution_payout);
		assert_eq!(issuer_funding_delta, project_pot_funding_delta);

		assert_eq!(post_project_pot_funding_balance, 0u128);
	}

	#[test]
	fn funding_assets_are_released_automatically_on_funding_fail() {
		let mut inst = MockInstantiator::new(Some(RefCell::new(new_test_ext())));
		let issuer = ISSUER_1;
		let project_metadata = default_project_metadata(inst.get_new_nonce(), issuer);

		let auction_allocation =
			project_metadata.auction_round_allocation_percentage * project_metadata.total_allocation_size;
		let evaluations = default_evaluations();
		let bids = MockInstantiator::generate_bids_from_total_usd(
			project_metadata.minimum_price.saturating_mul_int(auction_allocation),
			project_metadata.minimum_price,
			default_weights(),
			default_bidders(),
			default_bidder_multipliers(),
		);
		let community_contributions = MockInstantiator::generate_contributions_from_total_usd(
			project_metadata.minimum_price.saturating_mul_int(
				Percent::from_percent(50u8) * (project_metadata.total_allocation_size - auction_allocation) / 2,
			),
			project_metadata.minimum_price,
			default_weights(),
			default_community_contributors(),
			default_community_contributor_multipliers(),
		);
		let remainder_contributions = MockInstantiator::generate_contributions_from_total_usd(
			project_metadata.minimum_price.saturating_mul_int(
				Percent::from_percent(50u8) * (project_metadata.total_allocation_size - auction_allocation) / 2,
			),
			project_metadata.minimum_price,
			default_weights(),
			default_remainder_contributors(),
			default_remainder_contributor_multipliers(),
		);

		let project_id = inst.create_finished_project(
			project_metadata,
			issuer,
			evaluations,
			bids,
			community_contributions.clone(),
			remainder_contributions.clone(),
		);

		let final_price = inst.get_project_details(project_id).weighted_average_price.unwrap();
		let expected_bid_payouts = inst.execute(|| {
			Bids::<TestRuntime>::iter_prefix_values((project_id,))
				.map(|bid| {
					UserToForeignAssets::<TestRuntime>::new(
						bid.bidder,
						bid.funding_asset_amount_locked,
						bid.funding_asset.to_assethub_id(),
					)
				})
				.sorted_by_key(|bid| bid.account)
				.collect::<Vec<UserToForeignAssets<TestRuntime>>>()
		});
		let expected_community_contribution_payouts =
			MockInstantiator::calculate_contributed_funding_asset_spent(community_contributions, final_price);
		let expected_remainder_contribution_payouts =
			MockInstantiator::calculate_contributed_funding_asset_spent(remainder_contributions, final_price);
		let all_expected_payouts = MockInstantiator::generic_map_operation(
			vec![
				expected_bid_payouts.clone(),
				expected_community_contribution_payouts,
				expected_remainder_contribution_payouts,
			],
			MergeOperation::Add,
		);

		let prev_issuer_funding_balance =
			inst.get_free_foreign_asset_balances_for(expected_bid_payouts[0].asset_id, vec![issuer])[0].asset_amount;
		let all_participants = all_expected_payouts.accounts();
		let prev_participants_funding_balances =
			inst.get_free_foreign_asset_balances_for(expected_bid_payouts[0].asset_id, all_participants.clone());

		call_and_is_ok!(
			inst,
			Pallet::<TestRuntime>::decide_project_outcome(
				RuntimeOrigin::signed(issuer),
				project_id,
				FundingOutcomeDecision::RejectFunding
			)
		);
		inst.advance_time(<TestRuntime as Config>::SuccessToSettlementTime::get()).unwrap();
		inst.advance_time(10).unwrap();
		assert_eq!(inst.get_project_details(project_id).cleanup, Cleaner::Failure(CleanerState::Finished(PhantomData)));

		let post_issuer_funding_balance =
			inst.get_free_foreign_asset_balances_for(expected_bid_payouts[0].asset_id, vec![issuer])[0].asset_amount;
		let post_participants_funding_balances =
			inst.get_free_foreign_asset_balances_for(expected_bid_payouts[0].asset_id, all_participants);
		let post_project_pot_funding_balance = inst.get_free_foreign_asset_balances_for(
			expected_bid_payouts[0].asset_id,
			vec![Pallet::<TestRuntime>::fund_account_id(project_id)],
		)[0]
		.asset_amount;

		let all_participants_funding_delta = MockInstantiator::generic_map_operation(
			vec![prev_participants_funding_balances, post_participants_funding_balances],
			MergeOperation::Add,
		);

		let issuer_funding_delta = post_issuer_funding_balance - prev_issuer_funding_balance;

		assert_eq!(issuer_funding_delta, 0);
		assert_eq!(post_project_pot_funding_balance, 0u128);
		assert_eq!(all_expected_payouts, all_participants_funding_delta);
	}

	#[test]
	fn funding_assets_are_released_manually_on_funding_fail() {
		let mut inst = MockInstantiator::new(Some(RefCell::new(new_test_ext())));
		let issuer = ISSUER_1;
		let project_metadata = default_project_metadata(inst.get_new_nonce(), issuer);
		let auction_allocation =
			project_metadata.auction_round_allocation_percentage * project_metadata.total_allocation_size;
		let evaluations = default_evaluations();
		let bids = MockInstantiator::generate_bids_from_total_usd(
			project_metadata.minimum_price.saturating_mul_int(auction_allocation),
			project_metadata.minimum_price,
			default_weights(),
			default_bidders(),
			default_bidder_multipliers(),
		);
		let community_contributions = MockInstantiator::generate_contributions_from_total_usd(
			project_metadata.minimum_price.saturating_mul_int(
				Percent::from_percent(50u8) * (project_metadata.total_allocation_size - auction_allocation) / 2,
			),
			project_metadata.minimum_price,
			default_weights(),
			default_community_contributors(),
			default_community_contributor_multipliers(),
		);
		let remainder_contributions = MockInstantiator::generate_contributions_from_total_usd(
			project_metadata.minimum_price.saturating_mul_int(
				Percent::from_percent(50u8) * (project_metadata.total_allocation_size - auction_allocation) / 2,
			),
			project_metadata.minimum_price,
			default_weights(),
			default_remainder_contributors(),
			default_remainder_contributor_multipliers(),
		);

		let project_id = inst.create_finished_project(
			project_metadata,
			issuer,
			evaluations,
			bids,
			community_contributions.clone(),
			remainder_contributions.clone(),
		);
		let final_price = inst.get_project_details(project_id).weighted_average_price.unwrap();
		let expected_bid_payouts = inst.execute(|| {
			Bids::<TestRuntime>::iter_prefix_values((project_id,))
				.map(|bid| {
					UserToForeignAssets::<TestRuntime>::new(
						bid.bidder,
						bid.funding_asset_amount_locked,
						bid.funding_asset.to_assethub_id(),
					)
				})
				.sorted_by_key(|item| item.account)
				.collect::<Vec<UserToForeignAssets<TestRuntime>>>()
		});
		let expected_community_contribution_payouts =
			MockInstantiator::calculate_contributed_funding_asset_spent(community_contributions, final_price);
		let expected_remainder_contribution_payouts =
			MockInstantiator::calculate_contributed_funding_asset_spent(remainder_contributions, final_price);
		let all_expected_payouts = MockInstantiator::generic_map_operation(
			vec![
				expected_bid_payouts.clone(),
				expected_community_contribution_payouts,
				expected_remainder_contribution_payouts,
			],
			MergeOperation::Add,
		);

		let prev_issuer_funding_balance =
			inst.get_free_foreign_asset_balances_for(expected_bid_payouts[0].asset_id, vec![issuer])[0].asset_amount;
		let all_participants = all_expected_payouts.accounts();
		let prev_participants_funding_balances =
			inst.get_free_foreign_asset_balances_for(expected_bid_payouts[0].asset_id, all_participants.clone());

		call_and_is_ok!(
			inst,
			Pallet::<TestRuntime>::decide_project_outcome(
				RuntimeOrigin::signed(issuer),
				project_id,
				FundingOutcomeDecision::RejectFunding
			)
		);

		inst.advance_time(<TestRuntime as Config>::SuccessToSettlementTime::get()).unwrap();

		let stored_bids = inst.execute(|| {
			Bids::<TestRuntime>::iter_prefix_values((project_id,))
				.filter(|bid| matches!(bid.status, BidStatus::Accepted | BidStatus::PartiallyAccepted(..)))
				.collect::<Vec<_>>()
		});
		let stored_contributions =
			inst.execute(|| Contributions::<TestRuntime>::iter_prefix_values((project_id,)).collect::<Vec<_>>());

		for bid in stored_bids {
			call_and_is_ok!(
				inst,
				Pallet::<TestRuntime>::release_bid_funds_for(
					RuntimeOrigin::signed(issuer),
					project_id,
					bid.bidder,
					bid.id,
				)
			)
		}

		for contribution in stored_contributions {
			call_and_is_ok!(
				inst,
				Pallet::<TestRuntime>::release_contribution_funds_for(
					RuntimeOrigin::signed(issuer),
					project_id,
					contribution.contributor,
					contribution.id,
				)
			)
		}

		let post_issuer_funding_balance =
			inst.get_free_foreign_asset_balances_for(expected_bid_payouts[0].asset_id, vec![issuer])[0].asset_amount;
		let post_participants_funding_balances =
			inst.get_free_foreign_asset_balances_for(expected_bid_payouts[0].asset_id, all_participants);
		let post_project_pot_funding_balance = inst.get_free_foreign_asset_balances_for(
			expected_bid_payouts[0].asset_id,
			vec![Pallet::<TestRuntime>::fund_account_id(project_id)],
		)[0]
		.asset_amount;

		let all_participants_funding_delta = MockInstantiator::generic_map_operation(
			vec![prev_participants_funding_balances, post_participants_funding_balances],
			MergeOperation::Add,
		);

		let issuer_funding_delta = post_issuer_funding_balance - prev_issuer_funding_balance;

		assert_eq!(issuer_funding_delta, 0);
		assert_eq!(post_project_pot_funding_balance, 0u128);
		assert_eq!(all_expected_payouts, all_participants_funding_delta);
	}

	#[test]
	fn plmc_bonded_is_returned_automatically_on_funding_fail() {
		let mut inst = MockInstantiator::new(Some(RefCell::new(new_test_ext())));
		let issuer = ISSUER_1;
		let project_metadata = default_project_metadata(inst.get_new_nonce(), issuer);
		let auction_allocation =
			project_metadata.auction_round_allocation_percentage * project_metadata.total_allocation_size;
		let evaluations = default_evaluations();
		let bids = MockInstantiator::generate_bids_from_total_usd(
			project_metadata.minimum_price.saturating_mul_int(auction_allocation),
			project_metadata.minimum_price,
			default_weights(),
			default_bidders(),
			default_bidder_multipliers(),
		);
		let community_contributions = MockInstantiator::generate_contributions_from_total_usd(
			project_metadata.minimum_price.saturating_mul_int(
				Percent::from_percent(50u8) * (project_metadata.total_allocation_size - auction_allocation) / 2,
			),
			project_metadata.minimum_price,
			default_weights(),
			default_community_contributors(),
			default_community_contributor_multipliers(),
		);
		let remainder_contributions = MockInstantiator::generate_contributions_from_total_usd(
			project_metadata.minimum_price.saturating_mul_int(
				Percent::from_percent(50u8) * (project_metadata.total_allocation_size - auction_allocation) / 2,
			),
			project_metadata.minimum_price,
			default_weights(),
			default_remainder_contributors(),
			default_remainder_contributor_multipliers(),
		);

		let project_id = inst.create_finished_project(
			project_metadata,
			issuer,
			evaluations.clone(),
			bids.clone(),
			community_contributions.clone(),
			remainder_contributions.clone(),
		);
		let final_price = inst.get_project_details(project_id).weighted_average_price.unwrap();

		let expected_evaluators_and_contributors_payouts =
			MockInstantiator::calculate_total_plmc_locked_from_evaluations_and_remainder_contributions(
				evaluations.clone(),
				remainder_contributions.clone(),
				final_price,
				true,
			);
		let expected_bid_payouts =
			MockInstantiator::calculate_auction_plmc_charged_with_given_price(&bids, final_price);
		let expected_community_contribution_payouts =
			MockInstantiator::calculate_contributed_plmc_spent(community_contributions.clone(), final_price);
		let all_expected_payouts = MockInstantiator::generic_map_operation(
			vec![
				expected_evaluators_and_contributors_payouts.clone(),
				expected_bid_payouts,
				expected_community_contribution_payouts,
			],
			MergeOperation::Add,
		);
		println!("all expected payouts {:?}", all_expected_payouts);
		for payout in all_expected_payouts.clone() {
			let evaluation_hold = inst.execute(|| {
				<<TestRuntime as Config>::NativeCurrency as fungible::InspectHold<AccountIdOf<TestRuntime>>>::balance_on_hold(
					&HoldReason::Evaluation(project_id).into(),
					&payout.account,
				)
			});
			let participation_hold = inst.execute(|| {
				<<TestRuntime as Config>::NativeCurrency as fungible::InspectHold<AccountIdOf<TestRuntime>>>::balance_on_hold(
					&HoldReason::Participation(project_id).into(),
					&payout.account,
				)
			});
			println!("account {:?} has evaluation hold {:?}", payout.account, evaluation_hold);
			println!("account {:?} has participation hold {:?}", payout.account, participation_hold);
		}
		let deposit_required = <<TestRuntime as Config>::ContributionTokenCurrency as AccountTouch<
			ProjectId,
			AccountIdOf<TestRuntime>,
		>>::deposit_required(project_id);
		let all_expected_payouts = all_expected_payouts
			.into_iter()
			.map(|UserToPLMCBalance { account, plmc_amount }| {
				UserToPLMCBalance::new(account, plmc_amount + deposit_required)
			})
			.collect::<Vec<_>>();

		let prev_issuer_funding_balance = inst.get_free_plmc_balances_for(vec![issuer])[0].plmc_amount;

		let all_participants = all_expected_payouts.accounts();
		let prev_participants_plmc_balances = inst.get_free_plmc_balances_for(all_participants.clone());

		call_and_is_ok!(
			inst,
			Pallet::<TestRuntime>::decide_project_outcome(
				RuntimeOrigin::signed(issuer),
				project_id,
				FundingOutcomeDecision::RejectFunding
			)
		);
		inst.advance_time(<TestRuntime as Config>::SuccessToSettlementTime::get()).unwrap();
		inst.advance_time(10).unwrap();
		assert_eq!(inst.get_project_details(project_id).cleanup, Cleaner::Failure(CleanerState::Finished(PhantomData)));

		let post_issuer_funding_balance = inst.get_free_plmc_balances_for(vec![issuer])[0].plmc_amount;
		let post_participants_plmc_balances = inst.get_free_plmc_balances_for(all_participants);

		let all_participants_plmc_deltas = MockInstantiator::generic_map_operation(
			vec![post_participants_plmc_balances, prev_participants_plmc_balances],
			MergeOperation::Subtract,
		);

		let issuer_funding_delta = post_issuer_funding_balance - prev_issuer_funding_balance;

		assert_eq!(issuer_funding_delta, 0);
		assert_eq!(all_participants_plmc_deltas, all_expected_payouts);
	}

	#[test]
	fn plmc_bonded_is_returned_manually_on_funding_fail() {
		let mut inst = MockInstantiator::new(Some(RefCell::new(new_test_ext())));
		let issuer = ISSUER_1;
		let project_metadata = default_project_metadata(inst.get_new_nonce(), issuer);
		let auction_allocation =
			project_metadata.auction_round_allocation_percentage * project_metadata.total_allocation_size;
		let evaluations = default_evaluations();
		let bids = MockInstantiator::generate_bids_from_total_usd(
			project_metadata.minimum_price.saturating_mul_int(auction_allocation),
			project_metadata.minimum_price,
			default_weights(),
			default_bidders(),
			default_bidder_multipliers(),
		);
		let community_contributions = MockInstantiator::generate_contributions_from_total_usd(
			project_metadata.minimum_price.saturating_mul_int(
				Percent::from_percent(50u8) * (project_metadata.total_allocation_size - auction_allocation) / 2,
			),
			project_metadata.minimum_price,
			default_weights(),
			default_community_contributors(),
			default_community_contributor_multipliers(),
		);
		let remainder_contributions = MockInstantiator::generate_contributions_from_total_usd(
			project_metadata.minimum_price.saturating_mul_int(
				Percent::from_percent(50u8) * (project_metadata.total_allocation_size - auction_allocation) / 2,
			),
			project_metadata.minimum_price,
			default_weights(),
			default_remainder_contributors(),
			default_remainder_contributor_multipliers(),
		);

		let project_id = inst.create_finished_project(
			project_metadata,
			issuer,
			evaluations.clone(),
			bids.clone(),
			community_contributions.clone(),
			remainder_contributions.clone(),
		);
		let final_price = inst.get_project_details(project_id).weighted_average_price.unwrap();

		let expected_evaluators_and_contributors_payouts =
			MockInstantiator::calculate_total_plmc_locked_from_evaluations_and_remainder_contributions(
				evaluations.clone(),
				remainder_contributions.clone(),
				final_price,
				true,
			);
		let expected_bid_payouts =
			MockInstantiator::calculate_auction_plmc_charged_with_given_price(&bids, final_price);
		let expected_community_contribution_payouts =
			MockInstantiator::calculate_contributed_plmc_spent(community_contributions.clone(), final_price);
		let all_expected_payouts = MockInstantiator::generic_map_operation(
			vec![
				expected_evaluators_and_contributors_payouts.clone(),
				expected_bid_payouts,
				expected_community_contribution_payouts,
			],
			MergeOperation::Add,
		);
		println!("all expected payouts {:?}", all_expected_payouts);
		for payout in all_expected_payouts.clone() {
			let evaluation_hold = inst.execute(|| {
				<<TestRuntime as Config>::NativeCurrency as fungible::InspectHold<AccountIdOf<TestRuntime>>>::balance_on_hold(
					&HoldReason::Evaluation(project_id).into(),
					&payout.account,
				)
			});
			let participation_hold = inst.execute(|| {
				<<TestRuntime as Config>::NativeCurrency as fungible::InspectHold<AccountIdOf<TestRuntime>>>::balance_on_hold(
					&HoldReason::Participation(project_id).into(),
					&payout.account,
				)
			});
			println!("account {:?} has evaluation hold {:?}", payout.account, evaluation_hold);
			println!("account {:?} has participation hold {:?}", payout.account, participation_hold);
		}
		let _deposit_required = <<TestRuntime as Config>::ContributionTokenCurrency as AccountTouch<
			ProjectId,
			AccountIdOf<TestRuntime>,
		>>::deposit_required(project_id);

		let prev_issuer_funding_balance = inst.get_free_plmc_balances_for(vec![issuer])[0].plmc_amount;
		let all_participants = all_expected_payouts.accounts();
		let prev_participants_plmc_balances = inst.get_free_plmc_balances_for(all_participants.clone());

		call_and_is_ok!(
			inst,
			Pallet::<TestRuntime>::decide_project_outcome(
				RuntimeOrigin::signed(issuer),
				project_id,
				FundingOutcomeDecision::RejectFunding
			)
		);
		inst.advance_time(<TestRuntime as Config>::SuccessToSettlementTime::get() + 1).unwrap();
		assert_eq!(
			inst.get_project_details(project_id).cleanup,
			Cleaner::Failure(CleanerState::Initialized(PhantomData))
		);

		let stored_evaluations =
			inst.execute(|| Evaluations::<TestRuntime>::iter_prefix_values((project_id,)).collect::<Vec<_>>());
		let stored_bids = inst.execute(|| {
			Bids::<TestRuntime>::iter_prefix_values((project_id,))
				.filter(|bid| matches!(bid.status, BidStatus::Accepted | BidStatus::PartiallyAccepted(..)))
				.collect::<Vec<_>>()
		});
		let stored_contributions =
			inst.execute(|| Contributions::<TestRuntime>::iter_prefix_values((project_id,)).collect::<Vec<_>>());

		for evaluation in stored_evaluations {
			call_and_is_ok!(
				inst,
				Pallet::<TestRuntime>::evaluation_slash_for(
					RuntimeOrigin::signed(evaluation.evaluator),
					project_id,
					evaluation.evaluator,
					evaluation.id,
				),
				Pallet::<TestRuntime>::evaluation_unbond_for(
					RuntimeOrigin::signed(evaluation.evaluator),
					project_id,
					evaluation.evaluator,
					evaluation.id,
				)
			)
		}

		for bid in stored_bids {
			call_and_is_ok!(
				inst,
				Pallet::<TestRuntime>::release_bid_funds_for(
					RuntimeOrigin::signed(issuer),
					project_id,
					bid.bidder,
					bid.id,
				),
				Pallet::<TestRuntime>::bid_unbond_for(
					RuntimeOrigin::signed(bid.bidder),
					project_id,
					bid.bidder,
					bid.id,
				)
			)
		}

		for contribution in stored_contributions {
			call_and_is_ok!(
				inst,
				Pallet::<TestRuntime>::release_contribution_funds_for(
					RuntimeOrigin::signed(issuer),
					project_id,
					contribution.contributor,
					contribution.id,
				),
				Pallet::<TestRuntime>::contribution_unbond_for(
					RuntimeOrigin::signed(contribution.contributor),
					project_id,
					contribution.contributor,
					contribution.id,
				)
			)
		}

		let post_issuer_funding_balance = inst.get_free_plmc_balances_for(vec![issuer])[0].plmc_amount;
		let post_participants_plmc_balances = inst.get_free_plmc_balances_for(all_participants);

		let all_participants_plmc_deltas = MockInstantiator::generic_map_operation(
			vec![post_participants_plmc_balances, prev_participants_plmc_balances],
			MergeOperation::Subtract,
		);

		let issuer_funding_delta = post_issuer_funding_balance - prev_issuer_funding_balance;
		assert_eq!(
			inst.get_project_details(project_id).cleanup,
			Cleaner::Failure(CleanerState::Initialized(PhantomData))
		);
		assert_eq!(issuer_funding_delta, 0);
		assert_eq!(all_participants_plmc_deltas, all_expected_payouts);
	}

	// i.e consumer increase bug fixed with touch on pallet-assets
	#[test]
	fn no_limit_on_project_contributions_per_user() {
		let inst = MockInstantiator::new(Some(RefCell::new(new_test_ext())));

		let project = |x| TestProjectParams {
			expected_state: ProjectStatus::FundingSuccessful,
			metadata: default_project_metadata(x, ISSUER_1),
			evaluations: default_evaluations(),
			bids: default_bids(),
			community_contributions: default_community_buys(),
			remainder_contributions: default_remainder_buys(),
			issuer: x as u32,
		};
		let projects = (0..20).into_iter().map(|x| project(x)).collect_vec();
		async_features::create_multiple_projects_at(inst, projects);
	}

	#[test]
	fn evaluation_plmc_unbonded_after_funding_success() {
		let mut inst = MockInstantiator::new(Some(RefCell::new(new_test_ext())));
		let evaluations = default_evaluations();
		let evaluators = evaluations.accounts();

		let project_id = inst.create_remainder_contributing_project(
			default_project_metadata(inst.get_new_nonce(), ISSUER_1),
			ISSUER_1,
			evaluations.clone(),
			default_bids(),
			default_community_buys(),
		);

		let prev_reserved_plmc =
			inst.get_reserved_plmc_balances_for(evaluators.clone(), HoldReason::Evaluation(project_id).into());

		let prev_free_plmc = inst.get_free_plmc_balances_for(evaluators.clone());

		inst.finish_funding(project_id).unwrap();
		inst.advance_time(<TestRuntime as Config>::ManualAcceptanceDuration::get() + 1).unwrap();
		inst.advance_time(<TestRuntime as Config>::SuccessToSettlementTime::get() + 1).unwrap();
		assert_eq!(inst.get_project_details(project_id).status, ProjectStatus::FundingSuccessful);
		assert_eq!(inst.get_project_details(project_id).cleanup, Cleaner::Success(CleanerState::Finished(PhantomData)));
		inst.advance_time(10).unwrap();
		let post_unbond_amounts: Vec<UserToPLMCBalance<_>> = prev_reserved_plmc
			.iter()
			.map(|UserToPLMCBalance { account, .. }| UserToPLMCBalance::new(*account, Zero::zero()))
			.collect();

		inst.do_reserved_plmc_assertions(post_unbond_amounts.clone(), HoldReason::Evaluation(project_id).into());
		inst.do_reserved_plmc_assertions(post_unbond_amounts, HoldReason::Participation(project_id).into());

		let post_free_plmc = inst.get_free_plmc_balances_for(evaluators);

		let increased_amounts =
			MockInstantiator::generic_map_operation(vec![post_free_plmc, prev_free_plmc], MergeOperation::Subtract);

		assert_eq!(increased_amounts, MockInstantiator::calculate_evaluation_plmc_spent(evaluations))
	}

	#[test]
	fn plmc_vesting_schedule_starts_automatically() {
		let mut inst = MockInstantiator::new(Some(RefCell::new(new_test_ext())));
		let issuer = ISSUER_1;
		let project_metadata = default_project_metadata(inst.get_new_nonce(), issuer);
		let evaluations = default_evaluations();
		let mut bids = default_bids();
		let community_contributions = default_community_buys();
		let remainder_contributions = default_remainder_buys();

		let project_id = inst.create_finished_project(
			project_metadata,
			issuer,
			evaluations,
			bids.clone(),
			community_contributions.clone(),
			remainder_contributions.clone(),
		);

		let price = inst.get_project_details(project_id).weighted_average_price.unwrap();
		let stored_bids = inst.execute(|| Bids::<TestRuntime>::iter_prefix_values((project_id,)).collect_vec());
		bids =
			stored_bids.into_iter().map(|bid| BidParams::new_with_defaults(bid.bidder, bid.final_ct_amount)).collect();
		let auction_locked_plmc = MockInstantiator::calculate_auction_plmc_charged_with_given_price(&bids, price);
		let community_locked_plmc = MockInstantiator::calculate_contributed_plmc_spent(community_contributions, price);
		let remainder_locked_plmc = MockInstantiator::calculate_contributed_plmc_spent(remainder_contributions, price);
		let all_plmc_locks = MockInstantiator::generic_map_operation(
			vec![auction_locked_plmc, community_locked_plmc, remainder_locked_plmc],
			MergeOperation::Add,
		);
		inst.advance_time(<TestRuntime as Config>::SuccessToSettlementTime::get()).unwrap();

		inst.advance_time(10u64).unwrap();
		let details = inst.get_project_details(project_id);
		assert_eq!(details.cleanup, Cleaner::Success(CleanerState::Finished(PhantomData)));

		for UserToPLMCBalance { account, plmc_amount } in all_plmc_locks {
			let schedule = inst.execute(|| {
				<TestRuntime as Config>::Vesting::total_scheduled_amount(
					&account,
					HoldReason::Participation(project_id).into(),
				)
			});

			assert_eq!(schedule.unwrap(), plmc_amount);
		}
	}

	#[test]
	fn plmc_vesting_schedule_starts_manually() {
		let mut inst = MockInstantiator::new(Some(RefCell::new(new_test_ext())));
		let issuer = ISSUER_1;
		let project_metadata = default_project_metadata(inst.get_new_nonce(), issuer);
		let evaluations = default_evaluations();
		let bids = default_bids();
		let community_contributions = default_community_buys();
		let remainder_contributions = default_remainder_buys();

		let project_id = inst.create_finished_project(
			project_metadata,
			issuer,
			evaluations,
			bids.clone(),
			community_contributions.clone(),
			remainder_contributions.clone(),
		);

		let price = inst.get_project_details(project_id).weighted_average_price.unwrap();

		inst.advance_time(<TestRuntime as Config>::SuccessToSettlementTime::get()).unwrap();
		let details = inst.get_project_details(project_id);
		assert_eq!(details.cleanup, Cleaner::Success(CleanerState::Initialized(PhantomData)));

		let stored_successful_bids = inst.execute(|| {
			Bids::<TestRuntime>::iter_prefix_values((project_id,))
				.filter(|bid| matches!(bid.status, BidStatus::Rejected(_)).not())
				.collect::<Vec<_>>()
		});
		let stored_contributions =
			inst.execute(|| Contributions::<TestRuntime>::iter_prefix_values((project_id,)).collect::<Vec<_>>());

		for bid in stored_successful_bids.clone() {
			call_and_is_ok!(
				inst,
				Pallet::<TestRuntime>::do_start_bid_vesting_schedule_for(&bid.bidder, project_id, &bid.bidder, bid.id,)
			);
		}
		for contribution in stored_contributions {
			call_and_is_ok!(
				inst,
				Pallet::<TestRuntime>::do_start_contribution_vesting_schedule_for(
					&contribution.contributor,
					project_id,
					&contribution.contributor,
					contribution.id,
				)
			);
		}

		let auction_locked_plmc = MockInstantiator::calculate_auction_plmc_charged_with_given_price(&bids, price);
		let community_locked_plmc = MockInstantiator::calculate_contributed_plmc_spent(community_contributions, price);
		let remainder_locked_plmc = MockInstantiator::calculate_contributed_plmc_spent(remainder_contributions, price);
		let all_plmc_locks = MockInstantiator::generic_map_operation(
			vec![auction_locked_plmc, community_locked_plmc, remainder_locked_plmc],
			MergeOperation::Add,
		);

		for UserToPLMCBalance { account, plmc_amount } in all_plmc_locks {
			let schedule = inst.execute(|| {
				<TestRuntime as Config>::Vesting::total_scheduled_amount(
					&account,
					HoldReason::Participation(project_id).into(),
				)
			});

			assert_eq!(schedule.unwrap(), plmc_amount);
		}
	}

	#[test]
	fn plmc_vesting_full_amount() {
		let mut inst = MockInstantiator::new(Some(RefCell::new(new_test_ext())));
		let issuer = ISSUER_1;
		let project_metadata = default_project_metadata(inst.get_new_nonce(), issuer);
		let evaluations = default_evaluations();
		let bids = default_bids();
		let community_contributions = default_community_buys();
		let remainder_contributions = default_remainder_buys();

		let project_id = inst.create_finished_project(
			project_metadata,
			issuer,
			evaluations,
			bids,
			community_contributions,
			remainder_contributions,
		);
		inst.advance_time(<TestRuntime as Config>::SuccessToSettlementTime::get()).unwrap();

		inst.advance_time(10u64).unwrap();
		let details = inst.get_project_details(project_id);
		assert_eq!(details.cleanup, Cleaner::Success(CleanerState::Finished(PhantomData)));

		let stored_successful_bids = inst.execute(|| {
			Bids::<TestRuntime>::iter_prefix_values((project_id,))
				.filter(|bid| matches!(bid.status, BidStatus::Rejected(_)).not())
				.collect::<Vec<_>>()
		});

		let stored_contributions =
			inst.execute(|| Contributions::<TestRuntime>::iter_prefix_values((project_id,)).collect::<Vec<_>>());

		let total_bid_plmc_in_vesting: Vec<UserToPLMCBalance<TestRuntime>> = stored_successful_bids
			.iter()
			.map(|bid| (bid.bidder, bid.plmc_vesting_info.unwrap().total_amount).into())
			.collect_vec();

		let total_contribution_plmc_in_vesting: Vec<UserToPLMCBalance<TestRuntime>> = stored_contributions
			.iter()
			.map(|contribution| (contribution.contributor, contribution.plmc_vesting_info.unwrap().total_amount).into())
			.collect_vec();

		let total_participant_plmc_in_vesting = MockInstantiator::generic_map_operation(
			vec![total_bid_plmc_in_vesting, total_contribution_plmc_in_vesting],
			MergeOperation::Add,
		);

		inst.advance_time((10 * DAYS).into()).unwrap();

		for UserToPLMCBalance { account, plmc_amount } in total_participant_plmc_in_vesting {
			let prev_free_balance = inst.execute(|| <TestRuntime as Config>::NativeCurrency::balance(&account));

			inst.execute(|| Pallet::<TestRuntime>::do_vest_plmc_for(account, project_id, account)).unwrap();

			let post_free_balance = inst.execute(|| <TestRuntime as Config>::NativeCurrency::balance(&account));
			assert_eq!(plmc_amount, post_free_balance - prev_free_balance);
		}
	}

	#[test]
	fn plmc_vesting_partial_amount() {
		let mut inst = MockInstantiator::new(Some(RefCell::new(new_test_ext())));
		let issuer = ISSUER_1;
		let project_metadata = default_project_metadata(inst.get_new_nonce(), issuer);
		let evaluations = default_evaluations();
		let bids = default_bids();
		let community_contributions = default_community_buys();
		let remainder_contributions = default_remainder_buys();

		let project_id = inst.create_finished_project(
			project_metadata,
			issuer,
			evaluations,
			bids,
			community_contributions,
			remainder_contributions,
		);

		inst.advance_time(<TestRuntime as Config>::SuccessToSettlementTime::get()).unwrap();
		inst.advance_time(15u64).unwrap();
		let details = inst.get_project_details(project_id);
		assert_eq!(details.cleanup, Cleaner::Success(CleanerState::Finished(PhantomData)));
		let vest_start_block = details.funding_end_block.unwrap();
		let stored_successful_bids = inst.execute(|| {
			Bids::<TestRuntime>::iter_prefix_values((project_id,))
				.filter(|bid| matches!(bid.status, BidStatus::Rejected(_)).not())
				.collect::<Vec<_>>()
		});
		let stored_contributions =
			inst.execute(|| Contributions::<TestRuntime>::iter_prefix_values((project_id,)).collect::<Vec<_>>());

		let bidder_vesting =
			stored_successful_bids.iter().map(|bid| (bid.bidder, bid.plmc_vesting_info.unwrap())).collect_vec();
		let contributor_vesting = stored_contributions
			.iter()
			.map(|contribution| (contribution.contributor, contribution.plmc_vesting_info.unwrap()))
			.collect_vec();

		let participant_vesting_infos: Vec<(AccountIdOf<TestRuntime>, Vec<VestingInfoOf<TestRuntime>>)> =
			MockInstantiator::generic_map_merge_reduce(
				vec![bidder_vesting, contributor_vesting],
				|map| map.0,
				Vec::new(),
				|map, mut vestings| {
					vestings.push(map.1);
					vestings
				},
			);

		let now = inst.current_block();
		for (participant, vesting_infos) in participant_vesting_infos {
			let vested_amount = vesting_infos.into_iter().fold(0u128, |acc, vesting_info| {
				acc + vesting_info.amount_per_block * min(vesting_info.duration, now - vest_start_block) as u128
			});

			let prev_free_balance = inst.execute(|| <TestRuntime as Config>::NativeCurrency::balance(&participant));

			inst.execute(|| Pallet::<TestRuntime>::do_vest_plmc_for(participant, project_id, participant)).unwrap();

			let post_free_balance = inst.execute(|| <TestRuntime as Config>::NativeCurrency::balance(&participant));
			assert_eq!(vested_amount, post_free_balance - prev_free_balance);
		}
	}

	#[test]
	fn ct_treasury_mints() {
		let mut inst = MockInstantiator::new(Some(RefCell::new(new_test_ext())));

		let treasury_account = <TestRuntime as Config>::ContributionTreasury::get();

		let project_metadata = ProjectMetadataOf::<TestRuntime> {
			token_information: default_token_information(),
			mainnet_token_max_supply: 8_000_000 * ASSET_UNIT,
			total_allocation_size: 1_000_000 * ASSET_UNIT,
			auction_round_allocation_percentage: Percent::from_percent(50u8),
			minimum_price: PriceOf::<TestRuntime>::from_float(10.0),
			bidding_ticket_sizes: BiddingTicketSizes {
				professional: TicketSize::new(Some(5000 * US_DOLLAR), None),
				institutional: TicketSize::new(Some(5000 * US_DOLLAR), None),
				phantom: Default::default(),
			},
			contributing_ticket_sizes: ContributingTicketSizes {
				retail: TicketSize::new(None, None),
				professional: TicketSize::new(None, None),
				institutional: TicketSize::new(None, None),
				phantom: Default::default(),
			},
			participation_currencies: vec![AcceptedFundingAsset::USDT].try_into().unwrap(),
			funding_destination_account: ISSUER_1,
			offchain_information_hash: Some(hashed(METADATA)),
		};
		let mut counter: u8 = 0u8;
		let mut with_different_metadata = |mut project: ProjectMetadataOf<TestRuntime>| {
			let mut binding = project.offchain_information_hash.unwrap();
			let h256_bytes = binding.as_fixed_bytes_mut();
			h256_bytes[0] = counter;
			counter += 1u8;
			project.offchain_information_hash = Some(binding);
			project
		};

		let price = project_metadata.minimum_price;

		// Failed project has no mints on the treasury
		let project_20_percent = inst.create_finished_project(
			with_different_metadata(project_metadata.clone()),
			ISSUER_1,
			default_evaluations(),
			default_bids_from_ct_percent(10),
			default_community_contributions_from_ct_percent(10),
			vec![],
		);
		inst.advance_time(<TestRuntime as Config>::ManualAcceptanceDuration::get()).unwrap();
		inst.advance_time(<TestRuntime as Config>::SuccessToSettlementTime::get() + 1).unwrap();
		let ct_balance = inst.execute(|| {
			<TestRuntime as Config>::ContributionTokenCurrency::balance(project_20_percent, treasury_account)
		});
		assert_eq!(ct_balance, 0);

		// 50% funded project can have mints on the treasury if issuer accepts or enough time passes for automatic acceptance
		let fee_10_percent = Percent::from_percent(10) * 1_000_000 * US_DOLLAR;
		let fee_8_percent = Percent::from_percent(8) * 4_000_000 * US_DOLLAR;
		let fee_6_percent = Percent::from_percent(6) * 0 * US_DOLLAR;
		let total_usd_fee = fee_10_percent + fee_8_percent + fee_6_percent;
		let total_ct_fee = price.reciprocal().unwrap().saturating_mul_int(total_usd_fee);

		let project_50_percent = inst.create_finished_project(
			with_different_metadata(project_metadata.clone()),
			ISSUER_1,
			default_evaluations(),
			default_bids_from_ct_percent(25),
			default_community_contributions_from_ct_percent(20),
			default_remainder_contributions_from_ct_percent(5),
		);
		inst.advance_time(<TestRuntime as Config>::ManualAcceptanceDuration::get()).unwrap();
		inst.advance_time(<TestRuntime as Config>::SuccessToSettlementTime::get() + 1).unwrap();
		let ct_balance = inst.execute(|| {
			<TestRuntime as Config>::ContributionTokenCurrency::balance(project_50_percent, treasury_account)
		});
		let expected_liquidity_pool_minted = Percent::from_percent(50) * total_ct_fee;
		let expected_long_term_holder_bonus_minted = Percent::from_percent(50) * total_ct_fee;
		assert_eq!(ct_balance, expected_liquidity_pool_minted + expected_long_term_holder_bonus_minted);

		// 80% funded project can have mints on the treasury if issuer accepts or enough time passes for automatic acceptance
		let fee_10_percent = Percent::from_percent(10) * 1_000_000 * US_DOLLAR;
		let fee_8_percent = Percent::from_percent(8) * 5_000_000 * US_DOLLAR;
		let fee_6_percent = Percent::from_percent(6) * 2_000_000 * US_DOLLAR;
		let total_usd_fee = fee_10_percent + fee_8_percent + fee_6_percent;
		let total_ct_fee = price.reciprocal().unwrap().saturating_mul_int(total_usd_fee);

		let project_80_percent = inst.create_finished_project(
			with_different_metadata(project_metadata.clone()),
			ISSUER_1,
			default_evaluations(),
			default_bids_from_ct_percent(40),
			default_community_contributions_from_ct_percent(30),
			default_remainder_contributions_from_ct_percent(10),
		);
		inst.advance_time(<TestRuntime as Config>::ManualAcceptanceDuration::get()).unwrap();
		inst.advance_time(<TestRuntime as Config>::SuccessToSettlementTime::get() + 1).unwrap();
		let ct_balance = inst.execute(|| {
			<TestRuntime as Config>::ContributionTokenCurrency::balance(project_80_percent, treasury_account)
		});
		let expected_liquidity_pool_minted = Percent::from_percent(50) * total_ct_fee;
		let expected_long_term_holder_bonus_minted = Percent::from_percent(50) * total_ct_fee;
		assert_eq!(ct_balance, expected_liquidity_pool_minted + expected_long_term_holder_bonus_minted);

		// 98% funded project always has mints on the treasury
		let fee_10_percent = Percent::from_percent(10) * 1_000_000 * US_DOLLAR;
		let fee_8_percent = Percent::from_percent(8) * 5_000_000 * US_DOLLAR;
		let fee_6_percent = Percent::from_percent(6) * 3_800_000 * US_DOLLAR;
		let total_usd_fee = fee_10_percent + fee_8_percent + fee_6_percent;
		let total_ct_fee = price.reciprocal().unwrap().saturating_mul_int(total_usd_fee);

		let project_98_percent = inst.create_finished_project(
			with_different_metadata(project_metadata.clone()),
			ISSUER_1,
			default_evaluations(),
			default_bids_from_ct_percent(49),
			default_community_contributions_from_ct_percent(39),
			default_remainder_contributions_from_ct_percent(10),
		);
		inst.advance_time(<TestRuntime as Config>::SuccessToSettlementTime::get() + 1).unwrap();
		let ct_balance = inst.execute(|| {
			<TestRuntime as Config>::ContributionTokenCurrency::balance(project_98_percent, treasury_account)
		});
		let expected_liquidity_pool_minted = Percent::from_percent(50) * total_ct_fee;
		let lthb_percent = Perquintill::from_percent(20) + Perquintill::from_percent(30) * Perquintill::from_percent(2);
		let expected_long_term_holder_bonus_minted = lthb_percent * total_ct_fee;
		assert_eq!(ct_balance, expected_liquidity_pool_minted + expected_long_term_holder_bonus_minted);

		// Test the touch on the treasury ct account by the issuer.
		// We create more CT accounts that the account can use provider references for,
		// so if it succeeds, then it means the touch was successful.
		let consumer_limit: u32 = <TestRuntime as frame_system::Config>::MaxConsumers::get();

		// we want to test ct mints on treasury of 1 over the consumer limit,
		// and we already minted 3 contribution tokens on previous tests.
		for i in 0..consumer_limit + 1u32 - 3u32 {
			let _ = inst.create_finished_project(
				with_different_metadata(project_metadata.clone()),
				ISSUER_1 + i + 1000,
				default_evaluations(),
				default_bids_from_ct_percent(49),
				default_community_contributions_from_ct_percent(39),
				default_remainder_contributions_from_ct_percent(10),
			);
			inst.advance_time(<TestRuntime as Config>::SuccessToSettlementTime::get() + 1).unwrap();
		}
	}
}

// only functionalities related to the CT Migration
mod ct_migration {
	use super::*;
	use frame_support::assert_err;

	#[test]
	fn para_id_for_project_can_be_set_by_issuer() {
		let mut inst = MockInstantiator::new(Some(RefCell::new(new_test_ext())));
		let project_id = inst.create_finished_project(
			default_project_metadata(inst.get_new_nonce(), ISSUER_1),
			ISSUER_1,
			default_evaluations(),
			default_bids(),
			default_community_buys(),
			default_remainder_buys(),
		);

		inst.advance_time(<TestRuntime as Config>::SuccessToSettlementTime::get() + 20u64).unwrap();
		let project_details = inst.get_project_details(project_id);
		assert_eq!(project_details.cleanup, Cleaner::Success(CleanerState::Finished(PhantomData)));

		inst.execute(|| {
			assert_ok!(crate::Pallet::<TestRuntime>::do_set_para_id_for_project(
				&ISSUER_1,
				project_id,
				ParaId::from(2006u32),
			));
		});
		let project_details = inst.get_project_details(project_id);
		assert_eq!(project_details.parachain_id, Some(ParaId::from(2006u32)));
	}

	#[test]
	fn para_id_for_project_cannot_be_set_by_anyone_but_issuer() {
		let mut inst = MockInstantiator::new(Some(RefCell::new(new_test_ext())));
		let project_id = inst.create_finished_project(
			default_project_metadata(inst.get_new_nonce(), ISSUER_1),
			ISSUER_1,
			default_evaluations(),
			default_bids(),
			default_community_buys(),
			default_remainder_buys(),
		);
		inst.advance_time(<TestRuntime as Config>::SuccessToSettlementTime::get() + 20u64).unwrap();
		let project_details = inst.get_project_details(project_id);
		assert_eq!(project_details.cleanup, Cleaner::Success(CleanerState::Finished(PhantomData)));

		inst.execute(|| {
			assert_err!(
				crate::Pallet::<TestRuntime>::do_set_para_id_for_project(
					&EVALUATOR_1,
					project_id,
					ParaId::from(2006u32),
				),
				Error::<TestRuntime>::NotAllowed
			);
			assert_err!(
				crate::Pallet::<TestRuntime>::do_set_para_id_for_project(&BIDDER_1, project_id, ParaId::from(2006u32),),
				Error::<TestRuntime>::NotAllowed
			);
			assert_err!(
				crate::Pallet::<TestRuntime>::do_set_para_id_for_project(&BUYER_1, project_id, ParaId::from(2006u32),),
				Error::<TestRuntime>::NotAllowed
			);
		});
		let project_details = inst.get_project_details(project_id);
		assert_eq!(project_details.parachain_id, None);
	}

	#[test]
	fn check_migrations_per_xcm() {
		let mut inst = MockInstantiator::new(Some(RefCell::new(new_test_ext())));
		inst.execute(|| dbg!(Pallet::<TestRuntime>::migrations_per_xcm_message_allowed()));
	}
}

// check that functions created to facilitate testing return the expected results
mod helper_functions {
	use super::*;

	#[test]
	fn calculate_evaluation_plmc_spent() {
		const EVALUATOR_1: AccountIdOf<TestRuntime> = 1u32;
		const USD_AMOUNT_1: u128 = 150_000_0_000_000_000_u128;
		const EXPECTED_PLMC_AMOUNT_1: u128 = 17_857_1_428_571_428_u128;

		const EVALUATOR_2: AccountIdOf<TestRuntime> = 2u32;
		const USD_AMOUNT_2: u128 = 50_000_0_000_000_000_u128;
		const EXPECTED_PLMC_AMOUNT_2: u128 = 5_952_3_809_523_809_u128;

		const EVALUATOR_3: AccountIdOf<TestRuntime> = 3u32;
		const USD_AMOUNT_3: u128 = 75_000_0_000_000_000_u128;
		const EXPECTED_PLMC_AMOUNT_3: u128 = 8_928_5_714_285_714_u128;

		const EVALUATOR_4: AccountIdOf<TestRuntime> = 4u32;
		const USD_AMOUNT_4: u128 = 100_0_000_000_000_u128;
		const EXPECTED_PLMC_AMOUNT_4: u128 = 11_9_047_619_047_u128;

		const EVALUATOR_5: AccountIdOf<TestRuntime> = 5u32;
		const USD_AMOUNT_5: u128 = 123_7_000_000_000_u128;
		const EXPECTED_PLMC_AMOUNT_5: u128 = 14_7_261_904_761_u128;

		const PLMC_PRICE: f64 = 8.4f64;

		assert_eq!(
			<TestRuntime as Config>::PriceProvider::get_price(PLMC_FOREIGN_ID).unwrap(),
			PriceOf::<TestRuntime>::from_float(PLMC_PRICE)
		);

		let evaluations = vec![
			UserToUSDBalance::new(EVALUATOR_1, USD_AMOUNT_1),
			UserToUSDBalance::new(EVALUATOR_2, USD_AMOUNT_2),
			UserToUSDBalance::new(EVALUATOR_3, USD_AMOUNT_3),
			UserToUSDBalance::new(EVALUATOR_4, USD_AMOUNT_4),
			UserToUSDBalance::new(EVALUATOR_5, USD_AMOUNT_5),
		];

		let expected_plmc_spent = vec![
			UserToPLMCBalance::new(EVALUATOR_1, EXPECTED_PLMC_AMOUNT_1),
			UserToPLMCBalance::new(EVALUATOR_2, EXPECTED_PLMC_AMOUNT_2),
			UserToPLMCBalance::new(EVALUATOR_3, EXPECTED_PLMC_AMOUNT_3),
			UserToPLMCBalance::new(EVALUATOR_4, EXPECTED_PLMC_AMOUNT_4),
			UserToPLMCBalance::new(EVALUATOR_5, EXPECTED_PLMC_AMOUNT_5),
		];

		let result = MockInstantiator::calculate_evaluation_plmc_spent(evaluations);
		assert_eq!(result, expected_plmc_spent);
	}

	#[test]
	fn calculate_auction_plmc_returned() {
		const CT_AMOUNT_1: u128 = 5000 * ASSET_UNIT;
		const CT_AMOUNT_2: u128 = 40_000 * ASSET_UNIT;
		const CT_AMOUNT_3: u128 = 10_000 * ASSET_UNIT;
		const CT_AMOUNT_4: u128 = 6000 * ASSET_UNIT;
		const CT_AMOUNT_5: u128 = 2000 * ASSET_UNIT;

		let bid_1 = BidParams::new(BIDDER_1, CT_AMOUNT_1, 1u8, AcceptedFundingAsset::USDT);
		let bid_2 = BidParams::new(BIDDER_2, CT_AMOUNT_2, 1u8, AcceptedFundingAsset::USDT);
		let bid_3 = BidParams::new(BIDDER_1, CT_AMOUNT_3, 1u8, AcceptedFundingAsset::USDT);
		let bid_4 = BidParams::new(BIDDER_3, CT_AMOUNT_4, 1u8, AcceptedFundingAsset::USDT);
		let bid_5 = BidParams::new(BIDDER_4, CT_AMOUNT_5, 1u8, AcceptedFundingAsset::USDT);

		// post bucketing, the bids look like this:
		// (BIDDER_1, 5k) - (BIDDER_2, 40k) - (BIDDER_1, 5k) - (BIDDER_1, 5k) - (BIDDER_3 - 5k) - (BIDDER_3 - 1k) - (BIDDER_4 - 2k)
		// | -------------------- 1USD ----------------------|---- 1.1 USD ---|---- 1.2 USD ----|----------- 1.3 USD -------------|
		// post wap ~ 1.0557252:
		// (Accepted, 5k) - (Partially, 32k) - (Rejected, 5k) - (Accepted, 5k) - (Accepted - 5k) - (Accepted - 1k) - (Accepted - 2k)

		const ORIGINAL_PLMC_CHARGED_BIDDER_1: u128 = 18_452_3_809_523_790;
		const ORIGINAL_PLMC_CHARGED_BIDDER_2: u128 = 47_619_0_476_190_470;
		const ORIGINAL_PLMC_CHARGED_BIDDER_3: u128 = 86_90_4_761_904_760;
		const ORIGINAL_PLMC_CHARGED_BIDDER_4: u128 = 30_95_2_380_952_380;

		const FINAL_PLMC_CHARGED_BIDDER_1: u128 = 12_236_4_594_692_840;
		const FINAL_PLMC_CHARGED_BIDDER_2: u128 = 38_095_2_380_952_380;
		const FINAL_PLMC_CHARGED_BIDDER_3: u128 = 75_40_8_942_202_840;
		const FINAL_PLMC_CHARGED_BIDDER_4: u128 = 2_513_6_314_067_610;

		let bids = vec![bid_1, bid_2, bid_3, bid_4, bid_5];

		let mut inst = MockInstantiator::new(Some(RefCell::new(new_test_ext())));
		let project_metadata = ProjectMetadata {
			token_information: default_token_information(),
			mainnet_token_max_supply: 8_000_000 * ASSET_UNIT,
			total_allocation_size: 100_000 * ASSET_UNIT,
			auction_round_allocation_percentage: Percent::from_percent(50u8),
			minimum_price: PriceOf::<TestRuntime>::from_float(10.0),
			bidding_ticket_sizes: BiddingTicketSizes {
				professional: TicketSize::new(Some(5000 * US_DOLLAR), None),
				institutional: TicketSize::new(Some(5000 * US_DOLLAR), None),
				phantom: Default::default(),
			},
			contributing_ticket_sizes: ContributingTicketSizes {
				retail: TicketSize::new(None, None),
				professional: TicketSize::new(None, None),
				institutional: TicketSize::new(None, None),
				phantom: Default::default(),
			},
			participation_currencies: vec![AcceptedFundingAsset::USDT].try_into().unwrap(),
			funding_destination_account: ISSUER_1,
			offchain_information_hash: Some(hashed(METADATA)),
		};
		let plmc_charged = MockInstantiator::calculate_auction_plmc_charged_from_all_bids_made_or_with_bucket(
			&bids,
			project_metadata.clone(),
			None,
		);
		let project_id = inst.create_community_contributing_project(
			project_metadata.clone(),
			ISSUER_1,
			default_evaluations(),
			bids.clone(),
		);

		let stored_bids = inst.execute(|| {
			Bids::<TestRuntime>::iter_values().into_iter().sorted_by(|b1, b2| b1.id.cmp(&b2.id)).collect_vec()
		});
		let wap = inst.get_project_details(project_id).weighted_average_price.unwrap();

		let expected_returns = vec![
			ORIGINAL_PLMC_CHARGED_BIDDER_1 - FINAL_PLMC_CHARGED_BIDDER_1,
			ORIGINAL_PLMC_CHARGED_BIDDER_2 - FINAL_PLMC_CHARGED_BIDDER_2,
			ORIGINAL_PLMC_CHARGED_BIDDER_3 - FINAL_PLMC_CHARGED_BIDDER_3,
			ORIGINAL_PLMC_CHARGED_BIDDER_4 - FINAL_PLMC_CHARGED_BIDDER_4,
		];

		let mut returned_plmc_mappings =
			MockInstantiator::calculate_auction_plmc_returned_from_all_bids_made(&bids, project_metadata.clone(), wap);
		returned_plmc_mappings.sort_by(|b1, b2| b1.account.cmp(&b2.account));

		let returned_plmc_balances = returned_plmc_mappings.into_iter().map(|map| map.plmc_amount).collect_vec();

		for (expected, calculated) in zip(expected_returns, returned_plmc_balances) {
			assert_close_enough!(expected, calculated, Perquintill::from_float(0.99));
		}
	}

	#[test]
	fn calculate_contributed_plmc_spent() {
		const PLMC_PRICE: f64 = 8.4f64;
		const CT_PRICE: f64 = 16.32f64;

		const CONTRIBUTOR_1: AccountIdOf<TestRuntime> = 1u32;
		const TOKEN_AMOUNT_1: u128 = 120_0_000_000_000_u128;
		const MULTIPLIER_1: u8 = 1u8;
		const _TICKET_SIZE_USD_1: u128 = 1_958_4_000_000_000_u128;
		const EXPECTED_PLMC_AMOUNT_1: u128 = 233_1_428_571_428_u128;

		const CONTRIBUTOR_2: AccountIdOf<TestRuntime> = 2u32;
		const TOKEN_AMOUNT_2: u128 = 5023_0_000_000_000_u128;
		const MULTIPLIER_2: u8 = 2u8;
		const _TICKET_SIZE_USD_2: u128 = 81_975_3_600_000_000_u128;
		const EXPECTED_PLMC_AMOUNT_2: u128 = 4_879_4_857_142_857_u128;

		const CONTRIBUTOR_3: AccountIdOf<TestRuntime> = 3u32;
		const TOKEN_AMOUNT_3: u128 = 20_000_0_000_000_000_u128;
		const MULTIPLIER_3: u8 = 17u8;
		const _TICKET_SIZE_USD_3: u128 = 326_400_0_000_000_000_u128;
		const EXPECTED_PLMC_AMOUNT_3: u128 = 2_285_7_142_857_142_u128;

		const CONTRIBUTOR_4: AccountIdOf<TestRuntime> = 4u32;
		const TOKEN_AMOUNT_4: u128 = 1_000_000_0_000_000_000_u128;
		const MULTIPLIER_4: u8 = 25u8;
		const _TICKET_SIZE_4: u128 = 16_320_000_0_000_000_000_u128;
		const EXPECTED_PLMC_AMOUNT_4: u128 = 77_714_2_857_142_857_u128;

		const CONTRIBUTOR_5: AccountIdOf<TestRuntime> = 5u32;
		const TOKEN_AMOUNT_5: u128 = 0_1_233_000_000_u128;
		const MULTIPLIER_5: u8 = 10u8;
		const _TICKET_SIZE_5: u128 = 2_0_122_562_000_u128;
		const EXPECTED_PLMC_AMOUNT_5: u128 = 0_0_239_554_285_u128;

		assert_eq!(
			<TestRuntime as Config>::PriceProvider::get_price(PLMC_FOREIGN_ID).unwrap(),
			PriceOf::<TestRuntime>::from_float(PLMC_PRICE)
		);

		let contributions = vec![
			ContributionParams::new(CONTRIBUTOR_1, TOKEN_AMOUNT_1, MULTIPLIER_1, AcceptedFundingAsset::USDT),
			ContributionParams::new(CONTRIBUTOR_2, TOKEN_AMOUNT_2, MULTIPLIER_2, AcceptedFundingAsset::USDT),
			ContributionParams::new(CONTRIBUTOR_3, TOKEN_AMOUNT_3, MULTIPLIER_3, AcceptedFundingAsset::USDT),
			ContributionParams::new(CONTRIBUTOR_4, TOKEN_AMOUNT_4, MULTIPLIER_4, AcceptedFundingAsset::USDT),
			ContributionParams::new(CONTRIBUTOR_5, TOKEN_AMOUNT_5, MULTIPLIER_5, AcceptedFundingAsset::USDT),
		];

		let expected_plmc_spent = vec![
			UserToPLMCBalance::new(CONTRIBUTOR_1, EXPECTED_PLMC_AMOUNT_1),
			UserToPLMCBalance::new(CONTRIBUTOR_2, EXPECTED_PLMC_AMOUNT_2),
			UserToPLMCBalance::new(CONTRIBUTOR_3, EXPECTED_PLMC_AMOUNT_3),
			UserToPLMCBalance::new(CONTRIBUTOR_4, EXPECTED_PLMC_AMOUNT_4),
			UserToPLMCBalance::new(CONTRIBUTOR_5, EXPECTED_PLMC_AMOUNT_5),
		];

		let result = MockInstantiator::calculate_contributed_plmc_spent(
			contributions,
			PriceOf::<TestRuntime>::from_float(CT_PRICE),
		);
		assert_eq!(result, expected_plmc_spent);
	}
}

// logic of small functions that extrinsics use to process data or interact with storage
mod inner_functions {
	use super::*;

	#[test]
	fn calculate_vesting_duration() {
		let default_multiplier = MultiplierOf::<TestRuntime>::default();
		let default_multiplier_duration = default_multiplier.calculate_vesting_duration::<TestRuntime>();
		assert_eq!(default_multiplier_duration, 1u64);

		let multiplier_1 = MultiplierOf::<TestRuntime>::new(1u8).unwrap();
		let multiplier_1_duration = multiplier_1.calculate_vesting_duration::<TestRuntime>();
		assert_eq!(multiplier_1_duration, 1u64);

		let multiplier_2 = MultiplierOf::<TestRuntime>::new(2u8).unwrap();
		let multiplier_2_duration = multiplier_2.calculate_vesting_duration::<TestRuntime>();
		assert_eq!(multiplier_2_duration, FixedU128::from_rational(2167, 1000).saturating_mul_int((DAYS * 7) as u64));

		let multiplier_3 = MultiplierOf::<TestRuntime>::new(3u8).unwrap();
		let multiplier_3_duration = multiplier_3.calculate_vesting_duration::<TestRuntime>();
		assert_eq!(multiplier_3_duration, FixedU128::from_rational(4334, 1000).saturating_mul_int((DAYS * 7) as u64));

		let multiplier_19 = MultiplierOf::<TestRuntime>::new(19u8).unwrap();
		let multiplier_19_duration = multiplier_19.calculate_vesting_duration::<TestRuntime>();
		assert_eq!(multiplier_19_duration, FixedU128::from_rational(39006, 1000).saturating_mul_int((DAYS * 7) as u64));

		let multiplier_20 = MultiplierOf::<TestRuntime>::new(20u8).unwrap();
		let multiplier_20_duration = multiplier_20.calculate_vesting_duration::<TestRuntime>();
		assert_eq!(multiplier_20_duration, FixedU128::from_rational(41173, 1000).saturating_mul_int((DAYS * 7) as u64));

		let multiplier_24 = MultiplierOf::<TestRuntime>::new(24u8).unwrap();
		let multiplier_24_duration = multiplier_24.calculate_vesting_duration::<TestRuntime>();
		assert_eq!(multiplier_24_duration, FixedU128::from_rational(49841, 1000).saturating_mul_int((DAYS * 7) as u64));

		let multiplier_25 = MultiplierOf::<TestRuntime>::new(25u8).unwrap();
		let multiplier_25_duration = multiplier_25.calculate_vesting_duration::<TestRuntime>();
		assert_eq!(multiplier_25_duration, FixedU128::from_rational(52008, 1000).saturating_mul_int((DAYS * 7) as u64));
	}
}

// test the parallel instantiation of projects
mod async_tests {
	use super::*;

	#[test]
	fn prototype_2() {
		let inst = MockInstantiator::new(Some(RefCell::new(new_test_ext())));

		let project_params = vec![
			TestProjectParams {
				expected_state: ProjectStatus::Application,
				metadata: default_project_metadata(inst.get_new_nonce(), ISSUER_1),
				issuer: ISSUER_1,
				evaluations: vec![],
				bids: vec![],
				community_contributions: vec![],
				remainder_contributions: vec![],
			},
			TestProjectParams {
				expected_state: ProjectStatus::EvaluationRound,
				metadata: default_project_metadata(inst.get_new_nonce(), ISSUER_2),
				issuer: ISSUER_2,
				evaluations: vec![],
				bids: vec![],
				community_contributions: vec![],
				remainder_contributions: vec![],
			},
			TestProjectParams {
				expected_state: ProjectStatus::AuctionRound(AuctionPhase::English),
				metadata: default_project_metadata(inst.get_new_nonce(), ISSUER_3),
				issuer: ISSUER_3,
				evaluations: default_evaluations(),
				bids: vec![],
				community_contributions: vec![],
				remainder_contributions: vec![],
			},
			TestProjectParams {
				expected_state: ProjectStatus::CommunityRound,
				metadata: default_project_metadata(inst.get_new_nonce(), ISSUER_4),
				issuer: ISSUER_4,
				evaluations: default_evaluations(),
				bids: default_bids(),
				community_contributions: vec![],
				remainder_contributions: vec![],
			},
			TestProjectParams {
				expected_state: ProjectStatus::RemainderRound,
				metadata: default_project_metadata(inst.get_new_nonce(), ISSUER_5),
				issuer: ISSUER_5,
				evaluations: default_evaluations(),
				bids: default_bids(),
				community_contributions: default_community_buys(),
				remainder_contributions: vec![],
			},
			TestProjectParams {
				expected_state: ProjectStatus::FundingSuccessful,
				metadata: default_project_metadata(inst.get_new_nonce(), ISSUER_6),
				issuer: ISSUER_6,
				evaluations: default_evaluations(),
				bids: default_bids(),
				community_contributions: default_community_buys(),
				remainder_contributions: default_remainder_buys(),
			},
		];

		let (project_ids, mut inst) = create_multiple_projects_at(inst, project_params);

		dbg!(inst.get_project_details(project_ids[0]).status);
		dbg!(inst.get_project_details(project_ids[1]).status);
		dbg!(inst.get_project_details(project_ids[2]).status);
		dbg!(inst.get_project_details(project_ids[3]).status);
		dbg!(inst.get_project_details(project_ids[4]).status);
		dbg!(inst.get_project_details(project_ids[5]).status);

		assert_eq!(inst.get_project_details(project_ids[0]).status, ProjectStatus::Application);
		assert_eq!(inst.get_project_details(project_ids[1]).status, ProjectStatus::EvaluationRound);
		assert_eq!(inst.get_project_details(project_ids[2]).status, ProjectStatus::AuctionRound(AuctionPhase::English));
		assert_eq!(inst.get_project_details(project_ids[3]).status, ProjectStatus::CommunityRound);
		assert_eq!(inst.get_project_details(project_ids[4]).status, ProjectStatus::RemainderRound);
		assert_eq!(inst.get_project_details(project_ids[5]).status, ProjectStatus::FundingSuccessful);
	}

	#[test]
	fn genesis_parallel_instantiaton() {
		let mut t = frame_system::GenesisConfig::<TestRuntime>::default().build_storage().unwrap();

		// only used to generate some values, and not for chain interactions
		let funding_percent = 93u64;
		let project_metadata = default_project_metadata(0u64, ISSUER_1.into());
		let min_price = project_metadata.minimum_price;
		let twenty_percent_funding_usd = Perquintill::from_percent(funding_percent) *
			(project_metadata.minimum_price.checked_mul_int(project_metadata.total_allocation_size).unwrap());
		let evaluations = default_evaluations();
		let bids = MockInstantiator::generate_bids_from_total_usd(
			Percent::from_percent(50u8) * twenty_percent_funding_usd,
			min_price,
			default_weights(),
			default_bidders(),
			default_bidder_multipliers(),
		);
		let community_contributions = MockInstantiator::generate_contributions_from_total_usd(
			Percent::from_percent(30u8) * twenty_percent_funding_usd,
			min_price,
			default_weights(),
			default_community_contributors(),
			default_community_contributor_multipliers(),
		);
		let remainder_contributions = MockInstantiator::generate_contributions_from_total_usd(
			Percent::from_percent(20u8) * twenty_percent_funding_usd,
			min_price,
			default_weights(),
			default_remainder_contributors(),
			default_remainder_contributor_multipliers(),
		);
		let ed = <TestRuntime as pallet_balances::Config>::ExistentialDeposit::get();
		mock::RuntimeGenesisConfig {
			balances: BalancesConfig {
				balances: vec![
					(<TestRuntime as Config>::PalletId::get().into_account_truncating(), ed),
					(<TestRuntime as Config>::ContributionTreasury::get(), ed),
				],
			},
			foreign_assets: ForeignAssetsConfig {
				assets: vec![(
					AcceptedFundingAsset::USDT.to_assethub_id(),
					<TestRuntime as Config>::PalletId::get().into_account_truncating(),
					false,
					10,
				)],
				metadata: vec![],
				accounts: vec![],
			},
			polimec_funding: PolimecFundingConfig {
				starting_projects: vec![
					TestProjectParams::<TestRuntime> {
						expected_state: ProjectStatus::FundingSuccessful,
						metadata: default_project_metadata(0u64, ISSUER_1.into()),
						issuer: ISSUER_1.into(),
						evaluations: evaluations.clone(),
						bids: bids.clone(),
						community_contributions: community_contributions.clone(),
						remainder_contributions: remainder_contributions.clone(),
					},
					TestProjectParams::<TestRuntime> {
						expected_state: ProjectStatus::RemainderRound,
						metadata: default_project_metadata(1u64, ISSUER_2.into()),
						issuer: (ISSUER_2).into(),
						evaluations: evaluations.clone(),
						bids: bids.clone(),
						community_contributions: community_contributions.clone(),
						remainder_contributions: vec![],
					},
					TestProjectParams::<TestRuntime> {
						expected_state: ProjectStatus::CommunityRound,
						metadata: default_project_metadata(2u64, ISSUER_3.into()),
						issuer: (ISSUER_3).into(),
						evaluations: evaluations.clone(),
						bids: bids.clone(),
						community_contributions: vec![],
						remainder_contributions: vec![],
					},
					TestProjectParams::<TestRuntime> {
						expected_state: ProjectStatus::AuctionRound(AuctionPhase::English),
						metadata: default_project_metadata(3u64, ISSUER_4.into()),
						issuer: ISSUER_4.into(),
						evaluations: evaluations.clone(),
						bids: vec![],
						community_contributions: vec![],
						remainder_contributions: vec![],
					},
					TestProjectParams::<TestRuntime> {
						expected_state: ProjectStatus::EvaluationRound,
						metadata: default_project_metadata(4u64, ISSUER_5.into()),
						issuer: ISSUER_5.into(),
						evaluations: vec![],
						bids: vec![],
						community_contributions: vec![],
						remainder_contributions: vec![],
					},
					TestProjectParams::<TestRuntime> {
						expected_state: ProjectStatus::Application,
						metadata: default_project_metadata(5u64, ISSUER_6.into()),
						issuer: ISSUER_6.into(),
						evaluations: vec![],
						bids: vec![],
						community_contributions: vec![],
						remainder_contributions: vec![],
					},
				],
				phantom: PhantomData,
			},

			..Default::default()
		}
		.assimilate_storage(&mut t)
		.unwrap();

		let ext = sp_io::TestExternalities::new(t);
		let mut inst = MockInstantiator::new(Some(RefCell::new(ext)));

		dbg!(inst.get_project_details(0).status);
		dbg!(inst.get_project_details(1).status);
		dbg!(inst.get_project_details(2).status);
		dbg!(inst.get_project_details(3).status);
		dbg!(inst.get_project_details(4).status);
		dbg!(inst.get_project_details(5).status);

		assert_eq!(inst.get_project_details(5).status, ProjectStatus::Application);
		assert_eq!(inst.get_project_details(4).status, ProjectStatus::EvaluationRound);
		assert_eq!(inst.get_project_details(3).status, ProjectStatus::AuctionRound(AuctionPhase::English));
		assert_eq!(inst.get_project_details(2).status, ProjectStatus::CommunityRound);
		assert_eq!(inst.get_project_details(1).status, ProjectStatus::RemainderRound);
		assert_eq!(inst.get_project_details(0).status, ProjectStatus::FundingSuccessful);
	}

	#[test]
	fn starting_auction_round_with_bids() {
		let mut t = frame_system::GenesisConfig::<TestRuntime>::default().build_storage().unwrap();

		// only used to generate some values, and not for chain interactions
		let mut project_metadata = default_project_metadata(0u64, ISSUER_1.into());
		let evaluations = default_evaluations();
		let max_bids_per_project: u32 = <TestRuntime as Config>::MaxBidsPerProject::get();
		let min_bid = project_metadata.bidding_ticket_sizes.institutional.usd_minimum_per_participation.unwrap();
		let auction_allocation_percentage = project_metadata.auction_round_allocation_percentage;
		let auction_ct_required = min_bid.saturating_mul(max_bids_per_project as u128);
		let total_allocation_required = auction_allocation_percentage.saturating_reciprocal_mul(auction_ct_required);
		project_metadata.total_allocation_size = total_allocation_required;

		let max_bids = (0u32..max_bids_per_project)
			.map(|i| {
				instantiator::BidParams::<TestRuntime>::new(
					(i + 69).into(),
					project_metadata.bidding_ticket_sizes.institutional.usd_minimum_per_participation.unwrap(),
					1u8,
					AcceptedFundingAsset::USDT,
				)
			})
			.collect_vec();
		let ed = <TestRuntime as pallet_balances::Config>::ExistentialDeposit::get();
		mock::RuntimeGenesisConfig {
			balances: BalancesConfig {
				balances: vec![
					(<TestRuntime as Config>::PalletId::get().into_account_truncating(), ed),
					(<TestRuntime as Config>::ContributionTreasury::get(), ed),
				],
			},
			foreign_assets: ForeignAssetsConfig {
				assets: vec![(
					AcceptedFundingAsset::USDT.to_assethub_id(),
					<TestRuntime as Config>::PalletId::get().into_account_truncating(),
					false,
					10,
				)],
				metadata: vec![],
				accounts: vec![],
			},
			polimec_funding: PolimecFundingConfig {
				starting_projects: vec![TestProjectParams::<TestRuntime> {
					expected_state: ProjectStatus::AuctionRound(AuctionPhase::English),
					metadata: default_project_metadata(0u64, ISSUER_1.into()),
					issuer: ISSUER_1.into(),
					evaluations: evaluations.clone(),
					bids: max_bids.clone(),
					community_contributions: vec![],
					remainder_contributions: vec![],
				}],
				phantom: PhantomData,
			},

			..Default::default()
		}
		.assimilate_storage(&mut t)
		.unwrap();

		let ext = sp_io::TestExternalities::new(t);
		let mut inst = MockInstantiator::new(Some(RefCell::new(ext)));

		assert_eq!(inst.get_project_details(0).status, ProjectStatus::AuctionRound(AuctionPhase::English));
		let max_bids_per_project: u32 = <TestRuntime as Config>::MaxBidsPerProject::get();
		let total_bids_count = inst.execute(|| Bids::<TestRuntime>::iter_values().collect_vec().len());
		assert_eq!(total_bids_count, max_bids_per_project as usize);
	}
}<|MERGE_RESOLUTION|>--- conflicted
+++ resolved
@@ -2299,7 +2299,6 @@
 
 // only functionalities that happen in the COMMUNITY FUNDING period of a project
 mod community_contribution {
-	use std::collections::HashMap;
 	use super::*;
 	use std::collections::HashMap;
 	pub const HOURS: BlockNumber = 300u64;
@@ -3383,10 +3382,6 @@
 			});
 		}
 
-<<<<<<< HEAD
-
-=======
->>>>>>> a53ba37f
 		// Institutional bids: 0x multiplier should fail
 		let jwt = get_mock_jwt(BUYER_2, InvestorType::Institutional, generate_did_from_account(BUYER_2));
 		inst.execute(|| {
@@ -3488,25 +3483,6 @@
 			inst.mint_plmc_to(vec![(BUYER_1, ed).into()]);
 			inst.mint_plmc_to(contributor_plmc);
 			inst.mint_foreign_asset_to(bidder_usdt);
-<<<<<<< HEAD
-			inst.execute(|| Pallet::<TestRuntime>::community_contribute(
-				RuntimeOrigin::signed(BUYER_1),
-				jwt,
-				project_id,
-				1000 * ASSET_UNIT,
-				Multiplier::force_new(multiplier),
-				AcceptedFundingAsset::USDT
-			))
-		};
-
-		let max_allowed_multipliers_map = vec![
-			(2, 1),
-			(4, 2),
-			(9, 4),
-			(24, 7),
-			(25, 10),
-		];
-=======
 			inst.execute(|| {
 				Pallet::<TestRuntime>::community_contribute(
 					RuntimeOrigin::signed(BUYER_1),
@@ -3520,7 +3496,6 @@
 		};
 
 		let max_allowed_multipliers_map = vec![(2, 1), (4, 2), (9, 4), (24, 7), (25, 10)];
->>>>>>> a53ba37f
 
 		let mut previous_projects_created = 0;
 		for (projects_participated_amount, max_allowed_multiplier) in max_allowed_multipliers_map {
@@ -3528,15 +3503,9 @@
 
 			log::debug!("{max_allowed_multiplier:?}");
 
-<<<<<<< HEAD
-			log::debug!("creating {} new projects", projects_participated_amount-previous_projects_created);
-
-			(previous_projects_created..projects_participated_amount-1).for_each(|_|{
-=======
 			log::debug!("creating {} new projects", projects_participated_amount - previous_projects_created);
 
 			(previous_projects_created..projects_participated_amount - 1).for_each(|_| {
->>>>>>> a53ba37f
 				let project_id = create_project(&mut inst);
 				log::debug!("created");
 				assert_ok!(contribute(&mut inst, project_id, 1));
@@ -3550,18 +3519,6 @@
 			// Professional bids: 0x multiplier should fail
 			inst.execute(|| {
 				assert_noop!(
-<<<<<<< HEAD
-				Pallet::<TestRuntime>::community_contribute(
-					RuntimeOrigin::signed(BUYER_1),
-					get_mock_jwt(BUYER_1, InvestorType::Retail, generate_did_from_account(BUYER_1)),
-					project_id,
-					1000 * ASSET_UNIT,
-					Multiplier::force_new(0),
-					AcceptedFundingAsset::USDT
-				),
-				Error::<TestRuntime>::ForbiddenMultiplier
-			);
-=======
 					Pallet::<TestRuntime>::community_contribute(
 						RuntimeOrigin::signed(BUYER_1),
 						get_mock_jwt(BUYER_1, InvestorType::Retail, generate_did_from_account(BUYER_1)),
@@ -3572,7 +3529,6 @@
 					),
 					Error::<TestRuntime>::ForbiddenMultiplier
 				);
->>>>>>> a53ba37f
 			});
 
 			// Multipliers that should work
@@ -3583,11 +3539,285 @@
 			// dbg!
 
 			// Multipliers that should NOT work
-<<<<<<< HEAD
+			for multiplier in max_allowed_multiplier + 1..=50 {
+				log::debug!("error? - multiplier: {}", multiplier);
+				assert_err!(contribute(&mut inst, project_id, multiplier), Error::<TestRuntime>::ForbiddenMultiplier);
+			}
+		}
+	}
+
+	#[test]
+	fn non_retail_multiplier_limits() {
+		let mut inst = MockInstantiator::new(Some(RefCell::new(new_test_ext())));
+		let project_metadata = ProjectMetadata {
+			token_information: default_token_information(),
+			mainnet_token_max_supply: 80_000_000 * ASSET_UNIT,
+			total_allocation_size: 10_000_000 * ASSET_UNIT,
+			auction_round_allocation_percentage: Percent::from_percent(50u8),
+			minimum_price: PriceOf::<TestRuntime>::from_float(10.0),
+			bidding_ticket_sizes: BiddingTicketSizes {
+				professional: TicketSize::new(Some(5000 * US_DOLLAR), None),
+				institutional: TicketSize::new(Some(5000 * US_DOLLAR), None),
+				phantom: Default::default(),
+			},
+			contributing_ticket_sizes: ContributingTicketSizes {
+				retail: TicketSize::new(None, None),
+				professional: TicketSize::new(None, None),
+				institutional: TicketSize::new(None, None),
+				phantom: Default::default(),
+			},
+			participation_currencies: vec![AcceptedFundingAsset::USDT].try_into().unwrap(),
+			funding_destination_account: ISSUER_1,
+			offchain_information_hash: Some(hashed(METADATA)),
+		};
+		let evaluations = MockInstantiator::generate_successful_evaluations(
+			project_metadata.clone(),
+			default_evaluators(),
+			default_weights(),
+		);
+		let bids = MockInstantiator::generate_bids_from_total_ct_percent(
+			project_metadata.clone(),
+			50,
+			default_weights(),
+			default_bidders(),
+			default_multipliers(),
+		);
+		let project_id =
+			inst.create_community_contributing_project(project_metadata.clone(), ISSUER_1, evaluations, bids);
+		let wap = inst.get_project_details(project_id).weighted_average_price.unwrap();
+
+		// Professional bids: 0x multiplier should fail
+		let jwt = get_mock_jwt(BUYER_1, InvestorType::Professional, generate_did_from_account(BUYER_1));
+		inst.execute(|| {
+			assert_noop!(
+				Pallet::<TestRuntime>::community_contribute(
+					RuntimeOrigin::signed(BUYER_1),
+					jwt,
+					project_id,
+					1000 * ASSET_UNIT,
+					Multiplier::force_new(0),
+					AcceptedFundingAsset::USDT
+				),
+				Error::<TestRuntime>::ForbiddenMultiplier
+			);
+		});
+		// Professional bids: 1 - 10x multiplier should work
+		for multiplier in 1..=10u8 {
+			let jwt = get_mock_jwt(BUYER_1, InvestorType::Professional, generate_did_from_account(BUYER_1));
+			let bidder_plmc = MockInstantiator::calculate_contributed_plmc_spent(
+				vec![(BUYER_1, 1_000 * ASSET_UNIT, Multiplier::force_new(multiplier)).into()],
+				wap,
+			);
+			let bidder_usdt = MockInstantiator::calculate_contributed_funding_asset_spent(
+				vec![(BUYER_1, 1_000 * ASSET_UNIT, Multiplier::force_new(multiplier)).into()],
+				wap,
+			);
+			let ed = MockInstantiator::get_ed();
+			inst.mint_plmc_to(vec![(BUYER_1, ed).into()]);
+			inst.mint_plmc_to(bidder_plmc);
+			inst.mint_foreign_asset_to(bidder_usdt);
+			assert_ok!(inst.execute(|| Pallet::<TestRuntime>::community_contribute(
+				RuntimeOrigin::signed(BUYER_1),
+				jwt,
+				project_id,
+				1000 * ASSET_UNIT,
+				Multiplier::force_new(multiplier),
+				AcceptedFundingAsset::USDT
+			)));
+		}
+		// Professional bids: >=11x multiplier should fail
+		for multiplier in 11..=50u8 {
+			let jwt = get_mock_jwt(BUYER_1, InvestorType::Professional, generate_did_from_account(BUYER_1));
+			let bidder_plmc = MockInstantiator::calculate_contributed_plmc_spent(
+				vec![(BUYER_1, 1_000 * ASSET_UNIT, Multiplier::force_new(multiplier)).into()],
+				wap,
+			);
+			let bidder_usdt = MockInstantiator::calculate_contributed_funding_asset_spent(
+				vec![(BUYER_1, 1_000 * ASSET_UNIT, Multiplier::force_new(multiplier)).into()],
+				wap,
+			);
+			let ed = MockInstantiator::get_ed();
+			inst.mint_plmc_to(vec![(BUYER_1, ed).into()]);
+			inst.mint_plmc_to(bidder_plmc);
+			inst.mint_foreign_asset_to(bidder_usdt);
+			inst.execute(|| {
+				assert_noop!(
+					Pallet::<TestRuntime>::community_contribute(
+						RuntimeOrigin::signed(BUYER_1),
+						jwt,
+						project_id,
+						1000 * ASSET_UNIT,
+						Multiplier::force_new(multiplier),
+						AcceptedFundingAsset::USDT
+					),
+					Error::<TestRuntime>::ForbiddenMultiplier
+				);
+			});
+		}
+
+
+		// Institutional bids: 0x multiplier should fail
+		let jwt = get_mock_jwt(BUYER_2, InvestorType::Institutional, generate_did_from_account(BUYER_2));
+		inst.execute(|| {
+			assert_noop!(
+				Pallet::<TestRuntime>::community_contribute(
+					RuntimeOrigin::signed(BUYER_2),
+					jwt,
+					project_id,
+					1000 * ASSET_UNIT,
+					Multiplier::force_new(0),
+					AcceptedFundingAsset::USDT
+				),
+				Error::<TestRuntime>::ForbiddenMultiplier
+			);
+		});
+		// Institutional bids: 1 - 25x multiplier should work
+		for multiplier in 1..=25u8 {
+			let jwt = get_mock_jwt(BUYER_2, InvestorType::Institutional, generate_did_from_account(BUYER_2));
+			let bidder_plmc = MockInstantiator::calculate_contributed_plmc_spent(
+				vec![(BUYER_2, 1_000 * ASSET_UNIT, Multiplier::force_new(multiplier)).into()],
+				wap,
+			);
+			let bidder_usdt = MockInstantiator::calculate_contributed_funding_asset_spent(
+				vec![(BUYER_2, 1_000 * ASSET_UNIT, Multiplier::force_new(multiplier)).into()],
+				wap,
+			);
+			let ed = MockInstantiator::get_ed();
+			inst.mint_plmc_to(vec![(BUYER_2, ed).into()]);
+			inst.mint_plmc_to(bidder_plmc);
+			inst.mint_foreign_asset_to(bidder_usdt);
+			assert_ok!(inst.execute(|| Pallet::<TestRuntime>::community_contribute(
+				RuntimeOrigin::signed(BUYER_2),
+				jwt,
+				project_id,
+				1000 * ASSET_UNIT,
+				multiplier.try_into().unwrap(),
+				AcceptedFundingAsset::USDT
+			)));
+		}
+		// Institutional bids: >=26x multiplier should fail
+		for multiplier in 26..=50u8 {
+			let jwt = get_mock_jwt(BUYER_2, InvestorType::Institutional, generate_did_from_account(BUYER_2));
+			let bidder_plmc = MockInstantiator::calculate_contributed_plmc_spent(
+				vec![(BUYER_2, 1_000 * ASSET_UNIT, Multiplier::force_new(multiplier)).into()],
+				wap,
+			);
+			let bidder_usdt = MockInstantiator::calculate_contributed_funding_asset_spent(
+				vec![(BUYER_2, 1_000 * ASSET_UNIT, Multiplier::force_new(multiplier)).into()],
+				wap,
+			);
+			let ed = MockInstantiator::get_ed();
+			inst.mint_plmc_to(vec![(BUYER_2, ed).into()]);
+			inst.mint_plmc_to(bidder_plmc);
+			inst.mint_foreign_asset_to(bidder_usdt);
+			inst.execute(|| {
+				assert_noop!(
+					Pallet::<TestRuntime>::community_contribute(
+						RuntimeOrigin::signed(BUYER_2),
+						jwt,
+						project_id,
+						1000 * ASSET_UNIT,
+						Multiplier::force_new(multiplier),
+						AcceptedFundingAsset::USDT
+					),
+					Error::<TestRuntime>::ForbiddenMultiplier
+				);
+			});
+		}
+	}
+
+	#[test]
+	fn retail_multiplier_limits() {
+		let _ = env_logger::try_init();
+		let mut inst = MockInstantiator::new(Some(RefCell::new(new_test_ext())));
+		let mut issuer: AccountId = 6969420;
+		log::debug!("starting...");
+
+		let mut create_project = |inst: &mut MockInstantiator| {
+			issuer += 1;
+			inst.create_community_contributing_project(
+				default_project_metadata(issuer as u64, issuer),
+				issuer,
+				default_evaluations(),
+				default_bids(),
+			)
+		};
+		let mut contribute = |inst: &mut MockInstantiator, project_id, multiplier| {
+			let jwt = get_mock_jwt(BUYER_1, InvestorType::Retail, generate_did_from_account(BUYER_1));
+			let wap = inst.get_project_details(project_id).weighted_average_price.unwrap();
+			let contributor_plmc = MockInstantiator::calculate_contributed_plmc_spent(
+				vec![(BUYER_1, 1_000 * ASSET_UNIT, Multiplier::force_new(multiplier)).into()],
+				wap,
+			);
+			let bidder_usdt = MockInstantiator::calculate_contributed_funding_asset_spent(
+				vec![(BUYER_1, 1_000 * ASSET_UNIT, Multiplier::force_new(multiplier)).into()],
+				wap,
+			);
+			let ed = MockInstantiator::get_ed();
+			inst.mint_plmc_to(vec![(BUYER_1, ed).into()]);
+			inst.mint_plmc_to(contributor_plmc);
+			inst.mint_foreign_asset_to(bidder_usdt);
+			inst.execute(|| Pallet::<TestRuntime>::community_contribute(
+				RuntimeOrigin::signed(BUYER_1),
+				jwt,
+				project_id,
+				1000 * ASSET_UNIT,
+				Multiplier::force_new(multiplier),
+				AcceptedFundingAsset::USDT
+			))
+		};
+
+		let max_allowed_multipliers_map = vec![
+			(2, 1),
+			(4, 2),
+			(9, 4),
+			(24, 7),
+			(25, 10),
+		];
+
+		let mut previous_projects_created = 0;
+		for (projects_participated_amount, max_allowed_multiplier) in max_allowed_multipliers_map {
+			log::debug!("{projects_participated_amount:?}");
+
+			log::debug!("{max_allowed_multiplier:?}");
+
+			log::debug!("creating {} new projects", projects_participated_amount-previous_projects_created);
+
+			(previous_projects_created..projects_participated_amount-1).for_each(|_|{
+				let project_id = create_project(&mut inst);
+				log::debug!("created");
+				assert_ok!(contribute(&mut inst, project_id, 1));
+			});
+
+			let project_id = create_project(&mut inst);
+			log::debug!("created");
+			previous_projects_created = projects_participated_amount;
+
+			// 0x multiplier should fail
+			// Professional bids: 0x multiplier should fail
+			inst.execute(|| {
+				assert_noop!(
+				Pallet::<TestRuntime>::community_contribute(
+					RuntimeOrigin::signed(BUYER_1),
+					get_mock_jwt(BUYER_1, InvestorType::Retail, generate_did_from_account(BUYER_1)),
+					project_id,
+					1000 * ASSET_UNIT,
+					Multiplier::force_new(0),
+					AcceptedFundingAsset::USDT
+				),
+				Error::<TestRuntime>::ForbiddenMultiplier
+			);
+			});
+
+			// Multipliers that should work
+			for multiplier in 1..=max_allowed_multiplier {
+				log::debug!("success? - multiplier: {}", multiplier);
+				assert_ok!(contribute(&mut inst, project_id, multiplier));
+			}
+			// dbg!
+
+			// Multipliers that should NOT work
 			for multiplier in max_allowed_multiplier+1..=50 {
-=======
-			for multiplier in max_allowed_multiplier + 1..=50 {
->>>>>>> a53ba37f
 				log::debug!("error? - multiplier: {}", multiplier);
 				assert_err!(contribute(&mut inst, project_id, multiplier), Error::<TestRuntime>::ForbiddenMultiplier);
 			}
@@ -4473,25 +4703,6 @@
 			inst.mint_plmc_to(vec![(BUYER_1, ed).into()]);
 			inst.mint_plmc_to(contributor_plmc);
 			inst.mint_foreign_asset_to(bidder_usdt);
-<<<<<<< HEAD
-			inst.execute(|| Pallet::<TestRuntime>::remaining_contribute(
-				RuntimeOrigin::signed(BUYER_1),
-				jwt,
-				project_id,
-				1000 * ASSET_UNIT,
-				Multiplier::force_new(multiplier),
-				AcceptedFundingAsset::USDT
-			))
-		};
-
-		let max_allowed_multipliers_map = vec![
-			(2, 1),
-			(4, 2),
-			(9, 4),
-			(24, 7),
-			(25, 10),
-		];
-=======
 			inst.execute(|| {
 				Pallet::<TestRuntime>::remaining_contribute(
 					RuntimeOrigin::signed(BUYER_1),
@@ -4505,7 +4716,6 @@
 		};
 
 		let max_allowed_multipliers_map = vec![(2, 1), (4, 2), (9, 4), (24, 7), (25, 10)];
->>>>>>> a53ba37f
 
 		let mut previous_projects_created = 0;
 		for (projects_participated_amount, max_allowed_multiplier) in max_allowed_multipliers_map {
@@ -4513,11 +4723,7 @@
 
 			log::debug!("{max_allowed_multiplier:?}");
 
-<<<<<<< HEAD
-			log::debug!("creating {} new projects", projects_participated_amount-previous_projects_created);
-=======
 			log::debug!("creating {} new projects", projects_participated_amount - previous_projects_created);
->>>>>>> a53ba37f
 
 			(previous_projects_created..projects_participated_amount - 1).for_each(|_| {
 				let project_id = create_project(&mut inst);
@@ -4533,18 +4739,6 @@
 			// Professional bids: 0x multiplier should fail
 			inst.execute(|| {
 				assert_noop!(
-<<<<<<< HEAD
-				Pallet::<TestRuntime>::remaining_contribute(
-					RuntimeOrigin::signed(BUYER_1),
-					get_mock_jwt(BUYER_1, InvestorType::Retail, generate_did_from_account(BUYER_1)),
-					project_id,
-					1000 * ASSET_UNIT,
-					Multiplier::force_new(0),
-					AcceptedFundingAsset::USDT
-				),
-				Error::<TestRuntime>::ForbiddenMultiplier
-			);
-=======
 					Pallet::<TestRuntime>::remaining_contribute(
 						RuntimeOrigin::signed(BUYER_1),
 						get_mock_jwt(BUYER_1, InvestorType::Retail, generate_did_from_account(BUYER_1)),
@@ -4555,7 +4749,6 @@
 					),
 					Error::<TestRuntime>::ForbiddenMultiplier
 				);
->>>>>>> a53ba37f
 			});
 
 			// Multipliers that should work
