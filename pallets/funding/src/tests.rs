--- conflicted
+++ resolved
@@ -427,15 +427,8 @@
 		let bids = knowledge_hub_bids();
 		let contributions = knowledge_hub_buys();
 
-<<<<<<< HEAD
-		inst.mint_plmc_to(plmc_deposits);
-		inst.mint_plmc_to(existential_deposits);
-		inst.mint_plmc_to(ct_account_deposits);
-		inst.mint_foreign_asset_to(funding_deposits);
-=======
 		let project_id =
 			inst.create_finished_project(project_metadata, ISSUER, evaluations, bids, contributions, vec![]);
->>>>>>> abba0d5a
 
 		inst.advance_time(<TestRuntime as Config>::SuccessToSettlementTime::get()).unwrap();
 		inst.advance_time(10).unwrap();
@@ -765,68 +758,7 @@
 		)]);
 		inst.mint_foreign_asset_to(necessary_usdt_for_bid);
 
-<<<<<<< HEAD
-		inst.bid_for_users(project_id, vec![evaluator_bid]).unwrap();
-	}
-
-	#[test]
-	fn evaluation_bond_counts_towards_bid_vec_full() {
-		let mut inst = MockInstantiator::new(Some(RefCell::new(new_test_ext())));
-		let issuer = ISSUER;
-		let project = default_project(inst.get_new_nonce(), issuer);
-		let mut evaluations = default_evaluations();
-		let evaluator_bidder = 69;
-		let evaluator_bid =
-			BidParams::new(evaluator_bidder, 600 * ASSET_UNIT, 1.into(), 1u8, AcceptedFundingAsset::USDT);
-
-		let mut bids = Vec::new();
-		for _ in 0..<TestRuntime as Config>::MaxBidsPerUser::get() {
-			bids.push(BidParams::new(evaluator_bidder, 100 * ASSET_UNIT, 1.into(), 1u8, AcceptedFundingAsset::USDT));
-		}
-
-		let fill_necessary_plmc_for_bids = MockInstantiator::calculate_auction_plmc_spent(&bids.clone(), None);
-		let fill_necessary_usdt_for_bids = MockInstantiator::calculate_auction_funding_asset_spent(&bids, None);
-
-		let bid_necessary_plmc = MockInstantiator::calculate_auction_plmc_spent(&vec![evaluator_bid.clone()], None);
-		let bid_necessary_usdt =
-			MockInstantiator::calculate_auction_funding_asset_spent(&vec![evaluator_bid.clone()], None);
-
-		let evaluation_bond =
-			MockInstantiator::sum_balance_mappings(vec![fill_necessary_plmc_for_bids, bid_necessary_plmc]);
-		let plmc_available_for_participation =
-			evaluation_bond - <TestRuntime as Config>::EvaluatorSlash::get() * evaluation_bond;
-
-		let evaluation_usd_amount = <TestRuntime as Config>::PriceProvider::get_price(PLMC_FOREIGN_ID)
-			.unwrap()
-			.saturating_mul_int(evaluation_bond);
-		evaluations.push(UserToUSDBalance::new(evaluator_bidder, evaluation_usd_amount));
-
-		let project_id = inst.create_auctioning_project(project, issuer, evaluations);
-
-		inst.mint_plmc_to(vec![UserToPLMCBalance::new(
-			evaluator_bidder,
-			evaluation_bond - plmc_available_for_participation,
-		)]);
-		inst.mint_foreign_asset_to(fill_necessary_usdt_for_bids);
-		inst.mint_foreign_asset_to(bid_necessary_usdt);
-
-		inst.bid_for_users(project_id, bids).unwrap();
-		inst.bid_for_users(project_id, vec![evaluator_bid]).unwrap();
-
-		let evaluation_bonded = inst.execute(|| {
-			<TestRuntime as Config>::NativeCurrency::balance_on_hold(
-				&HoldReason::Evaluation(project_id.into()).into(),
-				&evaluator_bidder,
-			)
-		});
-		assert_close_enough!(
-			evaluation_bonded,
-			<TestRuntime as Config>::EvaluatorSlash::get() * evaluation_bond,
-			Perquintill::from_parts(1_000_000_000)
-		);
-=======
 		inst.bid_for_users(project_id, vec![evaluator_bid]);
->>>>>>> abba0d5a
 	}
 
 	#[test]
@@ -897,14 +829,14 @@
 			.collect_vec();
 		let usdt_fundings = accounts
 			.iter()
-			.map(|acc| UserToStatemintAsset {
+			.map(|acc| UserToForeignAssets {
 				account: acc.clone(),
 				asset_amount: US_DOLLAR * 1_000_000,
-				asset_id: AcceptedFundingAsset::USDT.to_statemint_id(),
+				asset_id: AcceptedFundingAsset::USDT.to_assethub_id(),
 			})
 			.collect_vec();
 		inst.mint_plmc_to(plmc_fundings);
-		inst.mint_statemint_asset_to(usdt_fundings);
+		inst.mint_foreign_asset_to(usdt_fundings);
 
 		let project_id = inst.create_auctioning_project(project_metadata, ISSUER, default_evaluations());
 
@@ -917,21 +849,8 @@
 			BidParams::new(DAMIAN, 5_000 * ASSET_UNIT, 1.into(), 1u8, AcceptedFundingAsset::USDT),
 		];
 
-<<<<<<< HEAD
-		let foreign_funding = MockInstantiator::calculate_auction_funding_asset_spent(&bids, None);
-		let plmc_funding = MockInstantiator::calculate_auction_plmc_spent(&bids, None);
-		let ed_funding = plmc_funding.accounts().existential_deposits();
-		let ct_account_deposits = plmc_funding.accounts().ct_account_deposits();
-
-		inst.mint_plmc_to(ed_funding);
-		inst.mint_plmc_to(plmc_funding);
-		inst.mint_plmc_to(ct_account_deposits);
-		inst.mint_foreign_asset_to(foreign_funding);
-
-		inst.bid_for_users(project_id, bids).unwrap();
-=======
 		inst.bid_for_users(project_id, bids);
->>>>>>> abba0d5a
+
 
 		inst.start_community_funding(project_id).unwrap();
 
@@ -1912,34 +1831,8 @@
 	fn bid_with_asset_not_accepted() {
 		let mut inst = MockInstantiator::new(Some(RefCell::new(new_test_ext())));
 		let project_id = inst.create_auctioning_project(default_project(0, ISSUER), ISSUER, default_evaluations());
-<<<<<<< HEAD
-		const DAVE: AccountId = 42;
-		let bids: Vec<BidParams<_>> = vec![
-			BidParams::new(DAVE, 10_000 * USDT_UNIT, 2_u128.into(), 1u8, AcceptedFundingAsset::USDT), // 20k
-			BidParams::new(DAVE, 12_000 * USDT_UNIT, 8_u128.into(), 1u8, AcceptedFundingAsset::USDT), // 96k
-			BidParams::new(DAVE, 15_000 * USDT_UNIT, 5_u128.into(), 1u8, AcceptedFundingAsset::USDT), // 75k
-			// Bid with lowest PLMC bonded gets dropped
-			BidParams::new(DAVE, 1_000 * USDT_UNIT, 7_u128.into(), 1u8, AcceptedFundingAsset::USDT), // 7k
-			BidParams::new(DAVE, 20_000 * USDT_UNIT, 5_u128.into(), 1u8, AcceptedFundingAsset::USDT), // 100k
-		];
-
-		let mut plmc_fundings = MockInstantiator::calculate_auction_plmc_spent(&bids, None);
-		// Existential deposit on DAVE
-		plmc_fundings.push(UserToPLMCBalance::new(DAVE, MockInstantiator::get_ed()));
-
-		let foreign_asset_fundings = MockInstantiator::calculate_auction_funding_asset_spent(&bids, None);
-
-		// Fund enough for all PLMC bonds for the bids (multiplier of 1)
-		inst.mint_plmc_to(plmc_fundings);
-
-		// Fund enough for all bids
-		inst.mint_foreign_asset_to(foreign_asset_fundings);
-
-		inst.bid_for_users(project_id, bids).expect("Bids should pass");
-=======
 		let bids =
 			vec![BidParams::<TestRuntime>::new(BIDDER_1, 10_000, 2_u128.into(), 1u8, AcceptedFundingAsset::USDC)];
->>>>>>> abba0d5a
 
 		let outcome = inst.execute(|| {
 			Pallet::<TestRuntime>::do_bid(
