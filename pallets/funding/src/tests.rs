--- conflicted
+++ resolved
@@ -40,7 +40,7 @@
 use sp_arithmetic::{traits::Zero, Percent, Perquintill};
 use sp_runtime::{BuildStorage, TokenError};
 use sp_std::{cell::RefCell, marker::PhantomData};
-use std::{cmp::min, iter::zip, ops::Not};
+use std::iter::zip;
 
 type MockInstantiator =
 	Instantiator<TestRuntime, <TestRuntime as crate::Config>::AllPalletsWithoutSystem, RuntimeEvent>;
@@ -60,9 +60,6 @@
 const ISSUER_4: AccountId = 14;
 const ISSUER_5: AccountId = 15;
 const ISSUER_6: AccountId = 16;
-const ISSUER_7: AccountId = 17;
-const ISSUER_8: AccountId = 18;
-const ISSUER_9: AccountId = 19;
 const EVALUATOR_1: AccountId = 20;
 const EVALUATOR_2: AccountId = 21;
 const EVALUATOR_3: AccountId = 22;
@@ -294,6 +291,19 @@
 		vec![EVALUATOR_1, BIDDER_3, BUYER_4, BUYER_6, BIDDER_6]
 	}
 
+	pub fn default_all_participants() -> Vec<AccountId> {
+		let mut accounts: Vec<AccountId> = default_evaluators()
+			.iter()
+			.chain(default_bidders().iter())
+			.chain(default_community_contributors().iter())
+			.chain(default_remainder_contributors().iter())
+			.copied()
+			.collect();
+		accounts.sort();
+		accounts.dedup();
+		accounts
+	}
+
 	pub fn project_from_funding_reached(instantiator: &mut MockInstantiator, percent: u64) -> ProjectId {
 		let project_metadata = default_project_metadata(instantiator.get_new_nonce(), ISSUER_1);
 		let min_price = project_metadata.minimum_price;
@@ -1348,7 +1358,7 @@
 			auction_token_allocation.saturating_sub(bids.iter().fold(0, |acc, bid| acc + bid.amount));
 
 		let rejected_bid = vec![BidParams::new(BIDDER_5, available_tokens, 1u8, AcceptedFundingAsset::USDT)];
-		let accepted_bid = vec![BidParams::new(BIDDER_4, available_tokens, 1u8, AcceptedFundingAsset::USDT)];
+		let accepted_bid = vec![BidParams::new(BIDDER_4, available_tokens, 2u8, AcceptedFundingAsset::USDT)];
 		bids.extend(rejected_bid.clone());
 		bids.extend(accepted_bid.clone());
 
@@ -2132,7 +2142,6 @@
 	#[test]
 	fn multiple_contribution_projects_completed() {
 		let mut inst = MockInstantiator::new(Some(RefCell::new(new_test_ext())));
-		let issuer = ISSUER_1;
 		let project1 = default_project_metadata(inst.get_new_nonce(), ISSUER_1);
 		let project2 = default_project_metadata(inst.get_new_nonce(), ISSUER_2);
 		let project3 = default_project_metadata(inst.get_new_nonce(), ISSUER_3);
@@ -3756,8 +3765,69 @@
 }
 
 // only functionalities that happen after the REMAINDER FUNDING period of a project and before the CT Migration
-mod funding_end {
+mod funding_end_and_settlement {
 	use super::*;
+
+	pub fn create_project_with_funding_percentage(percentage: u64, maybe_decision: Option<FundingOutcomeDecision>) -> (MockInstantiator, ProjectId) {
+		let mut inst = MockInstantiator::new(Some(RefCell::new(new_test_ext())));
+		let project_metadata = default_project_metadata(inst.get_new_nonce(), ISSUER_1);
+		let min_price = project_metadata.minimum_price;
+		let percentage_funded_usd = Perquintill::from_percent(percentage) *
+			(project_metadata.minimum_price.checked_mul_int(project_metadata.total_allocation_size).unwrap());
+		let evaluations = default_evaluations();
+		let bids = MockInstantiator::generate_bids_from_total_usd(
+			Percent::from_percent(50u8) * percentage_funded_usd,
+			min_price,
+			default_weights(),
+			default_bidders(),
+			default_multipliers(),
+		);
+		let contributions = MockInstantiator::generate_contributions_from_total_usd(
+			Percent::from_percent(50u8) * percentage_funded_usd,
+			min_price,
+			default_weights(),
+			default_community_contributors(),
+			default_multipliers(),
+		);
+		let project_id =
+			inst.create_finished_project(project_metadata, ISSUER_1, evaluations, bids, contributions, vec![]);
+
+		match inst.get_project_details(project_id).status {
+			ProjectStatus::AwaitingProjectDecision => {
+				assert!(percentage > 33 && percentage < 90);
+				assert!(maybe_decision.is_some());
+				inst.execute(|| {
+					PolimecFunding::do_decide_project_outcome(ISSUER_1, project_id, maybe_decision.unwrap())
+				})
+				.unwrap();
+			},
+			ProjectStatus::FundingSuccessful => {
+				assert!(percentage >= 90);
+			},
+			ProjectStatus::FundingFailed => {
+				assert!(percentage <= 33);
+			},
+			_ => panic!("unexpected project status"),
+		};	
+
+		inst.advance_time(<TestRuntime as Config>::SuccessToSettlementTime::get() + 1u64).unwrap();
+		let funding_sucessful = match percentage {
+			0..=33 => false,
+			34..=89 if matches!(maybe_decision, Some(FundingOutcomeDecision::RejectFunding)) => false,
+			34..=89 if matches!(maybe_decision, Some(FundingOutcomeDecision::AcceptFunding)) => true,
+			90..=100 => true,
+			_ => panic!("unexpected percentage"),
+		};
+
+		if funding_sucessful {
+			assert_eq!(inst.get_project_details(project_id).status, ProjectStatus::FundingSuccessful);
+			inst.test_ct_created_for(project_id);
+		} else {
+			assert_eq!(inst.get_project_details(project_id).status, ProjectStatus::FundingFailed);
+			inst.test_ct_not_created_for(project_id);
+		}
+		(inst, project_id)
+	}
 
 	#[test]
 	fn failed_auction_is_settled() {
@@ -3770,104 +3840,40 @@
 		assert_eq!(inst.get_project_details(project_id).status, ProjectStatus::FundingFailed);
 		// execute `do_start_settlement`
 		inst.advance_time(1).unwrap();
-		assert_eq!(
-			inst.get_project_details(project_id).cleanup,
-			Cleaner::Failure(CleanerState::Initialized(PhantomData))
-		);
-		// run settlement machine a.k.a cleaner
-		inst.advance_time(1).unwrap();
-		assert_eq!(inst.get_project_details(project_id).cleanup, Cleaner::Failure(CleanerState::Finished(PhantomData)));
+		// Settle the project. 
+		inst.settle_project(project_id).unwrap();
 	}
 
 	#[test]
 	fn automatic_fail_less_eq_33_percent() {
 		for funding_percent in (1..=33).step_by(5) {
-			let mut inst = MockInstantiator::new(Some(RefCell::new(new_test_ext())));
-			let project_metadata = default_project_metadata(inst.get_new_nonce(), ISSUER_1);
-			let min_price = project_metadata.minimum_price;
-			let twenty_percent_funding_usd = Perquintill::from_percent(funding_percent) *
-				(project_metadata.minimum_price.checked_mul_int(project_metadata.total_allocation_size).unwrap());
-			let evaluations = default_evaluations();
-			let bids = MockInstantiator::generate_bids_from_total_usd(
-				Percent::from_percent(50u8) * twenty_percent_funding_usd,
-				min_price,
-				vec![100u8],
-				vec![BIDDER_1],
-				vec![10u8],
-			);
-			let contributions = MockInstantiator::generate_contributions_from_total_usd(
-				Percent::from_percent(50u8) * twenty_percent_funding_usd,
-				min_price,
-				default_weights(),
-				default_community_contributors(),
-				default_multipliers(),
-			);
-			let project_id =
-				inst.create_finished_project(project_metadata, ISSUER_1, evaluations, bids, contributions, vec![]);
-			assert_eq!(inst.get_project_details(project_id).status, ProjectStatus::FundingFailed);
+			let _  = create_project_with_funding_percentage(funding_percent, None);
 		}
 	}
 
 	#[test]
 	fn automatic_success_bigger_eq_90_percent() {
 		for funding_percent in (90..=100).step_by(2) {
-			let mut inst = MockInstantiator::new(Some(RefCell::new(new_test_ext())));
-			let project_metadata = default_project_metadata(inst.get_new_nonce(), ISSUER_1);
-			let min_price = project_metadata.minimum_price;
-			let twenty_percent_funding_usd = Perquintill::from_percent(funding_percent) *
-				(project_metadata.minimum_price.checked_mul_int(project_metadata.total_allocation_size).unwrap());
-			let evaluations = default_evaluations();
-			let bids = MockInstantiator::generate_bids_from_total_usd(
-				Percent::from_percent(50u8) * twenty_percent_funding_usd,
-				min_price,
-				default_weights(),
-				default_bidders(),
-				default_multipliers(),
-			);
-			let contributions = MockInstantiator::generate_contributions_from_total_usd(
-				Percent::from_percent(50u8) * twenty_percent_funding_usd,
-				min_price,
-				default_weights(),
-				default_community_contributors(),
-				default_multipliers(),
-			);
-			let project_id =
-				inst.create_finished_project(project_metadata, ISSUER_1, evaluations, bids, contributions, vec![]);
-			assert_eq!(inst.get_project_details(project_id).status, ProjectStatus::FundingSuccessful);
+			let _  = create_project_with_funding_percentage(funding_percent, None);
 		}
 	}
 
 	#[test]
-	fn manual_outcome_above33_to_below90() {
-		for funding_percent in (34..90).step_by(5) {
-			let mut inst = MockInstantiator::new(Some(RefCell::new(new_test_ext())));
-			let project_metadata = default_project_metadata(inst.get_new_nonce(), ISSUER_1);
-			let min_price = project_metadata.minimum_price;
-			let twenty_percent_funding_usd = Perquintill::from_percent(funding_percent) *
-				(project_metadata.minimum_price.checked_mul_int(project_metadata.total_allocation_size).unwrap());
-			let evaluations = default_evaluations();
-			let bids = MockInstantiator::generate_bids_from_total_usd(
-				Percent::from_percent(50u8) * twenty_percent_funding_usd,
-				min_price,
-				default_weights(),
-				default_bidders(),
-				default_multipliers(),
-			);
-			let contributions = MockInstantiator::generate_contributions_from_total_usd(
-				Percent::from_percent(50u8) * twenty_percent_funding_usd,
-				min_price,
-				default_weights(),
-				default_community_contributors(),
-				default_multipliers(),
-			);
-			let project_id =
-				inst.create_finished_project(project_metadata, ISSUER_1, evaluations, bids, contributions, vec![]);
-			assert_eq!(inst.get_project_details(project_id).status, ProjectStatus::AwaitingProjectDecision);
+	fn manual_acceptance_percentage_between_34_89() {
+		for funding_percent in (34..=89).step_by(5) {
+			let _  = create_project_with_funding_percentage(funding_percent, Some(FundingOutcomeDecision::AcceptFunding));
 		}
 	}
 
 	#[test]
-	fn manual_acceptance() {
+	fn manual_rejection_percentage_between_34_89() {
+		for funding_percent in (34..=89).step_by(5) {
+			let _  = create_project_with_funding_percentage(funding_percent, Some(FundingOutcomeDecision::RejectFunding));
+		}
+	}
+
+	#[test]
+	fn automatic_acceptance_on_manual_decision_after_time_delta() {
 		let mut inst = MockInstantiator::new(Some(RefCell::new(new_test_ext())));
 		let project_metadata = default_project_metadata(inst.get_new_nonce(), ISSUER_1);
 		let min_price = project_metadata.minimum_price;
@@ -3893,1762 +3899,246 @@
 		assert_eq!(inst.get_project_details(project_id).status, ProjectStatus::AwaitingProjectDecision);
 
 		let project_id = project_id;
-		inst.execute(|| {
-			PolimecFunding::do_decide_project_outcome(ISSUER_1, project_id, FundingOutcomeDecision::AcceptFunding)
-		})
-		.unwrap();
-
-		inst.advance_time(1u64).unwrap();
-		assert_eq!(inst.get_project_details(project_id).status, ProjectStatus::FundingSuccessful);
-		inst.advance_time(<TestRuntime as Config>::SuccessToSettlementTime::get()).unwrap();
-
-		inst.test_ct_created_for(project_id);
-
-		inst.settle_project(project_id).unwrap();
-	}
-
-	#[test]
-	fn manual_rejection() {
-		let mut inst = MockInstantiator::new(Some(RefCell::new(new_test_ext())));
-		let project_metadata = default_project_metadata(inst.get_new_nonce(), ISSUER_1);
-		let min_price = project_metadata.minimum_price;
-		let twenty_percent_funding_usd = Perquintill::from_percent(55) *
-			(project_metadata.minimum_price.checked_mul_int(project_metadata.total_allocation_size).unwrap());
-		let evaluations = default_evaluations();
-		let bids = MockInstantiator::generate_bids_from_total_usd(
-			Percent::from_percent(50u8) * twenty_percent_funding_usd,
-			min_price,
-			default_weights(),
-			default_bidders(),
-			default_multipliers(),
-		);
-		let contributions = MockInstantiator::generate_contributions_from_total_usd(
-			Percent::from_percent(50u8) * twenty_percent_funding_usd,
-			min_price,
-			default_weights(),
-			default_community_contributors(),
-			default_multipliers(),
-		);
-		let project_id =
-			inst.create_finished_project(project_metadata, ISSUER_1, evaluations, bids, contributions, vec![]);
-		assert_eq!(inst.get_project_details(project_id).status, ProjectStatus::AwaitingProjectDecision);
-
-		let project_id = project_id;
-		inst.execute(|| {
-			PolimecFunding::do_decide_project_outcome(ISSUER_1, project_id, FundingOutcomeDecision::RejectFunding)
-		})
-		.unwrap();
-
-		inst.advance_time(1u64).unwrap();
-
-		assert_eq!(inst.get_project_details(project_id).status, ProjectStatus::FundingFailed);
-		inst.advance_time(<TestRuntime as Config>::SuccessToSettlementTime::get()).unwrap();
-
-		inst.test_ct_not_created_for(project_id);
-
-		inst.settle_project(project_id).unwrap();
-	}
-
-	#[test]
-	fn automatic_acceptance_on_manual_decision_after_time_delta() {
-		let mut inst = MockInstantiator::new(Some(RefCell::new(new_test_ext())));
-		let project_metadata = default_project_metadata(inst.get_new_nonce(), ISSUER_1);
-		let min_price = project_metadata.minimum_price;
-		let twenty_percent_funding_usd = Perquintill::from_percent(55) *
-			(project_metadata.minimum_price.checked_mul_int(project_metadata.total_allocation_size).unwrap());
-		let evaluations = default_evaluations();
-		let bids = MockInstantiator::generate_bids_from_total_usd(
-			Percent::from_percent(50u8) * twenty_percent_funding_usd,
-			min_price,
-			default_weights(),
-			default_bidders(),
-			default_multipliers(),
-		);
-		let contributions = MockInstantiator::generate_contributions_from_total_usd(
-			Percent::from_percent(50u8) * twenty_percent_funding_usd,
-			min_price,
-			default_weights(),
-			default_community_contributors(),
-			default_multipliers(),
-		);
-		let project_id =
-			inst.create_finished_project(project_metadata, ISSUER_1, evaluations, bids, contributions, vec![]);
-		assert_eq!(inst.get_project_details(project_id).status, ProjectStatus::AwaitingProjectDecision);
-
-		let project_id = project_id;
 		inst.advance_time(1u64 + <TestRuntime as Config>::ManualAcceptanceDuration::get()).unwrap();
 		assert_eq!(inst.get_project_details(project_id).status, ProjectStatus::FundingSuccessful);
 		inst.advance_time(<TestRuntime as Config>::SuccessToSettlementTime::get()).unwrap();
 
 		inst.test_ct_created_for(project_id);
 
-<<<<<<< HEAD
 		inst.settle_project(project_id).unwrap();
-=======
-		inst.advance_time(10u64).unwrap();
-		assert_matches!(
-			inst.get_project_details(project_id).cleanup,
-			Cleaner::Success(CleanerState::Finished(PhantomData))
-		);
-	}
-
-	#[test]
-	fn evaluators_get_slashed_funding_accepted() {
-		let mut inst = MockInstantiator::new(Some(RefCell::new(new_test_ext())));
-		let project_id = project_from_funding_reached(&mut inst, 43u64);
-		assert_eq!(inst.get_project_details(project_id).status, ProjectStatus::AwaitingProjectDecision);
-
-		let old_evaluation_locked_plmc = inst
-			.get_all_reserved_plmc_balances(HoldReason::Evaluation(project_id).into())
-			.into_iter()
-			.filter(|item| item.plmc_amount > Zero::zero())
-			.collect::<Vec<UserToPLMCBalance<_>>>();
-
-		let evaluators = old_evaluation_locked_plmc.accounts();
-
-		let old_participation_locked_plmc =
-			inst.get_reserved_plmc_balances_for(evaluators.clone(), HoldReason::Participation(project_id).into());
-		let old_free_plmc = inst.get_free_plmc_balances_for(evaluators.clone());
-
-		call_and_is_ok!(
-			inst,
-			PolimecFunding::do_decide_project_outcome(ISSUER_1, project_id, FundingOutcomeDecision::AcceptFunding)
-		);
-		inst.advance_time(1u64).unwrap();
-		assert_eq!(inst.get_project_details(project_id).status, ProjectStatus::FundingSuccessful);
-		inst.advance_time(<TestRuntime as Config>::SuccessToSettlementTime::get() + 10u64).unwrap();
-		assert_matches!(
-			inst.get_project_details(project_id).cleanup,
-			Cleaner::Success(CleanerState::Finished(PhantomData))
-		);
-
-		let slashed_evaluation_locked_plmc = MockInstantiator::slash_evaluator_balances(old_evaluation_locked_plmc);
-		let expected_evaluator_free_balances = MockInstantiator::generic_map_operation(
-			vec![slashed_evaluation_locked_plmc, old_participation_locked_plmc, old_free_plmc],
-			MergeOperation::Add,
-		);
-
-		let actual_evaluator_free_balances = inst.get_free_plmc_balances_for(evaluators.clone());
-
-		assert_eq!(actual_evaluator_free_balances, expected_evaluator_free_balances);
-	}
-
-	#[test]
-	fn evaluators_get_slashed_funding_funding_rejected() {
-		let mut inst = MockInstantiator::new(Some(RefCell::new(new_test_ext())));
-		let project_id = project_from_funding_reached(&mut inst, 56u64);
-		assert_eq!(inst.get_project_details(project_id).status, ProjectStatus::AwaitingProjectDecision);
-
-		let old_evaluation_locked_plmc = inst
-			.get_all_reserved_plmc_balances(HoldReason::Evaluation(project_id).into())
-			.into_iter()
-			.filter(|item| item.plmc_amount > Zero::zero())
-			.collect::<Vec<UserToPLMCBalance<_>>>();
-
-		let evaluators = old_evaluation_locked_plmc.accounts();
-
-		let old_participation_locked_plmc =
-			inst.get_reserved_plmc_balances_for(evaluators.clone(), HoldReason::Participation(project_id).into());
-		let old_free_plmc = inst.get_free_plmc_balances_for(evaluators.clone());
-
-		call_and_is_ok!(
-			inst,
-			PolimecFunding::do_decide_project_outcome(ISSUER_1, project_id, FundingOutcomeDecision::RejectFunding)
-		);
-		inst.advance_time(1u64).unwrap();
-		assert_eq!(inst.get_project_details(project_id).status, ProjectStatus::FundingFailed);
-		inst.advance_time(<TestRuntime as Config>::SuccessToSettlementTime::get() + 10u64).unwrap();
-		assert_matches!(
-			inst.get_project_details(project_id).cleanup,
-			Cleaner::Failure(CleanerState::Finished(PhantomData))
-		);
-
-		let slashed_evaluation_locked_plmc = MockInstantiator::slash_evaluator_balances(old_evaluation_locked_plmc);
-		let expected_evaluator_free_balances = MockInstantiator::generic_map_operation(
-			vec![slashed_evaluation_locked_plmc, old_participation_locked_plmc, old_free_plmc],
-			MergeOperation::Add,
-		);
-		let actual_evaluator_free_balances = inst.get_free_plmc_balances_for(evaluators.clone());
-
-		assert_eq!(actual_evaluator_free_balances, expected_evaluator_free_balances);
-	}
-
-	#[test]
-	fn evaluators_get_slashed_funding_failed() {
-		let mut inst = MockInstantiator::new(Some(RefCell::new(new_test_ext())));
-		let project_id = project_from_funding_reached(&mut inst, 24u64);
-		assert_eq!(inst.get_project_details(project_id).status, ProjectStatus::FundingFailed);
-
-		let old_evaluation_locked_plmc = inst
-			.get_all_reserved_plmc_balances(HoldReason::Evaluation(project_id).into())
-			.into_iter()
-			.filter(|item| item.plmc_amount > Zero::zero())
-			.collect::<Vec<_>>();
-
-		let evaluators = old_evaluation_locked_plmc.accounts();
-
-		let old_participation_locked_plmc =
-			inst.get_reserved_plmc_balances_for(evaluators.clone(), HoldReason::Participation(project_id).into());
-		let old_free_plmc = inst.get_free_plmc_balances_for(evaluators.clone());
-
-		inst.advance_time(<TestRuntime as Config>::SuccessToSettlementTime::get() + 10u64).unwrap();
-		assert_matches!(
-			inst.get_project_details(project_id).cleanup,
-			Cleaner::Failure(CleanerState::Finished(PhantomData))
-		);
-
-		let slashed_evaluation_locked_plmc = MockInstantiator::slash_evaluator_balances(old_evaluation_locked_plmc);
-		let expected_evaluator_free_balances = MockInstantiator::generic_map_operation(
-			vec![slashed_evaluation_locked_plmc, old_participation_locked_plmc, old_free_plmc],
-			MergeOperation::Add,
-		);
-
-		let actual_evaluator_free_balances = inst.get_free_plmc_balances_for(evaluators.clone());
-
-		assert_eq!(actual_evaluator_free_balances, expected_evaluator_free_balances);
-	}
-
-	#[test]
-	fn ct_minted_automatically() {
-		let mut inst = MockInstantiator::new(Some(RefCell::new(new_test_ext())));
-		let issuer = ISSUER_1;
-		let project_metadata = default_project_metadata(inst.get_new_nonce(), issuer);
-		let evaluations = default_evaluations();
-		let bids = default_bids();
-		let community_contributions = default_community_buys();
-		let remainder_contributions = default_remainder_buys();
-
-		let project_id = inst.create_finished_project(
-			project_metadata,
-			issuer,
-			evaluations.clone(),
-			bids.clone(),
-			community_contributions.clone(),
-			remainder_contributions.clone(),
-		);
-		let details = inst.get_project_details(project_id);
-		assert_eq!(details.status, ProjectStatus::FundingSuccessful);
-		assert_eq!(details.cleanup, Cleaner::NotReady);
-		inst.advance_time(<TestRuntime as Config>::SuccessToSettlementTime::get()).unwrap();
-
-		inst.advance_time(10u64).unwrap();
-		let details = inst.get_project_details(project_id);
-		assert_eq!(details.cleanup, Cleaner::Success(CleanerState::Finished(PhantomData)));
-
-		let evaluators = evaluations.accounts();
-		let evaluator_ct_amounts = evaluators
-			.iter()
-			.map(|account| {
-				let evaluations = inst.execute(|| {
-					Evaluations::<TestRuntime>::iter_prefix_values((project_id, account.clone())).collect::<Vec<_>>()
-				});
-				let total_evaluator_ct_rewarded = evaluations
-					.iter()
-					.map(|evaluation| evaluation.rewarded_or_slashed)
-					.map(|reward_or_slash| {
-						if let Some(RewardOrSlash::Reward(balance)) = reward_or_slash {
-							balance
-						} else {
-							Zero::zero()
-						}
-					})
-					.sum::<u128>();
-
-				(account, total_evaluator_ct_rewarded)
-			})
-			.collect_vec();
-
-		let bidders = bids.accounts();
-		let bidder_ct_amounts = bidders
-			.iter()
-			.map(|account| {
-				let bids = inst.execute(|| {
-					Bids::<TestRuntime>::iter_prefix_values((project_id, account.clone())).collect::<Vec<_>>()
-				});
-				let total_bidder_ct_rewarded = bids.iter().map(|bid| bid.final_ct_amount).sum::<u128>();
-
-				(account, total_bidder_ct_rewarded)
-			})
-			.collect_vec();
-
-		let community_accounts = community_contributions.accounts();
-		let remainder_accounts = remainder_contributions.accounts();
-		let all_contributors = community_accounts.iter().chain(remainder_accounts.iter()).unique();
-		let contributor_ct_amounts = all_contributors
-			.map(|account| {
-				let contributions = inst.execute(|| {
-					Contributions::<TestRuntime>::iter_prefix_values((project_id, account.clone())).collect::<Vec<_>>()
-				});
-				let total_contributor_ct_rewarded =
-					contributions.iter().map(|contribution| contribution.ct_amount).sum::<u128>();
-
-				(account, total_contributor_ct_rewarded)
-			})
-			.collect_vec();
-
-		let all_ct_expectations = MockInstantiator::generic_map_merge_reduce(
-			vec![evaluator_ct_amounts, bidder_ct_amounts, contributor_ct_amounts],
-			|item| item.0,
-			Zero::zero(),
-			|item, accumulator| accumulator + item.1,
-		);
-
-		for (account, amount) in all_ct_expectations {
-			let minted =
-				inst.execute(|| <TestRuntime as Config>::ContributionTokenCurrency::balance(project_id, account));
-			assert_eq!(minted, amount);
+	}
+
+
+	#[test]
+	fn can_settle_accepted_project() {
+		let percentage = 100u64;
+		let (mut inst, project_id)  = create_project_with_funding_percentage(percentage, None);
+		let evaluations = inst.get_evaluations(project_id);
+		let bids = inst.get_bids(project_id);
+		let contributions = inst.get_contributions(project_id);
+		
+		inst.settle_project(project_id).unwrap();
+
+		inst.assert_evaluations_settled(project_id, evaluations, percentage);
+		inst.assert_bids_settled(project_id, bids, true);
+		inst.assert_contributions_settled(project_id, contributions, true);		
+	}
+
+	#[test]
+	fn can_settle_failed_project() {
+		let percentage = 33u64;
+		let (mut inst, project_id)  = create_project_with_funding_percentage(percentage, None);
+		let evaluations = inst.get_evaluations(project_id);
+		let bids = inst.get_bids(project_id);
+		let contributions = inst.get_contributions(project_id);
+		
+		inst.settle_project(project_id).unwrap();
+
+		inst.assert_evaluations_settled(project_id, evaluations, percentage);
+		inst.assert_bids_settled(project_id, bids, false);
+		inst.assert_contributions_settled(project_id, contributions, false);		
+	}
+
+	#[test]
+	fn cannot_settle_successful_project_twice() {
+		let percentage = 100u64;
+		let (mut inst, project_id)  = create_project_with_funding_percentage(percentage, None);
+		
+		let first_evaluation = inst.get_evaluations(project_id).into_iter().next().unwrap();
+		let first_bid = inst.get_bids(project_id).into_iter().next().unwrap();
+		let first_contribution = inst.get_contributions(project_id).into_iter().next().unwrap();
+
+		inst.execute(|| {
+			let evaluator = first_evaluation.evaluator;
+			assert_ok!(crate::Pallet::<TestRuntime>::settle_successful_evaluation(RuntimeOrigin::signed(evaluator.clone()), project_id, evaluator, first_evaluation.id));
+			assert_noop!(crate::Pallet::<TestRuntime>::settle_successful_evaluation(RuntimeOrigin::signed(evaluator.clone()), project_id, evaluator, first_evaluation.id), Error::<TestRuntime>::ParticipationNotFound);
+			
+			let bidder = first_bid.bidder;
+			assert_ok!(crate::Pallet::<TestRuntime>::settle_successful_bid(RuntimeOrigin::signed(bidder.clone()), project_id, bidder, first_bid.id));
+			assert_noop!(crate::Pallet::<TestRuntime>::settle_successful_bid(RuntimeOrigin::signed(bidder.clone()), project_id, bidder, first_bid.id), Error::<TestRuntime>::ParticipationNotFound);
+
+			let contributor = first_contribution.contributor;
+			assert_ok!(crate::Pallet::<TestRuntime>::settle_successful_contribution(RuntimeOrigin::signed(contributor.clone()), project_id, contributor, first_contribution.id));
+			assert_noop!(crate::Pallet::<TestRuntime>::settle_successful_contribution(RuntimeOrigin::signed(contributor.clone()), project_id, contributor, first_contribution.id), Error::<TestRuntime>::ParticipationNotFound);
+		});
+	}
+
+	#[test]
+	fn cannot_settle_failed_project_twice() {
+		let percentage = 33u64;
+		let (mut inst, project_id)  = create_project_with_funding_percentage(percentage, None);
+		
+		let first_evaluation = inst.get_evaluations(project_id).into_iter().next().unwrap();
+		let first_bid = inst.get_bids(project_id).into_iter().next().unwrap();
+		let first_contribution = inst.get_contributions(project_id).into_iter().next().unwrap();
+
+		inst.execute(|| {
+			let evaluator = first_evaluation.evaluator;
+			assert_ok!(crate::Pallet::<TestRuntime>::settle_failed_evaluation(RuntimeOrigin::signed(evaluator.clone()), project_id, evaluator, first_evaluation.id));
+			assert_noop!(crate::Pallet::<TestRuntime>::settle_failed_evaluation(RuntimeOrigin::signed(evaluator.clone()), project_id, evaluator, first_evaluation.id), Error::<TestRuntime>::ParticipationNotFound);
+			
+			let bidder = first_bid.bidder;
+			assert_ok!(crate::Pallet::<TestRuntime>::settle_failed_bid(RuntimeOrigin::signed(bidder.clone()), project_id, bidder, first_bid.id));
+			assert_noop!(crate::Pallet::<TestRuntime>::settle_failed_bid(RuntimeOrigin::signed(bidder.clone()), project_id, bidder, first_bid.id), Error::<TestRuntime>::ParticipationNotFound);
+
+			let contributor = first_contribution.contributor;
+			assert_ok!(crate::Pallet::<TestRuntime>::settle_failed_contribution(RuntimeOrigin::signed(contributor.clone()), project_id, contributor, first_contribution.id));
+			assert_noop!(crate::Pallet::<TestRuntime>::settle_failed_contribution(RuntimeOrigin::signed(contributor.clone()), project_id, contributor, first_contribution.id), Error::<TestRuntime>::ParticipationNotFound);
+		});
+	}
+
+	/// Test that the correct amount of PLMC is slashed from the evaluator independent of the
+	/// project outcome.
+	#[test]
+	fn evaluator_slashed_if_between_33_and_75() {
+		let percentage = 50u64;
+		let project_1  = create_project_with_funding_percentage(percentage, Some(FundingOutcomeDecision::AcceptFunding));
+		let project_2 = create_project_with_funding_percentage(percentage, Some(FundingOutcomeDecision::RejectFunding));
+		let projects = vec![project_1, project_2];
+
+		for (mut inst, project_id) in projects {
+			let first_evaluation = inst.get_evaluations(project_id).into_iter().next().unwrap();
+			let evaluator = first_evaluation.evaluator;
+
+			inst.execute(|| {
+				let prev_balance = <TestRuntime as Config>::NativeCurrency::balance(&evaluator);
+				match ProjectsDetails::<TestRuntime>::get(project_id).unwrap().status {
+					ProjectStatus::FundingSuccessful => {
+						assert_ok!(crate::Pallet::<TestRuntime>::settle_successful_evaluation(RuntimeOrigin::signed(evaluator.clone()), project_id, evaluator, first_evaluation.id));
+					},
+					ProjectStatus::FundingFailed => {
+						assert_ok!(crate::Pallet::<TestRuntime>::settle_failed_evaluation(RuntimeOrigin::signed(evaluator.clone()), project_id, evaluator, first_evaluation.id));
+					},
+					_ => panic!("unexpected project status"),
+				}
+				let balance = <TestRuntime as Config>::NativeCurrency::balance(&evaluator);
+				assert_eq!(balance, prev_balance + (Percent::from_percent(100) - <TestRuntime as Config>::EvaluatorSlash::get()) * first_evaluation.current_plmc_bond);
+			});
 		}
->>>>>>> 22a25bb0
-	}
-}
-
-<<<<<<< HEAD
-// only functionalities related to the CT Migration
-mod ct_migration {
-	use super::*;
-	use frame_support::assert_err;
-=======
-	#[test]
-	fn ct_minted_manually() {
-		let mut inst = MockInstantiator::new(Some(RefCell::new(new_test_ext())));
-		let issuer = ISSUER_1;
-		let project_metadata = default_project_metadata(inst.get_new_nonce(), issuer);
-		let evaluations = default_evaluations();
-		let bids = default_bids();
-		let community_contributions = default_community_buys();
-		let remainder_contributions = default_remainder_buys();
-
-		let project_id = inst.create_finished_project(
-			project_metadata,
-			issuer,
-			evaluations.clone(),
-			bids.clone(),
-			community_contributions.clone(),
-			remainder_contributions.clone(),
-		);
-		let details = inst.get_project_details(project_id);
-		assert_eq!(details.status, ProjectStatus::FundingSuccessful);
-		assert_eq!(details.cleanup, Cleaner::NotReady);
-		// do_end_funding
-		inst.advance_time(<TestRuntime as Config>::SuccessToSettlementTime::get()).unwrap();
-		assert_eq!(
-			inst.get_project_details(project_id).cleanup,
-			Cleaner::Success(CleanerState::Initialized(PhantomData))
-		);
-
-		let evaluators = evaluations.accounts();
-		let evaluator_ct_amounts = evaluators
-			.iter()
-			.map(|account| {
-				let evaluations = inst.execute(|| {
-					Evaluations::<TestRuntime>::iter_prefix_values((project_id, account.clone())).collect::<Vec<_>>()
-				});
-				for evaluation in evaluations.iter() {
-					inst.execute(|| {
-						assert_ok!(Pallet::<TestRuntime>::evaluation_reward_payout_for(
-							RuntimeOrigin::signed(evaluation.evaluator),
-							project_id,
-							evaluation.evaluator,
-							evaluation.id,
-						));
-					});
+	}
+
+	// Test that the evaluators PLMC bond is not slashed if the project is between 76 and 89
+	// percent funded independent of the project outcome.
+	#[test]
+	fn evaluator_plmc_unchanged_between_76_and_89() {
+		let percentage = 80u64;
+		let project_1  = create_project_with_funding_percentage(percentage, Some(FundingOutcomeDecision::AcceptFunding));
+		let project_2 = create_project_with_funding_percentage(percentage, Some(FundingOutcomeDecision::RejectFunding));
+		let projects = vec![project_1, project_2];
+
+		for (mut inst, project_id) in projects {
+			let first_evaluation = inst.get_evaluations(project_id).into_iter().next().unwrap();
+			let evaluator = first_evaluation.evaluator;
+
+			inst.execute(|| {
+				let prev_balance = <TestRuntime as Config>::NativeCurrency::balance(&evaluator);
+				match ProjectsDetails::<TestRuntime>::get(project_id).unwrap().status {
+					ProjectStatus::FundingSuccessful => {
+						assert_ok!(crate::Pallet::<TestRuntime>::settle_successful_evaluation(RuntimeOrigin::signed(evaluator.clone()), project_id, evaluator, first_evaluation.id));
+					},
+					ProjectStatus::FundingFailed => {
+						assert_ok!(crate::Pallet::<TestRuntime>::settle_failed_evaluation(RuntimeOrigin::signed(evaluator.clone()), project_id, evaluator, first_evaluation.id));
+					},
+					_ => panic!("unexpected project status"),
 				}
-				let evaluations = inst.execute(|| {
-					Evaluations::<TestRuntime>::iter_prefix_values((project_id, account.clone())).collect::<Vec<_>>()
-				});
-				let total_evaluator_ct_rewarded = evaluations
-					.iter()
-					.map(|evaluation| evaluation.rewarded_or_slashed)
-					.map(|reward_or_slash| {
-						if let Some(RewardOrSlash::Reward(balance)) = reward_or_slash {
-							balance
-						} else {
-							Zero::zero()
-						}
-					})
-					.sum::<u128>();
-
-				(account, total_evaluator_ct_rewarded)
-			})
-			.collect_vec();
-
-		let bidders = bids.accounts();
-		let bidder_ct_amounts = bidders
-			.iter()
-			.map(|account| {
-				let bids = inst.execute(|| {
-					Bids::<TestRuntime>::iter_prefix_values((project_id, account.clone())).collect::<Vec<_>>()
-				});
-				for bid in bids.iter() {
-					inst.execute(|| {
-						assert_ok!(Pallet::<TestRuntime>::bid_ct_mint_for(
-							RuntimeOrigin::signed(bid.bidder),
-							project_id,
-							bid.bidder,
-							bid.id,
-						));
-					});
-				}
-
-				let total_bidder_ct_rewarded = bids.iter().map(|bid| bid.final_ct_amount).sum::<u128>();
-
-				(account, total_bidder_ct_rewarded)
-			})
-			.collect_vec();
-
-		let community_accounts = community_contributions.accounts();
-		let remainder_accounts = remainder_contributions.accounts();
-		let all_contributors = community_accounts.iter().chain(remainder_accounts.iter()).unique();
-		let contributor_ct_amounts = all_contributors
-			.map(|account| {
-				let contributions = inst.execute(|| {
-					Contributions::<TestRuntime>::iter_prefix_values((project_id, account.clone())).collect::<Vec<_>>()
-				});
-				for contribution in contributions.iter() {
-					inst.execute(|| {
-						assert_ok!(Pallet::<TestRuntime>::contribution_ct_mint_for(
-							RuntimeOrigin::signed(contribution.contributor),
-							project_id,
-							contribution.contributor,
-							contribution.id,
-						));
-					});
-				}
-
-				let total_contributor_ct_rewarded =
-					contributions.iter().map(|contribution| contribution.ct_amount).sum::<u128>();
-
-				(account, total_contributor_ct_rewarded)
-			})
-			.collect_vec();
-
-		let all_ct_expectations = MockInstantiator::generic_map_merge_reduce(
-			vec![evaluator_ct_amounts, bidder_ct_amounts, contributor_ct_amounts],
-			|item| item.0,
-			Zero::zero(),
-			|item, accumulator| accumulator + item.1,
-		);
-
-		for (account, amount) in all_ct_expectations {
-			let minted =
-				inst.execute(|| <TestRuntime as Config>::ContributionTokenCurrency::balance(project_id, account));
-			assert_eq!(minted, amount, "Account: {}", account);
+				let balance = <TestRuntime as Config>::NativeCurrency::balance(&evaluator);
+				assert_eq!(balance, prev_balance + first_evaluation.current_plmc_bond);
+			});
 		}
-
-		let details = inst.get_project_details(project_id);
-		assert_eq!(details.status, ProjectStatus::FundingSuccessful);
-		assert_eq!(details.cleanup, Cleaner::Success(CleanerState::Initialized(PhantomData)));
-	}
->>>>>>> 22a25bb0
-
-	#[test]
-	fn para_id_for_project_can_be_set_by_issuer() {
-		let mut inst = MockInstantiator::new(Some(RefCell::new(new_test_ext())));
-<<<<<<< HEAD
-=======
-		let issuer = ISSUER_1;
-		let project_metadata = default_project_metadata(inst.get_new_nonce(), issuer);
-		let evaluations = default_evaluations();
-		let bids = default_bids();
-		let community_contributions = default_community_buys();
-		let remainder_contributions = default_remainder_buys();
-
->>>>>>> 22a25bb0
-		let project_id = inst.create_finished_project(
-			default_project_metadata(inst.get_new_nonce(), ISSUER),
-			ISSUER,
-			default_evaluations(),
-			default_bids(),
-			default_community_buys(),
-			default_remainder_buys(),
-		);
-
-		inst.advance_time(<TestRuntime as Config>::SuccessToSettlementTime::get() + 20u64).unwrap();
-		inst.execute(|| {
-			assert_ok!(crate::Pallet::<TestRuntime>::do_set_para_id_for_project(
-				&ISSUER,
-				project_id,
-				ParaId::from(2006u32),
-			));
-		});
-		let project_details = inst.get_project_details(project_id);
-		assert_eq!(project_details.parachain_id, Some(ParaId::from(2006u32)));
-	}
-
-	#[test]
-	fn para_id_for_project_cannot_be_set_by_anyone_but_issuer() {
-		let mut inst = MockInstantiator::new(Some(RefCell::new(new_test_ext())));
-<<<<<<< HEAD
-=======
-		let issuer = ISSUER_1;
-		let project_metadata = default_project_metadata(inst.get_new_nonce(), issuer);
-		let evaluations = default_evaluations();
-		let bids = default_bids();
-		let community_contributions = default_community_buys();
-		let remainder_contributions = default_remainder_buys();
-
->>>>>>> 22a25bb0
-		let project_id = inst.create_finished_project(
-			default_project_metadata(inst.get_new_nonce(), ISSUER),
-			ISSUER,
-			default_evaluations(),
-			default_bids(),
-			default_community_buys(),
-			default_remainder_buys(),
-		);
-<<<<<<< HEAD
-		inst.advance_time(<TestRuntime as Config>::SuccessToSettlementTime::get() + 20u64).unwrap();
-=======
-
-		for (account, amount) in all_ct_expectations {
-			let minted =
-				inst.execute(|| <TestRuntime as Config>::ContributionTokenCurrency::balance(project_id, account));
-			assert_eq!(minted, amount, "Account: {}", account);
-		}
-	}
-
-	#[test]
-	fn multiplier_gets_correct_vesting_duration() {
-		let mut inst = MockInstantiator::new(Some(RefCell::new(new_test_ext())));
-		let issuer = ISSUER_1;
-		let project_metadata = default_project_metadata(inst.get_new_nonce(), issuer);
-		let evaluations = default_evaluations();
-		let bids = vec![
-			BidParams::new(BIDDER_1, 325_000 * ASSET_UNIT, 1u8, AcceptedFundingAsset::USDT),
-			BidParams::new(BIDDER_2, 75_000 * ASSET_UNIT, 2u8, AcceptedFundingAsset::USDT),
-			BidParams::new(BIDDER_3, 50_000 * ASSET_UNIT, 3u8, AcceptedFundingAsset::USDT),
-		];
-		let community_contributions = default_community_buys();
-		let remainder_contributions = default_remainder_buys();
-
-		let project_id = inst.create_finished_project(
-			project_metadata,
-			issuer,
-			evaluations,
-			bids,
-			community_contributions,
-			remainder_contributions,
-		);
-		inst.advance_time(<TestRuntime as Config>::SuccessToSettlementTime::get()).unwrap();
-
-		inst.advance_time(10u64).unwrap();
-		let details = inst.get_project_details(project_id);
-		assert_eq!(details.cleanup, Cleaner::Success(CleanerState::Finished(PhantomData)));
-
-		let mut stored_bids =
-			inst.execute(|| Bids::<TestRuntime>::iter_prefix_values((project_id,)).collect::<Vec<_>>());
-
-		stored_bids.sort_by_key(|bid| bid.bidder);
-		let one_week_in_blocks = DAYS * 7;
-		assert_eq!(stored_bids[0].plmc_vesting_info.unwrap().duration, 1u64);
-		assert_eq!(
-			stored_bids[1].plmc_vesting_info.unwrap().duration,
-			FixedU128::from_rational(2167, 1000).saturating_mul_int(one_week_in_blocks as u64)
-		);
-		assert_eq!(
-			stored_bids[2].plmc_vesting_info.unwrap().duration,
-			FixedU128::from_rational(4334, 1000).saturating_mul_int(one_week_in_blocks as u64)
-		);
-	}
-
-	#[test]
-	fn funding_assets_are_paid_manually_to_issuer() {
-		let mut inst = MockInstantiator::new(Some(RefCell::new(new_test_ext())));
-		let issuer = ISSUER_1;
-		let project_metadata = default_project_metadata(inst.get_new_nonce(), issuer);
-		let evaluations = default_evaluations();
-		let bids = default_bids();
-		let community_contributions = default_community_buys();
-		let remainder_contributions = default_remainder_buys();
-
-		let project_id = inst.create_finished_project(
-			project_metadata,
-			issuer,
-			evaluations,
-			bids,
-			community_contributions,
-			remainder_contributions,
-		);
-
-		let final_winning_bids = inst.execute(|| {
-			Bids::<TestRuntime>::iter_prefix_values((project_id,))
-				.filter(|bid| matches!(bid.status, BidStatus::Accepted | BidStatus::PartiallyAccepted(..)))
-				.collect::<Vec<_>>()
-		});
-		let final_bid_payouts = inst.execute(|| {
-			Bids::<TestRuntime>::iter_prefix_values((project_id,))
-				.filter(|bid| matches!(bid.status, BidStatus::Accepted | BidStatus::PartiallyAccepted(..)))
-				.map(|bid| {
-					UserToForeignAssets::new(
-						bid.bidder,
-						bid.funding_asset_amount_locked,
-						bid.funding_asset.to_assethub_id(),
-					)
-				})
-				.collect::<Vec<UserToForeignAssets<TestRuntime>>>()
-		});
-		let final_contributions =
-			inst.execute(|| Contributions::<TestRuntime>::iter_prefix_values((project_id,)).collect::<Vec<_>>());
-		let final_contribution_payouts = inst.execute(|| {
-			Contributions::<TestRuntime>::iter_prefix_values((project_id,))
-				.map(|contribution| {
-					UserToForeignAssets::new(
-						contribution.contributor,
-						contribution.funding_asset_amount,
-						contribution.funding_asset.to_assethub_id(),
-					)
-				})
-				.collect::<Vec<UserToForeignAssets<TestRuntime>>>()
-		});
-
-		let total_expected_bid_payout =
-			final_bid_payouts.iter().map(|bid| bid.asset_amount).sum::<BalanceOf<TestRuntime>>();
-		let total_expected_contribution_payout = final_contribution_payouts
-			.iter()
-			.map(|contribution| contribution.asset_amount)
-			.sum::<BalanceOf<TestRuntime>>();
-
-		let prev_issuer_funding_balance =
-			inst.get_free_foreign_asset_balances_for(final_bid_payouts[0].asset_id, vec![issuer])[0].asset_amount;
-
-		let prev_project_pot_funding_balance = inst.get_free_foreign_asset_balances_for(
-			final_bid_payouts[0].asset_id,
-			vec![Pallet::<TestRuntime>::fund_account_id(project_id)],
-		)[0]
-		.asset_amount;
-
-		inst.advance_time(<TestRuntime as Config>::SuccessToSettlementTime::get()).unwrap();
-		assert_eq!(
-			inst.get_project_details(project_id).cleanup,
-			Cleaner::Success(CleanerState::Initialized(PhantomData))
-		);
-		for bid in final_winning_bids {
-			inst.execute(|| {
-				Pallet::<TestRuntime>::payout_bid_funds_for(
-					RuntimeOrigin::signed(issuer),
-					project_id,
-					bid.bidder,
-					bid.id,
-				)
-			})
-			.unwrap();
-		}
-		for contribution in final_contributions {
-			inst.execute(|| {
-				Pallet::<TestRuntime>::payout_contribution_funds_for(
-					RuntimeOrigin::signed(issuer),
-					project_id,
-					contribution.contributor,
-					contribution.id,
-				)
-			})
-			.unwrap();
-		}
-		let post_issuer_funding_balance =
-			inst.get_free_foreign_asset_balances_for(final_bid_payouts[0].asset_id, vec![issuer])[0].asset_amount;
-
-		let post_project_pot_funding_balance = inst.get_free_foreign_asset_balances_for(
-			final_bid_payouts[0].asset_id,
-			vec![Pallet::<TestRuntime>::fund_account_id(project_id)],
-		)[0]
-		.asset_amount;
-		let issuer_funding_delta = post_issuer_funding_balance - prev_issuer_funding_balance;
-		let project_pot_funding_delta = prev_project_pot_funding_balance - post_project_pot_funding_balance;
-
-		assert_eq!(issuer_funding_delta - total_expected_bid_payout, total_expected_contribution_payout);
-		assert_eq!(issuer_funding_delta, project_pot_funding_delta);
-
-		assert_eq!(post_project_pot_funding_balance, 0u128);
-	}
-
-	#[test]
-	fn funding_assets_are_paid_automatically_to_issuer() {
-		let mut inst = MockInstantiator::new(Some(RefCell::new(new_test_ext())));
-		let issuer = ISSUER_1;
-		let project_metadata = default_project_metadata(inst.get_new_nonce(), issuer);
-		let evaluations = default_evaluations();
-		let bids = default_bids();
-		let community_contributions = default_community_buys();
-		let remainder_contributions = default_remainder_buys();
-
-		let project_id = inst.create_finished_project(
-			project_metadata,
-			issuer,
-			evaluations,
-			bids,
-			community_contributions,
-			remainder_contributions,
-		);
-
-		let final_bid_payouts = inst.execute(|| {
-			Bids::<TestRuntime>::iter_prefix_values((project_id,))
-				.filter(|bid| matches!(bid.status, BidStatus::Accepted | BidStatus::PartiallyAccepted(..)))
-				.map(|bid| {
-					UserToForeignAssets::new(
-						bid.bidder,
-						bid.funding_asset_amount_locked,
-						bid.funding_asset.to_assethub_id(),
-					)
-				})
-				.collect::<Vec<UserToForeignAssets<TestRuntime>>>()
-		});
-		let final_contribution_payouts = inst.execute(|| {
-			Contributions::<TestRuntime>::iter_prefix_values((project_id,))
-				.map(|contribution| {
-					UserToForeignAssets::new(
-						contribution.contributor,
-						contribution.funding_asset_amount,
-						contribution.funding_asset.to_assethub_id(),
-					)
-				})
-				.collect::<Vec<UserToForeignAssets<TestRuntime>>>()
-		});
-
-		let total_expected_bid_payout =
-			final_bid_payouts.iter().map(|bid| bid.asset_amount).sum::<BalanceOf<TestRuntime>>();
-		let total_expected_contribution_payout = final_contribution_payouts
-			.iter()
-			.map(|contribution| contribution.asset_amount)
-			.sum::<BalanceOf<TestRuntime>>();
-
-		let prev_issuer_funding_balance =
-			inst.get_free_foreign_asset_balances_for(final_bid_payouts[0].asset_id, vec![issuer])[0].asset_amount;
-
-		let prev_project_pot_funding_balance = inst.get_free_foreign_asset_balances_for(
-			final_bid_payouts[0].asset_id,
-			vec![Pallet::<TestRuntime>::fund_account_id(project_id)],
-		)[0]
-		.asset_amount;
-
-		inst.advance_time(<TestRuntime as Config>::SuccessToSettlementTime::get()).unwrap();
-		assert_eq!(
-			inst.get_project_details(project_id).cleanup,
-			Cleaner::Success(CleanerState::Initialized(PhantomData))
-		);
-		inst.advance_time(1u64).unwrap();
-		assert_eq!(inst.get_project_details(project_id).cleanup, Cleaner::Success(CleanerState::Finished(PhantomData)));
-
-		let post_issuer_funding_balance =
-			inst.get_free_foreign_asset_balances_for(final_bid_payouts[0].asset_id, vec![issuer])[0].asset_amount;
-
-		let post_project_pot_funding_balance = inst.get_free_foreign_asset_balances_for(
-			final_bid_payouts[0].asset_id,
-			vec![Pallet::<TestRuntime>::fund_account_id(project_id)],
-		)[0]
-		.asset_amount;
-		let issuer_funding_delta = post_issuer_funding_balance - prev_issuer_funding_balance;
-		let project_pot_funding_delta = prev_project_pot_funding_balance - post_project_pot_funding_balance;
-
-		assert_eq!(issuer_funding_delta - total_expected_bid_payout, total_expected_contribution_payout);
-		assert_eq!(issuer_funding_delta, project_pot_funding_delta);
-
-		assert_eq!(post_project_pot_funding_balance, 0u128);
-	}
-
-	#[test]
-	fn funding_assets_are_released_automatically_on_funding_fail() {
-		let mut inst = MockInstantiator::new(Some(RefCell::new(new_test_ext())));
-		let issuer = ISSUER_1;
-		let project_metadata = default_project_metadata(inst.get_new_nonce(), issuer);
-
-		let auction_allocation =
-			project_metadata.auction_round_allocation_percentage * project_metadata.total_allocation_size;
-		let evaluations = default_evaluations();
-		let bids = MockInstantiator::generate_bids_from_total_usd(
-			project_metadata.minimum_price.saturating_mul_int(auction_allocation),
-			project_metadata.minimum_price,
-			default_weights(),
-			default_bidders(),
-			default_bidder_multipliers(),
-		);
-		let community_contributions = MockInstantiator::generate_contributions_from_total_usd(
-			project_metadata.minimum_price.saturating_mul_int(
-				Percent::from_percent(50u8) * (project_metadata.total_allocation_size - auction_allocation) / 2,
-			),
-			project_metadata.minimum_price,
-			default_weights(),
-			default_community_contributors(),
-			default_community_contributor_multipliers(),
-		);
-		let remainder_contributions = MockInstantiator::generate_contributions_from_total_usd(
-			project_metadata.minimum_price.saturating_mul_int(
-				Percent::from_percent(50u8) * (project_metadata.total_allocation_size - auction_allocation) / 2,
-			),
-			project_metadata.minimum_price,
-			default_weights(),
-			default_remainder_contributors(),
-			default_remainder_contributor_multipliers(),
-		);
-
-		let project_id = inst.create_finished_project(
-			project_metadata,
-			issuer,
-			evaluations,
-			bids,
-			community_contributions.clone(),
-			remainder_contributions.clone(),
-		);
-
-		let final_price = inst.get_project_details(project_id).weighted_average_price.unwrap();
-		let expected_bid_payouts = inst.execute(|| {
-			Bids::<TestRuntime>::iter_prefix_values((project_id,))
-				.map(|bid| {
-					UserToForeignAssets::<TestRuntime>::new(
-						bid.bidder,
-						bid.funding_asset_amount_locked,
-						bid.funding_asset.to_assethub_id(),
-					)
-				})
-				.sorted_by_key(|bid| bid.account)
-				.collect::<Vec<UserToForeignAssets<TestRuntime>>>()
-		});
-		let expected_community_contribution_payouts =
-			MockInstantiator::calculate_contributed_funding_asset_spent(community_contributions, final_price);
-		let expected_remainder_contribution_payouts =
-			MockInstantiator::calculate_contributed_funding_asset_spent(remainder_contributions, final_price);
-		let all_expected_payouts = MockInstantiator::generic_map_operation(
-			vec![
-				expected_bid_payouts.clone(),
-				expected_community_contribution_payouts,
-				expected_remainder_contribution_payouts,
-			],
-			MergeOperation::Add,
-		);
-
-		let prev_issuer_funding_balance =
-			inst.get_free_foreign_asset_balances_for(expected_bid_payouts[0].asset_id, vec![issuer])[0].asset_amount;
-		let all_participants = all_expected_payouts.accounts();
-		let prev_participants_funding_balances =
-			inst.get_free_foreign_asset_balances_for(expected_bid_payouts[0].asset_id, all_participants.clone());
-
-		call_and_is_ok!(
-			inst,
-			Pallet::<TestRuntime>::decide_project_outcome(
-				RuntimeOrigin::signed(issuer),
-				project_id,
-				FundingOutcomeDecision::RejectFunding
-			)
-		);
-		inst.advance_time(<TestRuntime as Config>::SuccessToSettlementTime::get()).unwrap();
-		inst.advance_time(10).unwrap();
-		assert_eq!(inst.get_project_details(project_id).cleanup, Cleaner::Failure(CleanerState::Finished(PhantomData)));
-
-		let post_issuer_funding_balance =
-			inst.get_free_foreign_asset_balances_for(expected_bid_payouts[0].asset_id, vec![issuer])[0].asset_amount;
-		let post_participants_funding_balances =
-			inst.get_free_foreign_asset_balances_for(expected_bid_payouts[0].asset_id, all_participants);
-		let post_project_pot_funding_balance = inst.get_free_foreign_asset_balances_for(
-			expected_bid_payouts[0].asset_id,
-			vec![Pallet::<TestRuntime>::fund_account_id(project_id)],
-		)[0]
-		.asset_amount;
-
-		let all_participants_funding_delta = MockInstantiator::generic_map_operation(
-			vec![prev_participants_funding_balances, post_participants_funding_balances],
-			MergeOperation::Add,
-		);
-
-		let issuer_funding_delta = post_issuer_funding_balance - prev_issuer_funding_balance;
-
-		assert_eq!(issuer_funding_delta, 0);
-		assert_eq!(post_project_pot_funding_balance, 0u128);
-		assert_eq!(all_expected_payouts, all_participants_funding_delta);
-	}
-
-	#[test]
-	fn funding_assets_are_released_manually_on_funding_fail() {
-		let mut inst = MockInstantiator::new(Some(RefCell::new(new_test_ext())));
-		let issuer = ISSUER_1;
-		let project_metadata = default_project_metadata(inst.get_new_nonce(), issuer);
-		let auction_allocation =
-			project_metadata.auction_round_allocation_percentage * project_metadata.total_allocation_size;
-		let evaluations = default_evaluations();
-		let bids = MockInstantiator::generate_bids_from_total_usd(
-			project_metadata.minimum_price.saturating_mul_int(auction_allocation),
-			project_metadata.minimum_price,
-			default_weights(),
-			default_bidders(),
-			default_bidder_multipliers(),
-		);
-		let community_contributions = MockInstantiator::generate_contributions_from_total_usd(
-			project_metadata.minimum_price.saturating_mul_int(
-				Percent::from_percent(50u8) * (project_metadata.total_allocation_size - auction_allocation) / 2,
-			),
-			project_metadata.minimum_price,
-			default_weights(),
-			default_community_contributors(),
-			default_community_contributor_multipliers(),
-		);
-		let remainder_contributions = MockInstantiator::generate_contributions_from_total_usd(
-			project_metadata.minimum_price.saturating_mul_int(
-				Percent::from_percent(50u8) * (project_metadata.total_allocation_size - auction_allocation) / 2,
-			),
-			project_metadata.minimum_price,
-			default_weights(),
-			default_remainder_contributors(),
-			default_remainder_contributor_multipliers(),
-		);
-
-		let project_id = inst.create_finished_project(
-			project_metadata,
-			issuer,
-			evaluations,
-			bids,
-			community_contributions.clone(),
-			remainder_contributions.clone(),
-		);
-		let final_price = inst.get_project_details(project_id).weighted_average_price.unwrap();
-		let expected_bid_payouts = inst.execute(|| {
-			Bids::<TestRuntime>::iter_prefix_values((project_id,))
-				.map(|bid| {
-					UserToForeignAssets::<TestRuntime>::new(
-						bid.bidder,
-						bid.funding_asset_amount_locked,
-						bid.funding_asset.to_assethub_id(),
-					)
-				})
-				.sorted_by_key(|item| item.account)
-				.collect::<Vec<UserToForeignAssets<TestRuntime>>>()
-		});
-		let expected_community_contribution_payouts =
-			MockInstantiator::calculate_contributed_funding_asset_spent(community_contributions, final_price);
-		let expected_remainder_contribution_payouts =
-			MockInstantiator::calculate_contributed_funding_asset_spent(remainder_contributions, final_price);
-		let all_expected_payouts = MockInstantiator::generic_map_operation(
-			vec![
-				expected_bid_payouts.clone(),
-				expected_community_contribution_payouts,
-				expected_remainder_contribution_payouts,
-			],
-			MergeOperation::Add,
-		);
-
-		let prev_issuer_funding_balance =
-			inst.get_free_foreign_asset_balances_for(expected_bid_payouts[0].asset_id, vec![issuer])[0].asset_amount;
-		let all_participants = all_expected_payouts.accounts();
-		let prev_participants_funding_balances =
-			inst.get_free_foreign_asset_balances_for(expected_bid_payouts[0].asset_id, all_participants.clone());
-
-		call_and_is_ok!(
-			inst,
-			Pallet::<TestRuntime>::decide_project_outcome(
-				RuntimeOrigin::signed(issuer),
-				project_id,
-				FundingOutcomeDecision::RejectFunding
-			)
-		);
-
-		inst.advance_time(<TestRuntime as Config>::SuccessToSettlementTime::get()).unwrap();
-
-		let stored_bids = inst.execute(|| {
-			Bids::<TestRuntime>::iter_prefix_values((project_id,))
-				.filter(|bid| matches!(bid.status, BidStatus::Accepted | BidStatus::PartiallyAccepted(..)))
-				.collect::<Vec<_>>()
-		});
-		let stored_contributions =
-			inst.execute(|| Contributions::<TestRuntime>::iter_prefix_values((project_id,)).collect::<Vec<_>>());
-
-		for bid in stored_bids {
-			call_and_is_ok!(
-				inst,
-				Pallet::<TestRuntime>::release_bid_funds_for(
-					RuntimeOrigin::signed(issuer),
-					project_id,
-					bid.bidder,
-					bid.id,
-				)
-			)
-		}
-
-		for contribution in stored_contributions {
-			call_and_is_ok!(
-				inst,
-				Pallet::<TestRuntime>::release_contribution_funds_for(
-					RuntimeOrigin::signed(issuer),
-					project_id,
-					contribution.contributor,
-					contribution.id,
-				)
-			)
-		}
-
-		let post_issuer_funding_balance =
-			inst.get_free_foreign_asset_balances_for(expected_bid_payouts[0].asset_id, vec![issuer])[0].asset_amount;
-		let post_participants_funding_balances =
-			inst.get_free_foreign_asset_balances_for(expected_bid_payouts[0].asset_id, all_participants);
-		let post_project_pot_funding_balance = inst.get_free_foreign_asset_balances_for(
-			expected_bid_payouts[0].asset_id,
-			vec![Pallet::<TestRuntime>::fund_account_id(project_id)],
-		)[0]
-		.asset_amount;
-
-		let all_participants_funding_delta = MockInstantiator::generic_map_operation(
-			vec![prev_participants_funding_balances, post_participants_funding_balances],
-			MergeOperation::Add,
-		);
-
-		let issuer_funding_delta = post_issuer_funding_balance - prev_issuer_funding_balance;
-
-		assert_eq!(issuer_funding_delta, 0);
-		assert_eq!(post_project_pot_funding_balance, 0u128);
-		assert_eq!(all_expected_payouts, all_participants_funding_delta);
-	}
-
-	#[test]
-	fn plmc_bonded_is_returned_automatically_on_funding_fail() {
-		let mut inst = MockInstantiator::new(Some(RefCell::new(new_test_ext())));
-		let issuer = ISSUER_1;
-		let project_metadata = default_project_metadata(inst.get_new_nonce(), issuer);
-		let auction_allocation =
-			project_metadata.auction_round_allocation_percentage * project_metadata.total_allocation_size;
-		let evaluations = default_evaluations();
-		let bids = MockInstantiator::generate_bids_from_total_usd(
-			project_metadata.minimum_price.saturating_mul_int(auction_allocation),
-			project_metadata.minimum_price,
-			default_weights(),
-			default_bidders(),
-			default_bidder_multipliers(),
-		);
-		let community_contributions = MockInstantiator::generate_contributions_from_total_usd(
-			project_metadata.minimum_price.saturating_mul_int(
-				Percent::from_percent(50u8) * (project_metadata.total_allocation_size - auction_allocation) / 2,
-			),
-			project_metadata.minimum_price,
-			default_weights(),
-			default_community_contributors(),
-			default_community_contributor_multipliers(),
-		);
-		let remainder_contributions = MockInstantiator::generate_contributions_from_total_usd(
-			project_metadata.minimum_price.saturating_mul_int(
-				Percent::from_percent(50u8) * (project_metadata.total_allocation_size - auction_allocation) / 2,
-			),
-			project_metadata.minimum_price,
-			default_weights(),
-			default_remainder_contributors(),
-			default_remainder_contributor_multipliers(),
-		);
-
-		let project_id = inst.create_finished_project(
-			project_metadata,
-			issuer,
-			evaluations.clone(),
-			bids.clone(),
-			community_contributions.clone(),
-			remainder_contributions.clone(),
-		);
-		let final_price = inst.get_project_details(project_id).weighted_average_price.unwrap();
-
-		let expected_evaluators_and_contributors_payouts =
-			MockInstantiator::calculate_total_plmc_locked_from_evaluations_and_remainder_contributions(
-				evaluations.clone(),
-				remainder_contributions.clone(),
-				final_price,
-				true,
-			);
-		let expected_bid_payouts =
-			MockInstantiator::calculate_auction_plmc_charged_with_given_price(&bids, final_price);
-		let expected_community_contribution_payouts =
-			MockInstantiator::calculate_contributed_plmc_spent(community_contributions.clone(), final_price);
-		let all_expected_payouts = MockInstantiator::generic_map_operation(
-			vec![
-				expected_evaluators_and_contributors_payouts.clone(),
-				expected_bid_payouts,
-				expected_community_contribution_payouts,
-			],
-			MergeOperation::Add,
-		);
-		println!("all expected payouts {:?}", all_expected_payouts);
-		for payout in all_expected_payouts.clone() {
-			let evaluation_hold = inst.execute(|| {
-				<<TestRuntime as Config>::NativeCurrency as fungible::InspectHold<AccountIdOf<TestRuntime>>>::balance_on_hold(
-					&HoldReason::Evaluation(project_id).into(),
-					&payout.account,
-				)
-			});
-			let participation_hold = inst.execute(|| {
-				<<TestRuntime as Config>::NativeCurrency as fungible::InspectHold<AccountIdOf<TestRuntime>>>::balance_on_hold(
-					&HoldReason::Participation(project_id).into(),
-					&payout.account,
-				)
-			});
-			println!("account {:?} has evaluation hold {:?}", payout.account, evaluation_hold);
-			println!("account {:?} has participation hold {:?}", payout.account, participation_hold);
-		}
-		let deposit_required = <<TestRuntime as Config>::ContributionTokenCurrency as AccountTouch<
-			ProjectId,
-			AccountIdOf<TestRuntime>,
-		>>::deposit_required(project_id);
-		let all_expected_payouts = all_expected_payouts
-			.into_iter()
-			.map(|UserToPLMCBalance { account, plmc_amount }| {
-				UserToPLMCBalance::new(account, plmc_amount + deposit_required)
-			})
-			.collect::<Vec<_>>();
-
-		let prev_issuer_funding_balance = inst.get_free_plmc_balances_for(vec![issuer])[0].plmc_amount;
-
-		let all_participants = all_expected_payouts.accounts();
-		let prev_participants_plmc_balances = inst.get_free_plmc_balances_for(all_participants.clone());
-
-		call_and_is_ok!(
-			inst,
-			Pallet::<TestRuntime>::decide_project_outcome(
-				RuntimeOrigin::signed(issuer),
-				project_id,
-				FundingOutcomeDecision::RejectFunding
-			)
-		);
-		inst.advance_time(<TestRuntime as Config>::SuccessToSettlementTime::get()).unwrap();
-		inst.advance_time(10).unwrap();
-		assert_eq!(inst.get_project_details(project_id).cleanup, Cleaner::Failure(CleanerState::Finished(PhantomData)));
-
-		let post_issuer_funding_balance = inst.get_free_plmc_balances_for(vec![issuer])[0].plmc_amount;
-		let post_participants_plmc_balances = inst.get_free_plmc_balances_for(all_participants);
-
-		let all_participants_plmc_deltas = MockInstantiator::generic_map_operation(
-			vec![post_participants_plmc_balances, prev_participants_plmc_balances],
-			MergeOperation::Subtract,
-		);
-
-		let issuer_funding_delta = post_issuer_funding_balance - prev_issuer_funding_balance;
-
-		assert_eq!(issuer_funding_delta, 0);
-		assert_eq!(all_participants_plmc_deltas, all_expected_payouts);
-	}
-
-	#[test]
-	fn plmc_bonded_is_returned_manually_on_funding_fail() {
-		let mut inst = MockInstantiator::new(Some(RefCell::new(new_test_ext())));
-		let issuer = ISSUER_1;
-		let project_metadata = default_project_metadata(inst.get_new_nonce(), issuer);
-		let auction_allocation =
-			project_metadata.auction_round_allocation_percentage * project_metadata.total_allocation_size;
-		let evaluations = default_evaluations();
-		let bids = MockInstantiator::generate_bids_from_total_usd(
-			project_metadata.minimum_price.saturating_mul_int(auction_allocation),
-			project_metadata.minimum_price,
-			default_weights(),
-			default_bidders(),
-			default_bidder_multipliers(),
-		);
-		let community_contributions = MockInstantiator::generate_contributions_from_total_usd(
-			project_metadata.minimum_price.saturating_mul_int(
-				Percent::from_percent(50u8) * (project_metadata.total_allocation_size - auction_allocation) / 2,
-			),
-			project_metadata.minimum_price,
-			default_weights(),
-			default_community_contributors(),
-			default_community_contributor_multipliers(),
-		);
-		let remainder_contributions = MockInstantiator::generate_contributions_from_total_usd(
-			project_metadata.minimum_price.saturating_mul_int(
-				Percent::from_percent(50u8) * (project_metadata.total_allocation_size - auction_allocation) / 2,
-			),
-			project_metadata.minimum_price,
-			default_weights(),
-			default_remainder_contributors(),
-			default_remainder_contributor_multipliers(),
-		);
-
-		let project_id = inst.create_finished_project(
-			project_metadata,
-			issuer,
-			evaluations.clone(),
-			bids.clone(),
-			community_contributions.clone(),
-			remainder_contributions.clone(),
-		);
-		let final_price = inst.get_project_details(project_id).weighted_average_price.unwrap();
-
-		let expected_evaluators_and_contributors_payouts =
-			MockInstantiator::calculate_total_plmc_locked_from_evaluations_and_remainder_contributions(
-				evaluations.clone(),
-				remainder_contributions.clone(),
-				final_price,
-				true,
-			);
-		let expected_bid_payouts =
-			MockInstantiator::calculate_auction_plmc_charged_with_given_price(&bids, final_price);
-		let expected_community_contribution_payouts =
-			MockInstantiator::calculate_contributed_plmc_spent(community_contributions.clone(), final_price);
-		let all_expected_payouts = MockInstantiator::generic_map_operation(
-			vec![
-				expected_evaluators_and_contributors_payouts.clone(),
-				expected_bid_payouts,
-				expected_community_contribution_payouts,
-			],
-			MergeOperation::Add,
-		);
-		println!("all expected payouts {:?}", all_expected_payouts);
-		for payout in all_expected_payouts.clone() {
-			let evaluation_hold = inst.execute(|| {
-				<<TestRuntime as Config>::NativeCurrency as fungible::InspectHold<AccountIdOf<TestRuntime>>>::balance_on_hold(
-					&HoldReason::Evaluation(project_id).into(),
-					&payout.account,
-				)
-			});
-			let participation_hold = inst.execute(|| {
-				<<TestRuntime as Config>::NativeCurrency as fungible::InspectHold<AccountIdOf<TestRuntime>>>::balance_on_hold(
-					&HoldReason::Participation(project_id).into(),
-					&payout.account,
-				)
-			});
-			println!("account {:?} has evaluation hold {:?}", payout.account, evaluation_hold);
-			println!("account {:?} has participation hold {:?}", payout.account, participation_hold);
-		}
-		let _deposit_required = <<TestRuntime as Config>::ContributionTokenCurrency as AccountTouch<
-			ProjectId,
-			AccountIdOf<TestRuntime>,
-		>>::deposit_required(project_id);
-
-		let prev_issuer_funding_balance = inst.get_free_plmc_balances_for(vec![issuer])[0].plmc_amount;
-		let all_participants = all_expected_payouts.accounts();
-		let prev_participants_plmc_balances = inst.get_free_plmc_balances_for(all_participants.clone());
-
-		call_and_is_ok!(
-			inst,
-			Pallet::<TestRuntime>::decide_project_outcome(
-				RuntimeOrigin::signed(issuer),
-				project_id,
-				FundingOutcomeDecision::RejectFunding
-			)
-		);
-		inst.advance_time(<TestRuntime as Config>::SuccessToSettlementTime::get() + 1).unwrap();
-		assert_eq!(
-			inst.get_project_details(project_id).cleanup,
-			Cleaner::Failure(CleanerState::Initialized(PhantomData))
-		);
-
-		let stored_evaluations =
-			inst.execute(|| Evaluations::<TestRuntime>::iter_prefix_values((project_id,)).collect::<Vec<_>>());
-		let stored_bids = inst.execute(|| {
-			Bids::<TestRuntime>::iter_prefix_values((project_id,))
-				.filter(|bid| matches!(bid.status, BidStatus::Accepted | BidStatus::PartiallyAccepted(..)))
-				.collect::<Vec<_>>()
-		});
-		let stored_contributions =
-			inst.execute(|| Contributions::<TestRuntime>::iter_prefix_values((project_id,)).collect::<Vec<_>>());
-
-		for evaluation in stored_evaluations {
-			call_and_is_ok!(
-				inst,
-				Pallet::<TestRuntime>::evaluation_slash_for(
-					RuntimeOrigin::signed(evaluation.evaluator),
-					project_id,
-					evaluation.evaluator,
-					evaluation.id,
-				),
-				Pallet::<TestRuntime>::evaluation_unbond_for(
-					RuntimeOrigin::signed(evaluation.evaluator),
-					project_id,
-					evaluation.evaluator,
-					evaluation.id,
-				)
-			)
-		}
-
-		for bid in stored_bids {
-			call_and_is_ok!(
-				inst,
-				Pallet::<TestRuntime>::release_bid_funds_for(
-					RuntimeOrigin::signed(issuer),
-					project_id,
-					bid.bidder,
-					bid.id,
-				),
-				Pallet::<TestRuntime>::bid_unbond_for(
-					RuntimeOrigin::signed(bid.bidder),
-					project_id,
-					bid.bidder,
-					bid.id,
-				)
-			)
-		}
-
-		for contribution in stored_contributions {
-			call_and_is_ok!(
-				inst,
-				Pallet::<TestRuntime>::release_contribution_funds_for(
-					RuntimeOrigin::signed(issuer),
-					project_id,
-					contribution.contributor,
-					contribution.id,
-				),
-				Pallet::<TestRuntime>::contribution_unbond_for(
-					RuntimeOrigin::signed(contribution.contributor),
-					project_id,
-					contribution.contributor,
-					contribution.id,
-				)
-			)
-		}
-
-		let post_issuer_funding_balance = inst.get_free_plmc_balances_for(vec![issuer])[0].plmc_amount;
-		let post_participants_plmc_balances = inst.get_free_plmc_balances_for(all_participants);
-
-		let all_participants_plmc_deltas = MockInstantiator::generic_map_operation(
-			vec![post_participants_plmc_balances, prev_participants_plmc_balances],
-			MergeOperation::Subtract,
-		);
-
-		let issuer_funding_delta = post_issuer_funding_balance - prev_issuer_funding_balance;
-		assert_eq!(
-			inst.get_project_details(project_id).cleanup,
-			Cleaner::Failure(CleanerState::Initialized(PhantomData))
-		);
-		assert_eq!(issuer_funding_delta, 0);
-		assert_eq!(all_participants_plmc_deltas, all_expected_payouts);
-	}
-
-	// i.e consumer increase bug fixed with touch on pallet-assets
-	#[test]
-	fn no_limit_on_project_contributions_per_user() {
-		let inst = MockInstantiator::new(Some(RefCell::new(new_test_ext())));
-
-		let project = |x| TestProjectParams {
-			expected_state: ProjectStatus::FundingSuccessful,
-			metadata: default_project_metadata(x, ISSUER_1),
-			evaluations: default_evaluations(),
-			bids: default_bids(),
-			community_contributions: default_community_buys(),
-			remainder_contributions: default_remainder_buys(),
-			issuer: x as u32,
-		};
-		let projects = (0..20).into_iter().map(|x| project(x)).collect_vec();
-		async_features::create_multiple_projects_at(inst, projects);
-	}
-
-	#[test]
-	fn evaluation_plmc_unbonded_after_funding_success() {
-		let mut inst = MockInstantiator::new(Some(RefCell::new(new_test_ext())));
-		let evaluations = default_evaluations();
-		let evaluators = evaluations.accounts();
-
-		let project_id = inst.create_remainder_contributing_project(
-			default_project_metadata(inst.get_new_nonce(), ISSUER_1),
-			ISSUER_1,
-			evaluations.clone(),
-			default_bids(),
-			default_community_buys(),
-		);
-
-		let prev_reserved_plmc =
-			inst.get_reserved_plmc_balances_for(evaluators.clone(), HoldReason::Evaluation(project_id).into());
-
-		let prev_free_plmc = inst.get_free_plmc_balances_for(evaluators.clone());
-
-		inst.finish_funding(project_id).unwrap();
-		inst.advance_time(<TestRuntime as Config>::ManualAcceptanceDuration::get() + 1).unwrap();
-		inst.advance_time(<TestRuntime as Config>::SuccessToSettlementTime::get() + 1).unwrap();
-		assert_eq!(inst.get_project_details(project_id).status, ProjectStatus::FundingSuccessful);
-		assert_eq!(inst.get_project_details(project_id).cleanup, Cleaner::Success(CleanerState::Finished(PhantomData)));
-		inst.advance_time(10).unwrap();
-		let post_unbond_amounts: Vec<UserToPLMCBalance<_>> = prev_reserved_plmc
-			.iter()
-			.map(|UserToPLMCBalance { account, .. }| UserToPLMCBalance::new(*account, Zero::zero()))
-			.collect();
-
-		inst.do_reserved_plmc_assertions(post_unbond_amounts.clone(), HoldReason::Evaluation(project_id).into());
-		inst.do_reserved_plmc_assertions(post_unbond_amounts, HoldReason::Participation(project_id).into());
-
-		let post_free_plmc = inst.get_free_plmc_balances_for(evaluators);
-
-		let increased_amounts =
-			MockInstantiator::generic_map_operation(vec![post_free_plmc, prev_free_plmc], MergeOperation::Subtract);
-
-		assert_eq!(increased_amounts, MockInstantiator::calculate_evaluation_plmc_spent(evaluations))
-	}
-
-	#[test]
-	fn plmc_vesting_schedule_starts_automatically() {
-		let mut inst = MockInstantiator::new(Some(RefCell::new(new_test_ext())));
-		let issuer = ISSUER_1;
-		let project_metadata = default_project_metadata(inst.get_new_nonce(), issuer);
-		let evaluations = default_evaluations();
-		let mut bids = default_bids();
-		let community_contributions = default_community_buys();
-		let remainder_contributions = default_remainder_buys();
-
-		let project_id = inst.create_finished_project(
-			project_metadata,
-			issuer,
-			evaluations,
-			bids.clone(),
-			community_contributions.clone(),
-			remainder_contributions.clone(),
-		);
-
-		let price = inst.get_project_details(project_id).weighted_average_price.unwrap();
-		let stored_bids = inst.execute(|| Bids::<TestRuntime>::iter_prefix_values((project_id,)).collect_vec());
-		bids =
-			stored_bids.into_iter().map(|bid| BidParams::new_with_defaults(bid.bidder, bid.final_ct_amount)).collect();
-		let auction_locked_plmc = MockInstantiator::calculate_auction_plmc_charged_with_given_price(&bids, price);
-		let community_locked_plmc = MockInstantiator::calculate_contributed_plmc_spent(community_contributions, price);
-		let remainder_locked_plmc = MockInstantiator::calculate_contributed_plmc_spent(remainder_contributions, price);
-		let all_plmc_locks = MockInstantiator::generic_map_operation(
-			vec![auction_locked_plmc, community_locked_plmc, remainder_locked_plmc],
-			MergeOperation::Add,
-		);
-		inst.advance_time(<TestRuntime as Config>::SuccessToSettlementTime::get()).unwrap();
-
-		inst.advance_time(10u64).unwrap();
-		let details = inst.get_project_details(project_id);
-		assert_eq!(details.cleanup, Cleaner::Success(CleanerState::Finished(PhantomData)));
-
-		for UserToPLMCBalance { account, plmc_amount } in all_plmc_locks {
-			let schedule = inst.execute(|| {
-				<TestRuntime as Config>::Vesting::total_scheduled_amount(
-					&account,
-					HoldReason::Participation(project_id).into(),
-				)
-			});
-
-			assert_eq!(schedule.unwrap(), plmc_amount);
-		}
-	}
-
-	#[test]
-	fn plmc_vesting_schedule_starts_manually() {
-		let mut inst = MockInstantiator::new(Some(RefCell::new(new_test_ext())));
-		let issuer = ISSUER_1;
-		let project_metadata = default_project_metadata(inst.get_new_nonce(), issuer);
-		let evaluations = default_evaluations();
-		let bids = default_bids();
-		let community_contributions = default_community_buys();
-		let remainder_contributions = default_remainder_buys();
-
-		let project_id = inst.create_finished_project(
-			project_metadata,
-			issuer,
-			evaluations,
-			bids.clone(),
-			community_contributions.clone(),
-			remainder_contributions.clone(),
-		);
-
-		let price = inst.get_project_details(project_id).weighted_average_price.unwrap();
-
-		inst.advance_time(<TestRuntime as Config>::SuccessToSettlementTime::get()).unwrap();
-		let details = inst.get_project_details(project_id);
-		assert_eq!(details.cleanup, Cleaner::Success(CleanerState::Initialized(PhantomData)));
-
-		let stored_successful_bids = inst.execute(|| {
-			Bids::<TestRuntime>::iter_prefix_values((project_id,))
-				.filter(|bid| matches!(bid.status, BidStatus::Rejected(_)).not())
-				.collect::<Vec<_>>()
-		});
-		let stored_contributions =
-			inst.execute(|| Contributions::<TestRuntime>::iter_prefix_values((project_id,)).collect::<Vec<_>>());
-
-		for bid in stored_successful_bids.clone() {
-			call_and_is_ok!(
-				inst,
-				Pallet::<TestRuntime>::do_start_bid_vesting_schedule_for(&bid.bidder, project_id, &bid.bidder, bid.id,)
-			);
-		}
-		for contribution in stored_contributions {
-			call_and_is_ok!(
-				inst,
-				Pallet::<TestRuntime>::do_start_contribution_vesting_schedule_for(
-					&contribution.contributor,
-					project_id,
-					&contribution.contributor,
-					contribution.id,
-				)
-			);
-		}
-
-		let auction_locked_plmc = MockInstantiator::calculate_auction_plmc_charged_with_given_price(&bids, price);
-		let community_locked_plmc = MockInstantiator::calculate_contributed_plmc_spent(community_contributions, price);
-		let remainder_locked_plmc = MockInstantiator::calculate_contributed_plmc_spent(remainder_contributions, price);
-		let all_plmc_locks = MockInstantiator::generic_map_operation(
-			vec![auction_locked_plmc, community_locked_plmc, remainder_locked_plmc],
-			MergeOperation::Add,
-		);
-
-		for UserToPLMCBalance { account, plmc_amount } in all_plmc_locks {
-			let schedule = inst.execute(|| {
-				<TestRuntime as Config>::Vesting::total_scheduled_amount(
-					&account,
-					HoldReason::Participation(project_id).into(),
-				)
-			});
-
-			assert_eq!(schedule.unwrap(), plmc_amount);
-		}
-	}
-
-	#[test]
-	fn plmc_vesting_full_amount() {
-		let mut inst = MockInstantiator::new(Some(RefCell::new(new_test_ext())));
-		let issuer = ISSUER_1;
-		let project_metadata = default_project_metadata(inst.get_new_nonce(), issuer);
-		let evaluations = default_evaluations();
-		let bids = default_bids();
-		let community_contributions = default_community_buys();
-		let remainder_contributions = default_remainder_buys();
-
-		let project_id = inst.create_finished_project(
-			project_metadata,
-			issuer,
-			evaluations,
-			bids,
-			community_contributions,
-			remainder_contributions,
-		);
-		inst.advance_time(<TestRuntime as Config>::SuccessToSettlementTime::get()).unwrap();
-
-		inst.advance_time(10u64).unwrap();
-		let details = inst.get_project_details(project_id);
-		assert_eq!(details.cleanup, Cleaner::Success(CleanerState::Finished(PhantomData)));
-
-		let stored_successful_bids = inst.execute(|| {
-			Bids::<TestRuntime>::iter_prefix_values((project_id,))
-				.filter(|bid| matches!(bid.status, BidStatus::Rejected(_)).not())
-				.collect::<Vec<_>>()
-		});
-
-		let stored_contributions =
-			inst.execute(|| Contributions::<TestRuntime>::iter_prefix_values((project_id,)).collect::<Vec<_>>());
-
-		let total_bid_plmc_in_vesting: Vec<UserToPLMCBalance<TestRuntime>> = stored_successful_bids
-			.iter()
-			.map(|bid| (bid.bidder, bid.plmc_vesting_info.unwrap().total_amount).into())
-			.collect_vec();
-
-		let total_contribution_plmc_in_vesting: Vec<UserToPLMCBalance<TestRuntime>> = stored_contributions
-			.iter()
-			.map(|contribution| (contribution.contributor, contribution.plmc_vesting_info.unwrap().total_amount).into())
-			.collect_vec();
-
-		let total_participant_plmc_in_vesting = MockInstantiator::generic_map_operation(
-			vec![total_bid_plmc_in_vesting, total_contribution_plmc_in_vesting],
-			MergeOperation::Add,
-		);
-
-		inst.advance_time((10 * DAYS).into()).unwrap();
-
-		for UserToPLMCBalance { account, plmc_amount } in total_participant_plmc_in_vesting {
-			let prev_free_balance = inst.execute(|| <TestRuntime as Config>::NativeCurrency::balance(&account));
-
-			inst.execute(|| Pallet::<TestRuntime>::do_vest_plmc_for(account, project_id, account)).unwrap();
-
-			let post_free_balance = inst.execute(|| <TestRuntime as Config>::NativeCurrency::balance(&account));
-			assert_eq!(plmc_amount, post_free_balance - prev_free_balance);
-		}
-	}
-
-	#[test]
-	fn plmc_vesting_partial_amount() {
-		let mut inst = MockInstantiator::new(Some(RefCell::new(new_test_ext())));
-		let issuer = ISSUER_1;
-		let project_metadata = default_project_metadata(inst.get_new_nonce(), issuer);
-		let evaluations = default_evaluations();
-		let bids = default_bids();
-		let community_contributions = default_community_buys();
-		let remainder_contributions = default_remainder_buys();
-
-		let project_id = inst.create_finished_project(
-			project_metadata,
-			issuer,
-			evaluations,
-			bids,
-			community_contributions,
-			remainder_contributions,
-		);
-
-		inst.advance_time(<TestRuntime as Config>::SuccessToSettlementTime::get()).unwrap();
-		inst.advance_time(15u64).unwrap();
-		let details = inst.get_project_details(project_id);
-		assert_eq!(details.cleanup, Cleaner::Success(CleanerState::Finished(PhantomData)));
-		let vest_start_block = details.funding_end_block.unwrap();
-		let stored_successful_bids = inst.execute(|| {
-			Bids::<TestRuntime>::iter_prefix_values((project_id,))
-				.filter(|bid| matches!(bid.status, BidStatus::Rejected(_)).not())
-				.collect::<Vec<_>>()
-		});
-		let stored_contributions =
-			inst.execute(|| Contributions::<TestRuntime>::iter_prefix_values((project_id,)).collect::<Vec<_>>());
-
-		let bidder_vesting =
-			stored_successful_bids.iter().map(|bid| (bid.bidder, bid.plmc_vesting_info.unwrap())).collect_vec();
-		let contributor_vesting = stored_contributions
-			.iter()
-			.map(|contribution| (contribution.contributor, contribution.plmc_vesting_info.unwrap()))
-			.collect_vec();
-
-		let participant_vesting_infos: Vec<(AccountIdOf<TestRuntime>, Vec<VestingInfoOf<TestRuntime>>)> =
-			MockInstantiator::generic_map_merge_reduce(
-				vec![bidder_vesting, contributor_vesting],
-				|map| map.0,
-				Vec::new(),
-				|map, mut vestings| {
-					vestings.push(map.1);
-					vestings
-				},
-			);
-
-		let now = inst.current_block();
-		for (participant, vesting_infos) in participant_vesting_infos {
-			let vested_amount = vesting_infos.into_iter().fold(0u128, |acc, vesting_info| {
-				acc + vesting_info.amount_per_block * min(vesting_info.duration, now - vest_start_block) as u128
-			});
-
-			let prev_free_balance = inst.execute(|| <TestRuntime as Config>::NativeCurrency::balance(&participant));
-
-			inst.execute(|| Pallet::<TestRuntime>::do_vest_plmc_for(participant, project_id, participant)).unwrap();
-
-			let post_free_balance = inst.execute(|| <TestRuntime as Config>::NativeCurrency::balance(&participant));
-			assert_eq!(vested_amount, post_free_balance - prev_free_balance);
-		}
-	}
-
-	#[test]
-	fn ct_treasury_mints() {
-		let mut inst = MockInstantiator::new(Some(RefCell::new(new_test_ext())));
-
-		let treasury_account = <TestRuntime as Config>::ContributionTreasury::get();
-
-		let project_metadata = ProjectMetadataOf::<TestRuntime> {
-			token_information: default_token_information(),
-			mainnet_token_max_supply: 8_000_000 * ASSET_UNIT,
-			total_allocation_size: 1_000_000 * ASSET_UNIT,
-			auction_round_allocation_percentage: Percent::from_percent(50u8),
-			minimum_price: PriceOf::<TestRuntime>::from_float(10.0),
-			bidding_ticket_sizes: BiddingTicketSizes {
-				professional: TicketSize::new(Some(5000 * US_DOLLAR), None),
-				institutional: TicketSize::new(Some(5000 * US_DOLLAR), None),
-				phantom: Default::default(),
-			},
-			contributing_ticket_sizes: ContributingTicketSizes {
-				retail: TicketSize::new(None, None),
-				professional: TicketSize::new(None, None),
-				institutional: TicketSize::new(None, None),
-				phantom: Default::default(),
-			},
-			participation_currencies: vec![AcceptedFundingAsset::USDT].try_into().unwrap(),
-			funding_destination_account: ISSUER_1,
-			offchain_information_hash: Some(hashed(METADATA)),
-		};
-		let mut counter: u8 = 0u8;
-		let mut with_different_metadata = |mut project: ProjectMetadataOf<TestRuntime>| {
-			let mut binding = project.offchain_information_hash.unwrap();
-			let h256_bytes = binding.as_fixed_bytes_mut();
-			h256_bytes[0] = counter;
-			counter += 1u8;
-			project.offchain_information_hash = Some(binding);
-			project
-		};
-
-		let price = project_metadata.minimum_price;
-
-		// Failed project has no mints on the treasury
-		let project_20_percent = inst.create_finished_project(
-			with_different_metadata(project_metadata.clone()),
-			ISSUER_1,
-			default_evaluations(),
-			default_bids_from_ct_percent(10),
-			default_community_contributions_from_ct_percent(10),
-			vec![],
-		);
-		inst.advance_time(<TestRuntime as Config>::ManualAcceptanceDuration::get()).unwrap();
-		inst.advance_time(<TestRuntime as Config>::SuccessToSettlementTime::get() + 1).unwrap();
-		let ct_balance = inst.execute(|| {
-			<TestRuntime as Config>::ContributionTokenCurrency::balance(project_20_percent, treasury_account)
-		});
-		assert_eq!(ct_balance, 0);
-
-		// 50% funded project can have mints on the treasury if issuer accepts or enough time passes for automatic acceptance
-		let fee_10_percent = Percent::from_percent(10) * 1_000_000 * US_DOLLAR;
-		let fee_8_percent = Percent::from_percent(8) * 4_000_000 * US_DOLLAR;
-		let fee_6_percent = Percent::from_percent(6) * 0 * US_DOLLAR;
-		let total_usd_fee = fee_10_percent + fee_8_percent + fee_6_percent;
-		let total_ct_fee = price.reciprocal().unwrap().saturating_mul_int(total_usd_fee);
-
-		let project_50_percent = inst.create_finished_project(
-			with_different_metadata(project_metadata.clone()),
-			ISSUER_1,
-			default_evaluations(),
-			default_bids_from_ct_percent(25),
-			default_community_contributions_from_ct_percent(20),
-			default_remainder_contributions_from_ct_percent(5),
-		);
-		inst.advance_time(<TestRuntime as Config>::ManualAcceptanceDuration::get()).unwrap();
-		inst.advance_time(<TestRuntime as Config>::SuccessToSettlementTime::get() + 1).unwrap();
-		let ct_balance = inst.execute(|| {
-			<TestRuntime as Config>::ContributionTokenCurrency::balance(project_50_percent, treasury_account)
-		});
-		let expected_liquidity_pool_minted = Percent::from_percent(50) * total_ct_fee;
-		let expected_long_term_holder_bonus_minted = Percent::from_percent(50) * total_ct_fee;
-		assert_eq!(ct_balance, expected_liquidity_pool_minted + expected_long_term_holder_bonus_minted);
-
-		// 80% funded project can have mints on the treasury if issuer accepts or enough time passes for automatic acceptance
-		let fee_10_percent = Percent::from_percent(10) * 1_000_000 * US_DOLLAR;
-		let fee_8_percent = Percent::from_percent(8) * 5_000_000 * US_DOLLAR;
-		let fee_6_percent = Percent::from_percent(6) * 2_000_000 * US_DOLLAR;
-		let total_usd_fee = fee_10_percent + fee_8_percent + fee_6_percent;
-		let total_ct_fee = price.reciprocal().unwrap().saturating_mul_int(total_usd_fee);
-
-		let project_80_percent = inst.create_finished_project(
-			with_different_metadata(project_metadata.clone()),
-			ISSUER_1,
-			default_evaluations(),
-			default_bids_from_ct_percent(40),
-			default_community_contributions_from_ct_percent(30),
-			default_remainder_contributions_from_ct_percent(10),
-		);
-		inst.advance_time(<TestRuntime as Config>::ManualAcceptanceDuration::get()).unwrap();
-		inst.advance_time(<TestRuntime as Config>::SuccessToSettlementTime::get() + 1).unwrap();
-		let ct_balance = inst.execute(|| {
-			<TestRuntime as Config>::ContributionTokenCurrency::balance(project_80_percent, treasury_account)
-		});
-		let expected_liquidity_pool_minted = Percent::from_percent(50) * total_ct_fee;
-		let expected_long_term_holder_bonus_minted = Percent::from_percent(50) * total_ct_fee;
-		assert_eq!(ct_balance, expected_liquidity_pool_minted + expected_long_term_holder_bonus_minted);
-
-		// 98% funded project always has mints on the treasury
-		let fee_10_percent = Percent::from_percent(10) * 1_000_000 * US_DOLLAR;
-		let fee_8_percent = Percent::from_percent(8) * 5_000_000 * US_DOLLAR;
-		let fee_6_percent = Percent::from_percent(6) * 3_800_000 * US_DOLLAR;
-		let total_usd_fee = fee_10_percent + fee_8_percent + fee_6_percent;
-		let total_ct_fee = price.reciprocal().unwrap().saturating_mul_int(total_usd_fee);
-
-		let project_98_percent = inst.create_finished_project(
-			with_different_metadata(project_metadata.clone()),
-			ISSUER_1,
-			default_evaluations(),
-			default_bids_from_ct_percent(49),
-			default_community_contributions_from_ct_percent(39),
-			default_remainder_contributions_from_ct_percent(10),
-		);
-		inst.advance_time(<TestRuntime as Config>::SuccessToSettlementTime::get() + 1).unwrap();
-		let ct_balance = inst.execute(|| {
-			<TestRuntime as Config>::ContributionTokenCurrency::balance(project_98_percent, treasury_account)
-		});
-		let expected_liquidity_pool_minted = Percent::from_percent(50) * total_ct_fee;
-		let lthb_percent = Perquintill::from_percent(20) + Perquintill::from_percent(30) * Perquintill::from_percent(2);
-		let expected_long_term_holder_bonus_minted = lthb_percent * total_ct_fee;
-		assert_eq!(ct_balance, expected_liquidity_pool_minted + expected_long_term_holder_bonus_minted);
-
-		// Test the touch on the treasury ct account by the issuer.
-		// We create more CT accounts that the account can use provider references for,
-		// so if it succeeds, then it means the touch was successful.
-		let consumer_limit: u32 = <TestRuntime as frame_system::Config>::MaxConsumers::get();
-
-		// we want to test ct mints on treasury of 1 over the consumer limit,
-		// and we already minted 3 contribution tokens on previous tests.
-		for i in 0..consumer_limit + 1u32 - 3u32 {
-			let _ = inst.create_finished_project(
-				with_different_metadata(project_metadata.clone()),
-				ISSUER_1 + i + 1000,
-				default_evaluations(),
-				default_bids_from_ct_percent(49),
-				default_community_contributions_from_ct_percent(39),
-				default_remainder_contributions_from_ct_percent(10),
-			);
-			inst.advance_time(<TestRuntime as Config>::SuccessToSettlementTime::get() + 1).unwrap();
-		}
-	}
+	}
+
+	#[test]
+	fn bid_is_correctly_settled_for_successful_project() {
+		let percentage = 100u64;
+		let (mut inst, project_id)  = create_project_with_funding_percentage(percentage, None);
+		let first_bid = inst.get_bids(project_id).into_iter().next().unwrap();
+		let issuer = &inst.get_issuer(project_id);
+		inst.execute(|| {
+			let bidder = first_bid.bidder;
+
+			assert_ok!(crate::Pallet::<TestRuntime>::settle_successful_bid(RuntimeOrigin::signed(bidder.clone()), project_id, bidder, first_bid.id));
+			
+			let reason: RuntimeHoldReason = HoldReason::Participation(project_id).into();
+			let held_bidder = <TestRuntime as Config>::NativeCurrency::balance_on_hold(&reason, &bidder);
+			assert_eq!(held_bidder, 0u32.into());
+
+			let balance_issuer = <TestRuntime as Config>::FundingCurrency::balance(first_bid.funding_asset.to_assethub_id(), issuer);
+			assert_eq!(balance_issuer, first_bid.funding_asset_amount_locked);
+
+			let ct_amount = <TestRuntime as Config>::ContributionTokenCurrency::balance(project_id, &bidder);
+			assert_eq!(ct_amount, first_bid.final_ct_amount);
+		});
+	}
+
+	#[test]
+	fn bid_is_correctly_settled_for_failed_project() {
+		let percentage = 33u64;
+		let (mut inst, project_id)  = create_project_with_funding_percentage(percentage, None);
+		let first_bid = inst.get_bids(project_id).into_iter().next().unwrap();
+		inst.execute(|| {
+			let bidder = first_bid.bidder;
+
+			assert_ok!(crate::Pallet::<TestRuntime>::settle_failed_bid(RuntimeOrigin::signed(bidder.clone()), project_id, bidder, first_bid.id));
+			
+			let reason: RuntimeHoldReason = HoldReason::Participation(project_id).into();
+			let held_bidder = <TestRuntime as Config>::NativeCurrency::balance_on_hold(&reason, &bidder);
+			assert_eq!(held_bidder, 0u32.into());
+
+			let funding_asset_bidder = <TestRuntime as Config>::FundingCurrency::balance(first_bid.funding_asset.to_assethub_id(), &bidder);
+			assert_eq!(funding_asset_bidder, first_bid.funding_asset_amount_locked);
+
+			let ct_amount = <TestRuntime as Config>::ContributionTokenCurrency::balance(project_id, &bidder);
+			assert_eq!(ct_amount, Zero::zero());
+		});
+	}
+
+	#[test]
+	fn contribution_is_correctly_settled_for_successful_project() {
+		let percentage = 100u64;
+		let (mut inst, project_id)  = create_project_with_funding_percentage(percentage, None);
+		let first_contribution = inst.get_contributions(project_id).into_iter().next().unwrap();
+		let issuer = &inst.get_issuer(project_id);
+		inst.execute(|| {
+			let contributor = first_contribution.contributor;
+
+			assert_ok!(crate::Pallet::<TestRuntime>::settle_successful_contribution(RuntimeOrigin::signed(contributor.clone()), project_id, contributor, first_contribution.id));
+			
+			let reason: RuntimeHoldReason = HoldReason::Participation(project_id).into();
+			let held_contributor = <TestRuntime as Config>::NativeCurrency::balance_on_hold(&reason, &contributor);
+			assert_eq!(held_contributor, 0u32.into());
+
+			let balance_issuer = <TestRuntime as Config>::FundingCurrency::balance(first_contribution.funding_asset.to_assethub_id(), issuer);
+			assert_eq!(balance_issuer, first_contribution.usd_contribution_amount);
+
+			let ct_amount = <TestRuntime as Config>::ContributionTokenCurrency::balance(project_id, &contributor);
+			assert_eq!(ct_amount, first_contribution.ct_amount);
+		});
+	}
+
+	#[test]
+	fn contribution_is_correctly_settled_for_failed_project() {
+		let percentage = 33u64;
+		let (mut inst, project_id)  = create_project_with_funding_percentage(percentage, None);
+		let first_contribution = inst.get_contributions(project_id).into_iter().next().unwrap();
+		inst.execute(|| {
+			let contributor = first_contribution.contributor;
+
+			assert_ok!(crate::Pallet::<TestRuntime>::settle_failed_contribution(RuntimeOrigin::signed(contributor.clone()), project_id, contributor, first_contribution.id));
+			
+			let reason: RuntimeHoldReason = HoldReason::Participation(project_id).into();
+			let held_contributor = <TestRuntime as Config>::NativeCurrency::balance_on_hold(&reason, &contributor);
+			assert_eq!(held_contributor, 0u32.into());
+
+			let funding_asset_contributor = <TestRuntime as Config>::FundingCurrency::balance(first_contribution.funding_asset.to_assethub_id(), &contributor);
+			assert_eq!(funding_asset_contributor, first_contribution.usd_contribution_amount);
+
+			let ct_amount = <TestRuntime as Config>::ContributionTokenCurrency::balance(project_id, &contributor);
+			assert_eq!(ct_amount, Zero::zero());
+		});
+	}
+	
+
+
 }
 
 // only functionalities related to the CT Migration
@@ -5669,9 +4159,6 @@
 		);
 
 		inst.advance_time(<TestRuntime as Config>::SuccessToSettlementTime::get() + 20u64).unwrap();
-		let project_details = inst.get_project_details(project_id);
-		assert_eq!(project_details.cleanup, Cleaner::Success(CleanerState::Finished(PhantomData)));
-
 		inst.execute(|| {
 			assert_ok!(crate::Pallet::<TestRuntime>::do_set_para_id_for_project(
 				&ISSUER_1,
@@ -5695,9 +4182,6 @@
 			default_remainder_buys(),
 		);
 		inst.advance_time(<TestRuntime as Config>::SuccessToSettlementTime::get() + 20u64).unwrap();
-		let project_details = inst.get_project_details(project_id);
-		assert_eq!(project_details.cleanup, Cleaner::Success(CleanerState::Finished(PhantomData)));
->>>>>>> 22a25bb0
 
 		inst.execute(|| {
 			assert_err!(
