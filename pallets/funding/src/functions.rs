--- conflicted
+++ resolved
@@ -3163,10 +3163,6 @@
 		project_details.status = ProjectStatus::FundingSuccessful;
 		ProjectsDetails::<T>::insert(project_id, project_details);
 
-<<<<<<< HEAD
-		// TODO: add real weights
-=======
->>>>>>> 31e30f33
 		let insertion_iterations =
 			match Self::add_to_update_store(now + settlement_delta, (&project_id, UpdateType::StartSettlement)) {
 				Ok(iterations) => iterations,
