// Polimec Blockchain – https://www.polimec.org/
// Copyright (C) Polimec 2022. All rights reserved.

// The Polimec Blockchain is free software: you can redistribute it and/or modify
// it under the terms of the GNU General Public License as published by
// the Free Software Foundation, either version 3 of the License, or
// (at your option) any later version.

// The Polimec Blockchain is distributed in the hope that it will be useful,
// but WITHOUT ANY WARRANTY; without even the implied warranty of
// MERCHANTABILITY or FITNESS FOR A PARTICULAR PURPOSE.  See the
// GNU General Public License for more details.

// You should have received a copy of the GNU General Public License
// along with this program.  If not, see <https://www.gnu.org/licenses/>.

// If you feel like getting in touch with us, you can do so at info@polimec.org

//! Functions for the Funding pallet.
use crate::ProjectStatus::FundingSuccessful;
use core::ops::Not;
use frame_support::{
	dispatch::{DispatchErrorWithPostInfo, DispatchResult, DispatchResultWithPostInfo, PostDispatchInfo},
	ensure,
	pallet_prelude::*,
	traits::{
		fungible::{Mutate, MutateHold as FungibleMutateHold},
		fungibles::{metadata::Mutate as MetadataMutate, Create, Inspect, Mutate as FungiblesMutate},
		tokens::{Precision, Preservation},
		Get,
	},
	transactional,
};
use frame_system::pallet_prelude::BlockNumberFor;
use polimec_common::credentials::{Did, InvestorType};
use sp_arithmetic::{
	traits::{CheckedDiv, CheckedSub, Zero},
	Percent, Perquintill,
};
use sp_runtime::traits::Convert;

use super::*;
use crate::traits::{BondingRequirementCalculation, ProvideAssetPrice, VestingDurationCalculation};
use polimec_common::migration_types::{MigrationInfo, Migrations};
const POLIMEC_PARA_ID: u32 = 3344u32;
const QUERY_RESPONSE_TIME_WINDOW_BLOCKS: u32 = 20u32;

// Round transitions
impl<T: Config> Pallet<T> {
	/// Called by user extrinsic
	/// Starts the evaluation round of a project. It needs to be called by the project issuer.
	///
	/// # Arguments
	/// * `project_id` - The id of the project to start the evaluation round for.
	///
	/// # Storage access
	/// * [`ProjectsDetails`] - Checking and updating the round status, transition points and freezing the project.
	/// * [`ProjectsToUpdate`] - Scheduling the project for automatic transition by on_initialize later on.
	///
	/// # Success path
	/// The project information is found, its round status was in Application round, and It's not yet frozen.
	/// The pertinent project info is updated on the storage, and the project is scheduled for automatic transition by on_initialize.
	///
	/// # Next step
	/// Users will pond PLMC for this project, and when the time comes, the project will be transitioned
	/// to the next round by `on_initialize` using [`do_evaluation_end`](Self::do_evaluation_end)
	#[transactional]
	pub fn do_start_evaluation(caller: AccountIdOf<T>, project_id: ProjectId) -> DispatchResultWithPostInfo {
		// * Get variables *
		let project_metadata = ProjectsMetadata::<T>::get(project_id)
			.ok_or(Error::<T>::ProjectError(ProjectErrorReason::ProjectMetadataNotFound))?;
		let mut project_details = ProjectsDetails::<T>::get(project_id)
			.ok_or(Error::<T>::ProjectError(ProjectErrorReason::ProjectDetailsNotFound))?;
		let now = <frame_system::Pallet<T>>::block_number();

		// * Validity checks *
		ensure!(project_details.issuer_account == caller, Error::<T>::IssuerError(IssuerErrorReason::NotIssuer));
		ensure!(
			project_details.status == ProjectStatus::Application,
			Error::<T>::ProjectRoundError(RoundError::IncorrectRound)
		);
		ensure!(!project_details.is_frozen, Error::<T>::ProjectError(ProjectErrorReason::ProjectAlreadyFrozen));
		ensure!(
			project_metadata.offchain_information_hash.is_some(),
			Error::<T>::BadMetadata(MetadataError::MetadataNotProvided)
		);

		// * Calculate new variables *
		let evaluation_end_block = now + T::EvaluationDuration::get();
		project_details.phase_transition_points.application.update(None, Some(now));
		project_details.phase_transition_points.evaluation.update(Some(now + 1u32.into()), Some(evaluation_end_block));
		project_details.is_frozen = true;
		project_details.status = ProjectStatus::EvaluationRound;

		// * Update storage *
		ProjectsDetails::<T>::insert(project_id, project_details);
		let actual_insertion_attempts = match Self::add_to_update_store(
			evaluation_end_block + 1u32.into(),
			(&project_id, UpdateType::EvaluationEnd),
		) {
			Ok(insertions) => insertions,
			Err(insertions) =>
				return Err(DispatchErrorWithPostInfo {
					post_info: PostDispatchInfo {
						actual_weight: Some(WeightInfoOf::<T>::start_evaluation(insertions)),
						pays_fee: Pays::Yes,
					},
					error: Error::<T>::ProjectRoundError(RoundError::TooManyInsertionAttempts).into(),
				}),
		};

		// * Emit events *
		Self::deposit_event(Event::ProjectPhaseTransition { project_id, phase: ProjectPhases::Evaluation });

		Ok(PostDispatchInfo {
			actual_weight: Some(WeightInfoOf::<T>::start_evaluation(actual_insertion_attempts)),
			pays_fee: Pays::Yes,
		})
	}

	/// Called automatically by on_initialize.
	/// Ends the evaluation round, and sets the current round to `AuctionInitializePeriod` if it
	/// reached enough PLMC bonding, or to `FundingFailed` if it didn't.
	///
	/// # Arguments
	/// * `project_id` - The id of the project to end the evaluation round for.
	///
	/// # Storage access
	/// * [`ProjectsDetails`] - Checking the round status and transition points for validity, and updating
	/// the round status and transition points in case of success or failure of the evaluation.
	/// * [`Evaluations`] - Checking that the threshold for PLMC bonded was reached, to decide
	/// whether the project failed or succeeded.
	///
	/// # Possible paths
	/// * Project achieves its evaluation goal. >=10% of the target funding was reached through bonding,
	/// so the project is transitioned to the [`AuctionInitializePeriod`](ProjectStatus::AuctionInitializePeriod) round. The project information
	/// is updated with the new transition points and round status.
	///
	/// * Project doesn't reach the evaluation goal - <10% of the target funding was reached
	/// through bonding, so the project is transitioned to the `FundingFailed` round. The project
	/// information is updated with the new rounds status and it is scheduled for automatic unbonding.
	///
	/// # Next step
	/// * Bonding achieved - The issuer calls an extrinsic within the set period to initialize the
	/// auction round. `auction` is called
	///
	/// * Bonding failed - `on_idle` at some point checks for failed evaluation projects, and
	/// unbonds the evaluators funds.
	#[transactional]
	pub fn do_evaluation_end(project_id: ProjectId) -> DispatchResultWithPostInfo {
		// * Get variables *
		let mut project_details = ProjectsDetails::<T>::get(project_id)
			.ok_or(Error::<T>::ProjectError(ProjectErrorReason::ProjectDetailsNotFound))?;
		let now = <frame_system::Pallet<T>>::block_number();
		let evaluation_end_block = project_details
			.phase_transition_points
			.evaluation
			.end()
			.ok_or(Error::<T>::ProjectRoundError(RoundError::TransitionPointNotSet))?;
		let fundraising_target_usd = project_details.fundraising_target;

		// * Validity checks *
		ensure!(
			project_details.status == ProjectStatus::EvaluationRound,
			Error::<T>::ProjectRoundError(RoundError::IncorrectRound)
		);
		ensure!(now > evaluation_end_block, Error::<T>::ProjectRoundError(RoundError::TooEarlyForRound));

		// * Calculate new variables *
		let usd_total_amount_bonded = project_details.evaluation_round_info.total_bonded_usd;
		let evaluation_target_usd = <T as Config>::EvaluationSuccessThreshold::get() * fundraising_target_usd;

		let auction_initialize_period_start_block = now + 1u32.into();
		let auction_initialize_period_end_block =
			auction_initialize_period_start_block + T::AuctionInitializePeriodDuration::get();

		// Check which logic path to follow
		let is_funded = usd_total_amount_bonded >= evaluation_target_usd;

		// * Branch in possible project paths *
		// Successful path
		if is_funded {
			// * Update storage *
			project_details
				.phase_transition_points
				.auction_initialize_period
				.update(Some(auction_initialize_period_start_block), Some(auction_initialize_period_end_block));
			project_details.status = ProjectStatus::AuctionInitializePeriod;
			ProjectsDetails::<T>::insert(project_id, project_details);
			let insertion_attempts = match Self::add_to_update_store(
				auction_initialize_period_end_block + 1u32.into(),
				(&project_id, UpdateType::AuctionOpeningStart),
			) {
				Ok(insertions) => insertions,
				Err(_insertions) =>
					return Err(Error::<T>::ProjectRoundError(RoundError::TooManyInsertionAttempts).into()),
			};

			// * Emit events *
			Self::deposit_event(
				Event::ProjectPhaseTransition { project_id, phase: ProjectPhases::AuctionInitializePeriod }.into(),
			);

			return Ok(PostDispatchInfo {
				actual_weight: Some(WeightInfoOf::<T>::end_evaluation_success(insertion_attempts)),
				pays_fee: Pays::Yes,
			});

		// Unsuccessful path
		} else {
			// * Update storage *
			project_details.status = ProjectStatus::FundingFailed;
			ProjectsDetails::<T>::insert(project_id, project_details.clone());
			let issuer_did = project_details.issuer_did.clone();
			DidWithActiveProjects::<T>::set(issuer_did, None);

			// * Emit events *
			Self::deposit_event(
				Event::ProjectPhaseTransition {
					project_id,
					phase: ProjectPhases::FundingFinalization(ProjectOutcome::EvaluationFailed),
				}
				.into(),
			);
			return Ok(PostDispatchInfo {
				actual_weight: Some(WeightInfoOf::<T>::end_evaluation_failure()),
				pays_fee: Pays::Yes,
			});
		}
	}

	/// Called by user extrinsic
	/// Starts the auction round for a project. From the next block forward, any professional or
	/// institutional user can set bids for a token_amount/token_price pair.
	/// Any bids from this point until the auction_closing starts, will be considered as valid.
	///
	/// # Arguments
	/// * `project_id` - The project identifier
	///
	/// # Storage access
	/// * [`ProjectsDetails`] - Get the project information, and check if the project is in the correct
	/// round, and the current block is between the defined start and end blocks of the initialize period.
	/// Update the project information with the new round status and transition points in case of success.
	///
	/// # Success Path
	/// The validity checks pass, and the project is transitioned to the Auction Opening round.
	/// The project is scheduled to be transitioned automatically by `on_initialize` at the end of the
	/// auction opening round.
	///
	/// # Next step
	/// Professional and Institutional users set bids for the project using the [`bid`](Self::bid) extrinsic.
	/// Later on, `on_initialize` transitions the project into the closing auction round, by calling
	/// [`do_auction_closing`](Self::do_auction_closing).
	#[transactional]
	pub fn do_auction_opening(caller: AccountIdOf<T>, project_id: ProjectId) -> DispatchResultWithPostInfo {
		// * Get variables *
		let mut project_details = ProjectsDetails::<T>::get(project_id)
			.ok_or(Error::<T>::ProjectError(ProjectErrorReason::ProjectDetailsNotFound))?;
		let now = <frame_system::Pallet<T>>::block_number();

		let auction_initialize_period_start_block = project_details
			.phase_transition_points
			.auction_initialize_period
			.start()
			.ok_or(Error::<T>::ProjectRoundError(RoundError::TransitionPointNotSet))?;

		// * Validity checks *
		ensure!(
			caller == T::PalletId::get().into_account_truncating() || caller == project_details.issuer_account,
			Error::<T>::IssuerError(IssuerErrorReason::NotIssuer)
		);

		ensure!(
			now >= auction_initialize_period_start_block,
			Error::<T>::ProjectRoundError(RoundError::TooEarlyForRound)
		);
		// If the auction is first manually started, the automatic transition fails here. This
		// behaviour is intended, as it gracefully skips the automatic transition if the
		// auction was started manually.
		ensure!(
			project_details.status == ProjectStatus::AuctionInitializePeriod,
			Error::<T>::ProjectRoundError(RoundError::IncorrectRound)
		);

		// * Calculate new variables *
		let opening_start_block = now + 1u32.into();
		let opening_end_block = now + T::AuctionOpeningDuration::get();

		// * Update Storage *
		project_details
			.phase_transition_points
			.auction_opening
			.update(Some(opening_start_block), Some(opening_end_block));
		project_details.status = ProjectStatus::AuctionOpening;
		ProjectsDetails::<T>::insert(project_id, project_details);

		let insertion_attempts;
		// Schedule for automatic transition to auction closing round
		match Self::add_to_update_store(opening_end_block + 1u32.into(), (&project_id, UpdateType::AuctionClosingStart))
		{
			Ok(iterations) => {
				insertion_attempts = iterations;
			},
			Err(insertion_attempts) =>
				return Err(DispatchErrorWithPostInfo {
					post_info: PostDispatchInfo {
						actual_weight: Some(WeightInfoOf::<T>::start_auction_manually(insertion_attempts)),
						pays_fee: Pays::Yes,
					},
					error: Error::<T>::ProjectRoundError(RoundError::TooManyInsertionAttempts).into(),
				}),
		};

		// * Emit events *
		Self::deposit_event(Event::ProjectPhaseTransition { project_id, phase: ProjectPhases::AuctionOpening });

		Ok(PostDispatchInfo {
			actual_weight: Some(WeightInfoOf::<T>::start_auction_manually(insertion_attempts)),
			pays_fee: Pays::Yes,
		})
	}

	/// Called automatically by on_initialize
	/// Starts the auction closing round for a project.
	/// Any bids from this point until the auction closing round ends, are not guaranteed. Only bids
	/// made before the random ending block between the auction closing start and end will be considered
	///
	/// # Arguments
	/// * `project_id` - The project identifier
	///
	/// # Storage access
	/// * [`ProjectsDetails`] - Get the project information, and check if the project is in the correct
	/// round, and the current block after the opening auction end period.
	/// Update the project information with the new round status and transition points in case of success.
	///
	/// # Success Path
	/// The validity checks pass, and the project is transitioned to the auction closing round.
	/// The project is scheduled to be transitioned automatically by `on_initialize` at the end of the
	/// auction closing round.
	///
	/// # Next step
	/// Professional and Institutional users set bids for the project using the `bid` extrinsic,
	/// but now their bids are not guaranteed.
	/// Later on, `on_initialize` ends the auction closing round and starts the community round,
	/// by calling [`do_community_funding`](Self::do_community_funding).
	#[transactional]
	pub fn do_auction_closing(project_id: ProjectId) -> DispatchResultWithPostInfo {
		// * Get variables *
		let mut project_details = ProjectsDetails::<T>::get(project_id)
			.ok_or(Error::<T>::ProjectError(ProjectErrorReason::ProjectDetailsNotFound))?;
		let now = <frame_system::Pallet<T>>::block_number();
		let opening_end_block = project_details
			.phase_transition_points
			.auction_opening
			.end()
			.ok_or(Error::<T>::ProjectRoundError(RoundError::TransitionPointNotSet))?;

		// * Validity checks *
		ensure!(now > opening_end_block, Error::<T>::ProjectRoundError(RoundError::TooEarlyForRound));
		ensure!(
			project_details.status == ProjectStatus::AuctionOpening,
			Error::<T>::ProjectRoundError(RoundError::IncorrectRound)
		);

		// * Calculate new variables *
		let closing_start_block = now + 1u32.into();
		let closing_end_block = now + T::AuctionClosingDuration::get();

		// * Update Storage *
		project_details
			.phase_transition_points
			.auction_closing
			.update(Some(closing_start_block), Some(closing_end_block));
		project_details.status = ProjectStatus::AuctionClosing;
		ProjectsDetails::<T>::insert(project_id, project_details);
		// Schedule for automatic check by on_initialize. Success depending on enough funding reached
		let insertion_iterations = match Self::add_to_update_store(
			closing_end_block + 1u32.into(),
			(&project_id, UpdateType::CommunityFundingStart),
		) {
			Ok(iterations) => iterations,
			Err(_iterations) => return Err(Error::<T>::ProjectRoundError(RoundError::TooManyInsertionAttempts).into()),
		};

		// * Emit events *
		Self::deposit_event(Event::<T>::ProjectPhaseTransition { project_id, phase: ProjectPhases::AuctionClosing });

		Ok(PostDispatchInfo {
			actual_weight: Some(WeightInfoOf::<T>::start_auction_closing_phase(insertion_iterations)),
			pays_fee: Pays::Yes,
		})
	}

	/// Called automatically by on_initialize
	/// Starts the community round for a project.
	/// Retail users now buy tokens instead of bidding on them. The price of the tokens are calculated
	/// based on the available bids, using the function [`calculate_weighted_average_price`](Self::calculate_weighted_average_price).
	///
	/// # Arguments
	/// * `project_id` - The project identifier
	///
	/// # Storage access
	/// * [`ProjectsDetails`] - Get the project information, and check if the project is in the correct
	/// round, and the current block is after the auction closing end period.
	/// Update the project information with the new round status and transition points in case of success.
	///
	/// # Success Path
	/// The validity checks pass, and the project is transitioned to the Community Funding round.
	/// The project is scheduled to be transitioned automatically by `on_initialize` at the end of the
	/// round.
	///
	/// # Next step
	/// Retail users buy tokens at the price set on the auction round.
	/// Later on, `on_initialize` ends the community round by calling [`do_remainder_funding`](Self::do_remainder_funding) and
	/// starts the remainder round, where anyone can buy at that price point.
	#[transactional]
	pub fn do_community_funding(project_id: ProjectId) -> DispatchResultWithPostInfo {
		// * Get variables *
		let project_details = ProjectsDetails::<T>::get(project_id)
			.ok_or(Error::<T>::ProjectError(ProjectErrorReason::ProjectDetailsNotFound))?;
		let project_metadata = ProjectsMetadata::<T>::get(project_id)
			.ok_or(Error::<T>::ProjectError(ProjectErrorReason::ProjectMetadataNotFound))?;
		let now = <frame_system::Pallet<T>>::block_number();
		let auction_closing_start_block = project_details
			.phase_transition_points
			.auction_closing
			.start()
			.ok_or(Error::<T>::ProjectRoundError(RoundError::TransitionPointNotSet))?;
		let auction_closing_end_block = project_details
			.phase_transition_points
			.auction_closing
			.end()
			.ok_or(Error::<T>::ProjectRoundError(RoundError::TransitionPointNotSet))?;

		// * Validity checks *
		ensure!(now > auction_closing_end_block, Error::<T>::ProjectRoundError(RoundError::TooEarlyForRound));
		ensure!(
			project_details.status == ProjectStatus::AuctionClosing,
			Error::<T>::ProjectRoundError(RoundError::IncorrectRound)
		);

		// * Calculate new variables *
		let end_block = Self::select_random_block(auction_closing_start_block, auction_closing_end_block);
		let community_start_block = now + 1u32.into();
		let community_end_block = now + T::CommunityFundingDuration::get();
		// * Update Storage *
		let calculation_result = Self::calculate_weighted_average_price(
			project_id,
			end_block,
			project_metadata.auction_round_allocation_percentage * project_metadata.total_allocation_size,
		);
		let mut project_details = ProjectsDetails::<T>::get(project_id)
			.ok_or(Error::<T>::ProjectError(ProjectErrorReason::ProjectDetailsNotFound))?;
		match calculation_result {
			Err(e) => return Err(DispatchErrorWithPostInfo { post_info: ().into(), error: e }),
			Ok((accepted_bids_count, rejected_bids_count)) => {
				// Get info again after updating it with new price.
				project_details.phase_transition_points.random_closing_ending = Some(end_block);
				project_details
					.phase_transition_points
					.community
					.update(Some(community_start_block), Some(community_end_block));
				project_details.status = ProjectStatus::CommunityRound;
				ProjectsDetails::<T>::insert(project_id, project_details);

				let insertion_iterations = match Self::add_to_update_store(
					community_end_block + 1u32.into(),
					(&project_id, UpdateType::RemainderFundingStart),
				) {
					Ok(iterations) => iterations,
					Err(_iterations) =>
						return Err(Error::<T>::ProjectRoundError(RoundError::TooManyInsertionAttempts).into()),
				};

				// * Emit events *
				Self::deposit_event(Event::<T>::ProjectPhaseTransition {
					project_id,
					phase: ProjectPhases::CommunityFunding,
				});

				Ok(PostDispatchInfo {
					actual_weight: Some(WeightInfoOf::<T>::start_community_funding(
						insertion_iterations,
						accepted_bids_count,
						rejected_bids_count,
					)),
					pays_fee: Pays::Yes,
				})
			},
		}
	}

	/// Called automatically by on_initialize
	/// Starts the remainder round for a project.
	/// Anyone can now buy tokens, until they are all sold out, or the time is reached.
	///
	/// # Arguments
	/// * `project_id` - The project identifier
	///
	/// # Storage access
	/// * [`ProjectsDetails`] - Get the project information, and check if the project is in the correct
	/// round, the current block is after the community funding end period, and there are still tokens left to sell.
	/// Update the project information with the new round status and transition points in case of success.
	///
	/// # Success Path
	/// The validity checks pass, and the project is transitioned to the Remainder Funding round.
	/// The project is scheduled to be transitioned automatically by `on_initialize` at the end of the
	/// round.
	///
	/// # Next step
	/// Any users can now buy tokens at the price set on the auction round.
	/// Later on, `on_initialize` ends the remainder round, and finalizes the project funding, by calling
	/// [`do_end_funding`](Self::do_end_funding).
	#[transactional]
	pub fn do_remainder_funding(project_id: ProjectId) -> DispatchResultWithPostInfo {
		// * Get variables *
		let mut project_details = ProjectsDetails::<T>::get(project_id)
			.ok_or(Error::<T>::ProjectError(ProjectErrorReason::ProjectDetailsNotFound))?;
		let now = <frame_system::Pallet<T>>::block_number();
		let community_end_block = project_details
			.phase_transition_points
			.community
			.end()
			.ok_or(Error::<T>::ProjectRoundError(RoundError::TransitionPointNotSet))?;

		// * Validity checks *
		ensure!(now > community_end_block, Error::<T>::ProjectRoundError(RoundError::TooEarlyForRound));
		ensure!(
			project_details.status == ProjectStatus::CommunityRound,
			Error::<T>::ProjectRoundError(RoundError::IncorrectRound)
		);

		// Transition to remainder round was initiated by `do_community_funding`, but the ct
		// tokens where already sold in the community round. This transition is obsolete.
		ensure!(
			project_details.remaining_contribution_tokens > 0u32.into(),
			Error::<T>::ProjectRoundError(RoundError::RoundTransitionAlreadyHappened)
		);

		// * Calculate new variables *
		let remainder_start_block = now + 1u32.into();
		let remainder_end_block = now + T::RemainderFundingDuration::get();

		// * Update Storage *
		project_details
			.phase_transition_points
			.remainder
			.update(Some(remainder_start_block), Some(remainder_end_block));
		project_details.status = ProjectStatus::RemainderRound;
		ProjectsDetails::<T>::insert(project_id, project_details);
		// Schedule for automatic transition by `on_initialize`
		let insertion_iterations =
			match Self::add_to_update_store(remainder_end_block + 1u32.into(), (&project_id, UpdateType::FundingEnd)) {
				Ok(iterations) => iterations,
				Err(_iterations) =>
					return Err(Error::<T>::ProjectRoundError(RoundError::TooManyInsertionAttempts).into()),
			};

		// * Emit events *
		Self::deposit_event(Event::<T>::ProjectPhaseTransition { project_id, phase: ProjectPhases::RemainderFunding });

		Ok(PostDispatchInfo {
			actual_weight: Some(WeightInfoOf::<T>::start_remainder_funding(insertion_iterations)),
			pays_fee: Pays::Yes,
		})
	}

	/// Called automatically by on_initialize
	/// Ends the project funding, and calculates if the project was successfully funded or not.
	///
	/// # Arguments
	/// * `project_id` - The project identifier
	///
	/// # Storage access
	/// * [`ProjectsDetails`] - Get the project information, and check if the project is in the correct
	/// round, the current block is after the remainder funding end period.
	/// Update the project information with the new round status.
	///
	/// # Success Path
	/// The validity checks pass, and either of 2 paths happen:
	///
	/// * Project achieves its funding target - the project info is set to a successful funding state,
	/// and the contribution token asset class is created with the same id as the project.
	///
	/// * Project doesn't achieve its funding target - the project info is set to an unsuccessful funding state.
	///
	/// # Next step
	/// If **successful**, bidders can claim:
	///	* Contribution tokens with [`vested_contribution_token_bid_mint_for`](Self::vested_contribution_token_bid_mint_for)
	/// * Bonded plmc with [`vested_plmc_bid_unbond_for`](Self::vested_plmc_bid_unbond_for)
	///
	/// And contributors can claim:
	/// * Contribution tokens with [`vested_contribution_token_purchase_mint_for`](Self::vested_contribution_token_purchase_mint_for)
	/// * Bonded plmc with [`vested_plmc_purchase_unbond_for`](Self::vested_plmc_purchase_unbond_for)
	///
	/// If **unsuccessful**, users every user should have their PLMC vesting unbonded.
	#[transactional]
	pub fn do_end_funding(project_id: ProjectId) -> DispatchResultWithPostInfo {
		// * Get variables *
		let mut project_details = ProjectsDetails::<T>::get(project_id)
			.ok_or(Error::<T>::ProjectError(ProjectErrorReason::ProjectDetailsNotFound))?;
		let project_metadata = ProjectsMetadata::<T>::get(project_id)
			.ok_or(Error::<T>::ProjectError(ProjectErrorReason::ProjectMetadataNotFound))?;
		let remaining_cts = project_details.remaining_contribution_tokens;
		let remainder_end_block = project_details.phase_transition_points.remainder.end();
		let now = <frame_system::Pallet<T>>::block_number();
		let issuer_did = project_details.issuer_did.clone();

		// * Validity checks *
		ensure!(
			// Can end due to running out of CTs
			remaining_cts == Zero::zero() ||
				// or the auction being empty
				project_details.status == ProjectStatus::AuctionClosing ||
				// or the last funding round ending
				matches!(remainder_end_block, Some(end_block) if now > end_block),
			Error::<T>::ProjectRoundError(RoundError::TooEarlyForRound)
		);
		// do_end_funding was already executed, but automatic transition was included in the
		// do_remainder_funding function. We gracefully skip the this transition.
		ensure!(
			!matches!(
				project_details.status,
				ProjectStatus::FundingSuccessful |
					ProjectStatus::FundingFailed |
					ProjectStatus::AwaitingProjectDecision
			),
			Error::<T>::ProjectRoundError(RoundError::RoundTransitionAlreadyHappened)
		);

		// * Calculate new variables *
		let funding_target = project_metadata
			.minimum_price
			.checked_mul_int(project_metadata.total_allocation_size)
			.ok_or(Error::<T>::BadMath)?;
		let funding_reached = project_details.funding_amount_reached;
		let funding_ratio = Perquintill::from_rational(funding_reached, funding_target);

		// * Update Storage *
		DidWithActiveProjects::<T>::set(issuer_did, None);
		if funding_ratio <= Perquintill::from_percent(33u64) {
			project_details.evaluation_round_info.evaluators_outcome = EvaluatorsOutcome::Slashed;
			let insertion_iterations =
				Self::finalize_funding(project_id, project_details, ProjectOutcome::FundingFailed, 1u32.into())?;
			return Ok(PostDispatchInfo {
				actual_weight: Some(WeightInfoOf::<T>::end_funding_automatically_rejected_evaluators_slashed(
					insertion_iterations,
				)),
				pays_fee: Pays::Yes,
			});
		} else if funding_ratio <= Perquintill::from_percent(75u64) {
			project_details.evaluation_round_info.evaluators_outcome = EvaluatorsOutcome::Slashed;
			project_details.status = ProjectStatus::AwaitingProjectDecision;
			let insertion_iterations = match Self::add_to_update_store(
				now + T::ManualAcceptanceDuration::get() + 1u32.into(),
				(&project_id, UpdateType::ProjectDecision(FundingOutcomeDecision::AcceptFunding)),
			) {
				Ok(iterations) => iterations,
				Err(_iterations) =>
					return Err(Error::<T>::ProjectRoundError(RoundError::TooManyInsertionAttempts).into()),
			};
			ProjectsDetails::<T>::insert(project_id, project_details);
			Ok(PostDispatchInfo {
				actual_weight: Some(WeightInfoOf::<T>::end_funding_awaiting_decision_evaluators_slashed(
					insertion_iterations,
				)),
				pays_fee: Pays::Yes,
			})
		} else if funding_ratio < Perquintill::from_percent(90u64) {
			project_details.evaluation_round_info.evaluators_outcome = EvaluatorsOutcome::Unchanged;
			project_details.status = ProjectStatus::AwaitingProjectDecision;
			let insertion_iterations = match Self::add_to_update_store(
				now + T::ManualAcceptanceDuration::get() + 1u32.into(),
				(&project_id, UpdateType::ProjectDecision(FundingOutcomeDecision::AcceptFunding)),
			) {
				Ok(iterations) => iterations,
				Err(_iterations) =>
					return Err(Error::<T>::ProjectRoundError(RoundError::TooManyInsertionAttempts).into()),
			};
			ProjectsDetails::<T>::insert(project_id, project_details);
			Ok(PostDispatchInfo {
				actual_weight: Some(WeightInfoOf::<T>::end_funding_awaiting_decision_evaluators_unchanged(
					insertion_iterations,
				)),
				pays_fee: Pays::Yes,
			})
		} else {
			let (reward_info, evaluations_count) = Self::generate_evaluator_rewards_info(project_id)?;
			project_details.evaluation_round_info.evaluators_outcome = EvaluatorsOutcome::Rewarded(reward_info);

			let insertion_iterations = Self::finalize_funding(
				project_id,
				project_details,
				ProjectOutcome::FundingSuccessful,
				T::SuccessToSettlementTime::get(),
			)?;
			return Ok(PostDispatchInfo {
				actual_weight: Some(WeightInfoOf::<T>::end_funding_automatically_accepted_evaluators_rewarded(
					insertion_iterations,
					evaluations_count,
				)),
				pays_fee: Pays::Yes,
			});
		}
	}

	#[transactional]
	pub fn do_project_decision(project_id: ProjectId, decision: FundingOutcomeDecision) -> DispatchResultWithPostInfo {
		// * Get variables *
		let project_details = ProjectsDetails::<T>::get(project_id)
			.ok_or(Error::<T>::ProjectError(ProjectErrorReason::ProjectDetailsNotFound))?;
		ensure!(
			project_details.status == ProjectStatus::AwaitingProjectDecision,
			Error::<T>::ProjectRoundError(RoundError::RoundTransitionAlreadyHappened)
		);
		let outcome = match decision {
			FundingOutcomeDecision::AcceptFunding => ProjectOutcome::FundingAccepted,
			FundingOutcomeDecision::RejectFunding => ProjectOutcome::FundingRejected,
		};

		// * Update storage *
		Self::finalize_funding(project_id, project_details, outcome, T::SuccessToSettlementTime::get())?;
		Ok(PostDispatchInfo { actual_weight: Some(WeightInfoOf::<T>::project_decision()), pays_fee: Pays::Yes })
	}

	#[transactional]
	pub fn do_start_settlement(project_id: ProjectId) -> DispatchResultWithPostInfo {
		// * Get variables *
		let mut project_details = ProjectsDetails::<T>::get(project_id)
			.ok_or(Error::<T>::ProjectError(ProjectErrorReason::ProjectDetailsNotFound))?;
		let token_information = ProjectsMetadata::<T>::get(project_id)
			.ok_or(Error::<T>::ProjectError(ProjectErrorReason::ProjectMetadataNotFound))?
			.token_information;
		let now = <frame_system::Pallet<T>>::block_number();

		// * Validity checks *
		ensure!(
			project_details.status == ProjectStatus::FundingSuccessful ||
				project_details.status == ProjectStatus::FundingFailed,
			Error::<T>::ProjectRoundError(RoundError::IncorrectRound)
		);

		// * Calculate new variables *
		project_details.funding_end_block = Some(now);

		// * Update storage *
		ProjectsDetails::<T>::insert(project_id, &project_details);

		let escrow_account = Self::fund_account_id(project_id);
		if project_details.status == ProjectStatus::FundingSuccessful {
			T::ContributionTokenCurrency::create(project_id, escrow_account.clone(), false, 1_u32.into())?;
			T::ContributionTokenCurrency::set(
				project_id,
				&escrow_account.clone(),
				token_information.name.into(),
				token_information.symbol.into(),
				token_information.decimals,
			)?;

			let contribution_token_treasury_account = T::ContributionTreasury::get();
			T::ContributionTokenCurrency::touch(
				project_id,
				&contribution_token_treasury_account,
				&contribution_token_treasury_account,
			)?;

			let (liquidity_pools_ct_amount, long_term_holder_bonus_ct_amount) =
				Self::generate_liquidity_pools_and_long_term_holder_rewards(project_id)?;

			T::ContributionTokenCurrency::mint_into(
				project_id,
				&contribution_token_treasury_account,
				long_term_holder_bonus_ct_amount,
			)?;
			T::ContributionTokenCurrency::mint_into(
				project_id,
				&contribution_token_treasury_account,
				liquidity_pools_ct_amount,
			)?;

			Ok(PostDispatchInfo {
				actual_weight: Some(WeightInfoOf::<T>::start_settlement_funding_success()),
				pays_fee: Pays::Yes,
			})
		} else {
			Ok(PostDispatchInfo {
				actual_weight: Some(WeightInfoOf::<T>::start_settlement_funding_failure()),
				pays_fee: Pays::Yes,
			})
		}
	}
}

// Extrinsics and HRMP interactions
impl<T: Config> Pallet<T> {
	fn project_validation(
		metadata: &ProjectMetadataOf<T>,
		issuer: AccountIdOf<T>,
		did: Did,
	) -> Result<(ProjectDetailsOf<T>, BucketOf<T>), DispatchError> {
		if let Err(error) = metadata.is_valid() {
			return Err(Error::<T>::BadMetadata(error).into());
		}
		let total_allocation_size = metadata.total_allocation_size;

		// * Calculate new variables *
		let fundraising_target =
			metadata.minimum_price.checked_mul_int(total_allocation_size).ok_or(Error::<T>::BadMath)?;
		let now = <frame_system::Pallet<T>>::block_number();
		let project_details = ProjectDetails {
			issuer_account: issuer.clone(),
			issuer_did: did.clone(),
			is_frozen: false,
			weighted_average_price: None,
			fundraising_target,
			status: ProjectStatus::Application,
			phase_transition_points: PhaseTransitionPoints::new(now),
			remaining_contribution_tokens: metadata.total_allocation_size,
			funding_amount_reached: BalanceOf::<T>::zero(),
			evaluation_round_info: EvaluationRoundInfoOf::<T> {
				total_bonded_usd: Zero::zero(),
				total_bonded_plmc: Zero::zero(),
				evaluators_outcome: EvaluatorsOutcome::Unchanged,
			},
			funding_end_block: None,
			parachain_id: None,
			migration_readiness_check: None,
			hrmp_channel_status: HRMPChannelStatus {
				project_to_polimec: ChannelStatus::Closed,
				polimec_to_project: ChannelStatus::Closed,
			},
		};

		let bucket: BucketOf<T> = Self::create_bucket_from_metadata(&metadata)?;

		Ok((project_details, bucket))
	}

	/// Called by user extrinsic
	/// Creates a project and assigns it to the `issuer` account.
	///
	/// # Arguments
	/// * `issuer` - The account that will be the issuer of the project.
	/// * `project` - The project struct containing all the necessary information.
	///
	/// # Storage access
	/// * [`ProjectsMetadata`] - Inserting the main project information. 1 to 1 with the `project` argument.
	/// * [`ProjectsDetails`] - Inserting the project information. constructed from the `project` argument.
	/// * [`NextProjectId`] - Getting the next usable id, and updating it for the next project.
	///
	/// # Success path
	/// The `project` argument is valid. A ProjectInfo struct is constructed, and the storage is updated
	/// with the new structs and mappings to reflect the new project creation
	///
	/// # Next step
	/// The issuer will call an extrinsic to start the evaluation round of the project.
	/// [`do_start_evaluation`](Self::do_start_evaluation) will be executed.
	#[transactional]
	pub fn do_create_project(
		issuer: &AccountIdOf<T>,
		initial_metadata: ProjectMetadataOf<T>,
		did: Did,
	) -> DispatchResult {
		// * Get variables *
		let project_id = NextProjectId::<T>::get();
		let maybe_active_project = DidWithActiveProjects::<T>::get(did.clone());

		// * Validity checks *
		ensure!(maybe_active_project == None, Error::<T>::IssuerError(IssuerErrorReason::HasActiveProject));

		let (project_details, bucket) = Self::project_validation(&initial_metadata, issuer.clone(), did.clone())?;

		// Each project needs an escrow system account to temporarily hold the USDT/USDC. We need to create it by depositing `ED` amount of PLMC into it.
		// This should be paid by the issuer.
		let escrow_account = Self::fund_account_id(project_id);
		// transfer ED from issuer to escrow
		T::NativeCurrency::transfer(
			issuer,
			&escrow_account,
			<T as pallet_balances::Config>::ExistentialDeposit::get(),
			Preservation::Preserve,
		)
		.map_err(|_| Error::<T>::IssuerError(IssuerErrorReason::NotEnoughFunds))?;

		// * Update storage *
		ProjectsMetadata::<T>::insert(project_id, &initial_metadata);
		ProjectsDetails::<T>::insert(project_id, project_details);
		Buckets::<T>::insert(project_id, bucket);
		NextProjectId::<T>::mutate(|n| n.saturating_inc());
		DidWithActiveProjects::<T>::set(did, Some(project_id));

		// * Emit events *
		Self::deposit_event(Event::ProjectCreated { project_id, issuer: issuer.clone(), metadata: initial_metadata });

		Ok(())
	}

	#[transactional]
	pub fn do_remove_project(issuer: AccountIdOf<T>, project_id: ProjectId, did: Did) -> DispatchResult {
		// * Get variables *
		let project_details = ProjectsDetails::<T>::get(project_id)
			.ok_or(Error::<T>::ProjectError(ProjectErrorReason::ProjectDetailsNotFound))?;

		// * Validity checks *
		ensure!(project_details.issuer_account == issuer, Error::<T>::IssuerError(IssuerErrorReason::NotIssuer));
		ensure!(project_details.is_frozen.not(), Error::<T>::ProjectError(ProjectErrorReason::ProjectIsFrozen));

		// * Update storage *
		ProjectsDetails::<T>::remove(project_id);
		ProjectsMetadata::<T>::remove(project_id);
		DidWithActiveProjects::<T>::set(did, None);
		Buckets::<T>::remove(project_id);

		// * Emit events *
		Self::deposit_event(Event::ProjectRemoved { project_id, issuer });

		Ok(())
	}

	/// Change the metadata hash of a project
	///
	/// # Arguments
	/// * `issuer` - The project issuer account
	/// * `project_id` - The project identifier
	/// * `project_metadata_hash` - The hash of the image that contains the metadata
	///
	/// # Storage access
	/// * [`ProjectsDetails`] - Check that the project is not frozen
	/// * [`ProjectsMetadata`] - Update the metadata hash
	#[transactional]
	pub fn do_edit_project(
		issuer: AccountIdOf<T>,
		project_id: ProjectId,
		new_project_metadata: ProjectMetadataOf<T>,
	) -> DispatchResult {
		// * Get variables *
		let project_details = ProjectsDetails::<T>::get(project_id)
			.ok_or(Error::<T>::ProjectError(ProjectErrorReason::ProjectDetailsNotFound))?;

		// * Validity checks *
		ensure!(project_details.issuer_account == issuer, Error::<T>::IssuerError(IssuerErrorReason::NotIssuer));
		ensure!(!project_details.is_frozen, Error::<T>::ProjectError(ProjectErrorReason::ProjectIsFrozen));

		// * Calculate new variables *
		let (project_details, bucket) =
			Self::project_validation(&new_project_metadata, issuer.clone(), project_details.issuer_did.clone())?;

		// * Update storage *
		ProjectsMetadata::<T>::insert(project_id, new_project_metadata.clone());
		ProjectsDetails::<T>::insert(project_id, project_details);
		Buckets::<T>::insert(project_id, bucket);

		// * Emit events *
		Self::deposit_event(Event::MetadataEdited { project_id, metadata: new_project_metadata });

		Ok(())
	}

	// Note: usd_amount needs to have the same amount of decimals as PLMC, so when multiplied by the plmc-usd price, it gives us the PLMC amount with the decimals we wanted.
	#[transactional]
	pub fn do_evaluate(
		evaluator: &AccountIdOf<T>,
		project_id: ProjectId,
		usd_amount: BalanceOf<T>,
		did: Did,
		investor_type: InvestorType,
	) -> DispatchResultWithPostInfo {
		// * Get variables *
		let mut project_details = ProjectsDetails::<T>::get(project_id)
			.ok_or(Error::<T>::ProjectError(ProjectErrorReason::ProjectDetailsNotFound))?;
		let now = <frame_system::Pallet<T>>::block_number();
		let evaluation_id = NextEvaluationId::<T>::get();
		let caller_existing_evaluations: Vec<(u32, EvaluationInfoOf<T>)> =
			Evaluations::<T>::iter_prefix((project_id, evaluator)).collect();
		let plmc_usd_price = T::PriceProvider::get_price(PLMC_FOREIGN_ID).ok_or(Error::<T>::PriceNotFound)?;
		let early_evaluation_reward_threshold_usd =
			T::EvaluationSuccessThreshold::get() * project_details.fundraising_target;
		let evaluation_round_info = &mut project_details.evaluation_round_info;
		let evaluations_count = EvaluationCounts::<T>::get(project_id);

		// * Validity Checks *
<<<<<<< HEAD
		ensure!(usd_amount >= T::MinUsdPerEvaluation::get(), Error::<T>::EvaluationBondTooLow);
		ensure!(project_details.issuer_did != did, Error::<T>::ParticipationToThemselves);
		ensure!(project_details.status == ProjectStatus::EvaluationRound, Error::<T>::ProjectNotInEvaluationRound);
		ensure!(evaluations_count < T::MaxEvaluationsPerProject::get(), Error::<T>::TooManyEvaluationsForProject);
=======
		ensure!(
			project_details.issuer_did != did,
			Error::<T>::IssuerError(IssuerErrorReason::ParticipationToOwnProject)
		);
		ensure!(
			project_details.status == ProjectStatus::EvaluationRound,
			Error::<T>::ProjectRoundError(RoundError::IncorrectRound)
		);
		ensure!(
			evaluations_count < T::MaxEvaluationsPerProject::get(),
			Error::<T>::ParticipationFailed(ParticipationError::TooManyProjectParticipations)
		);
>>>>>>> d3f3f802

		// * Calculate new variables *
		if investor_type == InvestorType::Retail {
			RetailParticipations::<T>::mutate(&did, |project_participations| {
				if project_participations.contains(&project_id).not() {
					// We don't care if it fails, since it means the user already has access to the max multiplier
					let _ = project_participations.try_push(project_id);
				}
			});
		}
		let plmc_bond = plmc_usd_price
			.reciprocal()
			.ok_or(Error::<T>::BadMath)?
			.checked_mul_int(usd_amount)
			.ok_or(Error::<T>::BadMath)?;
		let previous_total_evaluation_bonded_usd = evaluation_round_info.total_bonded_usd;

		let remaining_bond_to_reach_threshold =
			early_evaluation_reward_threshold_usd.saturating_sub(previous_total_evaluation_bonded_usd);

		let early_usd_amount = if usd_amount <= remaining_bond_to_reach_threshold {
			usd_amount
		} else {
			remaining_bond_to_reach_threshold
		};

		let late_usd_amount = usd_amount.checked_sub(&early_usd_amount).ok_or(Error::<T>::BadMath)?;

		let new_evaluation = EvaluationInfoOf::<T> {
			id: evaluation_id,
			project_id,
			evaluator: evaluator.clone(),
			original_plmc_bond: plmc_bond,
			current_plmc_bond: plmc_bond,
			early_usd_amount,
			late_usd_amount,
			when: now,
		};

<<<<<<< HEAD
		T::NativeCurrency::hold(&HoldReason::Evaluation(project_id).into(), evaluator, plmc_bond)?;
=======
		if caller_existing_evaluations.len() < T::MaxEvaluationsPerUser::get() as usize {
			T::NativeCurrency::hold(&HoldReason::Evaluation(project_id).into(), evaluator, plmc_bond)?;
		} else {
			let (low_id, lowest_evaluation) = caller_existing_evaluations
				.iter()
				.min_by_key(|(_, evaluation)| evaluation.original_plmc_bond)
				.ok_or(Error::<T>::ImpossibleState)?;

			ensure!(
				lowest_evaluation.original_plmc_bond < plmc_bond,
				Error::<T>::ParticipationFailed(ParticipationError::TooLow)
			);
			ensure!(
				lowest_evaluation.original_plmc_bond == lowest_evaluation.current_plmc_bond,
				"Using evaluation funds for participating should not be possible in the evaluation round"
			);

			T::NativeCurrency::release(
				&HoldReason::Evaluation(project_id).into(),
				&lowest_evaluation.evaluator,
				lowest_evaluation.original_plmc_bond,
				Precision::Exact,
			)?;

			T::NativeCurrency::hold(&HoldReason::Evaluation(project_id).into(), evaluator, plmc_bond)?;

			Evaluations::<T>::remove((project_id, evaluator, low_id));
			EvaluationCounts::<T>::mutate(project_id, |c| *c -= 1);
		}

>>>>>>> d3f3f802
		Evaluations::<T>::insert((project_id, evaluator, evaluation_id), new_evaluation);
		NextEvaluationId::<T>::set(evaluation_id.saturating_add(One::one()));
		evaluation_round_info.total_bonded_usd += usd_amount;
		evaluation_round_info.total_bonded_plmc += plmc_bond;
		ProjectsDetails::<T>::insert(project_id, project_details);
		EvaluationCounts::<T>::mutate(project_id, |c| *c += 1);

		// * Emit events *
		Self::deposit_event(Event::Evaluation {
			project_id,
			evaluator: evaluator.clone(),
			id: evaluation_id,
			plmc_amount: plmc_bond,
		});

		let existing_evaluations_count = caller_existing_evaluations.len() as u32;
		let actual_weight = if existing_evaluations_count < T::MaxEvaluationsPerUser::get() {
			WeightInfoOf::<T>::evaluation_to_limit(existing_evaluations_count)
		} else {
			WeightInfoOf::<T>::evaluation_over_limit()
		};

		Ok(PostDispatchInfo { actual_weight: Some(actual_weight), pays_fee: Pays::Yes })
	}

	/// Bid for a project in the bidding stage.
	///
	/// # Arguments
	/// * `bidder` - The account that is bidding
	/// * `project_id` - The project to bid for
	/// * `amount` - The amount of tokens that the bidder wants to buy
	/// * `multiplier` - Used for calculating how much PLMC needs to be bonded to spend this much money (in USD)
	///
	/// # Storage access
	/// * [`ProjectsDetails`] - Check that the project is in the bidding stage
	/// * [`BiddingBonds`] - Update the storage with the bidder's PLMC bond for that bid
	/// * [`Bids`] - Check previous bids by that user, and update the storage with the new bid
	#[transactional]
	pub fn do_bid(
		bidder: &AccountIdOf<T>,
		project_id: ProjectId,
		ct_amount: BalanceOf<T>,
		multiplier: MultiplierOf<T>,
		funding_asset: AcceptedFundingAsset,
		did: Did,
		investor_type: InvestorType,
	) -> DispatchResultWithPostInfo {
		// * Get variables *
		let project_details = ProjectsDetails::<T>::get(project_id)
			.ok_or(Error::<T>::ProjectError(ProjectErrorReason::ProjectDetailsNotFound))?;
		let project_metadata = ProjectsMetadata::<T>::get(project_id)
			.ok_or(Error::<T>::ProjectError(ProjectErrorReason::ProjectMetadataNotFound))?;
		let plmc_usd_price = T::PriceProvider::get_price(PLMC_FOREIGN_ID).ok_or(Error::<T>::PriceNotFound)?;

		// Fetch current bucket details and other required info
		let mut current_bucket =
			Buckets::<T>::get(project_id).ok_or(Error::<T>::ProjectError(ProjectErrorReason::BucketNotFound))?;
		let now = <frame_system::Pallet<T>>::block_number();
		let mut amount_to_bid = ct_amount;
		let total_bids_for_project = BidCounts::<T>::get(project_id);

		// User will spend at least this amount of USD for his bid(s). More if the bid gets split into different buckets
		let min_total_ticket_size =
			current_bucket.current_price.checked_mul_int(ct_amount).ok_or(Error::<T>::BadMath)?;
		// weight return variables
		let mut perform_bid_calls = 0;

		let existing_bids = Bids::<T>::iter_prefix_values((project_id, bidder)).collect::<Vec<_>>();
		let existing_bids_amount = existing_bids.len() as u32;

		let metadata_bidder_ticket_size_bounds = match investor_type {
			InvestorType::Institutional => project_metadata.bidding_ticket_sizes.institutional,
			InvestorType::Professional => project_metadata.bidding_ticket_sizes.professional,
			_ => return Err(Error::<T>::WrongInvestorType.into()),
		};
		let max_multiplier = match investor_type {
			InvestorType::Professional => PROFESSIONAL_MAX_MULTIPLIER,
			InvestorType::Institutional => INSTITUTIONAL_MAX_MULTIPLIER,
			// unreachable
			_ => return Err(Error::<T>::ImpossibleState.into()),
		};

		// * Validity checks *
		ensure!(
			matches!(investor_type, InvestorType::Institutional | InvestorType::Professional),
			DispatchError::from("Retail investors are not allowed to bid")
		);

		ensure!(ct_amount > Zero::zero(), Error::<T>::ParticipationFailed(ParticipationError::TooLow));
		ensure!(
			did != project_details.issuer_did,
			Error::<T>::IssuerError(IssuerErrorReason::ParticipationToOwnProject)
		);
		ensure!(
			matches!(project_details.status, ProjectStatus::AuctionOpening | ProjectStatus::AuctionClosing),
			Error::<T>::ProjectRoundError(RoundError::IncorrectRound)
		);
		ensure!(
			project_metadata.participation_currencies.contains(&funding_asset),
			Error::<T>::ParticipationFailed(ParticipationError::FundingAssetNotAccepted)
		);

		ensure!(
			metadata_bidder_ticket_size_bounds.usd_ticket_above_minimum_per_participation(min_total_ticket_size),
			Error::<T>::ParticipationFailed(ParticipationError::TooLow)
		);
		ensure!(
			multiplier.into() <= max_multiplier && multiplier.into() > 0u8,
			Error::<T>::ParticipationFailed(ParticipationError::ForbiddenMultiplier)
		);

		// Note: We limit the CT Amount to the auction allocation size, to avoid long running loops.
		ensure!(
			ct_amount <= project_metadata.auction_round_allocation_percentage * project_metadata.total_allocation_size,
			Error::<T>::ParticipationFailed(ParticipationError::TooHigh)
		);
		ensure!(
			existing_bids.len() < T::MaxBidsPerUser::get() as usize,
			Error::<T>::ParticipationFailed(ParticipationError::TooManyUserParticipations)
		);

		// While there's a remaining amount to bid for
		while !amount_to_bid.is_zero() {
			let bid_amount = if amount_to_bid <= current_bucket.amount_left {
				// Simple case, the bucket has enough to cover the bid
				amount_to_bid
			} else {
				// The bucket doesn't have enough to cover the bid, so we bid the remaining amount of the current bucket
				current_bucket.amount_left
			};
			let bid_id = NextBidId::<T>::get();

			Self::perform_do_bid(
				bidder,
				project_id,
				bid_amount,
				current_bucket.current_price,
				multiplier,
				funding_asset,
				bid_id,
				now,
				plmc_usd_price,
				did.clone(),
				metadata_bidder_ticket_size_bounds,
				existing_bids_amount.saturating_add(perform_bid_calls),
				total_bids_for_project.saturating_add(perform_bid_calls),
			)?;

			perform_bid_calls += 1;

			// Update the current bucket and reduce the amount to bid by the amount we just bid
			current_bucket.update(bid_amount);
			amount_to_bid.saturating_reduce(bid_amount);
		}

		// Note: If the bucket has been exhausted, the 'update' function has already made the 'current_bucket' point to the next one.
		Buckets::<T>::insert(project_id, current_bucket);

		Ok(PostDispatchInfo {
			actual_weight: Some(WeightInfoOf::<T>::bid(existing_bids_amount, perform_bid_calls)),
			pays_fee: Pays::Yes,
		})
	}

	#[transactional]
	fn perform_do_bid(
		bidder: &AccountIdOf<T>,
		project_id: ProjectId,
		ct_amount: BalanceOf<T>,
		ct_usd_price: T::Price,
		multiplier: MultiplierOf<T>,
		funding_asset: AcceptedFundingAsset,
		bid_id: u32,
		now: BlockNumberFor<T>,
		plmc_usd_price: T::Price,
		did: Did,
		metadata_ticket_size_bounds: TicketSizeOf<T>,
		total_bids_by_bidder: u32,
		total_bids_for_project: u32,
	) -> Result<BidInfoOf<T>, DispatchError> {
		let ticket_size = ct_usd_price.checked_mul_int(ct_amount).ok_or(Error::<T>::BadMath)?;
		let total_usd_bid_by_did = AuctionBoughtUSD::<T>::get((project_id, did.clone()));

		ensure!(
			metadata_ticket_size_bounds
				.usd_ticket_below_maximum_per_did(total_usd_bid_by_did.saturating_add(ticket_size)),
			Error::<T>::ParticipationFailed(ParticipationError::TooHigh)
		);
		ensure!(
			total_bids_by_bidder < T::MaxBidsPerUser::get(),
			Error::<T>::ParticipationFailed(ParticipationError::TooManyUserParticipations)
		);
		ensure!(
			total_bids_for_project < T::MaxBidsPerProject::get(),
			Error::<T>::ParticipationFailed(ParticipationError::TooManyProjectParticipations)
		);

		let funding_asset_usd_price =
			T::PriceProvider::get_price(funding_asset.to_assethub_id()).ok_or(Error::<T>::PriceNotFound)?;

		// * Calculate new variables *
		let plmc_bond =
			Self::calculate_plmc_bond(ticket_size, multiplier, plmc_usd_price).map_err(|_| Error::<T>::BadMath)?;

		let funding_asset_amount_locked =
			funding_asset_usd_price.reciprocal().ok_or(Error::<T>::BadMath)?.saturating_mul_int(ticket_size);
		let asset_id = funding_asset.to_assethub_id();

		let new_bid = BidInfoOf::<T> {
			id: bid_id,
			project_id,
			bidder: bidder.clone(),
			did: did.clone(),
			status: BidStatus::YetUnknown,
			original_ct_amount: ct_amount,
			original_ct_usd_price: ct_usd_price,
			final_ct_amount: ct_amount,
			final_ct_usd_price: ct_usd_price,
			funding_asset,
			funding_asset_amount_locked,
			multiplier,
			plmc_bond,
			when: now,
		};

		Self::try_plmc_participation_lock(bidder, project_id, plmc_bond)?;
		Self::try_funding_asset_hold(bidder, project_id, funding_asset_amount_locked, asset_id)?;

		Bids::<T>::insert((project_id, bidder, bid_id), &new_bid);
		NextBidId::<T>::set(bid_id.saturating_add(One::one()));
		BidCounts::<T>::mutate(project_id, |c| *c += 1);
		AuctionBoughtUSD::<T>::mutate((project_id, did), |amount| *amount += ticket_size);

		Self::deposit_event(Event::Bid {
			project_id,
			bidder: bidder.clone(),
			id: bid_id,
			ct_amount,
			ct_price: ct_usd_price,
			funding_asset,
			funding_amount: funding_asset_amount_locked,
			plmc_bond,
			multiplier,
		});

		Ok(new_bid)
	}

	/// Buy tokens in the Community Round at the price set in the Bidding Round
	///
	/// # Arguments
	/// * contributor: The account that is buying the tokens
	/// * project_id: The identifier of the project
	/// * token_amount: The amount of contribution tokens the contributor tries to buy. Tokens
	///   are limited by the total amount of tokens available in the Community Round.
	/// * multiplier: Decides how much PLMC bonding is required for buying that amount of tokens
	/// * asset: The asset used for the contribution
	#[transactional]
	pub fn do_community_contribute(
		contributor: &AccountIdOf<T>,
		project_id: ProjectId,
		token_amount: BalanceOf<T>,
		multiplier: MultiplierOf<T>,
		asset: AcceptedFundingAsset,
		did: Did,
		investor_type: InvestorType,
	) -> DispatchResultWithPostInfo {
		let mut project_details = ProjectsDetails::<T>::get(project_id)
			.ok_or(Error::<T>::ProjectError(ProjectErrorReason::ProjectDetailsNotFound))?;
		let did_has_winning_bid = DidWithWinningBids::<T>::get(project_id, did.clone());

<<<<<<< HEAD
		ensure!(project_details.status == ProjectStatus::CommunityRound, Error::<T>::ProjectNotInCommunityRound);
		ensure!(!did_has_winning_bid, Error::<T>::UserHasWinningBids);
=======
		ensure!(
			project_details.status == ProjectStatus::CommunityRound,
			Error::<T>::ProjectRoundError(RoundError::IncorrectRound)
		);
		ensure!(!did_has_winning_bid, Error::<T>::ParticipationFailed(ParticipationError::UserHasWinningBid));
>>>>>>> d3f3f802

		let buyable_tokens = token_amount.min(project_details.remaining_contribution_tokens);
		project_details.remaining_contribution_tokens.saturating_reduce(buyable_tokens);

		Self::do_contribute(
			contributor,
			project_id,
			&mut project_details,
			buyable_tokens,
			multiplier,
			asset,
			investor_type,
			did,
		)
	}

	/// Buy tokens in the Community Round at the price set in the Bidding Round
	///
	/// # Arguments
	/// * contributor: The account that is buying the tokens
	/// * project_id: The identifier of the project
	/// * token_amount: The amount of contribution tokens the contributor tries to buy. Tokens
	///   are limited by the total amount of tokens available after the Auction and Community rounds.
	/// * multiplier: Decides how much PLMC bonding is required for buying that amount of tokens
	/// * asset: The asset used for the contribution
	#[transactional]
	pub fn do_remaining_contribute(
		contributor: &AccountIdOf<T>,
		project_id: ProjectId,
		token_amount: BalanceOf<T>,
		multiplier: MultiplierOf<T>,
		asset: AcceptedFundingAsset,
		did: Did,
		investor_type: InvestorType,
	) -> DispatchResultWithPostInfo {
		let mut project_details = ProjectsDetails::<T>::get(project_id)
			.ok_or(Error::<T>::ProjectError(ProjectErrorReason::ProjectDetailsNotFound))?;

		ensure!(
			project_details.status == ProjectStatus::RemainderRound,
			Error::<T>::ProjectRoundError(RoundError::IncorrectRound)
		);
		let buyable_tokens = token_amount.min(project_details.remaining_contribution_tokens);

		let before = project_details.remaining_contribution_tokens;
		let remaining_cts_in_round = before.saturating_sub(buyable_tokens);
		project_details.remaining_contribution_tokens = remaining_cts_in_round;

		Self::do_contribute(
			contributor,
			project_id,
			&mut project_details,
			token_amount,
			multiplier,
			asset,
			investor_type,
			did,
		)
	}

	#[transactional]
	fn do_contribute(
		contributor: &AccountIdOf<T>,
		project_id: ProjectId,
		project_details: &mut ProjectDetailsOf<T>,
		buyable_tokens: BalanceOf<T>,
		multiplier: MultiplierOf<T>,
		funding_asset: AcceptedFundingAsset,
		investor_type: InvestorType,
		did: Did,
	) -> DispatchResultWithPostInfo {
		let project_metadata = ProjectsMetadata::<T>::get(project_id)
			.ok_or(Error::<T>::ProjectError(ProjectErrorReason::ProjectMetadataNotFound))?;
		let caller_existing_contributions =
			Contributions::<T>::iter_prefix_values((project_id, contributor)).collect::<Vec<_>>();
		let total_usd_bought_by_did = ContributionBoughtUSD::<T>::get((project_id, did.clone()));
		let now = <frame_system::Pallet<T>>::block_number();
		let ct_usd_price =
			project_details.weighted_average_price.ok_or(Error::<T>::ProjectError(ProjectErrorReason::WapNotSet))?;
		let plmc_usd_price = T::PriceProvider::get_price(PLMC_FOREIGN_ID).ok_or(Error::<T>::PriceNotFound)?;
		let funding_asset_usd_price =
			T::PriceProvider::get_price(funding_asset.to_assethub_id()).ok_or(Error::<T>::PriceNotFound)?;

		let ticket_size = ct_usd_price.checked_mul_int(buyable_tokens).ok_or(Error::<T>::BadMath)?;
		let contributor_ticket_size = match investor_type {
			InvestorType::Institutional => project_metadata.contributing_ticket_sizes.institutional,
			InvestorType::Professional => project_metadata.contributing_ticket_sizes.professional,
			InvestorType::Retail => project_metadata.contributing_ticket_sizes.retail,
		};
		let max_multiplier = match investor_type {
			InvestorType::Retail => {
				RetailParticipations::<T>::mutate(&did, |project_participations| {
					if project_participations.contains(&project_id).not() {
						// We don't care if it fails, since it means the user already has access to the max multiplier
						let _ = project_participations.try_push(project_id);
					}
					retail_max_multiplier_for_participations(project_participations.len() as u8)
				})
			},

			InvestorType::Professional => PROFESSIONAL_MAX_MULTIPLIER,
			InvestorType::Institutional => INSTITUTIONAL_MAX_MULTIPLIER,
		};
		// * Validity checks *
		ensure!(
			multiplier.into() <= max_multiplier && multiplier.into() > 0u8,
			Error::<T>::ParticipationFailed(ParticipationError::ForbiddenMultiplier)
		);
		ensure!(
			project_metadata.participation_currencies.contains(&funding_asset),
			Error::<T>::ParticipationFailed(ParticipationError::FundingAssetNotAccepted)
		);
		ensure!(
			did.clone() != project_details.issuer_did,
			Error::<T>::IssuerError(IssuerErrorReason::ParticipationToOwnProject)
		);
		ensure!(
			caller_existing_contributions.len() < T::MaxContributionsPerUser::get() as usize,
			Error::<T>::ParticipationFailed(ParticipationError::TooManyUserParticipations)
		);
		ensure!(
			contributor_ticket_size.usd_ticket_above_minimum_per_participation(ticket_size),
			Error::<T>::ParticipationFailed(ParticipationError::TooLow)
		);
		ensure!(
			contributor_ticket_size.usd_ticket_below_maximum_per_did(total_usd_bought_by_did + ticket_size),
			Error::<T>::ParticipationFailed(ParticipationError::TooHigh)
		);
<<<<<<< HEAD
=======
		ensure!(
			project_metadata.participation_currencies.contains(&funding_asset),
			Error::<T>::ParticipationFailed(ParticipationError::FundingAssetNotAccepted)
		);
		ensure!(
			did.clone() != project_details.issuer_did,
			Error::<T>::IssuerError(IssuerErrorReason::ParticipationToOwnProject)
		);
		ensure!(
			caller_existing_contributions.len() < T::MaxContributionsPerUser::get() as usize,
			Error::<T>::ParticipationFailed(ParticipationError::TooManyUserParticipations)
		);
		ensure!(
			contributor_ticket_size.usd_ticket_above_minimum_per_participation(ticket_size),
			Error::<T>::ParticipationFailed(ParticipationError::TooLow)
		);
		ensure!(
			contributor_ticket_size.usd_ticket_below_maximum_per_did(total_usd_bought_by_did + ticket_size),
			Error::<T>::ParticipationFailed(ParticipationError::TooHigh)
		);
>>>>>>> d3f3f802

		let plmc_bond = Self::calculate_plmc_bond(ticket_size, multiplier, plmc_usd_price)?;
		let funding_asset_amount =
			funding_asset_usd_price.reciprocal().ok_or(Error::<T>::BadMath)?.saturating_mul_int(ticket_size);
		let asset_id = funding_asset.to_assethub_id();

		let contribution_id = NextContributionId::<T>::get();
		let new_contribution = ContributionInfoOf::<T> {
			id: contribution_id,
			project_id,
			contributor: contributor.clone(),
			ct_amount: buyable_tokens,
			usd_contribution_amount: ticket_size,
			multiplier,
			funding_asset,
			funding_asset_amount,
			plmc_bond,
		};

		// Try adding the new contribution to the system
		Self::try_plmc_participation_lock(contributor, project_id, plmc_bond)?;
		Self::try_funding_asset_hold(contributor, project_id, funding_asset_amount, asset_id)?;

		Contributions::<T>::insert((project_id, contributor, contribution_id), &new_contribution);
		NextContributionId::<T>::set(contribution_id.saturating_add(One::one()));
		ContributionBoughtUSD::<T>::mutate((project_id, did), |amount| *amount += ticket_size);

		let remaining_cts_after_purchase = project_details.remaining_contribution_tokens;
		project_details.funding_amount_reached.saturating_accrue(new_contribution.usd_contribution_amount);
		ProjectsDetails::<T>::insert(project_id, project_details);
		// If no CTs remain, end the funding phase

		let mut weight_round_end_flag: Option<u32> = None;
		if remaining_cts_after_purchase.is_zero() {
			let fully_filled_vecs_from_insertion =
				match Self::add_to_update_store(now + 1u32.into(), (&project_id, UpdateType::FundingEnd)) {
					Ok(iterations) => iterations,
					Err(_iterations) =>
						return Err(Error::<T>::ProjectRoundError(RoundError::TooManyInsertionAttempts).into()),
				};

			weight_round_end_flag = Some(fully_filled_vecs_from_insertion);
		}

		// * Emit events *
		Self::deposit_event(Event::Contribution {
			project_id,
			contributor: contributor.clone(),
			id: contribution_id,
			ct_amount: buyable_tokens,
			funding_asset,
			funding_amount: funding_asset_amount,
			plmc_bond,
			multiplier,
		});

		// return correct weight function
		let actual_weight = match weight_round_end_flag {
			None => Some(WeightInfoOf::<T>::contribution(caller_existing_contributions.len() as u32)),
			Some(fully_filled_vecs_from_insertion) => Some(WeightInfoOf::<T>::contribution_ends_round(
				caller_existing_contributions.len() as u32,
				fully_filled_vecs_from_insertion,
			)),
		};

		Ok(PostDispatchInfo { actual_weight, pays_fee: Pays::Yes })
	}

	#[transactional]
	pub fn do_decide_project_outcome(
		issuer: AccountIdOf<T>,
		project_id: ProjectId,
		decision: FundingOutcomeDecision,
	) -> DispatchResultWithPostInfo {
		// * Get variables *
		let project_details = ProjectsDetails::<T>::get(project_id)
			.ok_or(Error::<T>::ProjectError(ProjectErrorReason::ProjectDetailsNotFound))?;
		let now = <frame_system::Pallet<T>>::block_number();

		// * Validity checks *
		ensure!(project_details.issuer_account == issuer, Error::<T>::IssuerError(IssuerErrorReason::NotIssuer));
		ensure!(
			project_details.status == ProjectStatus::AwaitingProjectDecision,
			Error::<T>::ProjectRoundError(RoundError::IncorrectRound)
		);

		// * Update storage *
		let insertion_attempts: u32;
		match Self::add_to_update_store(now + 1u32.into(), (&project_id, UpdateType::ProjectDecision(decision))) {
			Ok(iterations) => insertion_attempts = iterations,
			Err(iterations) =>
				return Err(DispatchErrorWithPostInfo {
					post_info: PostDispatchInfo {
						actual_weight: Some(WeightInfoOf::<T>::decide_project_outcome(iterations)),
						pays_fee: Pays::Yes,
					},
					error: Error::<T>::ProjectRoundError(RoundError::TooManyInsertionAttempts).into(),
				}),
		};

		Self::deposit_event(Event::ProjectOutcomeDecided { project_id, decision });

		Ok(PostDispatchInfo {
			actual_weight: Some(WeightInfoOf::<T>::decide_project_outcome(insertion_attempts)),
			pays_fee: Pays::Yes,
		})
	}

	#[transactional]
	pub fn do_set_para_id_for_project(
		caller: &AccountIdOf<T>,
		project_id: ProjectId,
		para_id: ParaId,
	) -> DispatchResult {
		// * Get variables *
		let mut project_details = ProjectsDetails::<T>::get(project_id)
			.ok_or(Error::<T>::ProjectError(ProjectErrorReason::ProjectDetailsNotFound))?;

		// * Validity checks *
		ensure!(&(project_details.issuer_account) == caller, Error::<T>::IssuerError(IssuerErrorReason::NotIssuer));

		// * Update storage *
		project_details.parachain_id = Some(para_id);
		ProjectsDetails::<T>::insert(project_id, project_details);

		// * Emit events *
		Self::deposit_event(Event::ProjectParaIdSet { project_id, para_id });

		Ok(())
	}

	pub fn do_handle_channel_open_request(message: Instruction) -> XcmResult {
		// TODO: set these constants with a proper value
		const EXECUTION_DOT: MultiAsset = MultiAsset {
			id: Concrete(MultiLocation { parents: 0, interior: Here }),
			fun: Fungible(1_0_000_000_000u128),
		};
		const MAX_WEIGHT: Weight = Weight::from_parts(20_000_000_000, 1_000_000);

		let max_message_size_thresholds = T::MaxMessageSizeThresholds::get();
		let max_capacity_thresholds = T::MaxCapacityThresholds::get();

		log::trace!(target: "pallet_funding::hrmp", "HrmpNewChannelOpenRequest received: {:?}", message);

		match message {
			Instruction::HrmpNewChannelOpenRequest { sender, max_message_size, max_capacity }
				if max_message_size >= max_message_size_thresholds.0 &&
					max_message_size <= max_message_size_thresholds.1 &&
					max_capacity >= max_capacity_thresholds.0 &&
					max_capacity <= max_capacity_thresholds.1 =>
			{
				log::trace!(target: "pallet_funding::hrmp", "HrmpNewChannelOpenRequest accepted");

				let (project_id, mut project_details) = ProjectsDetails::<T>::iter()
					.find(|(_id, details)| {
						details.parachain_id == Some(ParaId::from(sender)) && details.status == FundingSuccessful
					})
					.ok_or(XcmError::BadOrigin)?;

				let mut accept_channel_relay_call = vec![60u8, 1];
				let sender_id = ParaId::from(sender).encode();
				accept_channel_relay_call.extend_from_slice(&sender_id);

				let mut request_channel_relay_call = vec![60u8, 0];
				let recipient = ParaId::from(sender).encode();
				request_channel_relay_call.extend_from_slice(&recipient);
				let proposed_max_capacity = T::RequiredMaxCapacity::get().encode();
				request_channel_relay_call.extend_from_slice(&proposed_max_capacity);
				let proposed_max_message_size = T::RequiredMaxMessageSize::get().encode();
				request_channel_relay_call.extend_from_slice(&proposed_max_message_size);

				let xcm: Xcm<()> = Xcm(vec![
					WithdrawAsset(vec![EXECUTION_DOT.clone()].into()),
					BuyExecution { fees: EXECUTION_DOT.clone(), weight_limit: Unlimited },
					Transact {
						origin_kind: OriginKind::Native,
						require_weight_at_most: MAX_WEIGHT,
						call: accept_channel_relay_call.into(),
					},
					Transact {
						origin_kind: OriginKind::Native,
						require_weight_at_most: MAX_WEIGHT,
						call: request_channel_relay_call.into(),
					},
					RefundSurplus,
					DepositAsset {
						assets: Wild(All),
						beneficiary: MultiLocation { parents: 0, interior: X1(Parachain(POLIMEC_PARA_ID)) },
					},
				]);
				let mut message = Some(xcm);

				let dest_loc = MultiLocation { parents: 1, interior: Here };
				let mut destination = Some(dest_loc);
				let (ticket, _price) = T::XcmRouter::validate(&mut destination, &mut message)?;

				match T::XcmRouter::deliver(ticket) {
					Ok(_) => {
						log::trace!(target: "pallet_funding::hrmp", "HrmpNewChannelOpenRequest: acceptance successfully sent");
						project_details.hrmp_channel_status.project_to_polimec = ChannelStatus::Open;
						project_details.hrmp_channel_status.polimec_to_project = ChannelStatus::AwaitingAcceptance;
						ProjectsDetails::<T>::insert(project_id, project_details);

						Pallet::<T>::deposit_event(Event::<T>::HrmpChannelAccepted {
							project_id,
							para_id: ParaId::from(sender),
						});
						Ok(())
					},
					Err(e) => {
						log::trace!(target: "pallet_funding::hrmp", "HrmpNewChannelOpenRequest: acceptance sending failed - {:?}", e);
						Err(XcmError::Unimplemented)
					},
				}
			},
			instr => {
				log::trace!(target: "pallet_funding::hrmp", "Bad instruction: {:?}", instr);
				Err(XcmError::Unimplemented)
			},
		}
	}

	pub fn do_handle_channel_accepted(message: Instruction) -> XcmResult {
		match message {
			Instruction::HrmpChannelAccepted { recipient } => {
				log::trace!(target: "pallet_funding::hrmp", "HrmpChannelAccepted received: {:?}", message);
				let (project_id, mut project_details) = ProjectsDetails::<T>::iter()
					.find(|(_id, details)| {
						details.parachain_id == Some(ParaId::from(recipient)) && details.status == FundingSuccessful
					})
					.ok_or(XcmError::BadOrigin)?;

				project_details.hrmp_channel_status.polimec_to_project = ChannelStatus::Open;
				ProjectsDetails::<T>::insert(project_id, project_details);
				Pallet::<T>::deposit_event(Event::<T>::HrmpChannelEstablished {
					project_id,
					para_id: ParaId::from(recipient),
				});

				Pallet::<T>::do_start_migration_readiness_check(
					&(T::PalletId::get().into_account_truncating()),
					project_id,
				)
				.map_err(|_| XcmError::NoDeal)?;
				Ok(())
			},
			instr => {
				log::trace!(target: "pallet_funding::hrmp", "Bad instruction: {:?}", instr);
				Err(XcmError::Unimplemented)
			},
		}
	}

	#[transactional]
	pub fn do_start_migration_readiness_check(caller: &AccountIdOf<T>, project_id: ProjectId) -> DispatchResult {
		// * Get variables *
		let mut project_details = ProjectsDetails::<T>::get(project_id)
			.ok_or(Error::<T>::ProjectError(ProjectErrorReason::ProjectDetailsNotFound))?;
		let parachain_id: u32 = project_details.parachain_id.ok_or(Error::<T>::ImpossibleState)?.into();
		let project_multilocation = ParentThen(X1(Parachain(parachain_id)));
		let now = <frame_system::Pallet<T>>::block_number();

		// TODO: check these values
		let max_weight = Weight::from_parts(700_000_000, 10_000);

		// * Validity checks *
		ensure!(
			project_details.status == ProjectStatus::FundingSuccessful,
			Error::<T>::ProjectRoundError(RoundError::IncorrectRound)
		);
		ensure!(
			project_details.hrmp_channel_status ==
				HRMPChannelStatus {
					project_to_polimec: ChannelStatus::Open,
					polimec_to_project: ChannelStatus::Open
				},
			Error::<T>::MigrationFailed(MigrationError::ChannelNotOpen)
		);
		if project_details.migration_readiness_check.is_none() {
			ensure!(caller.clone() == T::PalletId::get().into_account_truncating(), Error::<T>::NotAllowed);
		} else if matches!(
			project_details.migration_readiness_check,
			Some(MigrationReadinessCheck {
				holding_check: (_, CheckOutcome::Failed),
				pallet_check: (_, CheckOutcome::Failed),
				..
			})
		) {
			ensure!(caller == &project_details.issuer_account, Error::<T>::IssuerError(IssuerErrorReason::NotIssuer));
		}

		// * Update storage *
		let call = Call::<T>::migration_check_response { query_id: Default::default(), response: Default::default() };

		let query_id_holdings = pallet_xcm::Pallet::<T>::new_notify_query(
			project_multilocation.clone(),
			<T as Config>::RuntimeCall::from(call.clone()),
			now + QUERY_RESPONSE_TIME_WINDOW_BLOCKS.into(),
			Here,
		);
		let query_id_pallet = pallet_xcm::Pallet::<T>::new_notify_query(
			project_multilocation.clone(),
			<T as Config>::RuntimeCall::from(call),
			now + QUERY_RESPONSE_TIME_WINDOW_BLOCKS.into(),
			Here,
		);

		project_details.migration_readiness_check = Some(MigrationReadinessCheck {
			holding_check: (query_id_holdings, CheckOutcome::AwaitingResponse),
			pallet_check: (query_id_pallet, CheckOutcome::AwaitingResponse),
		});
		ProjectsDetails::<T>::insert(project_id, project_details);

		// * Send the migration query *
		let expected_tokens: MultiAsset =
			(MultiLocation { parents: 0, interior: Here }, 1_000_000_0_000_000_000u128).into(); // 1MM units for migrations
		let xcm = Xcm(vec![
			UnpaidExecution { weight_limit: WeightLimit::Unlimited, check_origin: None },
			WithdrawAsset(vec![expected_tokens].into()),
			ReportHolding {
				response_info: QueryResponseInfo {
					destination: ParentThen(Parachain(POLIMEC_PARA_ID).into()).into(),
					query_id: 0,
					max_weight,
				},
				assets: Wild(All),
			},
			QueryPallet {
				module_name: Vec::from("polimec_receiver"),
				response_info: QueryResponseInfo {
					destination: ParentThen(Parachain(POLIMEC_PARA_ID).into()).into(),
					query_id: 1,
					max_weight,
				},
			},
			DepositAsset { assets: Wild(All), beneficiary: ParentThen(Parachain(POLIMEC_PARA_ID).into()).into() },
		]);
		<pallet_xcm::Pallet<T>>::send_xcm(Here, project_multilocation, xcm)
			.map_err(|_| Error::<T>::MigrationFailed(MigrationError::XcmFailed))?;

		// * Emit events *
		Self::deposit_event(Event::<T>::MigrationReadinessCheckStarted { project_id, caller: caller.clone() });

		Ok(())
	}

	#[transactional]
	pub fn do_migration_check_response(
		location: MultiLocation,
		query_id: xcm::v3::QueryId,
		response: xcm::v3::Response,
	) -> DispatchResult {
		use xcm::v3::prelude::*;
		// TODO: check if this is too low performance. Maybe we want a new map of query_id -> project_id
		let (project_id, mut project_details, mut migration_check) = ProjectsDetails::<T>::iter()
			.find_map(|(project_id, details)| {
				if let Some(check @ MigrationReadinessCheck { holding_check, pallet_check }) =
					details.migration_readiness_check
				{
					if holding_check.0 == query_id || pallet_check.0 == query_id {
						return Some((project_id, details, check));
					}
				}
				None
			})
			.ok_or(Error::<T>::ProjectError(ProjectErrorReason::ProjectDetailsNotFound))?;

		let para_id = if let MultiLocation { parents: 1, interior: X1(Parachain(para_id)) } = location {
			ParaId::from(para_id)
		} else {
			return Err(Error::<T>::MigrationFailed(MigrationError::WrongParaId).into());
		};

		let project_metadata = ProjectsMetadata::<T>::get(project_id)
			.ok_or(Error::<T>::ProjectError(ProjectErrorReason::ProjectMetadataNotFound))?;
		let contribution_tokens_sold =
			project_metadata.total_allocation_size.saturating_sub(project_details.remaining_contribution_tokens);
		ensure!(
			project_details.parachain_id == Some(para_id),
			Error::<T>::MigrationFailed(MigrationError::WrongParaId)
		);

		match (response.clone(), migration_check) {
			(
				Response::Assets(assets),
				MigrationReadinessCheck { holding_check: (_, CheckOutcome::AwaitingResponse), .. },
			) => {
				let ct_sold_as_u128: u128 = contribution_tokens_sold.try_into().map_err(|_| Error::<T>::BadMath)?;
				let assets: Vec<MultiAsset> = assets.into_inner();
				let asset_1 = assets[0].clone();
				match asset_1 {
					MultiAsset {
						id: Concrete(MultiLocation { parents: 1, interior: X1(Parachain(pid)) }),
						fun: Fungible(amount),
					} if amount >= ct_sold_as_u128 && pid == u32::from(para_id) => {
						migration_check.holding_check.1 = CheckOutcome::Passed;
						Self::deposit_event(Event::<T>::MigrationCheckResponseAccepted {
							project_id,
							query_id,
							response,
						});
					},
					_ => {
						migration_check.holding_check.1 = CheckOutcome::Failed;
						Self::deposit_event(Event::<T>::MigrationCheckResponseRejected {
							project_id,
							query_id,
							response,
						});
					},
				}
			},

			(
				Response::PalletsInfo(pallets_info),
				MigrationReadinessCheck { pallet_check: (_, CheckOutcome::AwaitingResponse), .. },
			) =>
				if pallets_info.len() == 1 && pallets_info[0] == T::PolimecReceiverInfo::get() {
					migration_check.pallet_check.1 = CheckOutcome::Passed;
					Self::deposit_event(Event::<T>::MigrationCheckResponseAccepted { project_id, query_id, response });
				} else {
					migration_check.pallet_check.1 = CheckOutcome::Failed;
					Self::deposit_event(Event::<T>::MigrationCheckResponseRejected { project_id, query_id, response });
				},
			_ => return Err(Error::<T>::NotAllowed.into()),
		};

		project_details.migration_readiness_check = Some(migration_check);
		ProjectsDetails::<T>::insert(project_id, project_details);
		Ok(())
	}

	#[transactional]
	pub fn do_migrate_one_participant(project_id: ProjectId, participant: AccountIdOf<T>) -> DispatchResult {
		// * Get variables *
		let project_details = ProjectsDetails::<T>::get(project_id)
			.ok_or(Error::<T>::ProjectError(ProjectErrorReason::ProjectDetailsNotFound))?;
		let migration_readiness_check = project_details
			.migration_readiness_check
			.ok_or(Error::<T>::MigrationFailed(MigrationError::ChannelNotReady))?;
		let project_para_id = project_details.parachain_id.ok_or(Error::<T>::ImpossibleState)?;
		let now = <frame_system::Pallet<T>>::block_number();
		ensure!(
			Self::user_has_no_participations(project_id, participant.clone()),
			Error::<T>::MigrationFailed(MigrationError::ParticipationsNotSettled)
		);
		let (_, migrations) = UserMigrations::<T>::get(project_id, participant.clone())
			.ok_or(Error::<T>::MigrationFailed(MigrationError::NoMigrationsFound))?;

		// * Validity Checks *
		ensure!(migration_readiness_check.is_ready(), Error::<T>::MigrationFailed(MigrationError::ChannelNotReady));

		let project_multilocation = MultiLocation { parents: 1, interior: X1(Parachain(project_para_id.into())) };
		let call: <T as Config>::RuntimeCall =
			Call::confirm_migrations { query_id: Default::default(), response: Default::default() }.into();
		let query_id =
			pallet_xcm::Pallet::<T>::new_notify_query(project_multilocation, call.into(), now + 20u32.into(), Here);

		Self::change_migration_status(project_id, participant.clone(), MigrationStatus::Sent(query_id))?;

		// * Process Data *
		let xcm = Self::construct_migration_xcm_message(migrations.into(), query_id);

		<pallet_xcm::Pallet<T>>::send_xcm(Here, project_multilocation, xcm)
			.map_err(|_| Error::<T>::MigrationFailed(MigrationError::XcmFailed))?;
		ActiveMigrationQueue::<T>::insert(query_id, (project_id, participant.clone()));

		Self::deposit_event(Event::<T>::MigrationStatusUpdated {
			project_id,
			account: participant,
			status: MigrationStatus::Sent(query_id),
		});

		Ok(())
	}

	#[transactional]
	pub fn do_confirm_migrations(location: MultiLocation, query_id: QueryId, response: Response) -> DispatchResult {
		use xcm::v3::prelude::*;
		let (project_id, participant) = ActiveMigrationQueue::<T>::take(query_id)
			.ok_or(Error::<T>::MigrationFailed(MigrationError::NoActiveMigrationsFound))?;
		let project_details = ProjectsDetails::<T>::get(project_id)
			.ok_or(Error::<T>::ProjectError(ProjectErrorReason::ProjectDetailsNotFound))?;

		ensure!(
			matches!(location, MultiLocation { parents: 1, interior: X1(Parachain(para_id))} if Some(ParaId::from(para_id)) == project_details.parachain_id),
			Error::<T>::MigrationFailed(MigrationError::WrongParaId)
		);

		let status = match response {
			Response::DispatchResult(MaybeErrorCode::Success) => {
				Self::change_migration_status(project_id, participant.clone(), MigrationStatus::Confirmed)?;
				MigrationStatus::Confirmed
			},
			Response::DispatchResult(MaybeErrorCode::Error(_)) |
			Response::DispatchResult(MaybeErrorCode::TruncatedError(_)) => {
				Self::change_migration_status(project_id, participant.clone(), MigrationStatus::Failed)?;
				MigrationStatus::Failed
			},
			_ => return Err(Error::<T>::NotAllowed.into()),
		};
		Self::deposit_event(Event::<T>::MigrationStatusUpdated { project_id, account: participant, status });
		Ok(())
	}
}

// Helper functions
// ATTENTION: if this is called directly, it will not be transactional
impl<T: Config> Pallet<T> {
	/// The account ID of the project pot.
	///
	/// This actually does computation. If you need to keep using it, then make sure you cache the
	/// value and only call this once.
	#[inline(always)]
	pub fn fund_account_id(index: ProjectId) -> AccountIdOf<T> {
		// since the project_id starts at 0, we need to add 1 to get a different sub_account than the pallet account.
		T::PalletId::get().into_sub_account_truncating(index.saturating_add(One::one()))
	}

	/// Adds a project to the ProjectsToUpdate storage, so it can be updated at some later point in time.
	pub fn add_to_update_store(block_number: BlockNumberFor<T>, store: (&ProjectId, UpdateType)) -> Result<u32, u32> {
		// Try to get the project into the earliest possible block to update.
		// There is a limit for how many projects can update each block, so we need to make sure we don't exceed that limit
		let mut block_number = block_number;
		for i in 1..T::MaxProjectsToUpdateInsertionAttempts::get() + 1 {
			if ProjectsToUpdate::<T>::get(block_number).is_some() {
				block_number += 1u32.into();
			} else {
				ProjectsToUpdate::<T>::insert(block_number, store);
				return Ok(i);
			}
		}
		return Err(T::MaxProjectsToUpdateInsertionAttempts::get());
	}

	pub fn create_bucket_from_metadata(metadata: &ProjectMetadataOf<T>) -> Result<BucketOf<T>, DispatchError> {
		let auction_allocation_size = metadata.auction_round_allocation_percentage * metadata.total_allocation_size;
		let bucket_delta_amount = Percent::from_percent(10) * auction_allocation_size;
		let ten_percent_in_price: <T as Config>::Price =
			PriceOf::<T>::checked_from_rational(1, 10).ok_or(Error::<T>::BadMath)?;
		let bucket_delta_price: <T as Config>::Price = metadata.minimum_price.saturating_mul(ten_percent_in_price);

		let bucket: BucketOf<T> =
			Bucket::new(auction_allocation_size, metadata.minimum_price, bucket_delta_price, bucket_delta_amount);

		Ok(bucket)
	}

	pub fn calculate_plmc_bond(
		ticket_size: BalanceOf<T>,
		multiplier: MultiplierOf<T>,
		plmc_price: PriceOf<T>,
	) -> Result<BalanceOf<T>, DispatchError> {
		let usd_bond = multiplier.calculate_bonding_requirement::<T>(ticket_size).map_err(|_| Error::<T>::BadMath)?;
		plmc_price.reciprocal().ok_or(Error::<T>::BadMath)?.checked_mul_int(usd_bond).ok_or(Error::<T>::BadMath.into())
	}

	// Based on the amount of tokens and price to buy, a desired multiplier, and the type of investor the caller is,
	/// calculate the amount and vesting periods of bonded PLMC and reward CT tokens.
	pub fn calculate_vesting_info(
		_caller: &AccountIdOf<T>,
		multiplier: MultiplierOf<T>,
		bonded_amount: BalanceOf<T>,
	) -> Result<VestingInfo<BlockNumberFor<T>, BalanceOf<T>>, DispatchError> {
		// TODO: duration should depend on `_multiplier` and `_caller` credential
		let duration: BlockNumberFor<T> = multiplier.calculate_vesting_duration::<T>();
		let duration_as_balance = T::BlockNumberToBalance::convert(duration);
		let amount_per_block = if duration_as_balance == Zero::zero() {
			bonded_amount
		} else {
			bonded_amount.checked_div(&duration_as_balance).ok_or(Error::<T>::BadMath)?
		};

		Ok(VestingInfo { total_amount: bonded_amount, amount_per_block, duration })
	}

	/// Calculates the price (in USD) of contribution tokens for the Community and Remainder Rounds
	pub fn calculate_weighted_average_price(
		project_id: ProjectId,
		end_block: BlockNumberFor<T>,
		auction_allocation_size: BalanceOf<T>,
	) -> Result<(u32, u32), DispatchError> {
		// Get all the bids that were made before the end of the closing period.
		let mut bids = Bids::<T>::iter_prefix_values((project_id,)).collect::<Vec<_>>();
		// temp variable to store the sum of the bids
		let mut bid_token_amount_sum = Zero::zero();
		// temp variable to store the total value of the bids (i.e price * amount = Cumulative Ticket Size)
		let mut bid_usd_value_sum = BalanceOf::<T>::zero();
		let project_account = Self::fund_account_id(project_id);
		let plmc_price = T::PriceProvider::get_price(PLMC_FOREIGN_ID).ok_or(Error::<T>::PriceNotFound)?;

		// sort bids by price, and equal prices sorted by id
		bids.sort_by(|a, b| b.cmp(a));
		// accept only bids that were made before `end_block` i.e end of the the auction candle.
		let (accepted_bids, rejected_bids): (Vec<_>, Vec<_>) = bids
			.into_iter()
			.map(|mut bid| {
				if bid.when > end_block {
					bid.status = BidStatus::Rejected(RejectionReason::AfterClosingEnd);
					return bid;
				}
				let buyable_amount = auction_allocation_size.saturating_sub(bid_token_amount_sum);
				if buyable_amount.is_zero() {
					bid.status = BidStatus::Rejected(RejectionReason::NoTokensLeft);
				} else if bid.original_ct_amount <= buyable_amount {
					let ticket_size = bid.original_ct_usd_price.saturating_mul_int(bid.original_ct_amount);
					bid_token_amount_sum.saturating_accrue(bid.original_ct_amount);
					bid_usd_value_sum.saturating_accrue(ticket_size);
					bid.final_ct_amount = bid.original_ct_amount;
					bid.status = BidStatus::Accepted;
					DidWithWinningBids::<T>::mutate(project_id, bid.did.clone(), |flag| {
						*flag = true;
					});
				} else {
					let ticket_size = bid.original_ct_usd_price.saturating_mul_int(buyable_amount);
					bid_usd_value_sum.saturating_accrue(ticket_size);
					bid_token_amount_sum.saturating_accrue(buyable_amount);
					bid.status = BidStatus::PartiallyAccepted(buyable_amount, RejectionReason::NoTokensLeft);
					DidWithWinningBids::<T>::mutate(project_id, bid.did.clone(), |flag| {
						*flag = true;
					});
					bid.final_ct_amount = buyable_amount;
				}
				bid
			})
			.partition(|bid| matches!(bid.status, BidStatus::Accepted | BidStatus::PartiallyAccepted(..)));

		// Weight calculation variables
		let accepted_bids_count = accepted_bids.len() as u32;
		let rejected_bids_count = rejected_bids.len() as u32;

		// Refund rejected bids. We do it here, so we don't have to calculate all the project
		// prices and then fail to refund the bids.
		for bid in rejected_bids.into_iter() {
			Self::refund_bid(&bid, project_id, &project_account)?;
			Bids::<T>::remove((project_id, &bid.bidder, &bid.id));
		}

		// Calculate the weighted price of the token for the next funding rounds, using winning bids.
		// for example: if there are 3 winning bids,
		// A: 10K tokens @ USD15 per token = 150K USD value
		// B: 20K tokens @ USD20 per token = 400K USD value
		// C: 20K tokens @ USD10 per token = 200K USD value,

		// then the weight for each bid is:
		// A: 150K / (150K + 400K + 200K) = 0.20
		// B: 400K / (150K + 400K + 200K) = 0.533...
		// C: 200K / (150K + 400K + 200K) = 0.266...

		// then multiply each weight by the price of the token to get the weighted price per bid
		// A: 0.20 * 15 = 3
		// B: 0.533... * 20 = 10.666...
		// C: 0.266... * 10 = 2.666...

		// lastly, sum all the weighted prices to get the final weighted price for the next funding round
		// 3 + 10.6 + 2.6 = 16.333...
		let current_bucket =
			Buckets::<T>::get(project_id).ok_or(Error::<T>::ProjectError(ProjectErrorReason::BucketNotFound))?;
		let project_metadata = ProjectsMetadata::<T>::get(project_id)
			.ok_or(Error::<T>::ProjectError(ProjectErrorReason::ProjectMetadataNotFound))?;
		let is_first_bucket = current_bucket.current_price == project_metadata.minimum_price;

		let calc_weighted_price_fn = |bid: &BidInfoOf<T>| -> PriceOf<T> {
			let ticket_size = bid.original_ct_usd_price.saturating_mul_int(bid.final_ct_amount);
			let bid_weight = <T::Price as FixedPointNumber>::saturating_from_rational(ticket_size, bid_usd_value_sum);
			let weighted_price = bid.original_ct_usd_price.saturating_mul(bid_weight);
			weighted_price
		};
		let mut weighted_token_price = if is_first_bucket || accepted_bids.is_empty() {
			project_metadata.minimum_price
		} else {
			accepted_bids
				.iter()
				.map(calc_weighted_price_fn)
				.fold(Zero::zero(), |a: T::Price, b: T::Price| a.saturating_add(b))
		};
		// If the first bucket is filled with accepted bids, and the second bucket is then filled with rejected bids,
		// the wap might be slightly lower than min_price due to rounding when trying to calculate weights.
		if weighted_token_price < project_metadata.minimum_price {
			weighted_token_price = project_metadata.minimum_price;
		}

		let mut final_total_funding_reached_by_bids = BalanceOf::<T>::zero();

		// Update storage
		// Update the bid in the storage
		for mut bid in accepted_bids.into_iter() {
			if bid.final_ct_usd_price > weighted_token_price || matches!(bid.status, BidStatus::PartiallyAccepted(..)) {
				if bid.final_ct_usd_price > weighted_token_price {
					bid.final_ct_usd_price = weighted_token_price;
				}

				let new_ticket_size =
					bid.final_ct_usd_price.checked_mul_int(bid.final_ct_amount).ok_or(Error::<T>::BadMath)?;

				let funding_asset_price =
					T::PriceProvider::get_price(bid.funding_asset.to_assethub_id()).ok_or(Error::<T>::PriceNotFound)?;
				let funding_asset_amount_needed = funding_asset_price
					.reciprocal()
					.ok_or(Error::<T>::BadMath)?
					.checked_mul_int(new_ticket_size)
					.ok_or(Error::<T>::BadMath)?;

				let amount_returned = bid.funding_asset_amount_locked.saturating_sub(funding_asset_amount_needed);
				let asset_id = bid.funding_asset.to_assethub_id();
				let min_amount = T::FundingCurrency::minimum_balance(asset_id);
				// Transfers of less than min_amount return an error
				if amount_returned > min_amount {
					T::FundingCurrency::transfer(
						bid.funding_asset.to_assethub_id(),
						&project_account,
						&bid.bidder,
						amount_returned,
						Preservation::Preserve,
					)?;
					bid.funding_asset_amount_locked = funding_asset_amount_needed;
				}

				let usd_bond_needed = bid
					.multiplier
					.calculate_bonding_requirement::<T>(new_ticket_size)
					.map_err(|_| Error::<T>::BadMath)?;
				let plmc_bond_needed = plmc_price
					.reciprocal()
					.ok_or(Error::<T>::BadMath)?
					.checked_mul_int(usd_bond_needed)
					.ok_or(Error::<T>::BadMath)?;

				let plmc_bond_returned = bid.plmc_bond.saturating_sub(plmc_bond_needed);
				// If the free balance of a user is zero and we want to send him less than ED, it will fail.
				if plmc_bond_returned > T::ExistentialDeposit::get() {
					T::NativeCurrency::release(
						&HoldReason::Participation(project_id).into(),
						&bid.bidder,
						plmc_bond_returned,
						Precision::Exact,
					)?;
				}

				bid.plmc_bond = plmc_bond_needed;
			}
			let final_ticket_size =
				bid.final_ct_usd_price.checked_mul_int(bid.final_ct_amount).ok_or(Error::<T>::BadMath)?;
			final_total_funding_reached_by_bids.saturating_accrue(final_ticket_size);
			Bids::<T>::insert((project_id, &bid.bidder, &bid.id), &bid);
		}

		ProjectsDetails::<T>::mutate(project_id, |maybe_info| -> DispatchResult {
			if let Some(info) = maybe_info {
				info.weighted_average_price = Some(weighted_token_price);
				info.remaining_contribution_tokens.saturating_reduce(bid_token_amount_sum);
				info.funding_amount_reached.saturating_accrue(final_total_funding_reached_by_bids);
				Ok(())
			} else {
				Err(Error::<T>::ProjectError(ProjectErrorReason::ProjectDetailsNotFound).into())
			}
		})?;

		Ok((accepted_bids_count, rejected_bids_count))
	}

	/// Refund a bid because of `reason`.
	fn refund_bid(
		bid: &BidInfoOf<T>,
		project_id: ProjectId,
		project_account: &AccountIdOf<T>,
	) -> Result<(), DispatchError> {
		T::FundingCurrency::transfer(
			bid.funding_asset.to_assethub_id(),
			project_account,
			&bid.bidder,
			bid.funding_asset_amount_locked,
			Preservation::Expendable,
		)?;
		T::NativeCurrency::release(
			&HoldReason::Participation(project_id).into(),
			&bid.bidder,
			bid.plmc_bond,
			Precision::Exact,
		)?;

		// Refund bid should only be called when the bid is rejected, so this if let should
		// always match.
		if let BidStatus::Rejected(reason) = bid.status {
			Self::deposit_event(Event::BidRefunded {
				project_id,
				account: bid.bidder.clone(),
				bid_id: bid.id,
				reason,
				plmc_amount: bid.plmc_bond,
				funding_asset: bid.funding_asset,
				funding_amount: bid.funding_asset_amount_locked,
			});
		}

		Ok(())
	}

	pub fn select_random_block(
		closing_starting_block: BlockNumberFor<T>,
		closing_ending_block: BlockNumberFor<T>,
	) -> BlockNumberFor<T> {
		let nonce = Self::get_and_increment_nonce();
		let (random_value, _known_since) = T::Randomness::random(&nonce);
		let random_block = <BlockNumberFor<T>>::decode(&mut random_value.as_ref())
			.expect("secure hashes should always be bigger than the block number; qed");
		let block_range = closing_ending_block - closing_starting_block;

		closing_starting_block + (random_block % block_range)
	}

	fn get_and_increment_nonce() -> Vec<u8> {
		let nonce = Nonce::<T>::get();
		Nonce::<T>::put(nonce.wrapping_add(1));
		nonce.encode()
	}

	/// People that contributed to the project during the Funding Round can claim their Contribution Tokens
	// This function is kept separate from the `do_claim_contribution_tokens` for easier testing the logic
	#[inline(always)]
	pub fn calculate_claimable_tokens(
		contribution_amount: BalanceOf<T>,
		weighted_average_price: BalanceOf<T>,
	) -> FixedU128 {
		FixedU128::saturating_from_rational(contribution_amount, weighted_average_price)
	}

	pub fn try_plmc_participation_lock(
		who: &T::AccountId,
		project_id: ProjectId,
		amount: BalanceOf<T>,
	) -> DispatchResult {
		// Check if the user has already locked tokens in the evaluation period
		let user_evaluations = Evaluations::<T>::iter_prefix_values((project_id, who));

		let mut to_convert = amount;
		for mut evaluation in user_evaluations {
			if to_convert == Zero::zero() {
				break;
			}
			let slash_deposit = <T as Config>::EvaluatorSlash::get() * evaluation.original_plmc_bond;
			let available_to_convert = evaluation.current_plmc_bond.saturating_sub(slash_deposit);
			let converted = to_convert.min(available_to_convert);
			evaluation.current_plmc_bond = evaluation.current_plmc_bond.saturating_sub(converted);
			Evaluations::<T>::insert((project_id, who, evaluation.id), evaluation);
			T::NativeCurrency::release(&HoldReason::Evaluation(project_id).into(), who, converted, Precision::Exact)
				.map_err(|_| Error::<T>::ImpossibleState)?;
			T::NativeCurrency::hold(&HoldReason::Participation(project_id).into(), who, converted)
				.map_err(|_| Error::<T>::ImpossibleState)?;
			to_convert = to_convert.saturating_sub(converted)
		}

		T::NativeCurrency::hold(&HoldReason::Participation(project_id).into(), who, to_convert)
			.map_err(|_| Error::<T>::NotEnoughFunds)?;

		Ok(())
	}

	// TODO(216): use the hold interface of the fungibles::MutateHold once its implemented on pallet_assets.
	pub fn try_funding_asset_hold(
		who: &T::AccountId,
		project_id: ProjectId,
		amount: BalanceOf<T>,
		asset_id: AssetIdOf<T>,
	) -> DispatchResult {
		let fund_account = Self::fund_account_id(project_id);
		// Why `Preservation::Expendable`?
		// the min_balance of funding assets (e.g USDT) are low enough so we don't expect users to care about their balance being dusted.
		// We do think the UX would be bad if they cannot use all of their available tokens.
		// Specially since a new funding asset account can be easily created by increasing the provider reference
		T::FundingCurrency::transfer(asset_id, who, &fund_account, amount, Preservation::Expendable)
			.map_err(|_| Error::<T>::ParticipationFailed(ParticipationError::NotEnoughFunds))?;

		Ok(())
	}

	/// Calculate the total fees based on the funding reached.
	pub fn calculate_fees(funding_reached: BalanceOf<T>) -> Perquintill {
		let total_fee = Self::compute_total_fee_from_brackets(funding_reached);
		Perquintill::from_rational(total_fee, funding_reached)
	}

	/// Computes the total fee from all defined fee brackets.
	fn compute_total_fee_from_brackets(funding_reached: BalanceOf<T>) -> BalanceOf<T> {
		let mut remaining_for_fee = funding_reached;

		T::FeeBrackets::get()
			.into_iter()
			.map(|(fee, limit)| Self::compute_fee_for_bracket(&mut remaining_for_fee, fee, limit))
			.fold(BalanceOf::<T>::zero(), |acc, fee| acc.saturating_add(fee))
	}

	/// Calculate the fee for a particular bracket.
	fn compute_fee_for_bracket(
		remaining_for_fee: &mut BalanceOf<T>,
		fee: Percent,
		limit: BalanceOf<T>,
	) -> BalanceOf<T> {
		if let Some(amount_to_bid) = remaining_for_fee.checked_sub(&limit) {
			*remaining_for_fee = amount_to_bid;
			fee * limit
		} else {
			let fee_for_this_bracket = fee * *remaining_for_fee;
			*remaining_for_fee = BalanceOf::<T>::zero();
			fee_for_this_bracket
		}
	}

	/// Generate and return evaluator rewards based on a project's funding status.
	///
	/// The function calculates rewards based on several metrics: funding achieved,
	/// total allocations, and issuer fees. It also differentiates between early and
	/// normal evaluators for reward distribution.
	///
	/// Note: Consider refactoring the `RewardInfo` struct to make it more generic and
	/// reusable, not just for evaluator rewards.
	pub fn generate_evaluator_rewards_info(project_id: ProjectId) -> Result<(RewardInfoOf<T>, u32), DispatchError> {
		// Fetching the necessary data for a specific project.
		let project_details = ProjectsDetails::<T>::get(project_id)
			.ok_or(Error::<T>::ProjectError(ProjectErrorReason::ProjectDetailsNotFound))?;
		let project_metadata = ProjectsMetadata::<T>::get(project_id)
			.ok_or(Error::<T>::ProjectError(ProjectErrorReason::ProjectMetadataNotFound))?;
		let evaluations = Evaluations::<T>::iter_prefix((project_id,)).collect::<Vec<_>>();
		// used for weight calculation
		let evaluations_count = evaluations.len() as u32;

		// Determine how much funding has been achieved.
		let funding_amount_reached = project_details.funding_amount_reached;
		let fundraising_target = project_details.fundraising_target;
		let total_issuer_fees = Self::calculate_fees(funding_amount_reached);

		let initial_token_allocation_size = project_metadata.total_allocation_size;
		let final_remaining_contribution_tokens = project_details.remaining_contribution_tokens;

		// Calculate the number of tokens sold for the project.
		let token_sold = initial_token_allocation_size
			.checked_sub(&final_remaining_contribution_tokens)
			// Ensure safety by providing a default in case of unexpected situations.
			.unwrap_or(initial_token_allocation_size);
		let total_fee_allocation = total_issuer_fees * token_sold;

		// Calculate the percentage of target funding based on available documentation.
		let percentage_of_target_funding = Perquintill::from_rational(funding_amount_reached, fundraising_target);

		// Calculate rewards.
		let evaluator_rewards = percentage_of_target_funding * Perquintill::from_percent(30) * total_fee_allocation;

		// Distribute rewards between early and normal evaluators.
		let early_evaluator_reward_pot = Perquintill::from_percent(20) * evaluator_rewards;
		let normal_evaluator_reward_pot = Perquintill::from_percent(80) * evaluator_rewards;

		// Sum up the total bonded USD amounts for both early and late evaluators.
		let early_evaluator_total_bonded_usd =
			evaluations.iter().fold(BalanceOf::<T>::zero(), |acc, ((_evaluator, _id), evaluation)| {
				acc.saturating_add(evaluation.early_usd_amount)
			});
		let late_evaluator_total_bonded_usd =
			evaluations.iter().fold(BalanceOf::<T>::zero(), |acc, ((_evaluator, _id), evaluation)| {
				acc.saturating_add(evaluation.late_usd_amount)
			});

		let normal_evaluator_total_bonded_usd =
			early_evaluator_total_bonded_usd.saturating_add(late_evaluator_total_bonded_usd);

		// Construct the reward information object.
		let reward_info = RewardInfo {
			early_evaluator_reward_pot,
			normal_evaluator_reward_pot,
			early_evaluator_total_bonded_usd,
			normal_evaluator_total_bonded_usd,
		};

		Ok((reward_info, evaluations_count))
	}

	pub fn generate_liquidity_pools_and_long_term_holder_rewards(
		project_id: ProjectId,
	) -> Result<(BalanceOf<T>, BalanceOf<T>), DispatchError> {
		// Fetching the necessary data for a specific project.
		let project_details = ProjectsDetails::<T>::get(project_id)
			.ok_or(Error::<T>::ProjectError(ProjectErrorReason::ProjectDetailsNotFound))?;
		let project_metadata = ProjectsMetadata::<T>::get(project_id)
			.ok_or(Error::<T>::ProjectError(ProjectErrorReason::ProjectMetadataNotFound))?;

		// Determine how much funding has been achieved.
		let funding_amount_reached = project_details.funding_amount_reached;
		let fundraising_target = project_details.fundraising_target;
		let total_issuer_fees = Self::calculate_fees(funding_amount_reached);

		let initial_token_allocation_size = project_metadata.total_allocation_size;
		let final_remaining_contribution_tokens = project_details.remaining_contribution_tokens;

		// Calculate the number of tokens sold for the project.
		let token_sold = initial_token_allocation_size
			.checked_sub(&final_remaining_contribution_tokens)
			// Ensure safety by providing a default in case of unexpected situations.
			.unwrap_or(initial_token_allocation_size);
		let total_fee_allocation = total_issuer_fees * token_sold;

		// Calculate the percentage of target funding based on available documentation.
		// A.K.A variable "Y" in the documentation.
		let percentage_of_target_funding = Perquintill::from_rational(funding_amount_reached, fundraising_target);
		let inverse_percentage_of_target_funding = Perquintill::from_percent(100) - percentage_of_target_funding;

		let liquidity_pools_percentage = Perquintill::from_percent(50);
		let liquidity_pools_reward_pot = liquidity_pools_percentage * total_fee_allocation;

		let long_term_holder_percentage = if percentage_of_target_funding < Perquintill::from_percent(90) {
			Perquintill::from_percent(50)
		} else {
			Perquintill::from_percent(20) + Perquintill::from_percent(30) * inverse_percentage_of_target_funding
		};
		let long_term_holder_reward_pot = long_term_holder_percentage * total_fee_allocation;

		Ok((liquidity_pools_reward_pot, long_term_holder_reward_pot))
	}

	pub fn finalize_funding(
		project_id: ProjectId,
		mut project_details: ProjectDetailsOf<T>,
		outcome: ProjectOutcome,
		settlement_delta: BlockNumberFor<T>,
	) -> Result<u32, DispatchError> {
		let now = <frame_system::Pallet<T>>::block_number();

		project_details.status = match outcome {
			ProjectOutcome::FundingSuccessful | ProjectOutcome::FundingAccepted => ProjectStatus::FundingSuccessful,
			_ => ProjectStatus::FundingFailed,
		};
		ProjectsDetails::<T>::insert(project_id, project_details);

		let insertion_iterations =
			match Self::add_to_update_store(now + settlement_delta, (&project_id, UpdateType::StartSettlement)) {
				Ok(iterations) => iterations,
				Err(_iterations) =>
					return Err(Error::<T>::ProjectRoundError(RoundError::TooManyInsertionAttempts).into()),
			};
		Self::deposit_event(Event::ProjectPhaseTransition {
			project_id,
			phase: ProjectPhases::FundingFinalization(outcome),
		});
		Ok(insertion_iterations)
	}

	pub fn migrations_per_xcm_message_allowed() -> u32 {
		const MAX_WEIGHT: Weight = Weight::from_parts(20_000_000_000, 1_000_000);

		let one_migration_bytes = (0u128, 0u64).encode().len() as u32;

		// our encoded call starts with pallet index 51, and call index 0
		let mut encoded_call = vec![51u8, 0];
		let encoded_first_param = [0u8; 32].encode();
		let encoded_second_param = Vec::<MigrationInfo>::new().encode();
		// we append the encoded parameters, with our migrations vec being empty for now
		encoded_call.extend_from_slice(encoded_first_param.as_slice());
		encoded_call.extend_from_slice(encoded_second_param.as_slice());

		let base_xcm_message: Xcm<()> = Xcm(vec![
			UnpaidExecution { weight_limit: WeightLimit::Unlimited, check_origin: None },
			Transact { origin_kind: OriginKind::Native, require_weight_at_most: MAX_WEIGHT, call: encoded_call.into() },
			ReportTransactStatus(QueryResponseInfo {
				destination: Parachain(3344).into(),
				query_id: 0,
				max_weight: MAX_WEIGHT,
			}),
		]);
		let xcm_size = base_xcm_message.encode().len();

		let available_bytes_for_migration_per_message =
			T::RequiredMaxMessageSize::get().saturating_sub(xcm_size as u32);

		available_bytes_for_migration_per_message.saturating_div(one_migration_bytes)
	}

	/// Check if the user has no participations (left) in the project.
	pub fn user_has_no_participations(project_id: ProjectId, user: AccountIdOf<T>) -> bool {
		Evaluations::<T>::iter_prefix_values((project_id, user.clone())).next().is_none() &&
			Bids::<T>::iter_prefix_values((project_id, user.clone())).next().is_none() &&
			Contributions::<T>::iter_prefix_values((project_id, user)).next().is_none()
	}

	pub fn construct_migration_xcm_message(
		migrations: BoundedVec<Migration, MaxParticipationsPerUser<T>>,
		query_id: QueryId,
	) -> Xcm<()> {
		// TODO: adjust this as benchmarks for polimec-receiver are written
		const MAX_WEIGHT: Weight = Weight::from_parts(10_000, 0);
		const MAX_RESPONSE_WEIGHT: Weight = Weight::from_parts(700_000_000, 10_000);
		// const MAX_WEIGHT: Weight = Weight::from_parts(100_003_000_000_000, 10_000_196_608);
		let _polimec_receiver_info = T::PolimecReceiverInfo::get();
		let migrations_item = Migrations::from(migrations.into());

		let mut encoded_call = vec![51u8, 0];
		// migrations_item can contain a Maximum of MaxParticipationsPerUser migrations which
		// is 48. So we know that there is an upper limit to this encoded call, namely 48 *
		// Migration encode size.
		encoded_call.extend_from_slice(migrations_item.encode().as_slice());
		Xcm(vec![
			UnpaidExecution { weight_limit: WeightLimit::Unlimited, check_origin: None },
			Transact { origin_kind: OriginKind::Native, require_weight_at_most: MAX_WEIGHT, call: encoded_call.into() },
			ReportTransactStatus(QueryResponseInfo {
				destination: ParentThen(X1(Parachain(POLIMEC_PARA_ID))).into(),
				query_id,
				max_weight: MAX_RESPONSE_WEIGHT,
			}),
		])
	}

	fn change_migration_status(project_id: ProjectId, user: T::AccountId, status: MigrationStatus) -> DispatchResult {
		let (current_status, migrations) = UserMigrations::<T>::get(project_id, user.clone())
			.ok_or(Error::<T>::MigrationFailed(MigrationError::NoMigrationsFound))?;
		let status = match status {
			MigrationStatus::Sent(_)
				if matches!(current_status, MigrationStatus::NotStarted | MigrationStatus::Failed) =>
				status,
			MigrationStatus::Confirmed if matches!(current_status, MigrationStatus::Sent(_)) => status,
			MigrationStatus::Failed if matches!(current_status, MigrationStatus::Sent(_)) => status,
			_ => return Err(Error::<T>::NotAllowed.into()),
		};
		UserMigrations::<T>::insert(project_id, user, (status, migrations));
		Ok(())
	}
}<|MERGE_RESOLUTION|>--- conflicted
+++ resolved
@@ -979,12 +979,7 @@
 		let evaluations_count = EvaluationCounts::<T>::get(project_id);
 
 		// * Validity Checks *
-<<<<<<< HEAD
-		ensure!(usd_amount >= T::MinUsdPerEvaluation::get(), Error::<T>::EvaluationBondTooLow);
-		ensure!(project_details.issuer_did != did, Error::<T>::ParticipationToThemselves);
-		ensure!(project_details.status == ProjectStatus::EvaluationRound, Error::<T>::ProjectNotInEvaluationRound);
-		ensure!(evaluations_count < T::MaxEvaluationsPerProject::get(), Error::<T>::TooManyEvaluationsForProject);
-=======
+		ensure!(usd_amount >= T::MinUsdPerEvaluation::get(), Error::<T>::ParticipationFailed(ParticipationError::));
 		ensure!(
 			project_details.issuer_did != did,
 			Error::<T>::IssuerError(IssuerErrorReason::ParticipationToOwnProject)
@@ -997,7 +992,6 @@
 			evaluations_count < T::MaxEvaluationsPerProject::get(),
 			Error::<T>::ParticipationFailed(ParticipationError::TooManyProjectParticipations)
 		);
->>>>>>> d3f3f802
 
 		// * Calculate new variables *
 		if investor_type == InvestorType::Retail {
@@ -1037,40 +1031,7 @@
 			when: now,
 		};
 
-<<<<<<< HEAD
 		T::NativeCurrency::hold(&HoldReason::Evaluation(project_id).into(), evaluator, plmc_bond)?;
-=======
-		if caller_existing_evaluations.len() < T::MaxEvaluationsPerUser::get() as usize {
-			T::NativeCurrency::hold(&HoldReason::Evaluation(project_id).into(), evaluator, plmc_bond)?;
-		} else {
-			let (low_id, lowest_evaluation) = caller_existing_evaluations
-				.iter()
-				.min_by_key(|(_, evaluation)| evaluation.original_plmc_bond)
-				.ok_or(Error::<T>::ImpossibleState)?;
-
-			ensure!(
-				lowest_evaluation.original_plmc_bond < plmc_bond,
-				Error::<T>::ParticipationFailed(ParticipationError::TooLow)
-			);
-			ensure!(
-				lowest_evaluation.original_plmc_bond == lowest_evaluation.current_plmc_bond,
-				"Using evaluation funds for participating should not be possible in the evaluation round"
-			);
-
-			T::NativeCurrency::release(
-				&HoldReason::Evaluation(project_id).into(),
-				&lowest_evaluation.evaluator,
-				lowest_evaluation.original_plmc_bond,
-				Precision::Exact,
-			)?;
-
-			T::NativeCurrency::hold(&HoldReason::Evaluation(project_id).into(), evaluator, plmc_bond)?;
-
-			Evaluations::<T>::remove((project_id, evaluator, low_id));
-			EvaluationCounts::<T>::mutate(project_id, |c| *c -= 1);
-		}
-
->>>>>>> d3f3f802
 		Evaluations::<T>::insert((project_id, evaluator, evaluation_id), new_evaluation);
 		NextEvaluationId::<T>::set(evaluation_id.saturating_add(One::one()));
 		evaluation_round_info.total_bonded_usd += usd_amount;
@@ -1342,16 +1303,11 @@
 			.ok_or(Error::<T>::ProjectError(ProjectErrorReason::ProjectDetailsNotFound))?;
 		let did_has_winning_bid = DidWithWinningBids::<T>::get(project_id, did.clone());
 
-<<<<<<< HEAD
-		ensure!(project_details.status == ProjectStatus::CommunityRound, Error::<T>::ProjectNotInCommunityRound);
-		ensure!(!did_has_winning_bid, Error::<T>::UserHasWinningBids);
-=======
 		ensure!(
 			project_details.status == ProjectStatus::CommunityRound,
 			Error::<T>::ProjectRoundError(RoundError::IncorrectRound)
 		);
 		ensure!(!did_has_winning_bid, Error::<T>::ParticipationFailed(ParticipationError::UserHasWinningBid));
->>>>>>> d3f3f802
 
 		let buyable_tokens = token_amount.min(project_details.remaining_contribution_tokens);
 		project_details.remaining_contribution_tokens.saturating_reduce(buyable_tokens);
@@ -1480,29 +1436,6 @@
 			contributor_ticket_size.usd_ticket_below_maximum_per_did(total_usd_bought_by_did + ticket_size),
 			Error::<T>::ParticipationFailed(ParticipationError::TooHigh)
 		);
-<<<<<<< HEAD
-=======
-		ensure!(
-			project_metadata.participation_currencies.contains(&funding_asset),
-			Error::<T>::ParticipationFailed(ParticipationError::FundingAssetNotAccepted)
-		);
-		ensure!(
-			did.clone() != project_details.issuer_did,
-			Error::<T>::IssuerError(IssuerErrorReason::ParticipationToOwnProject)
-		);
-		ensure!(
-			caller_existing_contributions.len() < T::MaxContributionsPerUser::get() as usize,
-			Error::<T>::ParticipationFailed(ParticipationError::TooManyUserParticipations)
-		);
-		ensure!(
-			contributor_ticket_size.usd_ticket_above_minimum_per_participation(ticket_size),
-			Error::<T>::ParticipationFailed(ParticipationError::TooLow)
-		);
-		ensure!(
-			contributor_ticket_size.usd_ticket_below_maximum_per_did(total_usd_bought_by_did + ticket_size),
-			Error::<T>::ParticipationFailed(ParticipationError::TooHigh)
-		);
->>>>>>> d3f3f802
 
 		let plmc_bond = Self::calculate_plmc_bond(ticket_size, multiplier, plmc_usd_price)?;
 		let funding_asset_amount =
