// Polimec Blockchain – https://www.polimec.org/
// Copyright (C) Polimec 2022. All rights reserved.

// The Polimec Blockchain is free software: you can redistribute it and/or modify
// it under the terms of the GNU General Public License as published by
// the Free Software Foundation, either version 3 of the License, or
// (at your option) any later version.

// The Polimec Blockchain is distributed in the hope that it will be useful,
// but WITHOUT ANY WARRANTY; without even the implied warranty of
// MERCHANTABILITY or FITNESS FOR A PARTICULAR PURPOSE.  See the
// GNU General Public License for more details.

// You should have received a copy of the GNU General Public License
// along with this program.  If not, see <https://www.gnu.org/licenses/>.

// If you feel like getting in touch with us, you can do so at info@polimec.org

//! Functions for the Funding pallet.
use crate::ProjectStatus::FundingSuccessful;
use frame_support::{
	dispatch::{DispatchErrorWithPostInfo, DispatchResult, DispatchResultWithPostInfo, PostDispatchInfo},
	ensure,
	pallet_prelude::*,
	traits::{
		fungible::{InspectHold, Mutate, MutateHold as FungibleMutateHold},
		fungibles::{
			metadata::{MetadataDeposit, Mutate as MetadataMutate},
			Create, Inspect, Mutate as FungiblesMutate,
		},
		tokens::{Fortitude, Precision, Preservation, Restriction},
		Get,
	},
};
use frame_system::pallet_prelude::BlockNumberFor;
use itertools::Itertools;
use polimec_common::ReleaseSchedule;
use sp_arithmetic::{
	traits::{CheckedDiv, CheckedSub, Zero},
	Percent, Perquintill,
};
use sp_runtime::traits::{Convert, ConvertBack};
use sp_std::{marker::PhantomData, ops::Not};
use xcm::v3::MaxDispatchErrorLen;

<<<<<<< HEAD
use crate::traits::{BondingRequirementCalculation, ProvideStatemintPrice, VestingDurationCalculation};
=======
use crate::ProjectStatus::FundingSuccessful;
use polimec_common::ReleaseSchedule;

use crate::traits::{BondingRequirementCalculation, ProvideAssetPrice, VestingDurationCalculation};
use frame_support::traits::fungible::Mutate;
>>>>>>> 4c26ce0f
use polimec_common::migration_types::{MigrationInfo, MigrationOrigin, Migrations, ParticipationType};

use super::*;
const POLIMEC_PARA_ID: u32 = 3344u32;
const QUERY_RESPONSE_TIME_WINDOW_BLOCKS: u32 = 20u32;

// Round transitions
impl<T: Config> Pallet<T> {
	/// Called by user extrinsic
	/// Creates a project and assigns it to the `issuer` account.
	///
	/// # Arguments
	/// * `issuer` - The account that will be the issuer of the project.
	/// * `project` - The project struct containing all the necessary information.
	///
	/// # Storage access
	/// * [`ProjectsMetadata`] - Inserting the main project information. 1 to 1 with the `project` argument.
	/// * [`ProjectsDetails`] - Inserting the project information. constructed from the `project` argument.
	/// * [`ProjectsIssuers`] - Inserting the issuer of the project. Mapping of the two parameters `project_id` and `issuer`.
	/// * [`NextProjectId`] - Getting the next usable id, and updating it for the next project.
	///
	/// # Success path
	/// The `project` argument is valid. A ProjectInfo struct is constructed, and the storage is updated
	/// with the new structs and mappings to reflect the new project creation
	///
	/// # Next step
	/// The issuer will call an extrinsic to start the evaluation round of the project.
	/// [`do_start_evaluation`](Self::do_start_evaluation) will be executed.
	pub fn do_create(issuer: &AccountIdOf<T>, initial_metadata: ProjectMetadataOf<T>) -> DispatchResult {
		// * Get variables *
		let project_id = Self::next_project_id();

		// * Validity checks *
		if let Some(metadata) = initial_metadata.offchain_information_hash {
			ensure!(!Images::<T>::contains_key(metadata), Error::<T>::MetadataAlreadyExists);
		}

		if let Err(error) = initial_metadata.validity_check() {
			return match error {
				ValidityError::PriceTooLow => Err(Error::<T>::PriceTooLow.into()),
				ValidityError::ParticipantsSizeError => Err(Error::<T>::ParticipantsSizeError.into()),
				ValidityError::TicketSizeError => Err(Error::<T>::TicketSizeError.into()),
			};
		}
		let total_allocation_size =
			initial_metadata.total_allocation_size.0.saturating_add(initial_metadata.total_allocation_size.1);

		// * Calculate new variables *
		let fundraising_target =
			initial_metadata.minimum_price.checked_mul_int(total_allocation_size).ok_or(Error::<T>::BadMath)?;
		let now = <frame_system::Pallet<T>>::block_number();
		let project_details = ProjectDetails {
			issuer: issuer.clone(),
			is_frozen: false,
			weighted_average_price: None,
			fundraising_target,
			status: ProjectStatus::Application,
			phase_transition_points: PhaseTransitionPoints::new(now),
			remaining_contribution_tokens: initial_metadata.total_allocation_size,
			funding_amount_reached: BalanceOf::<T>::zero(),
			cleanup: Cleaner::NotReady,
			evaluation_round_info: EvaluationRoundInfoOf::<T> {
				total_bonded_usd: Zero::zero(),
				total_bonded_plmc: Zero::zero(),
				evaluators_outcome: EvaluatorsOutcome::Unchanged,
			},
			funding_end_block: None,
			parachain_id: None,
			migration_readiness_check: None,
			hrmp_channel_status: HRMPChannelStatus {
				project_to_polimec: ChannelStatus::Closed,
				polimec_to_project: ChannelStatus::Closed,
			},
		};

		let bucket: BucketOf<T> = Self::create_bucket_from_metadata(&initial_metadata)?;

		// Each project needs an escrow system account to temporarily hold the USDT/USDC. We need to create it by depositing `ED` amount of PLMC into it.
		// This should be paid by the issuer.
		let escrow_account = Self::fund_account_id(project_id);
		// transfer ED from issuer to escrow
		T::NativeCurrency::transfer(
			issuer,
			&escrow_account,
			<T as pallet_balances::Config>::ExistentialDeposit::get(),
			Preservation::Preserve,
		)
		.map_err(|_| Error::<T>::NotEnoughFundsForEscrowCreation)?;

		// Each project needs a new token type to be created (i.e contribution token).
		// This creation is done automatically in the project transition on success, but someone needs to pay for the storage
		// of the metadata associated with it.
		let metadata_deposit = T::ContributionTokenCurrency::calc_metadata_deposit(
			initial_metadata.token_information.name.as_slice(),
			initial_metadata.token_information.symbol.as_slice(),
		);
		T::NativeCurrency::transfer(&issuer, &escrow_account, metadata_deposit, Preservation::Preserve)
			.map_err(|_| Error::<T>::NotEnoughFundsForCTMetadata)?;

		// * Update storage *
		ProjectsMetadata::<T>::insert(project_id, &initial_metadata);
		ProjectsDetails::<T>::insert(project_id, project_details);
		Buckets::<T>::insert(project_id, bucket);
		NextProjectId::<T>::mutate(|n| n.saturating_inc());
		if let Some(metadata) = initial_metadata.offchain_information_hash {
			Images::<T>::insert(metadata, issuer);
		}

		// * Emit events *
		Self::deposit_event(Event::ProjectCreated { project_id, issuer: issuer.clone() });

		Ok(())
	}

	/// Called by user extrinsic
	/// Starts the evaluation round of a project. It needs to be called by the project issuer.
	///
	/// # Arguments
	/// * `project_id` - The id of the project to start the evaluation round for.
	///
	/// # Storage access
	/// * [`ProjectsDetails`] - Checking and updating the round status, transition points and freezing the project.
	/// * [`ProjectsToUpdate`] - Scheduling the project for automatic transition by on_initialize later on.
	///
	/// # Success path
	/// The project information is found, its round status was in Application round, and It's not yet frozen.
	/// The pertinent project info is updated on the storage, and the project is scheduled for automatic transition by on_initialize.
	///
	/// # Next step
	/// Users will pond PLMC for this project, and when the time comes, the project will be transitioned
	/// to the next round by `on_initialize` using [`do_evaluation_end`](Self::do_evaluation_end)
	pub fn do_start_evaluation(caller: AccountIdOf<T>, project_id: ProjectId) -> DispatchResultWithPostInfo {
		// * Get variables *
		let project_metadata = ProjectsMetadata::<T>::get(project_id).ok_or(Error::<T>::ProjectNotFound)?;
		let mut project_details = ProjectsDetails::<T>::get(project_id).ok_or(Error::<T>::ProjectDetailsNotFound)?;
		let now = <frame_system::Pallet<T>>::block_number();

		// * Validity checks *
		ensure!(project_details.issuer == caller, Error::<T>::NotAllowed);
		ensure!(project_details.status == ProjectStatus::Application, Error::<T>::ProjectNotInApplicationRound);
		ensure!(!project_details.is_frozen, Error::<T>::ProjectAlreadyFrozen);
		ensure!(project_metadata.offchain_information_hash.is_some(), Error::<T>::MetadataNotProvided);

		// * Calculate new variables *
		let evaluation_end_block = now + T::EvaluationDuration::get();
		project_details.phase_transition_points.application.update(None, Some(now));
		project_details.phase_transition_points.evaluation.update(Some(now + 1u32.into()), Some(evaluation_end_block));
		project_details.is_frozen = true;
		project_details.status = ProjectStatus::EvaluationRound;

		// * Update storage *
		ProjectsDetails::<T>::insert(project_id, project_details);
		let actual_insertion_attempts = match Self::add_to_update_store(
			evaluation_end_block + 1u32.into(),
			(&project_id, UpdateType::EvaluationEnd),
		) {
			Ok(insertions) => insertions,
			Err(insertions) =>
				return Err(DispatchErrorWithPostInfo {
					post_info: PostDispatchInfo {
						actual_weight: Some(WeightInfoOf::<T>::start_evaluation(insertions)),
						pays_fee: Pays::Yes,
					},
					error: Error::<T>::TooManyInsertionAttempts.into(),
				}),
		};

		// * Emit events *
		Self::deposit_event(Event::EvaluationStarted { project_id });

		Ok(PostDispatchInfo {
			actual_weight: Some(WeightInfoOf::<T>::start_evaluation(actual_insertion_attempts)),
			pays_fee: Pays::Yes,
		})
	}

	/// Called automatically by on_initialize.
	/// Ends the evaluation round, and sets the current round to `AuctionInitializePeriod` if it
	/// reached enough PLMC bonding, or to `EvaluationFailed` if it didn't.
	///
	/// # Arguments
	/// * `project_id` - The id of the project to end the evaluation round for.
	///
	/// # Storage access
	/// * [`ProjectsDetails`] - Checking the round status and transition points for validity, and updating
	/// the round status and transition points in case of success or failure of the evaluation.
	/// * [`Evaluations`] - Checking that the threshold for PLMC bonded was reached, to decide
	/// whether the project failed or succeeded.
	///
	/// # Possible paths
	/// * Project achieves its evaluation goal. >=10% of the target funding was reached through bonding,
	/// so the project is transitioned to the [`AuctionInitializePeriod`](ProjectStatus::AuctionInitializePeriod) round. The project information
	/// is updated with the new transition points and round status.
	///
	/// * Project doesn't reach the evaluation goal - <10% of the target funding was reached
	/// through bonding, so the project is transitioned to the `EvaluationFailed` round. The project
	/// information is updated with the new rounds status and it is scheduled for automatic unbonding.
	///
	/// # Next step
	/// * Bonding achieved - The issuer calls an extrinsic within the set period to initialize the
	/// auction round. `auction` is called
	///
	/// * Bonding failed - `on_idle` at some point checks for failed evaluation projects, and
	/// unbonds the evaluators funds.
	pub fn do_evaluation_end(project_id: ProjectId) -> DispatchResultWithPostInfo {
		// * Get variables *
		let mut project_details = ProjectsDetails::<T>::get(project_id).ok_or(Error::<T>::ProjectDetailsNotFound)?;
		let now = <frame_system::Pallet<T>>::block_number();
		let evaluation_end_block =
			project_details.phase_transition_points.evaluation.end().ok_or(Error::<T>::FieldIsNone)?;
		let fundraising_target_usd = project_details.fundraising_target;
		let current_plmc_price =
			T::PriceProvider::get_price(PLMC_FOREIGN_ID).ok_or(Error::<T>::PLMCPriceNotAvailable)?;

		// * Validity checks *
		ensure!(project_details.status == ProjectStatus::EvaluationRound, Error::<T>::ProjectNotInEvaluationRound);
		ensure!(now > evaluation_end_block, Error::<T>::EvaluationPeriodNotEnded);

		// * Calculate new variables *
		let initial_balance: BalanceOf<T> = 0u32.into();
		let total_amount_bonded = Evaluations::<T>::iter_prefix((project_id,))
			.fold(initial_balance, |total, (_evaluator, bond)| total.saturating_add(bond.original_plmc_bond));

		let evaluation_target_usd = <T as Config>::EvaluationSuccessThreshold::get() * fundraising_target_usd;
		let evaluation_target_plmc = current_plmc_price
			.reciprocal()
			.ok_or(Error::<T>::BadMath)?
			.checked_mul_int(evaluation_target_usd)
			.ok_or(Error::<T>::BadMath)?;

		let auction_initialize_period_start_block = now + 1u32.into();
		let auction_initialize_period_end_block =
			auction_initialize_period_start_block + T::AuctionInitializePeriodDuration::get();

		// Check which logic path to follow
		let is_funded = total_amount_bonded >= evaluation_target_plmc;

		// * Branch in possible project paths *
		// Successful path
		if is_funded {
			// * Update storage *
			project_details
				.phase_transition_points
				.auction_initialize_period
				.update(Some(auction_initialize_period_start_block), Some(auction_initialize_period_end_block));
			project_details.status = ProjectStatus::AuctionInitializePeriod;
			ProjectsDetails::<T>::insert(project_id, project_details);
			// TODO: return real weights
			let insertion_attempts = match Self::add_to_update_store(
				auction_initialize_period_end_block + 1u32.into(),
				(&project_id, UpdateType::EnglishAuctionStart),
			) {
				Ok(insertions) => insertions,
				Err(_insertions) => return Err(Error::<T>::TooManyInsertionAttempts.into()),
			};

			// * Emit events *
			Self::deposit_event(Event::AuctionInitializePeriod {
				project_id,
				start_block: auction_initialize_period_start_block,
				end_block: auction_initialize_period_end_block,
			});

			return Ok(PostDispatchInfo {
				actual_weight: Some(WeightInfoOf::<T>::end_evaluation_success(insertion_attempts)),
				pays_fee: Pays::Yes,
			});

		// Unsuccessful path
		} else {
			// * Update storage *
			project_details.status = ProjectStatus::EvaluationFailed;
			project_details.cleanup = Cleaner::Failure(CleanerState::Initialized(PhantomData::<Failure>));
			ProjectsDetails::<T>::insert(project_id, project_details);

			// * Emit events *
			Self::deposit_event(Event::EvaluationFailed { project_id });
			return Ok(PostDispatchInfo {
				actual_weight: Some(WeightInfoOf::<T>::end_evaluation_failure()),
				pays_fee: Pays::Yes,
			});
		}
	}

	/// Called by user extrinsic
	/// Starts the auction round for a project. From the next block forward, any professional or
	/// institutional user can set bids for a token_amount/token_price pair.
	/// Any bids from this point until the candle_auction starts, will be considered as valid.
	///
	/// # Arguments
	/// * `project_id` - The project identifier
	///
	/// # Storage access
	/// * [`ProjectsDetails`] - Get the project information, and check if the project is in the correct
	/// round, and the current block is between the defined start and end blocks of the initialize period.
	/// Update the project information with the new round status and transition points in case of success.
	///
	/// # Success Path
	/// The validity checks pass, and the project is transitioned to the English Auction round.
	/// The project is scheduled to be transitioned automatically by `on_initialize` at the end of the
	/// english auction round.
	///
	/// # Next step
	/// Professional and Institutional users set bids for the project using the [`bid`](Self::bid) extrinsic.
	/// Later on, `on_initialize` transitions the project into the candle auction round, by calling
	/// [`do_candle_auction`](Self::do_candle_auction).
	pub fn do_english_auction(caller: AccountIdOf<T>, project_id: ProjectId) -> DispatchResultWithPostInfo {
		// * Get variables *
		let mut project_details = ProjectsDetails::<T>::get(project_id).ok_or(Error::<T>::ProjectDetailsNotFound)?;
		let now = <frame_system::Pallet<T>>::block_number();
		let auction_initialize_period_start_block = project_details
			.phase_transition_points
			.auction_initialize_period
			.start()
			.ok_or(Error::<T>::EvaluationPeriodNotEnded)?;
		let auction_initialize_period_end_block = project_details
			.phase_transition_points
			.auction_initialize_period
			.end()
			.ok_or(Error::<T>::EvaluationPeriodNotEnded)?;

		// * Validity checks *
		ensure!(
			caller == project_details.issuer || caller == T::PalletId::get().into_account_truncating(),
			Error::<T>::NotAllowed
		);
		ensure!(now >= auction_initialize_period_start_block, Error::<T>::TooEarlyForEnglishAuctionStart);
		ensure!(
			project_details.status == ProjectStatus::AuctionInitializePeriod,
			Error::<T>::ProjectNotInAuctionInitializePeriodRound
		);

		// * Calculate new variables *
		let english_start_block = now + 1u32.into();
		let english_end_block = now + T::EnglishAuctionDuration::get();

		// * Update Storage *
		project_details
			.phase_transition_points
			.english_auction
			.update(Some(english_start_block), Some(english_end_block));
		project_details.status = ProjectStatus::AuctionRound(AuctionPhase::English);
		ProjectsDetails::<T>::insert(project_id, project_details);

		// If this function was called inside the period, then it was called by the extrinsic and we need to
		// remove the scheduled automatic transition
		let mut remove_attempts: u32 = 0u32;
		let mut insertion_attempts: u32 = 0u32;
		if now <= auction_initialize_period_end_block {
			match Self::remove_from_update_store(&project_id) {
				Ok(iterations) => {
					remove_attempts = iterations;
				},
				Err(iterations) =>
					return Err(DispatchErrorWithPostInfo {
						post_info: PostDispatchInfo {
							actual_weight: Some(WeightInfoOf::<T>::start_auction_manually(
								insertion_attempts,
								iterations,
							)),
							pays_fee: Pays::Yes,
						},
						error: Error::<T>::ProjectNotInUpdateStore.into(),
					}),
			}
		}
		// Schedule for automatic transition to candle auction round
		match Self::add_to_update_store(english_end_block + 1u32.into(), (&project_id, UpdateType::CandleAuctionStart))
		{
			Ok(iterations) => {
				insertion_attempts = iterations;
			},
			Err(insertion_attempts) =>
				return Err(DispatchErrorWithPostInfo {
					post_info: PostDispatchInfo {
						actual_weight: if remove_attempts == 0u32 {
							Some(WeightInfoOf::<T>::start_auction_automatically(insertion_attempts))
						} else {
							Some(WeightInfoOf::<T>::start_auction_manually(insertion_attempts, remove_attempts))
						},
						pays_fee: Pays::Yes,
					},
					error: Error::<T>::TooManyInsertionAttempts.into(),
				}),
		};

		// * Emit events *
		Self::deposit_event(Event::EnglishAuctionStarted { project_id, when: now });

		Ok(PostDispatchInfo {
			actual_weight: if remove_attempts == 0u32 {
				Some(WeightInfoOf::<T>::start_auction_automatically(insertion_attempts))
			} else {
				Some(WeightInfoOf::<T>::start_auction_manually(insertion_attempts, remove_attempts))
			},
			pays_fee: Pays::Yes,
		})
	}

	/// Called automatically by on_initialize
	/// Starts the candle round for a project.
	/// Any bids from this point until the candle round ends, are not guaranteed. Only bids
	/// made before the random ending block between the candle start and end will be considered
	///
	/// # Arguments
	/// * `project_id` - The project identifier
	///
	/// # Storage access
	/// * [`ProjectsDetails`] - Get the project information, and check if the project is in the correct
	/// round, and the current block after the english auction end period.
	/// Update the project information with the new round status and transition points in case of success.
	///
	/// # Success Path
	/// The validity checks pass, and the project is transitioned to the Candle Auction round.
	/// The project is scheduled to be transitioned automatically by `on_initialize` at the end of the
	/// candle auction round.
	///
	/// # Next step
	/// Professional and Institutional users set bids for the project using the `bid` extrinsic,
	/// but now their bids are not guaranteed.
	/// Later on, `on_initialize` ends the candle auction round and starts the community round,
	/// by calling [`do_community_funding`](Self::do_community_funding).
	pub fn do_candle_auction(project_id: ProjectId) -> DispatchResultWithPostInfo {
		// * Get variables *
		let mut project_details = ProjectsDetails::<T>::get(project_id).ok_or(Error::<T>::ProjectDetailsNotFound)?;
		let now = <frame_system::Pallet<T>>::block_number();
		let english_end_block =
			project_details.phase_transition_points.english_auction.end().ok_or(Error::<T>::FieldIsNone)?;

		// * Validity checks *
		ensure!(now > english_end_block, Error::<T>::TooEarlyForCandleAuctionStart);
		ensure!(
			project_details.status == ProjectStatus::AuctionRound(AuctionPhase::English),
			Error::<T>::ProjectNotInEnglishAuctionRound
		);

		// * Calculate new variables *
		let candle_start_block = now + 1u32.into();
		let candle_end_block = now + T::CandleAuctionDuration::get();

		// * Update Storage *
		project_details.phase_transition_points.candle_auction.update(Some(candle_start_block), Some(candle_end_block));
		project_details.status = ProjectStatus::AuctionRound(AuctionPhase::Candle);
		ProjectsDetails::<T>::insert(project_id, project_details);
		// Schedule for automatic check by on_initialize. Success depending on enough funding reached
		let insertion_iterations = match Self::add_to_update_store(
			candle_end_block + 1u32.into(),
			(&project_id, UpdateType::CommunityFundingStart),
		) {
			Ok(iterations) => iterations,
			Err(_iterations) => return Err(Error::<T>::TooManyInsertionAttempts.into()),
		};

		// * Emit events *
		Self::deposit_event(Event::CandleAuctionStarted { project_id, when: now });

		Ok(PostDispatchInfo {
			actual_weight: Some(WeightInfoOf::<T>::start_candle_phase(insertion_iterations)),
			pays_fee: Pays::Yes,
		})
	}

	/// Called automatically by on_initialize
	/// Starts the community round for a project.
	/// Retail users now buy tokens instead of bidding on them. The price of the tokens are calculated
	/// based on the available bids, using the function [`calculate_weighted_average_price`](Self::calculate_weighted_average_price).
	///
	/// # Arguments
	/// * `project_id` - The project identifier
	///
	/// # Storage access
	/// * [`ProjectsDetails`] - Get the project information, and check if the project is in the correct
	/// round, and the current block is after the candle auction end period.
	/// Update the project information with the new round status and transition points in case of success.
	///
	/// # Success Path
	/// The validity checks pass, and the project is transitioned to the Community Funding round.
	/// The project is scheduled to be transitioned automatically by `on_initialize` at the end of the
	/// round.
	///
	/// # Next step
	/// Retail users buy tokens at the price set on the auction round.
	/// Later on, `on_initialize` ends the community round by calling [`do_remainder_funding`](Self::do_remainder_funding) and
	/// starts the remainder round, where anyone can buy at that price point.
	pub fn do_community_funding(project_id: ProjectId) -> DispatchResultWithPostInfo {
		// * Get variables *
		let project_details = ProjectsDetails::<T>::get(project_id).ok_or(Error::<T>::ProjectDetailsNotFound)?;
		let project_metadata = ProjectsMetadata::<T>::get(project_id).ok_or(Error::<T>::ProjectDetailsNotFound)?;
		let now = <frame_system::Pallet<T>>::block_number();
		let auction_candle_start_block =
			project_details.phase_transition_points.candle_auction.start().ok_or(Error::<T>::FieldIsNone)?;
		let auction_candle_end_block =
			project_details.phase_transition_points.candle_auction.end().ok_or(Error::<T>::FieldIsNone)?;

		// * Validity checks *
		ensure!(now > auction_candle_end_block, Error::<T>::TooEarlyForCommunityRoundStart);
		ensure!(
			project_details.status == ProjectStatus::AuctionRound(AuctionPhase::Candle),
			Error::<T>::ProjectNotInCandleAuctionRound
		);

		// * Calculate new variables *
		let end_block = Self::select_random_block(auction_candle_start_block, auction_candle_end_block);
		let community_start_block = now + 1u32.into();
		let community_end_block = now + T::CommunityFundingDuration::get();

		// * Update Storage *
		let calculation_result =
			Self::calculate_weighted_average_price(project_id, end_block, project_metadata.total_allocation_size.0);
		let mut project_details = ProjectsDetails::<T>::get(project_id).ok_or(Error::<T>::ProjectDetailsNotFound)?;
		match calculation_result {
			Err(pallet_error) if pallet_error == Error::<T>::NoBidsFound.into() => {
				project_details.status = ProjectStatus::FundingFailed;
				ProjectsDetails::<T>::insert(project_id, project_details);
				let insertion_iterations = match Self::add_to_update_store(
					<frame_system::Pallet<T>>::block_number() + 1u32.into(),
					(&project_id, UpdateType::FundingEnd),
				) {
					Ok(iterations) => iterations,
					Err(_iterations) => return Err(Error::<T>::TooManyInsertionAttempts.into()),
				};

				// * Emit events *
				Self::deposit_event(Event::AuctionFailed { project_id });

				Ok(PostDispatchInfo {
					actual_weight: Some(WeightInfoOf::<T>::start_community_funding_failure(insertion_iterations)),
					pays_fee: Pays::Yes,
				})
			},
			Err(e) => return Err(DispatchErrorWithPostInfo { post_info: ().into(), error: e }),
			Ok((accepted_bids_count, rejected_bids_count)) => {
				// Get info again after updating it with new price.
				project_details.phase_transition_points.random_candle_ending = Some(end_block);
				project_details
					.phase_transition_points
					.community
					.update(Some(community_start_block), Some(community_end_block));
				project_details.status = ProjectStatus::CommunityRound;
				ProjectsDetails::<T>::insert(project_id, project_details);
				// TODO: return real weights
				let insertion_iterations = match Self::add_to_update_store(
					community_end_block + 1u32.into(),
					(&project_id, UpdateType::RemainderFundingStart),
				) {
					Ok(iterations) => iterations,
					Err(_iterations) => return Err(Error::<T>::TooManyInsertionAttempts.into()),
				};

				// * Emit events *
				Self::deposit_event(Event::CommunityFundingStarted { project_id });

				Ok(PostDispatchInfo {
					actual_weight: Some(WeightInfoOf::<T>::start_community_funding_success(
						insertion_iterations,
						accepted_bids_count,
						rejected_bids_count,
					)),
					pays_fee: Pays::Yes,
				})
			},
		}
	}

	/// Called automatically by on_initialize
	/// Starts the remainder round for a project.
	/// Anyone can now buy tokens, until they are all sold out, or the time is reached.
	///
	/// # Arguments
	/// * `project_id` - The project identifier
	///
	/// # Storage access
	/// * [`ProjectsDetails`] - Get the project information, and check if the project is in the correct
	/// round, the current block is after the community funding end period, and there are still tokens left to sell.
	/// Update the project information with the new round status and transition points in case of success.
	///
	/// # Success Path
	/// The validity checks pass, and the project is transitioned to the Remainder Funding round.
	/// The project is scheduled to be transitioned automatically by `on_initialize` at the end of the
	/// round.
	///
	/// # Next step
	/// Any users can now buy tokens at the price set on the auction round.
	/// Later on, `on_initialize` ends the remainder round, and finalizes the project funding, by calling
	/// [`do_end_funding`](Self::do_end_funding).
	pub fn do_remainder_funding(project_id: ProjectId) -> DispatchResultWithPostInfo {
		// * Get variables *
		let mut project_details = ProjectsDetails::<T>::get(project_id).ok_or(Error::<T>::ProjectDetailsNotFound)?;
		let now = <frame_system::Pallet<T>>::block_number();
		let community_end_block =
			project_details.phase_transition_points.community.end().ok_or(Error::<T>::FieldIsNone)?;

		// * Validity checks *
		ensure!(now > community_end_block, Error::<T>::TooEarlyForRemainderRoundStart);
		ensure!(project_details.status == ProjectStatus::CommunityRound, Error::<T>::ProjectNotInCommunityRound);

		// * Calculate new variables *
		let remainder_start_block = now + 1u32.into();
		let remainder_end_block = now + T::RemainderFundingDuration::get();

		// * Update Storage *
		project_details
			.phase_transition_points
			.remainder
			.update(Some(remainder_start_block), Some(remainder_end_block));
		project_details.status = ProjectStatus::RemainderRound;
		ProjectsDetails::<T>::insert(project_id, project_details);
		// Schedule for automatic transition by `on_initialize`
		let insertion_iterations =
			match Self::add_to_update_store(remainder_end_block + 1u32.into(), (&project_id, UpdateType::FundingEnd)) {
				Ok(iterations) => iterations,
				Err(_iterations) => return Err(Error::<T>::TooManyInsertionAttempts.into()),
			};

		// * Emit events *
		Self::deposit_event(Event::RemainderFundingStarted { project_id });

		Ok(PostDispatchInfo {
			actual_weight: Some(WeightInfoOf::<T>::start_remainder_funding(insertion_iterations)),
			pays_fee: Pays::Yes,
		})
	}

	/// Called automatically by on_initialize
	/// Ends the project funding, and calculates if the project was successfully funded or not.
	///
	/// # Arguments
	/// * `project_id` - The project identifier
	///
	/// # Storage access
	/// * [`ProjectsDetails`] - Get the project information, and check if the project is in the correct
	/// round, the current block is after the remainder funding end period.
	/// Update the project information with the new round status.
	///
	/// # Success Path
	/// The validity checks pass, and either of 2 paths happen:
	///
	/// * Project achieves its funding target - the project info is set to a successful funding state,
	/// and the contribution token asset class is created with the same id as the project.
	///
	/// * Project doesn't achieve its funding target - the project info is set to an unsuccessful funding state.
	///
	/// # Next step
	/// If **successful**, bidders can claim:
	///	* Contribution tokens with [`vested_contribution_token_bid_mint_for`](Self::vested_contribution_token_bid_mint_for)
	/// * Bonded plmc with [`vested_plmc_bid_unbond_for`](Self::vested_plmc_bid_unbond_for)
	///
	/// And contributors can claim:
	/// * Contribution tokens with [`vested_contribution_token_purchase_mint_for`](Self::vested_contribution_token_purchase_mint_for)
	/// * Bonded plmc with [`vested_plmc_purchase_unbond_for`](Self::vested_plmc_purchase_unbond_for)
	///
	/// If **unsuccessful**, users every user should have their PLMC vesting unbonded.
	pub fn do_end_funding(project_id: ProjectId) -> DispatchResultWithPostInfo {
		// * Get variables *
		let mut project_details = ProjectsDetails::<T>::get(project_id).ok_or(Error::<T>::ProjectDetailsNotFound)?;
		let project_metadata = ProjectsMetadata::<T>::get(project_id).ok_or(Error::<T>::ProjectNotFound)?;
		let remaining_cts = project_details
			.remaining_contribution_tokens
			.0
			.saturating_add(project_details.remaining_contribution_tokens.1);
		let remainder_end_block = project_details.phase_transition_points.remainder.end();
		let now = <frame_system::Pallet<T>>::block_number();

		// * Validity checks *
		ensure!(
			remaining_cts == Zero::zero() ||
				project_details.status == ProjectStatus::FundingFailed ||
				matches!(remainder_end_block, Some(end_block) if now > end_block),
			Error::<T>::TooEarlyForFundingEnd
		);

		// * Calculate new variables *
		let funding_target = project_metadata
			.minimum_price
			.checked_mul_int(
				project_metadata.total_allocation_size.0.saturating_add(project_metadata.total_allocation_size.1),
			)
			.ok_or(Error::<T>::BadMath)?;
		let funding_reached = project_details.funding_amount_reached;
		let funding_ratio = Perquintill::from_rational(funding_reached, funding_target);

		// * Update Storage *
		if funding_ratio <= Perquintill::from_percent(33u64) {
			project_details.evaluation_round_info.evaluators_outcome = EvaluatorsOutcome::Slashed;
			let insertion_iterations = Self::make_project_funding_fail(
				project_id,
				project_details,
				FailureReason::TargetNotReached,
				1u32.into(),
			)?;
			return Ok(PostDispatchInfo {
				actual_weight: Some(WeightInfoOf::<T>::end_funding_automatically_rejected_evaluators_slashed(
					insertion_iterations,
				)),
				pays_fee: Pays::Yes,
			});
		} else if funding_ratio <= Perquintill::from_percent(75u64) {
			project_details.evaluation_round_info.evaluators_outcome = EvaluatorsOutcome::Slashed;
			project_details.status = ProjectStatus::AwaitingProjectDecision;
			let insertion_iterations = match Self::add_to_update_store(
				now + T::ManualAcceptanceDuration::get() + 1u32.into(),
				(&project_id, UpdateType::ProjectDecision(FundingOutcomeDecision::AcceptFunding)),
			) {
				Ok(iterations) => iterations,
				Err(_iterations) => return Err(Error::<T>::TooManyInsertionAttempts.into()),
			};
			ProjectsDetails::<T>::insert(project_id, project_details);
			Ok(PostDispatchInfo {
				actual_weight: Some(WeightInfoOf::<T>::end_funding_awaiting_decision_evaluators_slashed(
					insertion_iterations,
				)),
				pays_fee: Pays::Yes,
			})
		} else if funding_ratio < Perquintill::from_percent(90u64) {
			project_details.evaluation_round_info.evaluators_outcome = EvaluatorsOutcome::Unchanged;
			project_details.status = ProjectStatus::AwaitingProjectDecision;
			let insertion_iterations = match Self::add_to_update_store(
				now + T::ManualAcceptanceDuration::get() + 1u32.into(),
				(&project_id, UpdateType::ProjectDecision(FundingOutcomeDecision::AcceptFunding)),
			) {
				Ok(iterations) => iterations,
				Err(_iterations) => return Err(Error::<T>::TooManyInsertionAttempts.into()),
			};
			ProjectsDetails::<T>::insert(project_id, project_details);
			Ok(PostDispatchInfo {
				actual_weight: Some(WeightInfoOf::<T>::end_funding_awaiting_decision_evaluators_unchanged(
					insertion_iterations,
				)),
				pays_fee: Pays::Yes,
			})
		} else {
			let (reward_info, evaluations_count) = Self::generate_evaluator_rewards_info(project_id)?;
			project_details.evaluation_round_info.evaluators_outcome = EvaluatorsOutcome::Rewarded(reward_info);
			let insertion_iterations = Self::make_project_funding_successful(
				project_id,
				project_details,
				SuccessReason::ReachedTarget,
				T::SuccessToSettlementTime::get(),
			)?;
			return Ok(PostDispatchInfo {
				actual_weight: Some(WeightInfoOf::<T>::end_funding_automatically_accepted_evaluators_rewarded(
					insertion_iterations,
					evaluations_count,
				)),
				pays_fee: Pays::Yes,
			});
		}
	}

	pub fn do_project_decision(project_id: ProjectId, decision: FundingOutcomeDecision) -> DispatchResultWithPostInfo {
		// * Get variables *
		let project_details = ProjectsDetails::<T>::get(project_id).ok_or(Error::<T>::ProjectDetailsNotFound)?;

		// * Update storage *
		match decision {
			FundingOutcomeDecision::AcceptFunding => {
				Self::make_project_funding_successful(
					project_id,
					project_details,
					SuccessReason::ProjectDecision,
					T::SuccessToSettlementTime::get(),
				)?;
				Ok(PostDispatchInfo {
					actual_weight: Some(WeightInfoOf::<T>::project_decision_accept_funding()),
					pays_fee: Pays::Yes,
				})
			},
			FundingOutcomeDecision::RejectFunding => {
				Self::make_project_funding_fail(
					project_id,
					project_details,
					FailureReason::ProjectDecision,
					T::SuccessToSettlementTime::get(),
				)?;
				Ok(PostDispatchInfo {
					actual_weight: Some(WeightInfoOf::<T>::project_decision_reject_funding()),
					pays_fee: Pays::Yes,
				})
			},
		}
	}

	pub fn do_start_settlement(project_id: ProjectId) -> DispatchResultWithPostInfo {
		// * Get variables *
		let mut project_details = ProjectsDetails::<T>::get(project_id).ok_or(Error::<T>::ProjectDetailsNotFound)?;
		let token_information =
			ProjectsMetadata::<T>::get(project_id).ok_or(Error::<T>::ProjectNotFound)?.token_information;
		let now = <frame_system::Pallet<T>>::block_number();

		// * Validity checks *
		ensure!(
			project_details.status == ProjectStatus::FundingSuccessful ||
				project_details.status == ProjectStatus::FundingFailed,
			Error::<T>::NotAllowed
		);

		// * Calculate new variables *
		project_details.cleanup =
			Cleaner::try_from(project_details.status.clone()).map_err(|_| Error::<T>::NotAllowed)?;
		project_details.funding_end_block = Some(now);

		// * Update storage *
		ProjectsDetails::<T>::insert(project_id, &project_details);

		let escrow_account = Self::fund_account_id(project_id);
		if project_details.status == ProjectStatus::FundingSuccessful {
			T::ContributionTokenCurrency::create(project_id, escrow_account.clone(), false, 1_u32.into())?;
			T::ContributionTokenCurrency::set(
				project_id,
				&escrow_account.clone(),
				token_information.name.into(),
				token_information.symbol.into(),
				token_information.decimals,
			)?;

			Ok(PostDispatchInfo {
				actual_weight: Some(WeightInfoOf::<T>::start_settlement_funding_success()),
				pays_fee: Pays::Yes,
			})
		} else {
			Ok(PostDispatchInfo {
				actual_weight: Some(WeightInfoOf::<T>::start_settlement_funding_failure()),
				pays_fee: Pays::Yes,
			})
		}
	}
}

// Extrinsics and HRMP interactions
impl<T: Config> Pallet<T> {
	/// Change the metadata hash of a project
	///
	/// # Arguments
	/// * `issuer` - The project issuer account
	/// * `project_id` - The project identifier
	/// * `project_metadata_hash` - The hash of the image that contains the metadata
	///
	/// # Storage access
	/// * [`ProjectsIssuers`] - Check that the issuer is the owner of the project
	/// * [`Images`] - Check that the image exists
	/// * [`ProjectsDetails`] - Check that the project is not frozen
	/// * [`ProjectsMetadata`] - Update the metadata hash
	pub fn do_edit_metadata(
		issuer: AccountIdOf<T>,
		project_id: ProjectId,
		project_metadata_hash: T::Hash,
	) -> DispatchResult {
		// * Get variables *
		let mut project_metadata = ProjectsMetadata::<T>::get(project_id).ok_or(Error::<T>::ProjectNotFound)?;
		let project_details = ProjectsDetails::<T>::get(project_id).ok_or(Error::<T>::ProjectDetailsNotFound)?;

		// * Validity checks *
		ensure!(project_details.issuer == issuer, Error::<T>::NotAllowed);
		ensure!(!project_details.is_frozen, Error::<T>::Frozen);
		ensure!(!Images::<T>::contains_key(project_metadata_hash), Error::<T>::MetadataAlreadyExists);

		// * Calculate new variables *

		// * Update Storage *
		project_metadata.offchain_information_hash = Some(project_metadata_hash);
		ProjectsMetadata::<T>::insert(project_id, project_metadata);

		// * Emit events *
		Self::deposit_event(Event::MetadataEdited { project_id });

		Ok(())
	}

	// Note: usd_amount needs to have the same amount of decimals as PLMC, so when multiplied by the plmc-usd price, it gives us the PLMC amount with the decimals we wanted.
	pub fn do_evaluate(
		evaluator: &AccountIdOf<T>,
		project_id: ProjectId,
		usd_amount: BalanceOf<T>,
	) -> DispatchResultWithPostInfo {
		// * Get variables *
		let mut project_details = ProjectsDetails::<T>::get(project_id).ok_or(Error::<T>::ProjectDetailsNotFound)?;
		let now = <frame_system::Pallet<T>>::block_number();
		let evaluation_id = Self::next_evaluation_id();
		let caller_existing_evaluations: Vec<(u32, EvaluationInfoOf<T>)> =
			Evaluations::<T>::iter_prefix((project_id, evaluator)).collect();
		let plmc_usd_price = T::PriceProvider::get_price(PLMC_FOREIGN_ID).ok_or(Error::<T>::PLMCPriceNotAvailable)?;
		let early_evaluation_reward_threshold_usd =
			T::EvaluationSuccessThreshold::get() * project_details.fundraising_target;
		let evaluation_round_info = &mut project_details.evaluation_round_info;
		let ct_deposit = T::ContributionTokenCurrency::deposit_required(project_id);
		let evaluations_count = EvaluationCounts::<T>::get(project_id);

		// * Validity Checks *
		ensure!(evaluator.clone() != project_details.issuer, Error::<T>::ContributionToThemselves);
		ensure!(project_details.status == ProjectStatus::EvaluationRound, Error::<T>::EvaluationNotStarted);
		ensure!(evaluations_count < T::MaxEvaluationsPerProject::get(), Error::<T>::TooManyEvaluationsForProject);

		// * Calculate new variables *
		let plmc_bond = plmc_usd_price
			.reciprocal()
			.ok_or(Error::<T>::BadMath)?
			.checked_mul_int(usd_amount)
			.ok_or(Error::<T>::BadMath)?;

		let previous_total_evaluation_bonded_usd = evaluation_round_info.total_bonded_usd;

		let remaining_bond_to_reach_threshold =
			early_evaluation_reward_threshold_usd.saturating_sub(previous_total_evaluation_bonded_usd);

		let early_usd_amount = if usd_amount <= remaining_bond_to_reach_threshold {
			usd_amount
		} else {
			remaining_bond_to_reach_threshold
		};

		let late_usd_amount = usd_amount.checked_sub(&early_usd_amount).ok_or(Error::<T>::BadMath)?;

		let new_evaluation = EvaluationInfoOf::<T> {
			id: evaluation_id,
			project_id,
			evaluator: evaluator.clone(),
			original_plmc_bond: plmc_bond,
			current_plmc_bond: plmc_bond,
			early_usd_amount,
			late_usd_amount,
			when: now,
			rewarded_or_slashed: None,
			ct_migration_status: MigrationStatus::NotStarted,
		};

		// * Update Storage *
		// Reserve plmc deposit to create a contribution token account for this project
		if T::NativeCurrency::balance_on_hold(&HoldReason::FutureDeposit(project_id).into(), evaluator) < ct_deposit {
			T::NativeCurrency::hold(&HoldReason::FutureDeposit(project_id).into(), evaluator, ct_deposit)?;
		}

		if caller_existing_evaluations.len() < T::MaxEvaluationsPerUser::get() as usize {
			T::NativeCurrency::hold(&HoldReason::Evaluation(project_id).into(), evaluator, plmc_bond)?;
		} else {
			let (low_id, lowest_evaluation) = caller_existing_evaluations
				.iter()
				.min_by_key(|(_, evaluation)| evaluation.original_plmc_bond)
				.ok_or(Error::<T>::ImpossibleState)?;

			ensure!(lowest_evaluation.original_plmc_bond < plmc_bond, Error::<T>::EvaluationBondTooLow);
			ensure!(
				lowest_evaluation.original_plmc_bond == lowest_evaluation.current_plmc_bond,
				"Using evaluation funds for participating should not be possible in the evaluation round"
			);

			T::NativeCurrency::release(
				&HoldReason::Evaluation(project_id).into(),
				&lowest_evaluation.evaluator,
				lowest_evaluation.original_plmc_bond,
				Precision::Exact,
			)?;

			T::NativeCurrency::hold(&HoldReason::Evaluation(project_id).into(), evaluator, plmc_bond)?;

			Evaluations::<T>::remove((project_id, evaluator, low_id));
			EvaluationCounts::<T>::mutate(project_id, |c| *c -= 1);
		}

		Evaluations::<T>::insert((project_id, evaluator, evaluation_id), new_evaluation);
		NextEvaluationId::<T>::set(evaluation_id.saturating_add(One::one()));
		evaluation_round_info.total_bonded_usd += usd_amount;
		evaluation_round_info.total_bonded_plmc += plmc_bond;
		ProjectsDetails::<T>::insert(project_id, project_details);
		EvaluationCounts::<T>::mutate(project_id, |c| *c += 1);

		// * Emit events *
		Self::deposit_event(Event::FundsBonded { project_id, amount: plmc_bond, bonder: evaluator.clone() });

		let existing_evaluations_count = caller_existing_evaluations.len() as u32;
		let actual_weight = if existing_evaluations_count.is_zero() {
			WeightInfoOf::<T>::first_evaluation()
		} else if existing_evaluations_count < T::MaxEvaluationsPerUser::get() {
			WeightInfoOf::<T>::second_to_limit_evaluation(existing_evaluations_count)
		} else {
			WeightInfoOf::<T>::evaluation_over_limit()
		};

		Ok(PostDispatchInfo { actual_weight: Some(actual_weight), pays_fee: Pays::Yes })
	}

	/// Bid for a project in the bidding stage.
	///
	/// # Arguments
	/// * `bidder` - The account that is bidding
	/// * `project_id` - The project to bid for
	/// * `amount` - The amount of tokens that the bidder wants to buy
	/// * `multiplier` - Used for calculating how much PLMC needs to be bonded to spend this much money (in USD)
	///
	/// # Storage access
	/// * [`ProjectsIssuers`] - Check that the bidder is not the project issuer
	/// * [`ProjectsDetails`] - Check that the project is in the bidding stage
	/// * [`BiddingBonds`] - Update the storage with the bidder's PLMC bond for that bid
	/// * [`Bids`] - Check previous bids by that user, and update the storage with the new bid
	pub fn do_bid(
		bidder: &AccountIdOf<T>,
		project_id: ProjectId,
		ct_amount: BalanceOf<T>,
		multiplier: MultiplierOf<T>,
		funding_asset: AcceptedFundingAsset,
	) -> DispatchResultWithPostInfo {
		// * Get variables *
		let project_details = ProjectsDetails::<T>::get(project_id).ok_or(Error::<T>::ProjectDetailsNotFound)?;
		let project_metadata = ProjectsMetadata::<T>::get(project_id).ok_or(Error::<T>::ProjectNotFound)?;
		let plmc_usd_price = T::PriceProvider::get_price(PLMC_FOREIGN_ID).ok_or(Error::<T>::PriceNotFound)?;
		let ct_deposit = T::ContributionTokenCurrency::deposit_required(project_id);
		let existing_bids = Bids::<T>::iter_prefix_values((project_id, bidder)).collect::<Vec<_>>();
		let bid_count = BidCounts::<T>::get(project_id);
		// weight return variables
		let mut perform_bid_calls = 0;
		let mut ct_deposit_required = false;
		let existing_bids_amount = existing_bids.len() as u32;

		// * Validity checks *
		ensure!(ct_amount > Zero::zero(), Error::<T>::BidTooLow);
		ensure!(bid_count < T::MaxBidsPerProject::get(), Error::<T>::TooManyBidsForProject);
		ensure!(bidder.clone() != project_details.issuer, Error::<T>::ContributionToThemselves);
		ensure!(matches!(project_details.status, ProjectStatus::AuctionRound(_)), Error::<T>::AuctionNotStarted);
		ensure!(funding_asset == project_metadata.participation_currencies, Error::<T>::FundingAssetNotAccepted);
		// Note: We limit the CT Amount to the total allocation size, to avoid long running loops.
		ensure!(ct_amount <= project_metadata.total_allocation_size.0, Error::<T>::NotAllowed);
		ensure!(existing_bids.len() < T::MaxBidsPerUser::get() as usize, Error::<T>::TooManyBidsForUser);

		// Reserve plmc deposit to create a contribution token account for this project
		if T::NativeCurrency::balance_on_hold(&HoldReason::FutureDeposit(project_id).into(), &bidder) < ct_deposit {
			T::NativeCurrency::hold(&HoldReason::FutureDeposit(project_id).into(), &bidder, ct_deposit)?;
			ct_deposit_required = true
		}

		// Fetch current bucket details and other required info
		let mut current_bucket = Buckets::<T>::get(project_id).ok_or(Error::<T>::ProjectNotFound)?;
		let now = <frame_system::Pallet<T>>::block_number();
		let mut amount_to_bid = ct_amount;

		// While there's a remaining amount to bid for
		while !amount_to_bid.is_zero() {
			let bid_amount = if amount_to_bid <= current_bucket.amount_left {
				// Simple case, the bucket has enough to cover the bid
				amount_to_bid
			} else {
				// The bucket doesn't have enough to cover the bid, so we bid the remaining amount of the current bucket
				current_bucket.amount_left
			};
			let bid_id = Self::next_bid_id();

			Self::perform_do_bid(
				bidder,
				project_id,
				bid_amount,
				current_bucket.current_price,
				multiplier,
				funding_asset,
				project_metadata.ticket_size,
				bid_id,
				now,
				plmc_usd_price,
			)?;

			perform_bid_calls += 1;

			// Update current bucket, and reduce the amount to bid by the amount we just bid
			current_bucket.update(bid_amount);
			amount_to_bid.saturating_reduce(bid_amount);
		}

		// Note: If the bucket has been exhausted, the 'update' function has already made the 'current_bucket' point to the next one.
		Buckets::<T>::insert(project_id, current_bucket);

		// if ct deposit was required, we already know it can only be the first bid, so existing_bids_amount == 0
		if ct_deposit_required {
			Ok(PostDispatchInfo {
				actual_weight: Some(WeightInfoOf::<T>::bid_with_ct_deposit(perform_bid_calls)),
				pays_fee: Pays::Yes,
			})
		} else {
			Ok(PostDispatchInfo {
				actual_weight: Some(WeightInfoOf::<T>::bid_no_ct_deposit(existing_bids_amount, perform_bid_calls)),
				pays_fee: Pays::Yes,
			})
		}
	}

	fn perform_do_bid(
		bidder: &AccountIdOf<T>,
		project_id: ProjectId,
		ct_amount: BalanceOf<T>,
		ct_usd_price: T::Price,
		multiplier: MultiplierOf<T>,
		funding_asset: AcceptedFundingAsset,
		project_ticket_size: TicketSize<BalanceOf<T>>,
		bid_id: u32,
		now: BlockNumberFor<T>,
		plmc_usd_price: T::Price,
	) -> Result<BidInfoOf<T>, DispatchError> {
		let ticket_size = ct_usd_price.checked_mul_int(ct_amount).ok_or(Error::<T>::BadMath)?;
		let funding_asset_usd_price =
			T::PriceProvider::get_price(funding_asset.to_assethub_id()).ok_or(Error::<T>::PriceNotFound)?;

		if let Some(minimum_ticket_size) = project_ticket_size.minimum {
			// Make sure the bid amount is greater than the minimum specified by the issuer
			ensure!(ticket_size >= minimum_ticket_size, Error::<T>::BidTooLow);
		};
		if let Some(maximum_ticket_size) = project_ticket_size.maximum {
			// Make sure the bid amount is less than the maximum specified by the issuer
			ensure!(ticket_size <= maximum_ticket_size, Error::<T>::BidTooLow);
		};
		// * Calculate new variables *
		let plmc_bond =
			Self::calculate_plmc_bond(ticket_size, multiplier, plmc_usd_price).map_err(|_| Error::<T>::BadMath)?;

		let funding_asset_amount_locked =
			funding_asset_usd_price.reciprocal().ok_or(Error::<T>::BadMath)?.saturating_mul_int(ticket_size);
		let asset_id = funding_asset.to_assethub_id();

		let new_bid = BidInfoOf::<T> {
			id: bid_id,
			project_id,
			bidder: bidder.clone(),
			status: BidStatus::YetUnknown,
			original_ct_amount: ct_amount,
			original_ct_usd_price: ct_usd_price,
			final_ct_amount: ct_amount,
			final_ct_usd_price: ct_usd_price,
			funding_asset,
			funding_asset_amount_locked,
			multiplier,
			plmc_bond,
			plmc_vesting_info: None,
			when: now,
			funds_released: false,
			ct_minted: false,
			ct_migration_status: MigrationStatus::NotStarted,
		};

		Self::try_plmc_participation_lock(bidder, project_id, plmc_bond)?;
		Self::try_funding_asset_hold(bidder, project_id, funding_asset_amount_locked, asset_id)?;

		Bids::<T>::insert((project_id, bidder, bid_id), &new_bid);
		NextBidId::<T>::set(bid_id.saturating_add(One::one()));
		BidCounts::<T>::mutate(project_id, |c| *c += 1);

		Self::deposit_event(Event::Bid { project_id, amount: ct_amount, price: ct_usd_price, multiplier });

		Ok(new_bid)
	}

	/// Buy tokens in the Community Round at the price set in the Bidding Round
	///
	/// # Arguments
	/// * contributor: The account that is buying the tokens
	/// * project_id: The identifier of the project
	/// * token_amount: The amount of contribution tokens to buy
	/// * multiplier: Decides how much PLMC bonding is required for buying that amount of tokens
	///
	/// # Storage access
	/// * [`ProjectsIssuers`] - Check that the issuer is not a contributor
	/// * [`ProjectsDetails`] - Check that the project is in the Community Round, and the amount is big
	/// enough to buy at least 1 token
	/// * [`Contributions`] - Update storage with the new contribution
	/// * [`T::NativeCurrency`] - Update the balance of the contributor and the project pot
	pub fn do_contribute(
		contributor: &AccountIdOf<T>,
		project_id: ProjectId,
		token_amount: BalanceOf<T>,
		multiplier: MultiplierOf<T>,
		asset: AcceptedFundingAsset,
	) -> DispatchResultWithPostInfo {
		let project_metadata = ProjectsMetadata::<T>::get(project_id).ok_or(Error::<T>::ProjectNotFound)?;
		let mut project_details = ProjectsDetails::<T>::get(project_id).ok_or(Error::<T>::ProjectDetailsNotFound)?;
		let ct_deposit = T::ContributionTokenCurrency::deposit_required(project_id);
		let caller_existing_contributions =
			Contributions::<T>::iter_prefix_values((project_id, contributor)).collect::<Vec<_>>();

		// Weight flags
		enum WeightContributionFlag {
			First,
			SecondToLimit,
			OverLimit,
		}
		struct WeightRoundEndFlag {
			fully_filled_vecs_from_insertion: u32,
			total_vecs_in_storage: u32,
		}
		let weight_contribution_flag: WeightContributionFlag;
		let mut weight_round_end_flag: Option<WeightRoundEndFlag> = None;
		let mut weight_ct_account_deposit = false;

		if caller_existing_contributions.is_empty() {
			weight_contribution_flag = WeightContributionFlag::First;
		} else if caller_existing_contributions.len() < T::MaxContributionsPerUser::get() as usize {
			weight_contribution_flag = WeightContributionFlag::SecondToLimit;
		} else {
			weight_contribution_flag = WeightContributionFlag::OverLimit;
		}

		// * Validity checks *
		ensure!(project_metadata.participation_currencies == asset, Error::<T>::FundingAssetNotAccepted);
		ensure!(contributor.clone() != project_details.issuer, Error::<T>::ContributionToThemselves);
		ensure!(
			project_details.status == ProjectStatus::CommunityRound ||
				project_details.status == ProjectStatus::RemainderRound,
			Error::<T>::AuctionNotStarted
		);

		let now = <frame_system::Pallet<T>>::block_number();

		let ct_usd_price = project_details.weighted_average_price.ok_or(Error::<T>::AuctionNotStarted)?;
		let plmc_usd_price = T::PriceProvider::get_price(PLMC_FOREIGN_ID).ok_or(Error::<T>::PriceNotFound)?;
		let funding_asset_usd_price =
			T::PriceProvider::get_price(asset.to_assethub_id()).ok_or(Error::<T>::PriceNotFound)?;

		// * Calculate variables *
		let buyable_tokens = Self::calculate_buyable_amount(
			&project_details.status,
			token_amount,
			project_details.remaining_contribution_tokens,
		);
		let ticket_size = ct_usd_price.checked_mul_int(buyable_tokens).ok_or(Error::<T>::BadMath)?;
		if let Some(minimum_ticket_size) = project_metadata.ticket_size.minimum {
			// Make sure the bid amount is greater than the minimum specified by the issuer
			ensure!(ticket_size >= minimum_ticket_size, Error::<T>::ContributionTooLow);
		};
		if let Some(maximum_ticket_size) = project_metadata.ticket_size.maximum {
			// Make sure the bid amount is less than the maximum specified by the issuer
			ensure!(ticket_size <= maximum_ticket_size, Error::<T>::ContributionTooHigh);
		};

		let plmc_bond = Self::calculate_plmc_bond(ticket_size, multiplier, plmc_usd_price)?;
		let funding_asset_amount =
			funding_asset_usd_price.reciprocal().ok_or(Error::<T>::BadMath)?.saturating_mul_int(ticket_size);
		let asset_id = asset.to_assethub_id();

		let contribution_id = Self::next_contribution_id();
		let new_contribution = ContributionInfoOf::<T> {
			id: contribution_id,
			project_id,
			contributor: contributor.clone(),
			ct_amount: buyable_tokens,
			usd_contribution_amount: ticket_size,
			multiplier,
			funding_asset: asset,
			funding_asset_amount,
			plmc_bond,
			plmc_vesting_info: None,
			funds_released: false,
			ct_minted: false,
			ct_migration_status: MigrationStatus::NotStarted,
		};

		// * Update storage *
		// Reserve plmc deposit to create a contribution token account for this project
		if T::NativeCurrency::balance_on_hold(&HoldReason::FutureDeposit(project_id).into(), &contributor) < ct_deposit
		{
			weight_ct_account_deposit = true;
			T::NativeCurrency::hold(&HoldReason::FutureDeposit(project_id).into(), &contributor, ct_deposit)?;
		}
		if T::NativeCurrency::balance_on_hold(&HoldReason::FutureDeposit(project_id).into(), contributor) < ct_deposit {
			weight_ct_account_deposit = true;
			T::NativeCurrency::hold(&HoldReason::FutureDeposit(project_id).into(), contributor, ct_deposit)?;
		}

		// Try adding the new contribution to the system
		if matches!(weight_contribution_flag, WeightContributionFlag::OverLimit).not() {
			Self::try_plmc_participation_lock(contributor, project_id, plmc_bond)?;
			Self::try_funding_asset_hold(contributor, project_id, funding_asset_amount, asset_id)?;
		} else {
			let lowest_contribution = caller_existing_contributions
				.iter()
				.min_by_key(|contribution| contribution.plmc_bond)
				.ok_or(Error::<T>::ImpossibleState)?;

			ensure!(new_contribution.plmc_bond > lowest_contribution.plmc_bond, Error::<T>::ContributionTooLow);

			T::NativeCurrency::release(
				&HoldReason::Participation(project_id).into(),
				&lowest_contribution.contributor,
				lowest_contribution.plmc_bond,
				Precision::Exact,
			)?;
			T::FundingCurrency::transfer(
				asset_id,
				&Self::fund_account_id(project_id),
				&lowest_contribution.contributor,
				lowest_contribution.funding_asset_amount,
				Preservation::Expendable,
			)?;
			Contributions::<T>::remove((project_id, &lowest_contribution.contributor, &lowest_contribution.id));

			Self::try_plmc_participation_lock(contributor, project_id, plmc_bond)?;
			Self::try_funding_asset_hold(contributor, project_id, funding_asset_amount, asset_id)?;

			project_details.remaining_contribution_tokens.1.saturating_accrue(lowest_contribution.ct_amount);
			project_details.funding_amount_reached.saturating_reduce(lowest_contribution.usd_contribution_amount);
		}

		Contributions::<T>::insert((project_id, contributor, contribution_id), &new_contribution);
		NextContributionId::<T>::set(contribution_id.saturating_add(One::one()));

		// Update remaining contribution tokens
		if project_details.status == ProjectStatus::CommunityRound {
			project_details.remaining_contribution_tokens.1.saturating_reduce(new_contribution.ct_amount);
		} else {
			let before = project_details.remaining_contribution_tokens.0;
			let remaining_cts_in_round = before.saturating_sub(new_contribution.ct_amount);
			project_details.remaining_contribution_tokens.0 = remaining_cts_in_round;

			// If the entire ct_amount could not be subtracted from remaining_contribution_tokens.0, subtract the difference from remaining_contribution_tokens.1
			if remaining_cts_in_round.is_zero() {
				let difference = new_contribution.ct_amount.saturating_sub(before);
				project_details.remaining_contribution_tokens.1.saturating_reduce(difference);
			}
		}

		let remaining_cts_after_purchase = project_details
			.remaining_contribution_tokens
			.0
			.saturating_add(project_details.remaining_contribution_tokens.1);
		project_details.funding_amount_reached.saturating_accrue(new_contribution.usd_contribution_amount);
		ProjectsDetails::<T>::insert(project_id, project_details);
		// If no CTs remain, end the funding phase

		if remaining_cts_after_purchase.is_zero() {
			// remove the remainder transition or the funding failed transition
			let total_vecs_in_storage = match Self::remove_from_update_store(&project_id) {
				Ok(iterations) => iterations,
				Err(_iterations) => return Err(Error::<T>::TooManyInsertionAttempts.into()),
			};
			let fully_filled_vecs_from_insertion =
				match Self::add_to_update_store(now + 1u32.into(), (&project_id, UpdateType::FundingEnd)) {
					Ok(iterations) => iterations,
					Err(_iterations) => return Err(Error::<T>::TooManyInsertionAttempts.into()),
				};

			weight_round_end_flag =
				Some(WeightRoundEndFlag { fully_filled_vecs_from_insertion, total_vecs_in_storage });
		}

		// * Emit events *
		Self::deposit_event(Event::Contribution {
			project_id,
			contributor: contributor.clone(),
			amount: token_amount,
			multiplier,
		});

		// return correct weight function
		match (weight_contribution_flag, weight_round_end_flag, weight_ct_account_deposit) {
			(WeightContributionFlag::First, None, false) => Ok(PostDispatchInfo {
				actual_weight: Some(WeightInfoOf::<T>::first_contribution_no_ct_deposit()),
				pays_fee: Pays::Yes,
			}),
			(WeightContributionFlag::First, None, true) => Ok(PostDispatchInfo {
				actual_weight: Some(WeightInfoOf::<T>::first_contribution_with_ct_deposit()),
				pays_fee: Pays::Yes,
			}),
			(
				WeightContributionFlag::First,
				Some(WeightRoundEndFlag { fully_filled_vecs_from_insertion, total_vecs_in_storage }),
				false,
			) => Ok(PostDispatchInfo {
				actual_weight: Some(WeightInfoOf::<T>::first_contribution_ends_round_no_ct_deposit(
					fully_filled_vecs_from_insertion,
					total_vecs_in_storage,
				)),
				pays_fee: Pays::Yes,
			}),
			(
				WeightContributionFlag::First,
				Some(WeightRoundEndFlag { fully_filled_vecs_from_insertion, total_vecs_in_storage }),
				true,
			) => Ok(PostDispatchInfo {
				actual_weight: Some(WeightInfoOf::<T>::first_contribution_ends_round_with_ct_deposit(
					fully_filled_vecs_from_insertion,
					total_vecs_in_storage,
				)),
				pays_fee: Pays::Yes,
			}),

			(WeightContributionFlag::SecondToLimit, None, _) => Ok(PostDispatchInfo {
				actual_weight: Some(WeightInfoOf::<T>::second_to_limit_contribution(
					caller_existing_contributions.len() as u32,
				)),
				pays_fee: Pays::Yes,
			}),
			(
				WeightContributionFlag::SecondToLimit,
				Some(WeightRoundEndFlag { fully_filled_vecs_from_insertion, total_vecs_in_storage }),
				_,
			) => Ok(PostDispatchInfo {
				actual_weight: Some(WeightInfoOf::<T>::second_to_limit_contribution_ends_round(
					caller_existing_contributions.len() as u32,
					fully_filled_vecs_from_insertion,
					total_vecs_in_storage,
				)),
				pays_fee: Pays::Yes,
			}),

			// a contribution over the limit means removing an existing contribution, therefore you cannot have a round end
			(WeightContributionFlag::OverLimit, _, _) => Ok(PostDispatchInfo {
				actual_weight: Some(WeightInfoOf::<T>::contribution_over_limit()),
				pays_fee: Pays::Yes,
			}),
		}
	}

	fn calculate_buyable_amount(
		status: &ProjectStatus,
		amount: BalanceOf<T>,
		remaining_contribution_tokens: (BalanceOf<T>, BalanceOf<T>),
	) -> BalanceOf<T> {
		match status {
			ProjectStatus::CommunityRound =>
				if amount <= remaining_contribution_tokens.1 {
					amount
				} else {
					remaining_contribution_tokens.1
				},
			ProjectStatus::RemainderRound => {
				let sum = remaining_contribution_tokens.0.saturating_add(remaining_contribution_tokens.1);
				if sum >= amount {
					amount
				} else {
					sum
				}
			},
			_ => Zero::zero(),
		}
	}

	pub fn do_decide_project_outcome(
		issuer: AccountIdOf<T>,
		project_id: ProjectId,
		decision: FundingOutcomeDecision,
	) -> DispatchResultWithPostInfo {
		// * Get variables *
		let project_details = ProjectsDetails::<T>::get(project_id).ok_or(Error::<T>::ProjectDetailsNotFound)?;
		let now = <frame_system::Pallet<T>>::block_number();

		// * Validity checks *
		ensure!(project_details.issuer == issuer, Error::<T>::NotAllowed);
		ensure!(project_details.status == ProjectStatus::AwaitingProjectDecision, Error::<T>::NotAllowed);

		// * Update storage *
		let remove_attempts: u32;
		let mut insertion_attempts: u32 = 0u32;

<<<<<<< HEAD
		match Self::remove_from_update_store(&project_id) {
			Ok(iterations) => remove_attempts = iterations,
			Err(iterations) => {
=======
		let remove_attempts: u32 = match Self::remove_from_update_store(&project_id) {
			Ok(iterations) => iterations,
			Err(iterations) =>
>>>>>>> 4c26ce0f
				return Err(DispatchErrorWithPostInfo {
					post_info: PostDispatchInfo {
						actual_weight: Some(WeightInfoOf::<T>::decide_project_outcome(insertion_attempts, iterations)),
						pays_fee: Pays::Yes,
					},
					error: Error::<T>::TooManyInsertionAttempts.into(),
				}),
		};
		match Self::add_to_update_store(now + 1u32.into(), (&project_id, UpdateType::ProjectDecision(decision))) {
			Ok(iterations) => insertion_attempts = iterations,
			Err(iterations) =>
				return Err(DispatchErrorWithPostInfo {
					post_info: PostDispatchInfo {
						actual_weight: Some(WeightInfoOf::<T>::decide_project_outcome(iterations, remove_attempts)),
						pays_fee: Pays::Yes,
					},
					error: Error::<T>::TooManyInsertionAttempts.into(),
				}),
		};

		Self::deposit_event(Event::ProjectOutcomeDecided { project_id, decision });

		Ok(PostDispatchInfo {
			actual_weight: Some(WeightInfoOf::<T>::decide_project_outcome(insertion_attempts, remove_attempts)),
			pays_fee: Pays::Yes,
		})
	}

	pub fn do_bid_ct_mint_for(
		releaser: &AccountIdOf<T>,
		project_id: ProjectId,
		bidder: &AccountIdOf<T>,
		bid_id: u32,
	) -> DispatchResultWithPostInfo {
		// * Get variables *
		let mut bid = Bids::<T>::get((project_id, bidder, bid_id)).ok_or(Error::<T>::BidNotFound)?;
		let project_details = ProjectsDetails::<T>::get(project_id).ok_or(Error::<T>::ProjectNotFound)?;
		let ct_amount = bid.final_ct_amount;

		// weight return variables
		let mut ct_account_created = false;

		// * Validity checks *
		ensure!(project_details.status == ProjectStatus::FundingSuccessful, Error::<T>::NotAllowed);
		ensure!(!bid.ct_minted, Error::<T>::NotAllowed);
		ensure!(matches!(bid.status, BidStatus::Accepted | BidStatus::PartiallyAccepted(..)), Error::<T>::NotAllowed);
		ensure!(T::ContributionTokenCurrency::asset_exists(project_id), Error::<T>::CannotClaimYet);

		// * Calculate variables *
		bid.ct_minted = true;

		// * Update storage *
		if !T::ContributionTokenCurrency::contains(&project_id, &bid.bidder) {
			ct_account_created = true;
			T::NativeCurrency::release(
				&HoldReason::FutureDeposit(project_id).into(),
				&bid.bidder,
				T::ContributionTokenCurrency::deposit_required(project_id),
				Precision::Exact,
			)?;
			T::ContributionTokenCurrency::touch(project_id, bid.bidder.clone(), bid.bidder.clone())?;
		}
		T::ContributionTokenCurrency::mint_into(project_id, &bid.bidder, ct_amount)?;
		Bids::<T>::insert((project_id, bidder, bid_id), &bid);

		// * Emit events *
		Self::deposit_event(Event::ContributionTokenMinted {
			releaser: releaser.clone(),
			project_id: bid.project_id,
			claimer: bidder.clone(),
			amount: ct_amount,
		});

		Ok(PostDispatchInfo {
			actual_weight: Some(if ct_account_created {
				WeightInfoOf::<T>::bid_ct_mint_for_with_ct_account_creation()
			} else {
				WeightInfoOf::<T>::bid_ct_mint_for_no_ct_account_creation()
			}),
			pays_fee: Pays::Yes,
		})
	}

	pub fn do_contribution_ct_mint_for(
		releaser: &AccountIdOf<T>,
		project_id: ProjectId,
		contributor: &AccountIdOf<T>,
		contribution_id: u32,
	) -> DispatchResultWithPostInfo {
		// * Get variables *
		let mut contribution =
			Contributions::<T>::get((project_id, contributor, contribution_id)).ok_or(Error::<T>::BidNotFound)?;
		let project_details = ProjectsDetails::<T>::get(project_id).ok_or(Error::<T>::ProjectNotFound)?;
		let ct_amount = contribution.ct_amount;

		// weight return variables
		let mut ct_account_created = false;

		// * Validity checks *
		ensure!(project_details.status == ProjectStatus::FundingSuccessful, Error::<T>::NotAllowed);
		ensure!(!contribution.ct_minted, Error::<T>::NotAllowed);
		ensure!(T::ContributionTokenCurrency::asset_exists(project_id), Error::<T>::CannotClaimYet);

		// * Calculate variables *
		contribution.ct_minted = true;

		// * Update storage *
		if !T::ContributionTokenCurrency::contains(&project_id, &contribution.contributor) {
			ct_account_created = true;
			T::NativeCurrency::release(
				&HoldReason::FutureDeposit(project_id).into(),
				&contribution.contributor,
				T::ContributionTokenCurrency::deposit_required(project_id),
				Precision::Exact,
			)?;
			T::ContributionTokenCurrency::touch(
				project_id,
				contribution.contributor.clone(),
				contribution.contributor.clone(),
			)?;
		}
		T::ContributionTokenCurrency::mint_into(project_id, &contribution.contributor, ct_amount)?;
		Contributions::<T>::insert((project_id, contributor, contribution_id), contribution);

		// * Emit events *
		Self::deposit_event(Event::ContributionTokenMinted {
			releaser: releaser.clone(),
			project_id,
			claimer: contributor.clone(),
			amount: ct_amount,
		});

		Ok(PostDispatchInfo {
			actual_weight: Some(if ct_account_created {
				WeightInfoOf::<T>::contribution_ct_mint_for_with_ct_account_creation()
			} else {
				WeightInfoOf::<T>::contribution_ct_mint_for_no_ct_account_creation()
			}),
			pays_fee: Pays::Yes,
		})
	}

	pub fn do_evaluation_unbond_for(
		releaser: &AccountIdOf<T>,
		project_id: ProjectId,
		evaluator: &AccountIdOf<T>,
		evaluation_id: u32,
	) -> DispatchResult {
		// * Get variables *
		let project_details = ProjectsDetails::<T>::get(project_id).ok_or(Error::<T>::ProjectDetailsNotFound)?;
		let mut released_evaluation =
			Evaluations::<T>::get((project_id, evaluator, evaluation_id)).ok_or(Error::<T>::EvaluationNotFound)?;
		let release_amount = released_evaluation.current_plmc_bond;

		// * Validity checks *
		ensure!(
			(project_details.evaluation_round_info.evaluators_outcome == EvaluatorsOutcomeOf::<T>::Unchanged ||
				released_evaluation.rewarded_or_slashed.is_some()) &&
				matches!(
					project_details.status,
					ProjectStatus::EvaluationFailed | ProjectStatus::FundingFailed | ProjectStatus::FundingSuccessful
				),
			Error::<T>::NotAllowed
		);

		// * Update Storage *
		T::NativeCurrency::release(
			&HoldReason::Evaluation(project_id).into(),
			evaluator,
			released_evaluation.current_plmc_bond,
			Precision::Exact,
		)?;

		released_evaluation.current_plmc_bond = Zero::zero();
		Evaluations::<T>::insert((project_id, evaluator, evaluation_id), released_evaluation);

		// FIXME: same question as removing bid
		// Evaluations::<T>::remove((project_id, evaluator, evaluation_id));

		// * Emit events *
		Self::deposit_event(Event::BondReleased {
			project_id,
			amount: release_amount,
			bonder: evaluator.clone(),
			releaser: releaser.clone(),
		});

		Ok(())
	}

	pub fn do_evaluation_reward_payout_for(
		caller: &AccountIdOf<T>,
		project_id: ProjectId,
		evaluator: &AccountIdOf<T>,
		evaluation_id: u32,
	) -> DispatchResultWithPostInfo {
		// * Get variables *
		let project_details = ProjectsDetails::<T>::get(project_id).ok_or(Error::<T>::ProjectDetailsNotFound)?;
		let reward_info =
			if let EvaluatorsOutcome::Rewarded(info) = project_details.evaluation_round_info.evaluators_outcome {
				info
			} else {
				return Err(Error::<T>::NotAllowed.into());
			};
		let mut evaluation =
			Evaluations::<T>::get((project_id, evaluator, evaluation_id)).ok_or(Error::<T>::EvaluationNotFound)?;

		// weight return variables
		let mut ct_account_created = false;

		// * Validity checks *
		ensure!(
			evaluation.rewarded_or_slashed.is_none() &&
				matches!(project_details.status, ProjectStatus::FundingSuccessful),
			Error::<T>::NotAllowed
		);

		// * Calculate variables *
		let early_reward_weight =
			Perquintill::from_rational(evaluation.early_usd_amount, reward_info.early_evaluator_total_bonded_usd);
		let normal_reward_weight = Perquintill::from_rational(
			evaluation.late_usd_amount.saturating_add(evaluation.early_usd_amount),
			reward_info.normal_evaluator_total_bonded_usd,
		);
		let early_evaluators_rewards = early_reward_weight * reward_info.early_evaluator_reward_pot;
		let normal_evaluators_rewards = normal_reward_weight * reward_info.normal_evaluator_reward_pot;
		let total_reward_amount = early_evaluators_rewards.saturating_add(normal_evaluators_rewards);

		// * Update storage *
		if !T::ContributionTokenCurrency::contains(&project_id, &evaluation.evaluator) {
			ct_account_created = true;
			T::NativeCurrency::release(
				&HoldReason::FutureDeposit(project_id).into(),
				&evaluation.evaluator,
				T::ContributionTokenCurrency::deposit_required(project_id),
				Precision::Exact,
			)?;
			T::ContributionTokenCurrency::touch(
				project_id,
				evaluation.evaluator.clone(),
				evaluation.evaluator.clone(),
			)?;
		}
		T::ContributionTokenCurrency::mint_into(project_id, &evaluation.evaluator, total_reward_amount)?;
		evaluation.rewarded_or_slashed = Some(RewardOrSlash::Reward(total_reward_amount));
		Evaluations::<T>::insert((project_id, evaluator, evaluation_id), evaluation);

		// * Emit events *
		Self::deposit_event(Event::EvaluationRewarded {
			project_id,
			evaluator: evaluator.clone(),
			id: evaluation_id,
			amount: total_reward_amount,
			caller: caller.clone(),
		});

		Ok(if ct_account_created {
			PostDispatchInfo {
				actual_weight: Some(WeightInfoOf::<T>::evaluation_reward_payout_for_with_ct_account_creation()),
				pays_fee: Pays::Yes,
			}
		} else {
			PostDispatchInfo {
				actual_weight: Some(WeightInfoOf::<T>::evaluation_reward_payout_for_no_ct_account_creation()),
				pays_fee: Pays::Yes,
			}
		})
	}

	pub fn do_evaluation_slash_for(
		caller: &AccountIdOf<T>,
		project_id: ProjectId,
		evaluator: &AccountIdOf<T>,
		evaluation_id: u32,
	) -> DispatchResult {
		// * Get variables *
		let project_details = ProjectsDetails::<T>::get(project_id).ok_or(Error::<T>::ProjectDetailsNotFound)?;
		let slash_percentage = T::EvaluatorSlash::get();
		let treasury_account = T::TreasuryAccount::get();

		let mut evaluation =
			Evaluations::<T>::get((project_id, evaluator, evaluation_id)).ok_or(Error::<T>::EvaluationNotFound)?;

		// * Validity checks *
		ensure!(
			evaluation.rewarded_or_slashed.is_none() &&
				matches!(project_details.evaluation_round_info.evaluators_outcome, EvaluatorsOutcome::Slashed),
			Error::<T>::NotAllowed
		);

		// * Calculate variables *
		// We need to make sure that the current PLMC bond is always >= than the slash amount.
		let slashed_amount = slash_percentage * evaluation.original_plmc_bond;

		// * Update storage *
		evaluation.rewarded_or_slashed = Some(RewardOrSlash::Slash(slashed_amount));

		T::NativeCurrency::transfer_on_hold(
			&HoldReason::Evaluation(project_id).into(),
			evaluator,
			&treasury_account,
			slashed_amount,
			Precision::Exact,
			Restriction::Free,
			Fortitude::Force,
		)?;

		evaluation.current_plmc_bond.saturating_reduce(slashed_amount);
		Evaluations::<T>::insert((project_id, evaluator, evaluation.id), evaluation);

		// * Emit events *
		Self::deposit_event(Event::EvaluationSlashed {
			project_id,
			evaluator: evaluator.clone(),
			id: evaluation_id,
			amount: slashed_amount,
			caller: caller.clone(),
		});

		Ok(())
	}

	pub fn do_start_bid_vesting_schedule_for(
		caller: &AccountIdOf<T>,
		project_id: ProjectId,
		bidder: &AccountIdOf<T>,
		bid_id: u32,
	) -> DispatchResult {
		// * Get variables *
		let project_details = ProjectsDetails::<T>::get(project_id).ok_or(Error::<T>::ProjectDetailsNotFound)?;
		let mut bid = Bids::<T>::get((project_id, bidder, bid_id)).ok_or(Error::<T>::BidNotFound)?;
		let funding_end_block = project_details.funding_end_block.ok_or(Error::<T>::ImpossibleState)?;

		// * Validity checks *
		ensure!(
			bid.plmc_vesting_info.is_none() &&
				project_details.status == ProjectStatus::FundingSuccessful &&
				matches!(bid.status, BidStatus::Accepted | BidStatus::PartiallyAccepted(..)),
			Error::<T>::NotAllowed
		);

		// * Calculate variables *
		let vest_info =
			Self::calculate_vesting_info(bidder, bid.multiplier, bid.plmc_bond).map_err(|_| Error::<T>::BadMath)?;
		bid.plmc_vesting_info = Some(vest_info);

		// * Update storage *
		T::Vesting::add_release_schedule(
			bidder,
			vest_info.total_amount,
			vest_info.amount_per_block,
			funding_end_block,
			HoldReason::Participation(project_id).into(),
		)?;
		Bids::<T>::insert((project_id, bidder, bid_id), bid);

		// * Emit events *
		Self::deposit_event(Event::BidPlmcVestingScheduled {
			project_id,
			bidder: bidder.clone(),
			id: bid_id,
			amount: vest_info.total_amount,
			caller: caller.clone(),
		});

		Ok(())
	}

	pub fn do_start_contribution_vesting_schedule_for(
		caller: &AccountIdOf<T>,
		project_id: ProjectId,
		contributor: &AccountIdOf<T>,
		contribution_id: u32,
	) -> DispatchResult {
		// * Get variables *
		let project_details = ProjectsDetails::<T>::get(project_id).ok_or(Error::<T>::ProjectDetailsNotFound)?;
		let mut contribution =
			Contributions::<T>::get((project_id, contributor, contribution_id)).ok_or(Error::<T>::BidNotFound)?;
		let funding_end_block = project_details.funding_end_block.ok_or(Error::<T>::ImpossibleState)?;

		// * Validity checks *
		ensure!(
			contribution.plmc_vesting_info.is_none() && project_details.status == ProjectStatus::FundingSuccessful,
			Error::<T>::NotAllowed
		);

		// * Calculate variables *
		let vest_info = Self::calculate_vesting_info(contributor, contribution.multiplier, contribution.plmc_bond)
			.map_err(|_| Error::<T>::BadMath)?;
		contribution.plmc_vesting_info = Some(vest_info);

		// * Update storage *
		T::Vesting::add_release_schedule(
			contributor,
			vest_info.total_amount,
			vest_info.amount_per_block,
			funding_end_block,
			HoldReason::Participation(project_id).into(),
		)?;
		Contributions::<T>::insert((project_id, contributor, contribution_id), contribution);

		// * Emit events *
		Self::deposit_event(Event::ContributionPlmcVestingScheduled {
			project_id,
			contributor: contributor.clone(),
			id: contribution_id,
			amount: vest_info.total_amount,
			caller: caller.clone(),
		});

		Ok(())
	}

	pub fn do_vest_plmc_for(
		caller: AccountIdOf<T>,
		project_id: ProjectId,
		participant: AccountIdOf<T>,
	) -> DispatchResult {
		// * Get variables *
		let project_details = ProjectsDetails::<T>::get(project_id).ok_or(Error::<T>::ProjectDetailsNotFound)?;

		// * Validity checks *
		ensure!(matches!(project_details.status, ProjectStatus::FundingSuccessful), Error::<T>::NotAllowed);

		// * Update storage *
		let vested_amount = T::Vesting::vest(participant.clone(), HoldReason::Participation(project_id).into())?;

		// * Emit events *
		Self::deposit_event(Event::ParticipantPlmcVested { project_id, participant, amount: vested_amount, caller });

		Ok(())
	}

	pub fn do_release_bid_funds_for(
		caller: &AccountIdOf<T>,
		project_id: ProjectId,
		bidder: &AccountIdOf<T>,
		bid_id: u32,
	) -> DispatchResult {
		// * Get variables *
		let project_details = ProjectsDetails::<T>::get(project_id).ok_or(Error::<T>::ProjectDetailsNotFound)?;
		let mut bid = Bids::<T>::get((project_id, bidder, bid_id)).ok_or(Error::<T>::BidNotFound)?;

		// * Validity checks *
		ensure!(
			project_details.status == ProjectStatus::FundingFailed &&
				matches!(bid.status, BidStatus::Accepted | BidStatus::PartiallyAccepted(..)),
			Error::<T>::NotAllowed
		);

		// * Calculate variables *
		let project_pot = Self::fund_account_id(project_id);
		let payout_amount = bid.funding_asset_amount_locked;
		let payout_asset = bid.funding_asset;

		// * Update storage *
		T::FundingCurrency::transfer(
			payout_asset.to_assethub_id(),
			&project_pot,
			bidder,
			payout_amount,
			Preservation::Expendable,
		)?;
		bid.funds_released = true;
		Bids::<T>::insert((project_id, bidder, bid_id), bid);

		// * Emit events *
		Self::deposit_event(Event::BidFundingReleased {
			project_id,
			bidder: bidder.clone(),
			id: bid_id,
			amount: payout_amount,
			caller: caller.clone(),
		});

		Ok(())
	}

	// Unbond the PLMC of a bid instantly, following a failed funding outcome.
	// Unbonding of PLMC in a successful funding outcome is handled by the vesting schedule.
	pub fn do_bid_unbond_for(
		caller: &AccountIdOf<T>,
		project_id: ProjectId,
		bidder: &AccountIdOf<T>,
		bid_id: u32,
	) -> DispatchResult {
		// * Get variables *
		let project_details = ProjectsDetails::<T>::get(project_id).ok_or(Error::<T>::ProjectDetailsNotFound)?;
		let bid = Bids::<T>::get((project_id, bidder, bid_id)).ok_or(Error::<T>::EvaluationNotFound)?;

		// * Validity checks *
		ensure!(
			project_details.status == ProjectStatus::FundingFailed &&
				matches!(bid.status, BidStatus::Accepted | BidStatus::PartiallyAccepted(..)) &&
				bid.funds_released,
			Error::<T>::NotAllowed
		);

		// * Update Storage *
		T::NativeCurrency::release(
			&HoldReason::Participation(project_id).into(),
			bidder,
			bid.plmc_bond,
			Precision::Exact,
		)?;

		Bids::<T>::remove((project_id, bidder, bid_id));

		// * Emit events *
		Self::deposit_event(Event::BondReleased {
			project_id,
			amount: bid.plmc_bond,
			bonder: bidder.clone(),
			releaser: caller.clone(),
		});

		Ok(())
	}

	pub fn do_release_contribution_funds_for(
		caller: &AccountIdOf<T>,
		project_id: ProjectId,
		contributor: &AccountIdOf<T>,
		contribution_id: u32,
	) -> DispatchResult {
		// * Get variables *
		let project_details = ProjectsDetails::<T>::get(project_id).ok_or(Error::<T>::ProjectDetailsNotFound)?;
		let mut contribution = Contributions::<T>::get((project_id, contributor, contribution_id))
			.ok_or(Error::<T>::ContributionNotFound)?;

		// * Validity checks *
		ensure!(project_details.status == ProjectStatus::FundingFailed, Error::<T>::NotAllowed);

		// * Calculate variables *
		let project_pot = Self::fund_account_id(project_id);
		let payout_amount = contribution.funding_asset_amount;
		let payout_asset = contribution.funding_asset;

		// * Update storage *
		T::FundingCurrency::transfer(
			payout_asset.to_assethub_id(),
			&project_pot,
			contributor,
			payout_amount,
			Preservation::Expendable,
		)?;
		contribution.funds_released = true;
		Contributions::<T>::insert((project_id, contributor, contribution_id), contribution);

		// * Emit events *
		Self::deposit_event(Event::ContributionFundingReleased {
			project_id,
			contributor: contributor.clone(),
			id: contribution_id,
			amount: payout_amount,
			caller: caller.clone(),
		});

		Ok(())
	}

	// Unbond the PLMC of a contribution instantly, following a failed funding outcome.
	// Unbonding of PLMC in a successful funding outcome is handled by the vesting schedule.
	pub fn do_contribution_unbond_for(
		caller: &AccountIdOf<T>,
		project_id: ProjectId,
		contributor: &AccountIdOf<T>,
		contribution_id: u32,
	) -> DispatchResult {
		// * Get variables *
		let project_details = ProjectsDetails::<T>::get(project_id).ok_or(Error::<T>::ProjectDetailsNotFound)?;
		let bid = Contributions::<T>::get((project_id, contributor, contribution_id))
			.ok_or(Error::<T>::EvaluationNotFound)?;

		// * Validity checks *
		ensure!(project_details.status == ProjectStatus::FundingFailed, Error::<T>::NotAllowed);

		// * Update Storage *
		T::NativeCurrency::release(
			&HoldReason::Participation(project_id).into(),
			contributor,
			bid.plmc_bond,
			Precision::Exact,
		)?;

		Contributions::<T>::remove((project_id, contributor, contribution_id));

		// * Emit events *
		Self::deposit_event(Event::BondReleased {
			project_id,
			amount: bid.plmc_bond,
			bonder: contributor.clone(),
			releaser: caller.clone(),
		});

		Ok(())
	}

	pub fn do_payout_bid_funds_for(
		caller: &AccountIdOf<T>,
		project_id: ProjectId,
		bidder: &AccountIdOf<T>,
		bid_id: u32,
	) -> DispatchResult {
		// * Get variables *
		let project_details = ProjectsDetails::<T>::get(project_id).ok_or(Error::<T>::ProjectDetailsNotFound)?;
		let mut bid = Bids::<T>::get((project_id, bidder, bid_id)).ok_or(Error::<T>::BidNotFound)?;

		// * Validity checks *
		ensure!(
			project_details.status == ProjectStatus::FundingSuccessful &&
				matches!(bid.status, BidStatus::Accepted | BidStatus::PartiallyAccepted(..)),
			Error::<T>::NotAllowed
		);

		// * Calculate variables *
		let issuer = project_details.issuer;
		let project_pot = Self::fund_account_id(project_id);
		let payout_amount = bid.funding_asset_amount_locked;
		let payout_asset = bid.funding_asset;

		// * Update storage *
		T::FundingCurrency::transfer(
			payout_asset.to_assethub_id(),
			&project_pot,
			&issuer,
			payout_amount,
			Preservation::Expendable,
		)?;
		bid.funds_released = true;
		Bids::<T>::insert((project_id, bidder, bid_id), &bid);

		// * Emit events *
		Self::deposit_event(Event::BidFundingPaidOut {
			project_id,
			bidder: bidder.clone(),
			id: bid_id,
			amount: payout_amount,
			caller: caller.clone(),
		});

		Ok(())
	}

	pub fn do_payout_contribution_funds_for(
		caller: &AccountIdOf<T>,
		project_id: ProjectId,
		contributor: &AccountIdOf<T>,
		contribution_id: u32,
	) -> DispatchResult {
		// * Get variables *
		let project_details = ProjectsDetails::<T>::get(project_id).ok_or(Error::<T>::ProjectDetailsNotFound)?;
		let mut contribution =
			Contributions::<T>::get((project_id, contributor, contribution_id)).ok_or(Error::<T>::BidNotFound)?;

		// * Validity checks *
		ensure!(project_details.status == ProjectStatus::FundingSuccessful, Error::<T>::NotAllowed);

		// * Calculate variables *
		let issuer = project_details.issuer;
		let project_pot = Self::fund_account_id(project_id);
		let payout_amount = contribution.funding_asset_amount;
		let payout_asset = contribution.funding_asset;

		// * Update storage *
		T::FundingCurrency::transfer(
			payout_asset.to_assethub_id(),
			&project_pot,
			&issuer,
			payout_amount,
			Preservation::Expendable,
		)?;
		contribution.funds_released = true;
		Contributions::<T>::insert((project_id, contributor, contribution_id), contribution);

		// * Emit events *
		Self::deposit_event(Event::ContributionFundingPaidOut {
			project_id,
			contributor: contributor.clone(),
			id: contribution_id,
			amount: payout_amount,
			caller: caller.clone(),
		});

		Ok(())
	}

	pub fn do_release_future_ct_deposit_for(
		caller: &AccountIdOf<T>,
		project_id: ProjectId,
		participant: &AccountIdOf<T>,
	) -> DispatchResult {
		// * Get variables *
		let project_details = ProjectsDetails::<T>::get(project_id).ok_or(Error::<T>::ProjectDetailsNotFound)?;
		let held_plmc = T::NativeCurrency::balance_on_hold(&HoldReason::FutureDeposit(project_id).into(), participant);
		// * Validity checks *
		ensure!(
			matches!(project_details.status, ProjectStatus::EvaluationFailed | ProjectStatus::FundingFailed),
			Error::<T>::NotAllowed
		);
		ensure!(held_plmc > Zero::zero(), Error::<T>::NoFutureDepositHeld);

		// * Update storage *
		T::NativeCurrency::release(
			&HoldReason::FutureDeposit(project_id).into(),
			participant,
			T::ContributionTokenCurrency::deposit_required(project_id),
			Precision::Exact,
		)?;

		// * Emit events *
		Self::deposit_event(Event::FutureCTDepositReleased {
			project_id,
			participant: participant.clone(),
			caller: caller.clone(),
		});

		Ok(())
	}

	pub fn do_set_para_id_for_project(
		caller: &AccountIdOf<T>,
		project_id: ProjectId,
		para_id: ParaId,
	) -> DispatchResult {
		// * Get variables *
		let mut project_details = ProjectsDetails::<T>::get(project_id).ok_or(Error::<T>::ProjectDetailsNotFound)?;

		// * Validity checks *
		ensure!(&(project_details.issuer) == caller, Error::<T>::NotAllowed);

		// * Update storage *
		project_details.parachain_id = Some(para_id);
		ProjectsDetails::<T>::insert(project_id, project_details);

		// * Emit events *
		Self::deposit_event(Event::ProjectParaIdSet { project_id, para_id, caller: caller.clone() });

		Ok(())
	}

	pub fn do_handle_channel_open_request(message: Instruction) -> XcmResult {
		// TODO: set these constants with a proper value
		const EXECUTION_DOT: MultiAsset = MultiAsset {
			id: Concrete(MultiLocation { parents: 0, interior: Here }),
			fun: Fungible(1_0_000_000_000u128),
		};
		const MAX_WEIGHT: Weight = Weight::from_parts(20_000_000_000, 1_000_000);

		let max_message_size_thresholds = T::MaxMessageSizeThresholds::get();
		let max_capacity_thresholds = T::MaxCapacityThresholds::get();

		log::trace!(target: "pallet_funding::hrmp", "HrmpNewChannelOpenRequest received: {:?}", message);

		match message {
			Instruction::HrmpNewChannelOpenRequest { sender, max_message_size, max_capacity }
				if max_message_size >= max_message_size_thresholds.0 &&
					max_message_size <= max_message_size_thresholds.1 &&
					max_capacity >= max_capacity_thresholds.0 &&
					max_capacity <= max_capacity_thresholds.1 =>
			{
				log::trace!(target: "pallet_funding::hrmp", "HrmpNewChannelOpenRequest accepted");

				let (project_id, mut project_details) = ProjectsDetails::<T>::iter()
					.find(|(_id, details)| {
						details.parachain_id == Some(ParaId::from(sender)) && details.status == FundingSuccessful
					})
					.ok_or(XcmError::BadOrigin)?;

				let accept_channel_relay_call =
					polkadot_runtime::RuntimeCall::Hrmp(polkadot_runtime_parachains::hrmp::Call::<
						polkadot_runtime::Runtime,
					>::hrmp_accept_open_channel {
						sender: ParaId::from(sender),
					})
					.encode();

				let request_channel_relay_call =
					polkadot_runtime::RuntimeCall::Hrmp(polkadot_runtime_parachains::hrmp::Call::<
						polkadot_runtime::Runtime,
					>::hrmp_init_open_channel {
						recipient: ParaId::from(sender),
						proposed_max_capacity: T::RequiredMaxCapacity::get(),
						proposed_max_message_size: T::RequiredMaxMessageSize::get(),
					})
					.encode();

				let xcm: Xcm<()> = Xcm(vec![
					WithdrawAsset(vec![EXECUTION_DOT.clone()].into()),
					BuyExecution { fees: EXECUTION_DOT.clone(), weight_limit: Unlimited },
					Transact {
						origin_kind: OriginKind::Native,
						require_weight_at_most: MAX_WEIGHT,
						call: accept_channel_relay_call.into(),
					},
					Transact {
						origin_kind: OriginKind::Native,
						require_weight_at_most: MAX_WEIGHT,
						call: request_channel_relay_call.into(),
					},
					RefundSurplus,
					DepositAsset {
						assets: Wild(All),
						beneficiary: MultiLocation { parents: 0, interior: X1(Parachain(POLIMEC_PARA_ID)) },
					},
				]);
				let mut message = Some(xcm);

				let dest_loc = MultiLocation { parents: 1, interior: Here };
				let mut destination = Some(dest_loc);
				let (ticket, _price) = T::XcmRouter::validate(&mut destination, &mut message)?;

				match T::XcmRouter::deliver(ticket) {
					Ok(_) => {
						log::trace!(target: "pallet_funding::hrmp", "HrmpNewChannelOpenRequest: acceptance successfully sent");
						project_details.hrmp_channel_status.project_to_polimec = ChannelStatus::Open;
						project_details.hrmp_channel_status.polimec_to_project = ChannelStatus::AwaitingAcceptance;
						ProjectsDetails::<T>::insert(project_id, project_details);

						Pallet::<T>::deposit_event(Event::<T>::HrmpChannelAccepted {
							project_id,
							para_id: ParaId::from(sender),
						});
						Ok(())
					},
					Err(e) => {
						log::trace!(target: "pallet_funding::hrmp", "HrmpNewChannelOpenRequest: acceptance sending failed - {:?}", e);
						Err(XcmError::Unimplemented)
					},
				}
			},
			instr => {
				log::trace!(target: "pallet_funding::hrmp", "Bad instruction: {:?}", instr);
				Err(XcmError::Unimplemented)
			},
		}
	}

	pub fn do_handle_channel_accepted(message: Instruction) -> XcmResult {
		match message {
			Instruction::HrmpChannelAccepted { recipient } => {
				log::trace!(target: "pallet_funding::hrmp", "HrmpChannelAccepted received: {:?}", message);
				let (project_id, mut project_details) = ProjectsDetails::<T>::iter()
					.find(|(_id, details)| {
						details.parachain_id == Some(ParaId::from(recipient)) && details.status == FundingSuccessful
					})
					.ok_or(XcmError::BadOrigin)?;

				project_details.hrmp_channel_status.polimec_to_project = ChannelStatus::Open;
				ProjectsDetails::<T>::insert(project_id, project_details);
				Pallet::<T>::deposit_event(Event::<T>::HrmpChannelEstablished {
					project_id,
					para_id: ParaId::from(recipient),
				});

				Pallet::<T>::do_start_migration_readiness_check(
					&(T::PalletId::get().into_account_truncating()),
					project_id,
				)
				.map_err(|_| XcmError::NoDeal)?;
				Ok(())
			},
			instr => {
				log::trace!(target: "pallet_funding::hrmp", "Bad instruction: {:?}", instr);
				Err(XcmError::Unimplemented)
			},
		}
	}

	pub fn do_start_migration_readiness_check(caller: &AccountIdOf<T>, project_id: ProjectId) -> DispatchResult {
		// * Get variables *
		let mut project_details = ProjectsDetails::<T>::get(project_id).ok_or(Error::<T>::ProjectDetailsNotFound)?;
		let parachain_id: u32 = project_details.parachain_id.ok_or(Error::<T>::ImpossibleState)?.into();
		let project_multilocation = ParentThen(X1(Parachain(parachain_id)));
		let now = <frame_system::Pallet<T>>::block_number();

		// TODO: check these values
		let max_weight = Weight::from_parts(700_000_000, 10_000);

		// * Validity checks *
		ensure!(project_details.status == ProjectStatus::FundingSuccessful, Error::<T>::NotAllowed);
		ensure!(
			project_details.hrmp_channel_status ==
				HRMPChannelStatus {
					project_to_polimec: ChannelStatus::Open,
					polimec_to_project: ChannelStatus::Open
				},
			Error::<T>::CommsNotEstablished
		);
		if project_details.migration_readiness_check.is_none() {
			ensure!(caller.clone() == T::PalletId::get().into_account_truncating(), Error::<T>::NotAllowed);
		} else if matches!(
			project_details.migration_readiness_check,
			Some(MigrationReadinessCheck {
				holding_check: (_, CheckOutcome::Failed),
				pallet_check: (_, CheckOutcome::Failed),
				..
			})
		) {
			ensure!(caller == &project_details.issuer, Error::<T>::NotAllowed);
		}

		// * Update storage *
		let call: <T as Config>::RuntimeCall =
			Call::migration_check_response { query_id: Default::default(), response: Default::default() }.into();

		let query_id_holdings = pallet_xcm::Pallet::<T>::new_notify_query(
			project_multilocation.clone(),
			call.clone().into(),
			now + QUERY_RESPONSE_TIME_WINDOW_BLOCKS.into(),
			Here,
		);
		let query_id_pallet = pallet_xcm::Pallet::<T>::new_notify_query(
			project_multilocation.clone(),
			call.into(),
			now + QUERY_RESPONSE_TIME_WINDOW_BLOCKS.into(),
			Here,
		);

		project_details.migration_readiness_check = Some(MigrationReadinessCheck {
			holding_check: (query_id_holdings, CheckOutcome::AwaitingResponse),
			pallet_check: (query_id_pallet, CheckOutcome::AwaitingResponse),
		});
		ProjectsDetails::<T>::insert(project_id, project_details);

		// * Send the migration query *
		let expected_tokens: MultiAsset =
			(MultiLocation { parents: 0, interior: Here }, 1_000_000_0_000_000_000u128).into(); // 1MM units for migrations
		let xcm = Xcm(vec![
			UnpaidExecution { weight_limit: WeightLimit::Unlimited, check_origin: None },
			WithdrawAsset(vec![expected_tokens].into()),
			ReportHolding {
				response_info: QueryResponseInfo {
					destination: ParentThen(Parachain(POLIMEC_PARA_ID).into()).into(),
					query_id: 0,
					max_weight,
				},
				assets: Wild(All),
			},
			QueryPallet {
				module_name: Vec::from("polimec_receiver"),
				response_info: QueryResponseInfo {
					destination: ParentThen(Parachain(POLIMEC_PARA_ID).into()).into(),
					query_id: 1,
					max_weight,
				},
			},
			DepositAsset { assets: Wild(All), beneficiary: ParentThen(Parachain(POLIMEC_PARA_ID).into()).into() },
		]);
		<pallet_xcm::Pallet<T>>::send_xcm(Here, project_multilocation, xcm).map_err(|_| Error::<T>::XcmFailed)?;

		// * Emit events *
		Self::deposit_event(Event::<T>::MigrationReadinessCheckStarted { project_id, caller: caller.clone() });

		Ok(())
	}

	pub fn do_migration_check_response(
		location: MultiLocation,
		query_id: xcm::v3::QueryId,
		response: xcm::v3::Response,
	) -> DispatchResult {
		use xcm::v3::prelude::*;
		// TODO: check if this is too low performance. Maybe we want a new map of query_id -> project_id
		let (project_id, mut project_details, mut migration_check) = ProjectsDetails::<T>::iter()
			.find_map(|(project_id, details)| {
				if let Some(check @ MigrationReadinessCheck { holding_check, pallet_check }) =
					details.migration_readiness_check
				{
					if holding_check.0 == query_id || pallet_check.0 == query_id {
						return Some((project_id, details, check));
					}
				}
				None
			})
			.ok_or(Error::<T>::NotAllowed)?;

		let para_id = if let MultiLocation { parents: 1, interior: X1(Parachain(para_id)) } = location {
			ParaId::from(para_id)
		} else {
			return Err(Error::<T>::NotAllowed.into());
		};

		let project_metadata = ProjectsMetadata::<T>::get(project_id).ok_or(Error::<T>::ProjectNotFound)?;
		let contribution_tokens_sold = project_metadata
			.total_allocation_size
			.0
			.saturating_add(project_metadata.total_allocation_size.1)
			.saturating_sub(project_details.remaining_contribution_tokens.0)
			.saturating_sub(project_details.remaining_contribution_tokens.1);

		ensure!(project_details.parachain_id == Some(para_id), Error::<T>::NotAllowed);

		match (response.clone(), migration_check) {
			(
				Response::Assets(assets),
				MigrationReadinessCheck { holding_check: (_, CheckOutcome::AwaitingResponse), .. },
			) => {
				let ct_sold_as_u128: u128 = contribution_tokens_sold.try_into().map_err(|_| Error::<T>::BadMath)?;
				let assets: Vec<MultiAsset> = assets.into_inner();
				let asset_1 = assets[0].clone();
				match asset_1 {
					MultiAsset {
						id: Concrete(MultiLocation { parents: 1, interior: X1(Parachain(pid)) }),
						fun: Fungible(amount),
					} if amount >= ct_sold_as_u128 && pid == u32::from(para_id) => {
						migration_check.holding_check.1 = CheckOutcome::Passed;
						Self::deposit_event(Event::<T>::MigrationCheckResponseAccepted {
							project_id,
							query_id,
							response,
						});
					},
					_ => {
						migration_check.holding_check.1 = CheckOutcome::Failed;
						Self::deposit_event(Event::<T>::MigrationCheckResponseRejected {
							project_id,
							query_id,
							response,
						});
					},
				}
			},

			(
				Response::PalletsInfo(pallets_info),
				MigrationReadinessCheck { pallet_check: (_, CheckOutcome::AwaitingResponse), .. },
			) =>
				if pallets_info.len() == 1 && pallets_info[0] == T::PolimecReceiverInfo::get() {
					migration_check.pallet_check.1 = CheckOutcome::Passed;
					Self::deposit_event(Event::<T>::MigrationCheckResponseAccepted { project_id, query_id, response });
				} else {
					migration_check.pallet_check.1 = CheckOutcome::Failed;
					Self::deposit_event(Event::<T>::MigrationCheckResponseRejected { project_id, query_id, response });
				},
			_ => return Err(Error::<T>::NotAllowed.into()),
		};

		project_details.migration_readiness_check = Some(migration_check);
		ProjectsDetails::<T>::insert(project_id, project_details);
		Ok(())
	}

	pub fn do_start_migration(caller: &AccountIdOf<T>, project_id: ProjectId) -> DispatchResult {
		// * Get variables *
		let project_details = ProjectsDetails::<T>::get(project_id).ok_or(Error::<T>::ProjectDetailsNotFound)?;
		let migration_readiness_check = project_details.migration_readiness_check.ok_or(Error::<T>::NotAllowed)?;

		// * Validity Checks *
		ensure!(caller.clone() == project_details.issuer, Error::<T>::NotAllowed);
		ensure!(migration_readiness_check.is_ready(), Error::<T>::NotAllowed);

		// Start automated migration process

		// * Emit events *
		Self::deposit_event(Event::<T>::MigrationStarted { project_id });

		Ok(())
	}

	pub fn do_migrate_one_participant(
		caller: AccountIdOf<T>,
		project_id: ProjectId,
		participant: AccountIdOf<T>,
	) -> DispatchResult {
		// * Get variables *
		let project_details = ProjectsDetails::<T>::get(project_id).ok_or(Error::<T>::ProjectDetailsNotFound)?;
		let migration_readiness_check = project_details.migration_readiness_check.ok_or(Error::<T>::NotAllowed)?;
		let user_evaluations = Evaluations::<T>::iter_prefix_values((project_id, participant.clone()));
		let user_bids = Bids::<T>::iter_prefix_values((project_id, participant.clone()));
		let user_contributions = Contributions::<T>::iter_prefix_values((project_id, participant.clone()));
		let project_para_id = project_details.parachain_id.ok_or(Error::<T>::ImpossibleState)?;
		let now = <frame_system::Pallet<T>>::block_number();

		// * Validity Checks *
		ensure!(migration_readiness_check.is_ready(), Error::<T>::NotAllowed);

		// * Process Data *
		// u128 is a balance, u64 is now a BlockNumber, but will be a Moment/Timestamp in the future
		let evaluation_migrations =
			user_evaluations.filter_map(|evaluation| MigrationGenerator::<T>::evaluation_migration(evaluation));
		let bid_migrations = user_bids.filter_map(|bid| MigrationGenerator::<T>::bid_migration(bid));
		let contribution_migrations =
			user_contributions.filter_map(|contribution| MigrationGenerator::<T>::contribution_migration(contribution));

		let migrations = evaluation_migrations.chain(bid_migrations).chain(contribution_migrations).collect_vec();
		let migrations = Migrations::from(migrations);

		let constructed_migrations = Self::construct_migration_xcm_messages(migrations);
		for (migrations, xcm) in constructed_migrations {
			let project_multilocation = MultiLocation { parents: 1, interior: X1(Parachain(project_para_id.into())) };
			let project_migration_origins = ProjectMigrationOriginsOf::<T> {
				project_id,
				migration_origins: migrations
					.origins()
					.try_into()
					.expect("construct function uses same constraint T::MaxMigrationsPerXcm"),
			};

			let call: <T as Config>::RuntimeCall =
				Call::confirm_migrations { query_id: Default::default(), response: Default::default() }.into();
			let transact_response_query_id =
				pallet_xcm::Pallet::<T>::new_notify_query(project_multilocation, call.into(), now + 20u32.into(), Here);
			// TODO: check these values
			let max_weight = Weight::from_parts(700_000_000, 10_000);

			let mut instructions = xcm.into_inner();
			instructions.push(ReportTransactStatus(QueryResponseInfo {
				destination: ParentThen(X1(Parachain(POLIMEC_PARA_ID))).into(),
				query_id: transact_response_query_id,
				max_weight,
			}));
			let xcm = Xcm(instructions);

			<pallet_xcm::Pallet<T>>::send_xcm(Here, project_multilocation, xcm).map_err(|_| Error::<T>::XcmFailed)?;
			Self::mark_migrations_as_sent(project_migration_origins.clone(), transact_response_query_id);
			UnconfirmedMigrations::<T>::insert(transact_response_query_id, project_migration_origins);

			Self::deposit_event(Event::<T>::UserMigrationSent {
				project_id,
				caller: caller.clone(),
				participant: participant.clone(),
			});
		}
		Ok(())
	}

	pub fn do_confirm_migrations(location: MultiLocation, query_id: QueryId, response: Response) -> DispatchResult {
		use xcm::v3::prelude::*;
		let unconfirmed_migrations = UnconfirmedMigrations::<T>::take(query_id).ok_or(Error::<T>::NotAllowed)?;
		let project_id = unconfirmed_migrations.project_id;
		let para_id = if let MultiLocation { parents: 1, interior: X1(Parachain(para_id)) } = location {
			ParaId::from(para_id)
		} else {
			return Err(Error::<T>::NotAllowed.into());
		};
		let project_details = ProjectsDetails::<T>::get(project_id).ok_or(Error::<T>::ProjectDetailsNotFound)?;

		ensure!(project_details.parachain_id == Some(para_id), Error::<T>::NotAllowed);

		match response {
			Response::DispatchResult(MaybeErrorCode::Success) => {
				Self::mark_migrations_as_confirmed(unconfirmed_migrations.clone());
				Self::deposit_event(Event::MigrationsConfirmed {
					project_id,
					migration_origins: unconfirmed_migrations.migration_origins,
				});
				// Self::deposit_event(Event::MigrationsConfirmed { project_id });
				Ok(())
			},
			Response::DispatchResult(MaybeErrorCode::Error(e)) |
			Response::DispatchResult(MaybeErrorCode::TruncatedError(e)) => {
				Self::mark_migrations_as_failed(unconfirmed_migrations.clone(), e);
				Self::deposit_event(Event::MigrationsFailed {
					project_id,
					migration_origins: unconfirmed_migrations.migration_origins,
				});
				// Self::deposit_event(Event::MigrationsFailed { project_id});
				Ok(())
			},
			_ => Err(Error::<T>::NotAllowed.into()),
		}
	}
}

// Helper functions
impl<T: Config> Pallet<T> {
	/// The account ID of the project pot.
	///
	/// This actually does computation. If you need to keep using it, then make sure you cache the
	/// value and only call this once.
	#[inline(always)]
	pub fn fund_account_id(index: ProjectId) -> AccountIdOf<T> {
		// since the project_id starts at 0, we need to add 1 to get a different sub_account than the pallet account.
		T::PalletId::get().into_sub_account_truncating(index.saturating_add(One::one()))
	}

	/// Adds a project to the ProjectsToUpdate storage, so it can be updated at some later point in time.
	pub fn add_to_update_store(block_number: BlockNumberFor<T>, store: (&ProjectId, UpdateType)) -> Result<u32, u32> {
		// Try to get the project into the earliest possible block to update.
		// There is a limit for how many projects can update each block, so we need to make sure we don't exceed that limit
		let mut block_number = block_number;
		for i in 1..T::MaxProjectsToUpdateInsertionAttempts::get() + 1 {
			if ProjectsToUpdate::<T>::try_append(block_number, store.clone()).is_err() {
				block_number += 1u32.into();
			} else {
				return Ok(i);
			}
		}
		return Err(T::MaxProjectsToUpdateInsertionAttempts::get());
	}

	// returns the actual iterations for weight calculation either as an Err type or Ok type so the caller can add that
	// to the corresponding weight function.
	pub fn remove_from_update_store(project_id: &ProjectId) -> Result<u32, u32> {
		// used for extrinsic weight calculation
		let mut total_iterations = 0u32;
		let (block_position, project_index) = ProjectsToUpdate::<T>::iter()
			.find_map(|(block, project_vec)| {
				total_iterations += 1;
				let project_index = project_vec.iter().position(|(id, _update_type)| id == project_id)?;
				Some((block, project_index))
			})
			.ok_or(total_iterations)?;

		ProjectsToUpdate::<T>::mutate(block_position, |project_vec| {
			project_vec.remove(project_index);
		});

		Ok(total_iterations)
	}

	pub fn create_bucket_from_metadata(metadata: &ProjectMetadataOf<T>) -> Result<BucketOf<T>, DispatchError> {
		let bucket_delta_amount = Percent::from_percent(10) * metadata.total_allocation_size.0;
		let ten_percent_in_price: <T as Config>::Price =
			PriceOf::<T>::checked_from_rational(1, 10).ok_or(Error::<T>::BadMath)?;
		let bucket_delta_price: <T as Config>::Price = metadata.minimum_price.saturating_mul(ten_percent_in_price);

		let bucket: BucketOf<T> = Bucket::new(
			metadata.total_allocation_size.0,
			metadata.minimum_price,
			bucket_delta_price,
			bucket_delta_amount,
		);

		Ok(bucket)
	}

	pub fn calculate_plmc_bond(
		ticket_size: BalanceOf<T>,
		multiplier: MultiplierOf<T>,
		plmc_price: PriceOf<T>,
	) -> Result<BalanceOf<T>, DispatchError> {
		let usd_bond = multiplier.calculate_bonding_requirement::<T>(ticket_size).map_err(|_| Error::<T>::BadMath)?;
		plmc_price.reciprocal().ok_or(Error::<T>::BadMath)?.checked_mul_int(usd_bond).ok_or(Error::<T>::BadMath.into())
	}

	/// Based on the amount of tokens and price to buy, a desired multiplier, and the type of investor the caller is,
	/// calculate the amount and vesting periods of bonded PLMC and reward CT tokens.
	pub fn calculate_vesting_info(
		_caller: &AccountIdOf<T>,
		multiplier: MultiplierOf<T>,
		bonded_amount: BalanceOf<T>,
	) -> Result<VestingInfo<BlockNumberFor<T>, BalanceOf<T>>, DispatchError> {
		// TODO: duration should depend on `_multiplier` and `_caller` credential
		let duration: BlockNumberFor<T> = multiplier.calculate_vesting_duration::<T>();
		let duration_as_balance = T::BlockNumberToBalance::convert(duration);
		let amount_per_block = if duration_as_balance == Zero::zero() {
			bonded_amount
		} else {
			bonded_amount.checked_div(&duration_as_balance).ok_or(Error::<T>::BadMath)?
		};

		Ok(VestingInfo { total_amount: bonded_amount, amount_per_block, duration })
	}

	/// Calculates the price (in USD) of contribution tokens for the Community and Remainder Rounds
	pub fn calculate_weighted_average_price(
		project_id: ProjectId,
		end_block: BlockNumberFor<T>,
		total_allocation_size: BalanceOf<T>,
	) -> Result<(u32, u32), DispatchError> {
		// Get all the bids that were made before the end of the candle
		let mut bids = Bids::<T>::iter_prefix_values((project_id,)).collect::<Vec<_>>();
		// temp variable to store the sum of the bids
		let mut bid_token_amount_sum = Zero::zero();
		// temp variable to store the total value of the bids (i.e price * amount = Cumulative Ticket Size)
		let mut bid_usd_value_sum = BalanceOf::<T>::zero();
		let project_account = Self::fund_account_id(project_id);
<<<<<<< HEAD
		let plmc_price = T::PriceProvider::get_price(PLMC_STATEMINT_ID).ok_or(Error::<T>::PLMCPriceNotAvailable)?;

		// Weight calculation variables
		let mut accepted_bids_count = 0u32;
		let mut rejected_bids_count = 0u32;

=======
		let plmc_price = T::PriceProvider::get_price(PLMC_FOREIGN_ID).ok_or(Error::<T>::PLMCPriceNotAvailable)?;
>>>>>>> 4c26ce0f
		// sort bids by price, and equal prices sorted by id
		bids.sort_by(|a, b| b.cmp(a));
		// accept only bids that were made before `end_block` i.e end of candle auction
		let bids: Result<Vec<_>, DispatchError> = bids
			.into_iter()
			.map(|mut bid| {
				if bid.when > end_block {
					rejected_bids_count += 1;
					return Self::refund_bid(&mut bid, project_id, &project_account, RejectionReason::AfterCandleEnd)
						.and(Ok(bid));
				}
				let buyable_amount = total_allocation_size.saturating_sub(bid_token_amount_sum);
				if buyable_amount.is_zero() {
					rejected_bids_count += 1;
					return Self::refund_bid(&mut bid, project_id, &project_account, RejectionReason::NoTokensLeft)
						.and(Ok(bid));
				} else if bid.original_ct_amount <= buyable_amount {
					accepted_bids_count += 1;
					let ticket_size = bid.original_ct_usd_price.saturating_mul_int(bid.original_ct_amount);
					bid_token_amount_sum.saturating_accrue(bid.original_ct_amount);
					bid_usd_value_sum.saturating_accrue(ticket_size);
					bid.status = BidStatus::Accepted;
				} else {
<<<<<<< HEAD
					accepted_bids_count += 1;
					let ticket_size = bid.original_ct_usd_price.saturating_mul_int(buyable_amount);
					bid_usd_value_sum.saturating_accrue(ticket_size);
					bid_token_amount_sum.saturating_accrue(buyable_amount);
					bid.status = BidStatus::PartiallyAccepted(buyable_amount, RejectionReason::NoTokensLeft);
					bid.final_ct_amount = buyable_amount;

					let funding_asset_price = T::PriceProvider::get_price(bid.funding_asset.to_statemint_id())
						.ok_or(Error::<T>::PriceNotFound)?;
					let funding_asset_amount_needed = funding_asset_price
						.reciprocal()
						.ok_or(Error::<T>::BadMath)?
						.checked_mul_int(ticket_size)
						.ok_or(Error::<T>::BadMath)?;
					T::FundingCurrency::transfer(
						bid.funding_asset.to_statemint_id(),
						&project_account,
						&bid.bidder,
						bid.funding_asset_amount_locked.saturating_sub(funding_asset_amount_needed),
						Preservation::Preserve,
					)?;

					let usd_bond_needed = bid
						.multiplier
						.calculate_bonding_requirement::<T>(ticket_size)
						.map_err(|_| Error::<T>::BadMath)?;
					let plmc_bond_needed = plmc_price
						.reciprocal()
						.ok_or(Error::<T>::BadMath)?
						.checked_mul_int(usd_bond_needed)
						.ok_or(Error::<T>::BadMath)?;
					T::NativeCurrency::release(
						&HoldReason::Participation(project_id.into()).into(),
						&bid.bidder,
						bid.plmc_bond.saturating_sub(plmc_bond_needed),
						Precision::Exact,
					)?;

					bid.funding_asset_amount_locked = funding_asset_amount_needed;
					bid.plmc_bond = plmc_bond_needed;
=======
					let maybe_ticket_size = bid.original_ct_usd_price.checked_mul_int(buyable_amount);
					if let Some(ticket_size) = maybe_ticket_size {
						bid_usd_value_sum.saturating_accrue(ticket_size);
						bid_token_amount_sum.saturating_accrue(buyable_amount);
						bid.status = BidStatus::PartiallyAccepted(buyable_amount, RejectionReason::NoTokensLeft);
						bid.final_ct_amount = buyable_amount;

						let funding_asset_price = T::PriceProvider::get_price(bid.funding_asset.to_assethub_id())
							.ok_or(Error::<T>::PriceNotFound)?;
						let funding_asset_amount_needed = funding_asset_price
							.reciprocal()
							.ok_or(Error::<T>::BadMath)?
							.checked_mul_int(ticket_size)
							.ok_or(Error::<T>::BadMath)?;
						T::FundingCurrency::transfer(
							bid.funding_asset.to_assethub_id(),
							&project_account,
							&bid.bidder,
							bid.funding_asset_amount_locked.saturating_sub(funding_asset_amount_needed),
							Preservation::Preserve,
						)?;

						let usd_bond_needed = bid
							.multiplier
							.calculate_bonding_requirement::<T>(ticket_size)
							.map_err(|_| Error::<T>::BadMath)?;
						let plmc_bond_needed = plmc_price
							.reciprocal()
							.ok_or(Error::<T>::BadMath)?
							.checked_mul_int(usd_bond_needed)
							.ok_or(Error::<T>::BadMath)?;
						T::NativeCurrency::release(
							&HoldReason::Participation(project_id).into(),
							&bid.bidder,
							bid.plmc_bond.saturating_sub(plmc_bond_needed),
							Precision::Exact,
						)?;

						bid.funding_asset_amount_locked = funding_asset_amount_needed;
						bid.plmc_bond = plmc_bond_needed;
					} else {
						return Self::refund_bid(&mut bid, project_id, &project_account, RejectionReason::BadMath)
							.and(Ok(bid));
					}
>>>>>>> 4c26ce0f
				}

				Ok(bid)
			})
			.collect();
		let bids = bids?;
		// Calculate the weighted price of the token for the next funding rounds, using winning bids.
		// for example: if there are 3 winning bids,
		// A: 10K tokens @ USD15 per token = 150K USD value
		// B: 20K tokens @ USD20 per token = 400K USD value
		// C: 20K tokens @ USD10 per token = 200K USD value,

		// then the weight for each bid is:
		// A: 150K / (150K + 400K + 200K) = 0.20
		// B: 400K / (150K + 400K + 200K) = 0.533...
		// C: 200K / (150K + 400K + 200K) = 0.266...

		// then multiply each weight by the price of the token to get the weighted price per bid
		// A: 0.20 * 15 = 3
		// B: 0.533... * 20 = 10.666...
		// C: 0.266... * 10 = 2.666...

		// lastly, sum all the weighted prices to get the final weighted price for the next funding round
		// 3 + 10.6 + 2.6 = 16.333...
		let current_bucket = Buckets::<T>::get(project_id).ok_or(Error::<T>::ProjectNotFound)?;
		let project_metadata = ProjectsMetadata::<T>::get(project_id).ok_or(Error::<T>::ProjectNotFound)?;
		let is_first_bucket = current_bucket.current_price == project_metadata.minimum_price;

		let calc_weighted_price_fn = |bid: &BidInfoOf<T>, amount: BalanceOf<T>| -> Option<PriceOf<T>> {
			let ticket_size = bid.original_ct_usd_price.saturating_mul_int(amount);
			let bid_weight = <T::Price as FixedPointNumber>::saturating_from_rational(ticket_size, bid_usd_value_sum);
			let weighted_price = bid.original_ct_usd_price.saturating_mul(bid_weight);
			Some(weighted_price)
		};
		let weighted_token_price = match is_first_bucket && !bids.is_empty() {
			true => project_metadata.minimum_price,
			false => bids
				.iter()
				.filter_map(|bid| match bid.status {
					BidStatus::Accepted => calc_weighted_price_fn(bid, bid.original_ct_amount),
					BidStatus::PartiallyAccepted(amount, _) => calc_weighted_price_fn(bid, amount),
					_ => None,
				})
				.reduce(|a, b| a.saturating_add(b))
				.ok_or(Error::<T>::NoBidsFound)?,
		};

		let mut final_total_funding_reached_by_bids = BalanceOf::<T>::zero();
		// Update the bid in the storage
		for mut bid in bids.into_iter() {
			if bid.final_ct_usd_price > weighted_token_price {
				bid.final_ct_usd_price = weighted_token_price;
				let new_ticket_size =
					weighted_token_price.checked_mul_int(bid.final_ct_amount).ok_or(Error::<T>::BadMath)?;

				let funding_asset_price =
					T::PriceProvider::get_price(bid.funding_asset.to_assethub_id()).ok_or(Error::<T>::PriceNotFound)?;
				let funding_asset_amount_needed = funding_asset_price
					.reciprocal()
					.ok_or(Error::<T>::BadMath)?
					.checked_mul_int(new_ticket_size)
					.ok_or(Error::<T>::BadMath)?;

				T::FundingCurrency::transfer(
					bid.funding_asset.to_assethub_id(),
					&project_account,
					&bid.bidder,
					bid.funding_asset_amount_locked.saturating_sub(funding_asset_amount_needed),
					Preservation::Preserve,
				)?;

				bid.funding_asset_amount_locked = funding_asset_amount_needed;

				let usd_bond_needed = bid
					.multiplier
					.calculate_bonding_requirement::<T>(new_ticket_size)
					.map_err(|_| Error::<T>::BadMath)?;
				let plmc_bond_needed = plmc_price
					.reciprocal()
					.ok_or(Error::<T>::BadMath)?
					.checked_mul_int(usd_bond_needed)
					.ok_or(Error::<T>::BadMath)?;

				T::NativeCurrency::release(
					&HoldReason::Participation(project_id).into(),
					&bid.bidder,
					bid.plmc_bond.saturating_sub(plmc_bond_needed),
					Precision::Exact,
				)?;

				bid.plmc_bond = plmc_bond_needed;
			}
			let final_ticket_size =
				bid.final_ct_usd_price.checked_mul_int(bid.final_ct_amount).ok_or(Error::<T>::BadMath)?;
			final_total_funding_reached_by_bids.saturating_accrue(final_ticket_size);
			Bids::<T>::insert((project_id, &bid.bidder, &bid.id), &bid);
		}

		// Update storage
		ProjectsDetails::<T>::mutate(project_id, |maybe_info| -> DispatchResult {
			if let Some(info) = maybe_info {
				info.weighted_average_price = Some(weighted_token_price);
				info.remaining_contribution_tokens.0.saturating_reduce(bid_token_amount_sum);
				info.funding_amount_reached.saturating_accrue(final_total_funding_reached_by_bids);
				Ok(())
			} else {
				Err(Error::<T>::ProjectNotFound.into())
			}
		})?;

		Ok((accepted_bids_count, rejected_bids_count))
	}

	/// Refund a bid because of `reason`.
	fn refund_bid<'a>(
		bid: &'a mut BidInfoOf<T>,
		project_id: ProjectId,
		project_account: &'a AccountIdOf<T>,
		reason: RejectionReason,
	) -> Result<(), DispatchError> {
		bid.status = BidStatus::Rejected(reason);
		bid.final_ct_amount = Zero::zero();
		bid.final_ct_usd_price = Zero::zero();

		T::FundingCurrency::transfer(
			bid.funding_asset.to_assethub_id(),
			project_account,
			&bid.bidder,
			bid.funding_asset_amount_locked,
			Preservation::Preserve,
		)?;
		T::NativeCurrency::release(
			&HoldReason::Participation(project_id).into(),
			&bid.bidder,
			bid.plmc_bond,
			Precision::Exact,
		)?;
		bid.funding_asset_amount_locked = Zero::zero();
		bid.plmc_bond = Zero::zero();

		Ok(())
	}

	pub fn select_random_block(
		candle_starting_block: BlockNumberFor<T>,
		candle_ending_block: BlockNumberFor<T>,
	) -> BlockNumberFor<T> {
		let nonce = Self::get_and_increment_nonce();
		let (random_value, _known_since) = T::Randomness::random(&nonce);
		let random_block = <BlockNumberFor<T>>::decode(&mut random_value.as_ref())
			.expect("secure hashes should always be bigger than the block number; qed");
		let block_range = candle_ending_block - candle_starting_block;

		candle_starting_block + (random_block % block_range)
	}

	fn get_and_increment_nonce() -> Vec<u8> {
		let nonce = Nonce::<T>::get();
		Nonce::<T>::put(nonce.wrapping_add(1));
		nonce.encode()
	}

	/// People that contributed to the project during the Funding Round can claim their Contribution Tokens
	// This function is kept separate from the `do_claim_contribution_tokens` for easier testing the logic
	#[inline(always)]
	pub fn calculate_claimable_tokens(
		contribution_amount: BalanceOf<T>,
		weighted_average_price: BalanceOf<T>,
	) -> FixedU128 {
		FixedU128::saturating_from_rational(contribution_amount, weighted_average_price)
	}

	pub fn try_plmc_participation_lock(
		who: &T::AccountId,
		project_id: ProjectId,
		amount: BalanceOf<T>,
	) -> DispatchResult {
		// Check if the user has already locked tokens in the evaluation period
		let user_evaluations = Evaluations::<T>::iter_prefix_values((project_id, who));

		let mut to_convert = amount;
		for mut evaluation in user_evaluations {
			if to_convert == Zero::zero() {
				break;
			}
			let slash_deposit = <T as Config>::EvaluatorSlash::get() * evaluation.original_plmc_bond;
			let available_to_convert = evaluation.current_plmc_bond.saturating_sub(slash_deposit);
			let converted = to_convert.min(available_to_convert);
			evaluation.current_plmc_bond = evaluation.current_plmc_bond.saturating_sub(converted);
			Evaluations::<T>::insert((project_id, who, evaluation.id), evaluation);
			T::NativeCurrency::release(&HoldReason::Evaluation(project_id).into(), who, converted, Precision::Exact)
				.map_err(|_| Error::<T>::ImpossibleState)?;
			T::NativeCurrency::hold(&HoldReason::Participation(project_id).into(), who, converted)
				.map_err(|_| Error::<T>::ImpossibleState)?;
			to_convert = to_convert.saturating_sub(converted)
		}

		T::NativeCurrency::hold(&HoldReason::Participation(project_id).into(), who, to_convert)?;

		Ok(())
	}

	// TODO(216): use the hold interface of the fungibles::MutateHold once its implemented on pallet_assets.
	pub fn try_funding_asset_hold(
		who: &T::AccountId,
		project_id: ProjectId,
		amount: BalanceOf<T>,
		asset_id: AssetIdOf<T>,
	) -> DispatchResult {
		let fund_account = Self::fund_account_id(project_id);

		// Why `Preservation::Expendable`?
		// the min_balance of funding assets (e.g USDT) are low enough so we don't expect users to care about their balance being dusted.
		// We do think the UX would be bad if they cannot use all of their available tokens.
		// Specially since a new funding asset account can be easily created by increasing the provider reference
		T::FundingCurrency::transfer(asset_id, who, &fund_account, amount, Preservation::Expendable)?;

		Ok(())
	}

	/// Calculate the total fees based on the funding reached.
	pub fn calculate_fees(funding_reached: BalanceOf<T>) -> Perquintill {
		let total_fee = Self::compute_total_fee_from_brackets(funding_reached);
		Perquintill::from_rational(total_fee, funding_reached)
	}

	/// Computes the total fee from all defined fee brackets.
	fn compute_total_fee_from_brackets(funding_reached: BalanceOf<T>) -> BalanceOf<T> {
		let mut remaining_for_fee = funding_reached;

		T::FeeBrackets::get()
			.into_iter()
			.map(|(fee, limit)| Self::compute_fee_for_bracket(&mut remaining_for_fee, fee, limit))
			.fold(BalanceOf::<T>::zero(), |acc, fee| acc.saturating_add(fee))
	}

	/// Calculate the fee for a particular bracket.
	fn compute_fee_for_bracket(
		remaining_for_fee: &mut BalanceOf<T>,
		fee: Percent,
		limit: BalanceOf<T>,
	) -> BalanceOf<T> {
		if let Some(amount_to_bid) = remaining_for_fee.checked_sub(&limit) {
			*remaining_for_fee = amount_to_bid;
			fee * limit
		} else {
			let fee_for_this_bracket = fee * *remaining_for_fee;
			*remaining_for_fee = BalanceOf::<T>::zero();
			fee_for_this_bracket
		}
	}

	/// Generate and return evaluator rewards based on a project's funding status.
	///
	/// The function calculates rewards based on several metrics: funding achieved,
	/// total allocations, and issuer fees. It also differentiates between early and
	/// normal evaluators for reward distribution.
	///
	/// Note: Consider refactoring the `RewardInfo` struct to make it more generic and
	/// reusable, not just for evaluator rewards.
	pub fn generate_evaluator_rewards_info(project_id: ProjectId) -> Result<(RewardInfoOf<T>, u32), DispatchError> {
		// Fetching the necessary data for a specific project.
		let project_details = ProjectsDetails::<T>::get(project_id).ok_or(Error::<T>::ProjectNotFound)?;
		let project_metadata = ProjectsMetadata::<T>::get(project_id).ok_or(Error::<T>::ProjectNotFound)?;
		let evaluations = Evaluations::<T>::iter_prefix((project_id,)).collect::<Vec<_>>();
		// used for weight calculation
		let evaluations_count = evaluations.len() as u32;

		// Determine how much funding has been achieved.
		let funding_amount_reached = project_details.funding_amount_reached;
		let fundraising_target = project_details.fundraising_target;
		let total_issuer_fees = Self::calculate_fees(funding_amount_reached);

		let initial_token_allocation_size =
			project_metadata.total_allocation_size.0.saturating_add(project_metadata.total_allocation_size.1);
		let final_remaining_contribution_tokens = project_details
			.remaining_contribution_tokens
			.0
			.saturating_add(project_details.remaining_contribution_tokens.1);

		// Calculate the number of tokens sold for the project.
		let token_sold = initial_token_allocation_size
			.checked_sub(&final_remaining_contribution_tokens)
			// Ensure safety by providing a default in case of unexpected situations.
			.unwrap_or(initial_token_allocation_size);
		let total_fee_allocation = total_issuer_fees * token_sold;

		// Calculate the percentage of target funding based on available documentation.
		let percentage_of_target_funding = Perquintill::from_rational(funding_amount_reached, fundraising_target);

		// Calculate rewards.
		let evaluator_rewards = percentage_of_target_funding * Perquintill::from_percent(30) * total_fee_allocation;
		// Placeholder allocations (intended for future use).
		let _liquidity_pool = Perquintill::from_percent(50) * total_fee_allocation;
		let _long_term_holder_bonus = _liquidity_pool.saturating_sub(evaluator_rewards);

		// Distribute rewards between early and normal evaluators.
		let early_evaluator_reward_pot = Perquintill::from_percent(20) * evaluator_rewards;
		let normal_evaluator_reward_pot = Perquintill::from_percent(80) * evaluator_rewards;

		// Sum up the total bonded USD amounts for both early and late evaluators.
		let early_evaluator_total_bonded_usd =
			evaluations.iter().fold(BalanceOf::<T>::zero(), |acc, ((_evaluator, _id), evaluation)| {
				acc.saturating_add(evaluation.early_usd_amount)
			});
		let late_evaluator_total_bonded_usd =
			evaluations.iter().fold(BalanceOf::<T>::zero(), |acc, ((_evaluator, _id), evaluation)| {
				acc.saturating_add(evaluation.late_usd_amount)
			});

		let normal_evaluator_total_bonded_usd =
			early_evaluator_total_bonded_usd.saturating_add(late_evaluator_total_bonded_usd);

		// Construct the reward information object.
		let reward_info = RewardInfo {
			early_evaluator_reward_pot,
			normal_evaluator_reward_pot,
			early_evaluator_total_bonded_usd,
			normal_evaluator_total_bonded_usd,
		};

		Ok((reward_info, evaluations_count))
	}

	pub fn make_project_funding_successful(
		project_id: ProjectId,
		mut project_details: ProjectDetailsOf<T>,
		reason: SuccessReason,
		settlement_delta: BlockNumberFor<T>,
	) -> Result<u32, DispatchError> {
		let now = <frame_system::Pallet<T>>::block_number();
		project_details.status = ProjectStatus::FundingSuccessful;
		ProjectsDetails::<T>::insert(project_id, project_details);

		// TODO: add real weights
		let insertion_iterations =
			match Self::add_to_update_store(now + settlement_delta, (&project_id, UpdateType::StartSettlement)) {
				Ok(iterations) => iterations,
				Err(_iterations) => return Err(Error::<T>::TooManyInsertionAttempts.into()),
			};

		Self::deposit_event(Event::FundingEnded { project_id, outcome: FundingOutcome::Success(reason) });

		Ok(insertion_iterations)
	}

	pub fn make_project_funding_fail(
		project_id: ProjectId,
		mut project_details: ProjectDetailsOf<T>,
		reason: FailureReason,
		settlement_delta: BlockNumberFor<T>,
	) -> Result<u32, DispatchError> {
		let now = <frame_system::Pallet<T>>::block_number();
		project_details.status = ProjectStatus::FundingFailed;
		ProjectsDetails::<T>::insert(project_id, project_details);

		let insertion_iterations =
			match Self::add_to_update_store(now + settlement_delta, (&project_id, UpdateType::StartSettlement)) {
				Ok(iterations) => iterations,
				Err(_iterations) => return Err(Error::<T>::TooManyInsertionAttempts.into()),
			};
		Self::deposit_event(Event::FundingEnded { project_id, outcome: FundingOutcome::Failure(reason) });
		Ok(insertion_iterations)
	}

	pub fn migrations_per_xcm_message_allowed() -> u32 {
		const MAX_WEIGHT: Weight = Weight::from_parts(20_000_000_000, 1_000_000);

		let one_migration_bytes = (0u128, 0u64).encode().len() as u32;

		// our encoded call starts with pallet index 51, and call index 0
		let mut encoded_call = vec![51u8, 0];
		let encoded_first_param = [0u8; 32].encode();
		let encoded_second_param = Vec::<MigrationInfo>::new().encode();
		// we append the encoded parameters, with our migrations vec being empty for now
		encoded_call.extend_from_slice(encoded_first_param.as_slice());
		encoded_call.extend_from_slice(encoded_second_param.as_slice());

		let base_xcm_message: Xcm<()> = Xcm(vec![
			UnpaidExecution { weight_limit: WeightLimit::Unlimited, check_origin: None },
			Transact { origin_kind: OriginKind::Native, require_weight_at_most: MAX_WEIGHT, call: encoded_call.into() },
			ReportTransactStatus(QueryResponseInfo {
				destination: Parachain(3344).into(),
				query_id: 0,
				max_weight: MAX_WEIGHT,
			}),
		]);
		let xcm_size = base_xcm_message.encode().len();

		let available_bytes_for_migration_per_message =
			T::RequiredMaxMessageSize::get().saturating_sub(xcm_size as u32);

		available_bytes_for_migration_per_message.saturating_div(one_migration_bytes)
	}

	pub fn construct_migration_xcm_messages(migrations: Migrations) -> Vec<(Migrations, Xcm<()>)> {
		// TODO: adjust this as benchmarks for polimec-receiver are written
		const MAX_WEIGHT: Weight = Weight::from_parts(10_000, 0);

		// const MAX_WEIGHT: Weight = Weight::from_parts(100_003_000_000_000, 10_000_196_608);
		let _polimec_receiver_info = T::PolimecReceiverInfo::get();
		// TODO: use the actual pallet index when the fields are not private anymore (https://github.com/paritytech/polkadot-sdk/pull/2231)
		let mut output = Vec::new();

		for migrations_slice in migrations.inner().chunks(MaxMigrationsPerXcm::<T>::get() as usize) {
			let migrations_vec = migrations_slice.to_vec();
			let migrations_item = Migrations::from(migrations_vec);

			let mut encoded_call = vec![51u8, 0];
			encoded_call.extend_from_slice(migrations_item.encode().as_slice());
			let xcm: Xcm<()> = Xcm(vec![
				UnpaidExecution { weight_limit: WeightLimit::Unlimited, check_origin: None },
				Transact {
					origin_kind: OriginKind::Native,
					require_weight_at_most: MAX_WEIGHT,
					call: encoded_call.into(),
				},
				// ReportTransactStatus should be appended here after knowing the query_id
			]);

			output.push((migrations_item, xcm));
		}

		// TODO: we probably want to ensure we dont build too many messages to overflow the queue. Which we know from the parameter `T::RequiredMaxCapacity`.
		// the problem is that we don't know the existing messages in the destination queue. So for now we assume all messages will succeed
		output
	}

	pub fn mark_migrations_as_sent(project_migration_origins: ProjectMigrationOriginsOf<T>, query_id: QueryId) {
		let project_id = project_migration_origins.project_id;
		let migration_origins = project_migration_origins.migration_origins;
		for MigrationOrigin { user, id, participation_type } in migration_origins {
			match participation_type {
				ParticipationType::Evaluation => {
					Evaluations::<T>::mutate(
						(project_id, T::AccountId32Conversion::convert_back(user), id),
						|maybe_evaluation| {
							if let Some(evaluation) = maybe_evaluation {
								evaluation.ct_migration_status = MigrationStatus::Sent(query_id);
							}
						},
					);
				},
				ParticipationType::Bid => {
					Bids::<T>::mutate((project_id, T::AccountId32Conversion::convert_back(user), id), |maybe_bid| {
						if let Some(bid) = maybe_bid {
							bid.ct_migration_status = MigrationStatus::Sent(query_id);
						}
					});
				},
				ParticipationType::Contribution => {
					Contributions::<T>::mutate(
						(project_id, T::AccountId32Conversion::convert_back(user), id),
						|maybe_contribution| {
							if let Some(contribution) = maybe_contribution {
								contribution.ct_migration_status = MigrationStatus::Sent(query_id);
							}
						},
					);
				},
			}
		}
	}

	pub fn mark_migrations_as_confirmed(project_migration_origins: ProjectMigrationOriginsOf<T>) {
		let project_id = project_migration_origins.project_id;
		let migration_origins = project_migration_origins.migration_origins;
		for MigrationOrigin { user, id, participation_type } in migration_origins {
			match participation_type {
				ParticipationType::Evaluation => {
					Evaluations::<T>::mutate(
						(project_id, T::AccountId32Conversion::convert_back(user), id),
						|maybe_evaluation| {
							if let Some(evaluation) = maybe_evaluation {
								evaluation.ct_migration_status = MigrationStatus::Confirmed;
							}
						},
					);
				},
				ParticipationType::Bid => {
					Bids::<T>::mutate((project_id, T::AccountId32Conversion::convert_back(user), id), |maybe_bid| {
						if let Some(bid) = maybe_bid {
							bid.ct_migration_status = MigrationStatus::Confirmed;
						}
					});
				},
				ParticipationType::Contribution => {
					Contributions::<T>::mutate(
						(project_id, T::AccountId32Conversion::convert_back(user), id),
						|maybe_contribution| {
							if let Some(contribution) = maybe_contribution {
								contribution.ct_migration_status = MigrationStatus::Confirmed;
							}
						},
					);
				},
			}
		}
	}

	pub fn mark_migrations_as_failed(
		project_migration_origins: ProjectMigrationOriginsOf<T>,
		error: BoundedVec<u8, MaxDispatchErrorLen>,
	) {
		let project_id = project_migration_origins.project_id;
		let migration_origins = project_migration_origins.migration_origins;
		for MigrationOrigin { user, id, participation_type } in migration_origins {
			match participation_type {
				ParticipationType::Evaluation => {
					Evaluations::<T>::mutate(
						(project_id, T::AccountId32Conversion::convert_back(user), id),
						|maybe_evaluation| {
							if let Some(evaluation) = maybe_evaluation {
								evaluation.ct_migration_status = MigrationStatus::Failed(error.clone());
							}
						},
					);
				},
				ParticipationType::Bid => {
					Bids::<T>::mutate((project_id, T::AccountId32Conversion::convert_back(user), id), |maybe_bid| {
						if let Some(bid) = maybe_bid {
							bid.ct_migration_status = MigrationStatus::Failed(error.clone());
						}
					});
				},
				ParticipationType::Contribution => {
					Contributions::<T>::mutate(
						(project_id, T::AccountId32Conversion::convert_back(user), id),
						|maybe_contribution| {
							if let Some(contribution) = maybe_contribution {
								contribution.ct_migration_status = MigrationStatus::Failed(error.clone());
							}
						},
					);
				},
			}
		}
	}
}<|MERGE_RESOLUTION|>--- conflicted
+++ resolved
@@ -43,15 +43,11 @@
 use sp_std::{marker::PhantomData, ops::Not};
 use xcm::v3::MaxDispatchErrorLen;
 
-<<<<<<< HEAD
-use crate::traits::{BondingRequirementCalculation, ProvideStatemintPrice, VestingDurationCalculation};
-=======
 use crate::ProjectStatus::FundingSuccessful;
 use polimec_common::ReleaseSchedule;
 
 use crate::traits::{BondingRequirementCalculation, ProvideAssetPrice, VestingDurationCalculation};
 use frame_support::traits::fungible::Mutate;
->>>>>>> 4c26ce0f
 use polimec_common::migration_types::{MigrationInfo, MigrationOrigin, Migrations, ParticipationType};
 
 use super::*;
@@ -209,14 +205,15 @@
 			(&project_id, UpdateType::EvaluationEnd),
 		) {
 			Ok(insertions) => insertions,
-			Err(insertions) =>
+			Err(insertions) => {
 				return Err(DispatchErrorWithPostInfo {
 					post_info: PostDispatchInfo {
 						actual_weight: Some(WeightInfoOf::<T>::start_evaluation(insertions)),
 						pays_fee: Pays::Yes,
 					},
 					error: Error::<T>::TooManyInsertionAttempts.into(),
-				}),
+				})
+			},
 		};
 
 		// * Emit events *
@@ -405,7 +402,7 @@
 				Ok(iterations) => {
 					remove_attempts = iterations;
 				},
-				Err(iterations) =>
+				Err(iterations) => {
 					return Err(DispatchErrorWithPostInfo {
 						post_info: PostDispatchInfo {
 							actual_weight: Some(WeightInfoOf::<T>::start_auction_manually(
@@ -415,7 +412,8 @@
 							pays_fee: Pays::Yes,
 						},
 						error: Error::<T>::ProjectNotInUpdateStore.into(),
-					}),
+					})
+				},
 			}
 		}
 		// Schedule for automatic transition to candle auction round
@@ -424,7 +422,7 @@
 			Ok(iterations) => {
 				insertion_attempts = iterations;
 			},
-			Err(insertion_attempts) =>
+			Err(insertion_attempts) => {
 				return Err(DispatchErrorWithPostInfo {
 					post_info: PostDispatchInfo {
 						actual_weight: if remove_attempts == 0u32 {
@@ -435,7 +433,8 @@
 						pays_fee: Pays::Yes,
 					},
 					error: Error::<T>::TooManyInsertionAttempts.into(),
-				}),
+				})
+			},
 		};
 
 		// * Emit events *
@@ -717,9 +716,9 @@
 
 		// * Validity checks *
 		ensure!(
-			remaining_cts == Zero::zero() ||
-				project_details.status == ProjectStatus::FundingFailed ||
-				matches!(remainder_end_block, Some(end_block) if now > end_block),
+			remaining_cts == Zero::zero()
+				|| project_details.status == ProjectStatus::FundingFailed
+				|| matches!(remainder_end_block, Some(end_block) if now > end_block),
 			Error::<T>::TooEarlyForFundingEnd
 		);
 
@@ -843,8 +842,8 @@
 
 		// * Validity checks *
 		ensure!(
-			project_details.status == ProjectStatus::FundingSuccessful ||
-				project_details.status == ProjectStatus::FundingFailed,
+			project_details.status == ProjectStatus::FundingSuccessful
+				|| project_details.status == ProjectStatus::FundingFailed,
 			Error::<T>::NotAllowed
 		);
 
@@ -1250,8 +1249,8 @@
 		ensure!(project_metadata.participation_currencies == asset, Error::<T>::FundingAssetNotAccepted);
 		ensure!(contributor.clone() != project_details.issuer, Error::<T>::ContributionToThemselves);
 		ensure!(
-			project_details.status == ProjectStatus::CommunityRound ||
-				project_details.status == ProjectStatus::RemainderRound,
+			project_details.status == ProjectStatus::CommunityRound
+				|| project_details.status == ProjectStatus::RemainderRound,
 			Error::<T>::AuctionNotStarted
 		);
 
@@ -1462,12 +1461,13 @@
 		remaining_contribution_tokens: (BalanceOf<T>, BalanceOf<T>),
 	) -> BalanceOf<T> {
 		match status {
-			ProjectStatus::CommunityRound =>
+			ProjectStatus::CommunityRound => {
 				if amount <= remaining_contribution_tokens.1 {
 					amount
 				} else {
 					remaining_contribution_tokens.1
-				},
+				}
+			},
 			ProjectStatus::RemainderRound => {
 				let sum = remaining_contribution_tokens.0.saturating_add(remaining_contribution_tokens.1);
 				if sum >= amount {
@@ -1497,33 +1497,29 @@
 		let remove_attempts: u32;
 		let mut insertion_attempts: u32 = 0u32;
 
-<<<<<<< HEAD
 		match Self::remove_from_update_store(&project_id) {
 			Ok(iterations) => remove_attempts = iterations,
 			Err(iterations) => {
-=======
-		let remove_attempts: u32 = match Self::remove_from_update_store(&project_id) {
-			Ok(iterations) => iterations,
-			Err(iterations) =>
->>>>>>> 4c26ce0f
 				return Err(DispatchErrorWithPostInfo {
 					post_info: PostDispatchInfo {
 						actual_weight: Some(WeightInfoOf::<T>::decide_project_outcome(insertion_attempts, iterations)),
 						pays_fee: Pays::Yes,
 					},
 					error: Error::<T>::TooManyInsertionAttempts.into(),
-				}),
+				})
+			},
 		};
 		match Self::add_to_update_store(now + 1u32.into(), (&project_id, UpdateType::ProjectDecision(decision))) {
 			Ok(iterations) => insertion_attempts = iterations,
-			Err(iterations) =>
+			Err(iterations) => {
 				return Err(DispatchErrorWithPostInfo {
 					post_info: PostDispatchInfo {
 						actual_weight: Some(WeightInfoOf::<T>::decide_project_outcome(iterations, remove_attempts)),
 						pays_fee: Pays::Yes,
 					},
 					error: Error::<T>::TooManyInsertionAttempts.into(),
-				}),
+				})
+			},
 		};
 
 		Self::deposit_event(Event::ProjectOutcomeDecided { project_id, decision });
@@ -1662,9 +1658,9 @@
 
 		// * Validity checks *
 		ensure!(
-			(project_details.evaluation_round_info.evaluators_outcome == EvaluatorsOutcomeOf::<T>::Unchanged ||
-				released_evaluation.rewarded_or_slashed.is_some()) &&
-				matches!(
+			(project_details.evaluation_round_info.evaluators_outcome == EvaluatorsOutcomeOf::<T>::Unchanged
+				|| released_evaluation.rewarded_or_slashed.is_some())
+				&& matches!(
 					project_details.status,
 					ProjectStatus::EvaluationFailed | ProjectStatus::FundingFailed | ProjectStatus::FundingSuccessful
 				),
@@ -1718,8 +1714,8 @@
 
 		// * Validity checks *
 		ensure!(
-			evaluation.rewarded_or_slashed.is_none() &&
-				matches!(project_details.status, ProjectStatus::FundingSuccessful),
+			evaluation.rewarded_or_slashed.is_none()
+				&& matches!(project_details.status, ProjectStatus::FundingSuccessful),
 			Error::<T>::NotAllowed
 		);
 
@@ -1791,8 +1787,8 @@
 
 		// * Validity checks *
 		ensure!(
-			evaluation.rewarded_or_slashed.is_none() &&
-				matches!(project_details.evaluation_round_info.evaluators_outcome, EvaluatorsOutcome::Slashed),
+			evaluation.rewarded_or_slashed.is_none()
+				&& matches!(project_details.evaluation_round_info.evaluators_outcome, EvaluatorsOutcome::Slashed),
 			Error::<T>::NotAllowed
 		);
 
@@ -1841,9 +1837,9 @@
 
 		// * Validity checks *
 		ensure!(
-			bid.plmc_vesting_info.is_none() &&
-				project_details.status == ProjectStatus::FundingSuccessful &&
-				matches!(bid.status, BidStatus::Accepted | BidStatus::PartiallyAccepted(..)),
+			bid.plmc_vesting_info.is_none()
+				&& project_details.status == ProjectStatus::FundingSuccessful
+				&& matches!(bid.status, BidStatus::Accepted | BidStatus::PartiallyAccepted(..)),
 			Error::<T>::NotAllowed
 		);
 
@@ -1951,8 +1947,8 @@
 
 		// * Validity checks *
 		ensure!(
-			project_details.status == ProjectStatus::FundingFailed &&
-				matches!(bid.status, BidStatus::Accepted | BidStatus::PartiallyAccepted(..)),
+			project_details.status == ProjectStatus::FundingFailed
+				&& matches!(bid.status, BidStatus::Accepted | BidStatus::PartiallyAccepted(..)),
 			Error::<T>::NotAllowed
 		);
 
@@ -1998,9 +1994,9 @@
 
 		// * Validity checks *
 		ensure!(
-			project_details.status == ProjectStatus::FundingFailed &&
-				matches!(bid.status, BidStatus::Accepted | BidStatus::PartiallyAccepted(..)) &&
-				bid.funds_released,
+			project_details.status == ProjectStatus::FundingFailed
+				&& matches!(bid.status, BidStatus::Accepted | BidStatus::PartiallyAccepted(..))
+				&& bid.funds_released,
 			Error::<T>::NotAllowed
 		);
 
@@ -2116,8 +2112,8 @@
 
 		// * Validity checks *
 		ensure!(
-			project_details.status == ProjectStatus::FundingSuccessful &&
-				matches!(bid.status, BidStatus::Accepted | BidStatus::PartiallyAccepted(..)),
+			project_details.status == ProjectStatus::FundingSuccessful
+				&& matches!(bid.status, BidStatus::Accepted | BidStatus::PartiallyAccepted(..)),
 			Error::<T>::NotAllowed
 		);
 
@@ -2262,10 +2258,10 @@
 
 		match message {
 			Instruction::HrmpNewChannelOpenRequest { sender, max_message_size, max_capacity }
-				if max_message_size >= max_message_size_thresholds.0 &&
-					max_message_size <= max_message_size_thresholds.1 &&
-					max_capacity >= max_capacity_thresholds.0 &&
-					max_capacity <= max_capacity_thresholds.1 =>
+				if max_message_size >= max_message_size_thresholds.0
+					&& max_message_size <= max_message_size_thresholds.1
+					&& max_capacity >= max_capacity_thresholds.0
+					&& max_capacity <= max_capacity_thresholds.1 =>
 			{
 				log::trace!(target: "pallet_funding::hrmp", "HrmpNewChannelOpenRequest accepted");
 
@@ -2388,8 +2384,8 @@
 		// * Validity checks *
 		ensure!(project_details.status == ProjectStatus::FundingSuccessful, Error::<T>::NotAllowed);
 		ensure!(
-			project_details.hrmp_channel_status ==
-				HRMPChannelStatus {
+			project_details.hrmp_channel_status
+				== HRMPChannelStatus {
 					project_to_polimec: ChannelStatus::Open,
 					polimec_to_project: ChannelStatus::Open
 				},
@@ -2533,14 +2529,15 @@
 			(
 				Response::PalletsInfo(pallets_info),
 				MigrationReadinessCheck { pallet_check: (_, CheckOutcome::AwaitingResponse), .. },
-			) =>
+			) => {
 				if pallets_info.len() == 1 && pallets_info[0] == T::PolimecReceiverInfo::get() {
 					migration_check.pallet_check.1 = CheckOutcome::Passed;
 					Self::deposit_event(Event::<T>::MigrationCheckResponseAccepted { project_id, query_id, response });
 				} else {
 					migration_check.pallet_check.1 = CheckOutcome::Failed;
 					Self::deposit_event(Event::<T>::MigrationCheckResponseRejected { project_id, query_id, response });
-				},
+				}
+			},
 			_ => return Err(Error::<T>::NotAllowed.into()),
 		};
 
@@ -2656,8 +2653,8 @@
 				// Self::deposit_event(Event::MigrationsConfirmed { project_id });
 				Ok(())
 			},
-			Response::DispatchResult(MaybeErrorCode::Error(e)) |
-			Response::DispatchResult(MaybeErrorCode::TruncatedError(e)) => {
+			Response::DispatchResult(MaybeErrorCode::Error(e))
+			| Response::DispatchResult(MaybeErrorCode::TruncatedError(e)) => {
 				Self::mark_migrations_as_failed(unconfirmed_migrations.clone(), e);
 				Self::deposit_event(Event::MigrationsFailed {
 					project_id,
@@ -2775,16 +2772,12 @@
 		// temp variable to store the total value of the bids (i.e price * amount = Cumulative Ticket Size)
 		let mut bid_usd_value_sum = BalanceOf::<T>::zero();
 		let project_account = Self::fund_account_id(project_id);
-<<<<<<< HEAD
-		let plmc_price = T::PriceProvider::get_price(PLMC_STATEMINT_ID).ok_or(Error::<T>::PLMCPriceNotAvailable)?;
+		let plmc_price = T::PriceProvider::get_price(PLMC_FOREIGN_ID).ok_or(Error::<T>::PLMCPriceNotAvailable)?;
 
 		// Weight calculation variables
 		let mut accepted_bids_count = 0u32;
 		let mut rejected_bids_count = 0u32;
 
-=======
-		let plmc_price = T::PriceProvider::get_price(PLMC_FOREIGN_ID).ok_or(Error::<T>::PLMCPriceNotAvailable)?;
->>>>>>> 4c26ce0f
 		// sort bids by price, and equal prices sorted by id
 		bids.sort_by(|a, b| b.cmp(a));
 		// accept only bids that were made before `end_block` i.e end of candle auction
@@ -2808,7 +2801,6 @@
 					bid_usd_value_sum.saturating_accrue(ticket_size);
 					bid.status = BidStatus::Accepted;
 				} else {
-<<<<<<< HEAD
 					accepted_bids_count += 1;
 					let ticket_size = bid.original_ct_usd_price.saturating_mul_int(buyable_amount);
 					bid_usd_value_sum.saturating_accrue(ticket_size);
@@ -2816,7 +2808,7 @@
 					bid.status = BidStatus::PartiallyAccepted(buyable_amount, RejectionReason::NoTokensLeft);
 					bid.final_ct_amount = buyable_amount;
 
-					let funding_asset_price = T::PriceProvider::get_price(bid.funding_asset.to_statemint_id())
+					let funding_asset_price = T::PriceProvider::get_price(bid.funding_asset.to_assethub_id())
 						.ok_or(Error::<T>::PriceNotFound)?;
 					let funding_asset_amount_needed = funding_asset_price
 						.reciprocal()
@@ -2824,7 +2816,7 @@
 						.checked_mul_int(ticket_size)
 						.ok_or(Error::<T>::BadMath)?;
 					T::FundingCurrency::transfer(
-						bid.funding_asset.to_statemint_id(),
+						bid.funding_asset.to_assethub_id(),
 						&project_account,
 						&bid.bidder,
 						bid.funding_asset_amount_locked.saturating_sub(funding_asset_amount_needed),
@@ -2849,52 +2841,6 @@
 
 					bid.funding_asset_amount_locked = funding_asset_amount_needed;
 					bid.plmc_bond = plmc_bond_needed;
-=======
-					let maybe_ticket_size = bid.original_ct_usd_price.checked_mul_int(buyable_amount);
-					if let Some(ticket_size) = maybe_ticket_size {
-						bid_usd_value_sum.saturating_accrue(ticket_size);
-						bid_token_amount_sum.saturating_accrue(buyable_amount);
-						bid.status = BidStatus::PartiallyAccepted(buyable_amount, RejectionReason::NoTokensLeft);
-						bid.final_ct_amount = buyable_amount;
-
-						let funding_asset_price = T::PriceProvider::get_price(bid.funding_asset.to_assethub_id())
-							.ok_or(Error::<T>::PriceNotFound)?;
-						let funding_asset_amount_needed = funding_asset_price
-							.reciprocal()
-							.ok_or(Error::<T>::BadMath)?
-							.checked_mul_int(ticket_size)
-							.ok_or(Error::<T>::BadMath)?;
-						T::FundingCurrency::transfer(
-							bid.funding_asset.to_assethub_id(),
-							&project_account,
-							&bid.bidder,
-							bid.funding_asset_amount_locked.saturating_sub(funding_asset_amount_needed),
-							Preservation::Preserve,
-						)?;
-
-						let usd_bond_needed = bid
-							.multiplier
-							.calculate_bonding_requirement::<T>(ticket_size)
-							.map_err(|_| Error::<T>::BadMath)?;
-						let plmc_bond_needed = plmc_price
-							.reciprocal()
-							.ok_or(Error::<T>::BadMath)?
-							.checked_mul_int(usd_bond_needed)
-							.ok_or(Error::<T>::BadMath)?;
-						T::NativeCurrency::release(
-							&HoldReason::Participation(project_id).into(),
-							&bid.bidder,
-							bid.plmc_bond.saturating_sub(plmc_bond_needed),
-							Precision::Exact,
-						)?;
-
-						bid.funding_asset_amount_locked = funding_asset_amount_needed;
-						bid.plmc_bond = plmc_bond_needed;
-					} else {
-						return Self::refund_bid(&mut bid, project_id, &project_account, RejectionReason::BadMath)
-							.and(Ok(bid));
-					}
->>>>>>> 4c26ce0f
 				}
 
 				Ok(bid)
