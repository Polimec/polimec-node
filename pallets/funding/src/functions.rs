--- conflicted
+++ resolved
@@ -201,23 +201,14 @@
 			(&project_id, UpdateType::EvaluationEnd),
 		) {
 			Ok(insertions) => insertions,
-<<<<<<< HEAD
 			Err(insertions) =>
-=======
-			Err(insertions) => {
->>>>>>> f5549535
 				return Err(DispatchErrorWithPostInfo {
 					post_info: PostDispatchInfo {
 						actual_weight: Some(WeightInfoOf::<T>::start_evaluation(insertions)),
 						pays_fee: Pays::Yes,
 					},
 					error: Error::<T>::TooManyInsertionAttempts.into(),
-<<<<<<< HEAD
 				}),
-=======
-				})
-			},
->>>>>>> f5549535
 		};
 
 		// * Emit events *
@@ -301,11 +292,7 @@
 			project_details.status = ProjectStatus::AuctionInitializePeriod;
 			ProjectsDetails::<T>::insert(project_id, project_details);
 			// TODO: return real weights
-<<<<<<< HEAD
 			let insertion_attempts = match Self::add_to_update_store(
-=======
-			let _insertions_attempts = match Self::add_to_update_store(
->>>>>>> f5549535
 				auction_initialize_period_end_block + 1u32.into(),
 				(&project_id, UpdateType::EnglishAuctionStart),
 			) {
@@ -410,11 +397,7 @@
 				Ok(iterations) => {
 					remove_attempts = iterations;
 				},
-<<<<<<< HEAD
 				Err(iterations) =>
-=======
-				Err(iterations) => {
->>>>>>> f5549535
 					return Err(DispatchErrorWithPostInfo {
 						post_info: PostDispatchInfo {
 							actual_weight: Some(WeightInfoOf::<T>::start_auction_manually(
@@ -424,12 +407,7 @@
 							pays_fee: Pays::Yes,
 						},
 						error: Error::<T>::ProjectNotInUpdateStore.into(),
-<<<<<<< HEAD
 					}),
-=======
-					})
-				},
->>>>>>> f5549535
 			}
 		}
 		// Schedule for automatic transition to candle auction round
@@ -438,11 +416,7 @@
 			Ok(iterations) => {
 				insertion_attempts = iterations;
 			},
-<<<<<<< HEAD
 			Err(insertion_attempts) =>
-=======
-			Err(insertion_attempts) => {
->>>>>>> f5549535
 				return Err(DispatchErrorWithPostInfo {
 					post_info: PostDispatchInfo {
 						actual_weight: if remove_attempts == 0u32 {
@@ -453,12 +427,7 @@
 						pays_fee: Pays::Yes,
 					},
 					error: Error::<T>::TooManyInsertionAttempts.into(),
-<<<<<<< HEAD
 				}),
-=======
-				})
-			},
->>>>>>> f5549535
 		};
 
 		// * Emit events *
@@ -520,12 +489,7 @@
 		project_details.status = ProjectStatus::AuctionRound(AuctionPhase::Candle);
 		ProjectsDetails::<T>::insert(project_id, project_details);
 		// Schedule for automatic check by on_initialize. Success depending on enough funding reached
-<<<<<<< HEAD
 		let insertion_iterations = match Self::add_to_update_store(
-=======
-		// TODO: return real weights
-		let _iterations = match Self::add_to_update_store(
->>>>>>> f5549535
 			candle_end_block + 1u32.into(),
 			(&project_id, UpdateType::CommunityFundingStart),
 		) {
@@ -594,12 +558,7 @@
 			Err(pallet_error) if pallet_error == Error::<T>::NoBidsFound.into() => {
 				project_details.status = ProjectStatus::FundingFailed;
 				ProjectsDetails::<T>::insert(project_id, project_details);
-<<<<<<< HEAD
 				let insertion_iterations = match Self::add_to_update_store(
-=======
-				// TODO: return real weights
-				let _iterations = match Self::add_to_update_store(
->>>>>>> f5549535
 					<frame_system::Pallet<T>>::block_number() + 1u32.into(),
 					(&project_id, UpdateType::FundingEnd),
 				) {
@@ -626,11 +585,7 @@
 				project_details.status = ProjectStatus::CommunityRound;
 				ProjectsDetails::<T>::insert(project_id, project_details);
 				// TODO: return real weights
-<<<<<<< HEAD
 				let insertion_iterations = match Self::add_to_update_store(
-=======
-				let _iterations = match Self::add_to_update_store(
->>>>>>> f5549535
 					community_end_block + 1u32.into(),
 					(&project_id, UpdateType::RemainderFundingStart),
 				) {
@@ -697,12 +652,7 @@
 		project_details.status = ProjectStatus::RemainderRound;
 		ProjectsDetails::<T>::insert(project_id, project_details);
 		// Schedule for automatic transition by `on_initialize`
-<<<<<<< HEAD
 		let insertion_iterations =
-=======
-		// TODO: return real weights
-		let _iterations =
->>>>>>> f5549535
 			match Self::add_to_update_store(remainder_end_block + 1u32.into(), (&project_id, UpdateType::FundingEnd)) {
 				Ok(iterations) => iterations,
 				Err(_iterations) => return Err(Error::<T>::TooManyInsertionAttempts.into()),
@@ -759,9 +709,9 @@
 
 		// * Validity checks *
 		ensure!(
-			remaining_cts == Zero::zero()
-				|| project_details.status == ProjectStatus::FundingFailed
-				|| matches!(remainder_end_block, Some(end_block) if now > end_block),
+			remaining_cts == Zero::zero() ||
+				project_details.status == ProjectStatus::FundingFailed ||
+				matches!(remainder_end_block, Some(end_block) if now > end_block),
 			Error::<T>::TooEarlyForFundingEnd
 		);
 
@@ -793,12 +743,7 @@
 		} else if funding_ratio <= Perquintill::from_percent(75u64) {
 			project_details.evaluation_round_info.evaluators_outcome = EvaluatorsOutcome::Slashed;
 			project_details.status = ProjectStatus::AwaitingProjectDecision;
-<<<<<<< HEAD
 			let insertion_iterations = match Self::add_to_update_store(
-=======
-			// TODO: return real weights
-			let _iterations = match Self::add_to_update_store(
->>>>>>> f5549535
 				now + T::ManualAcceptanceDuration::get() + 1u32.into(),
 				(&project_id, UpdateType::ProjectDecision(FundingOutcomeDecision::AcceptFunding)),
 			) {
@@ -815,12 +760,7 @@
 		} else if funding_ratio < Perquintill::from_percent(90u64) {
 			project_details.evaluation_round_info.evaluators_outcome = EvaluatorsOutcome::Unchanged;
 			project_details.status = ProjectStatus::AwaitingProjectDecision;
-<<<<<<< HEAD
 			let insertion_iterations = match Self::add_to_update_store(
-=======
-			// TODO: return real weights
-			let _iterations = match Self::add_to_update_store(
->>>>>>> f5549535
 				now + T::ManualAcceptanceDuration::get() + 1u32.into(),
 				(&project_id, UpdateType::ProjectDecision(FundingOutcomeDecision::AcceptFunding)),
 			) {
@@ -895,8 +835,8 @@
 
 		// * Validity checks *
 		ensure!(
-			project_details.status == ProjectStatus::FundingSuccessful
-				|| project_details.status == ProjectStatus::FundingFailed,
+			project_details.status == ProjectStatus::FundingSuccessful ||
+				project_details.status == ProjectStatus::FundingFailed,
 			Error::<T>::NotAllowed
 		);
 
@@ -972,11 +912,7 @@
 		Ok(())
 	}
 
-<<<<<<< HEAD
 	// Note: usd_amount needs to have the same amount of decimals as PLMC, so when multiplied by the plmc-usd price, it gives us the PLMC amount with the decimals we wanted.
-=======
-	// Note: usd_amount needs to have the same amount of decimals as PLMC,, so when multiplied by the plmc-usd price, it gives us the PLMC amount with the decimals we wanted.
->>>>>>> f5549535
 	pub fn do_evaluate(
 		evaluator: &AccountIdOf<T>,
 		project_id: ProjectId,
@@ -1077,22 +1013,14 @@
 		Self::deposit_event(Event::FundsBonded { project_id, amount: plmc_bond, bonder: evaluator.clone() });
 
 		let existing_evaluations_count = caller_existing_evaluations.len() as u32;
-<<<<<<< HEAD
-		let actual_weight = if existing_evaluations_count == 0 {
-=======
 		let actual_weight = if existing_evaluations_count.is_zero() {
->>>>>>> f5549535
 			WeightInfoOf::<T>::first_evaluation()
 		} else if existing_evaluations_count < T::MaxEvaluationsPerUser::get() {
 			WeightInfoOf::<T>::second_to_limit_evaluation(existing_evaluations_count)
 		} else {
 			WeightInfoOf::<T>::evaluation_over_limit()
 		};
-<<<<<<< HEAD
-
-=======
-		//
->>>>>>> f5549535
+
 		Ok(PostDispatchInfo { actual_weight: Some(actual_weight), pays_fee: Pays::Yes })
 	}
 
@@ -1122,13 +1050,8 @@
 		let plmc_usd_price = T::PriceProvider::get_price(PLMC_STATEMINT_ID).ok_or(Error::<T>::PriceNotFound)?;
 		let ct_deposit = T::ContributionTokenCurrency::deposit_required(project_id);
 		let existing_bids = Bids::<T>::iter_prefix_values((project_id, bidder)).collect::<Vec<_>>();
-<<<<<<< HEAD
 		let bid_count = BidCounts::<T>::get(project_id);
-		// benchmark variables
-=======
-
 		// weight return variables
->>>>>>> f5549535
 		let mut perform_bid_calls = 0;
 		let mut ct_deposit_required = false;
 		let existing_bids_amount = existing_bids.len() as u32;
@@ -1141,19 +1064,11 @@
 		ensure!(funding_asset == project_metadata.participation_currencies, Error::<T>::FundingAssetNotAccepted);
 		// Note: We limit the CT Amount to the total allocation size, to avoid long running loops.
 		ensure!(ct_amount <= project_metadata.total_allocation_size.0, Error::<T>::NotAllowed);
-<<<<<<< HEAD
 		ensure!(existing_bids.len() < T::MaxBidsPerUser::get() as usize, Error::<T>::TooManyBidsForUser);
 
 		// Reserve plmc deposit to create a contribution token account for this project
 		if T::NativeCurrency::balance_on_hold(&HoldReason::FutureDeposit(project_id).into(), &bidder) < ct_deposit {
 			T::NativeCurrency::hold(&HoldReason::FutureDeposit(project_id).into(), &bidder, ct_deposit)?;
-=======
-		ensure!(existing_bids.len() < T::MaxBidsPerUser::get() as usize, Error::<T>::TooManyBids);
-
-		// Reserve plmc deposit to create a contribution token account for this project
-		if T::NativeCurrency::balance_on_hold(&HoldReason::FutureDeposit(project_id).into(), bidder) < ct_deposit {
-			T::NativeCurrency::hold(&HoldReason::FutureDeposit(project_id).into(), bidder, ct_deposit)?;
->>>>>>> f5549535
 			ct_deposit_required = true
 		}
 
@@ -1303,15 +1218,9 @@
 
 		// Weight flags
 		enum WeightContributionFlag {
-<<<<<<< HEAD
 			FirstContribution,
 			SecondToLimitContribution,
 			OverLimitContribution,
-=======
-			First,
-			SecondToLimit,
-			OverLimit,
->>>>>>> f5549535
 		}
 		struct WeightRoundEndFlag {
 			fully_filled_vecs_from_insertion: u32,
@@ -1321,21 +1230,36 @@
 		let mut weight_round_end_flag: Option<WeightRoundEndFlag> = None;
 		let mut weight_ct_account_deposit = false;
 
-<<<<<<< HEAD
 		if caller_existing_contributions.len() == 0 {
 			weight_contribution_flag = WeightContributionFlag::FirstContribution;
 		} else if caller_existing_contributions.len() < T::MaxContributionsPerUser::get() as usize {
 			weight_contribution_flag = WeightContributionFlag::SecondToLimitContribution;
 		} else {
 			weight_contribution_flag = WeightContributionFlag::OverLimitContribution;
-=======
+		}
+		let caller_existing_contributions =
+			Contributions::<T>::iter_prefix_values((project_id, contributor)).collect::<Vec<_>>();
+
+		// Weight flags
+		enum WeightContributionFlag {
+			First,
+			SecondToLimit,
+			OverLimit,
+		}
+		struct WeightRoundEndFlag {
+			fully_filled_vecs_from_insertion: u32,
+			total_vecs_in_storage: u32,
+		}
+		let weight_contribution_flag: WeightContributionFlag;
+		let mut weight_round_end_flag: Option<WeightRoundEndFlag> = None;
+		let mut weight_ct_account_deposit = false;
+
 		if caller_existing_contributions.is_empty() {
 			weight_contribution_flag = WeightContributionFlag::First;
 		} else if caller_existing_contributions.len() < T::MaxContributionsPerUser::get() as usize {
 			weight_contribution_flag = WeightContributionFlag::SecondToLimit;
 		} else {
 			weight_contribution_flag = WeightContributionFlag::OverLimit;
->>>>>>> f5549535
 		}
 
 		// * Validity checks *
@@ -1394,24 +1318,18 @@
 
 		// * Update storage *
 		// Reserve plmc deposit to create a contribution token account for this project
-<<<<<<< HEAD
 		if T::NativeCurrency::balance_on_hold(&HoldReason::FutureDeposit(project_id).into(), &contributor) < ct_deposit
 		{
 			weight_ct_account_deposit = true;
 			T::NativeCurrency::hold(&HoldReason::FutureDeposit(project_id).into(), &contributor, ct_deposit)?;
-		}
-
-		// Try adding the new contribution to the system
-		if matches!(weight_contribution_flag, WeightContributionFlag::OverLimitContribution).not() {
-=======
 		if T::NativeCurrency::balance_on_hold(&HoldReason::FutureDeposit(project_id).into(), contributor) < ct_deposit {
 			weight_ct_account_deposit = true;
 			T::NativeCurrency::hold(&HoldReason::FutureDeposit(project_id).into(), contributor, ct_deposit)?;
 		}
 
 		// Try adding the new contribution to the system
+		if matches!(weight_contribution_flag, WeightContributionFlag::OverLimitContribution).not() {
 		if matches!(weight_contribution_flag, WeightContributionFlag::OverLimit).not() {
->>>>>>> f5549535
 			Self::try_plmc_participation_lock(contributor, project_id, plmc_bond)?;
 			Self::try_funding_asset_hold(contributor, project_id, funding_asset_amount, asset_id)?;
 		} else {
@@ -1494,30 +1412,18 @@
 			multiplier,
 		});
 
-		// return correct weight function
+			// return correct weight function
 		match (weight_contribution_flag, weight_round_end_flag, weight_ct_account_deposit) {
-<<<<<<< HEAD
-			(WeightContributionFlag::FirstContribution, None, false) => Ok(PostDispatchInfo {
-				actual_weight: Some(WeightInfoOf::<T>::first_contribution_no_ct_deposit()),
-				pays_fee: Pays::Yes,
-			}),
-			(WeightContributionFlag::FirstContribution, None, true) => Ok(PostDispatchInfo {
-=======
 			(WeightContributionFlag::First, None, false) => Ok(PostDispatchInfo {
 				actual_weight: Some(WeightInfoOf::<T>::first_contribution_no_ct_deposit()),
 				pays_fee: Pays::Yes,
 			}),
 			(WeightContributionFlag::First, None, true) => Ok(PostDispatchInfo {
->>>>>>> f5549535
 				actual_weight: Some(WeightInfoOf::<T>::first_contribution_with_ct_deposit()),
 				pays_fee: Pays::Yes,
 			}),
 			(
-<<<<<<< HEAD
-				WeightContributionFlag::FirstContribution,
-=======
 				WeightContributionFlag::First,
->>>>>>> f5549535
 				Some(WeightRoundEndFlag { fully_filled_vecs_from_insertion, total_vecs_in_storage }),
 				false,
 			) => Ok(PostDispatchInfo {
@@ -1528,11 +1434,7 @@
 				pays_fee: Pays::Yes,
 			}),
 			(
-<<<<<<< HEAD
-				WeightContributionFlag::FirstContribution,
-=======
 				WeightContributionFlag::First,
->>>>>>> f5549535
 				Some(WeightRoundEndFlag { fully_filled_vecs_from_insertion, total_vecs_in_storage }),
 				true,
 			) => Ok(PostDispatchInfo {
@@ -1543,22 +1445,14 @@
 				pays_fee: Pays::Yes,
 			}),
 
-<<<<<<< HEAD
-			(WeightContributionFlag::SecondToLimitContribution, None, _) => Ok(PostDispatchInfo {
-=======
 			(WeightContributionFlag::SecondToLimit, None, _) => Ok(PostDispatchInfo {
->>>>>>> f5549535
 				actual_weight: Some(WeightInfoOf::<T>::second_to_limit_contribution(
 					caller_existing_contributions.len() as u32,
 				)),
 				pays_fee: Pays::Yes,
 			}),
 			(
-<<<<<<< HEAD
-				WeightContributionFlag::SecondToLimitContribution,
-=======
 				WeightContributionFlag::SecondToLimit,
->>>>>>> f5549535
 				Some(WeightRoundEndFlag { fully_filled_vecs_from_insertion, total_vecs_in_storage }),
 				_,
 			) => Ok(PostDispatchInfo {
@@ -1571,16 +1465,11 @@
 			}),
 
 			// a contribution over the limit means removing an existing contribution, therefore you cannot have a round end
-<<<<<<< HEAD
-			(WeightContributionFlag::OverLimitContribution, _, _) => Ok(PostDispatchInfo {
-=======
 			(WeightContributionFlag::OverLimit, _, _) => Ok(PostDispatchInfo {
->>>>>>> f5549535
 				actual_weight: Some(WeightInfoOf::<T>::contribution_over_limit()),
 				pays_fee: Pays::Yes,
 			}),
 		}
-	}
 
 	fn calculate_buyable_amount(
 		status: &ProjectStatus,
@@ -1621,53 +1510,30 @@
 		ensure!(project_details.status == ProjectStatus::AwaitingProjectDecision, Error::<T>::NotAllowed);
 
 		// * Update storage *
-<<<<<<< HEAD
 		let remove_attempts: u32;
 		let mut insertion_attempts: u32 = 0u32;
 
 		match Self::remove_from_update_store(&project_id) {
 			Ok(iterations) => remove_attempts = iterations,
 			Err(iterations) =>
-=======
-
-		let mut insertion_attempts: u32 = 0u32;
-
-		let remove_attempts: u32 = match Self::remove_from_update_store(&project_id) {
-			Ok(iterations) => iterations,
-			Err(iterations) => {
->>>>>>> f5549535
 				return Err(DispatchErrorWithPostInfo {
 					post_info: PostDispatchInfo {
 						actual_weight: Some(WeightInfoOf::<T>::decide_project_outcome(insertion_attempts, iterations)),
 						pays_fee: Pays::Yes,
 					},
 					error: Error::<T>::TooManyInsertionAttempts.into(),
-<<<<<<< HEAD
 				}),
 		};
 		match Self::add_to_update_store(now + 1u32.into(), (&project_id, UpdateType::ProjectDecision(decision))) {
 			Ok(iterations) => insertion_attempts = iterations,
 			Err(iterations) =>
-=======
-				})
-			},
-		};
-		match Self::add_to_update_store(now + 1u32.into(), (&project_id, UpdateType::ProjectDecision(decision))) {
-			Ok(iterations) => insertion_attempts = iterations,
-			Err(iterations) => {
->>>>>>> f5549535
 				return Err(DispatchErrorWithPostInfo {
 					post_info: PostDispatchInfo {
 						actual_weight: Some(WeightInfoOf::<T>::decide_project_outcome(iterations, remove_attempts)),
 						pays_fee: Pays::Yes,
 					},
 					error: Error::<T>::TooManyInsertionAttempts.into(),
-<<<<<<< HEAD
 				}),
-=======
-				})
-			},
->>>>>>> f5549535
 		};
 
 		Self::deposit_event(Event::ProjectOutcomeDecided { project_id, decision });
@@ -1689,11 +1555,7 @@
 		let project_details = ProjectsDetails::<T>::get(project_id).ok_or(Error::<T>::ProjectNotFound)?;
 		let ct_amount = bid.final_ct_amount;
 
-<<<<<<< HEAD
-		// Benchmark variables
-=======
 		// weight return variables
->>>>>>> f5549535
 		let mut ct_account_created = false;
 
 		// * Validity checks *
@@ -1749,11 +1611,7 @@
 		let project_details = ProjectsDetails::<T>::get(project_id).ok_or(Error::<T>::ProjectNotFound)?;
 		let ct_amount = contribution.ct_amount;
 
-<<<<<<< HEAD
-		// Benchmark variables
-=======
 		// weight return variables
->>>>>>> f5549535
 		let mut ct_account_created = false;
 
 		// * Validity checks *
@@ -1865,11 +1723,7 @@
 		let mut evaluation =
 			Evaluations::<T>::get((project_id, evaluator, evaluation_id)).ok_or(Error::<T>::EvaluationNotFound)?;
 
-<<<<<<< HEAD
-		// Benchmark variables
-=======
 		// weight return variables
->>>>>>> f5549535
 		let mut ct_account_created = false;
 
 		// * Validity checks *
@@ -2849,17 +2703,10 @@
 			if ProjectsToUpdate::<T>::try_append(block_number, store.clone()).is_err() {
 				block_number += 1u32.into();
 			} else {
-<<<<<<< HEAD
 				return Ok(i)
 			}
 		}
 		return Err(T::MaxProjectsToUpdateInsertionAttempts::get())
-=======
-				return Ok(i);
-			}
-		}
-		Err(T::MaxProjectsToUpdateInsertionAttempts::get())
->>>>>>> f5549535
 	}
 
 	// returns the actual iterations for weight calculation either as an Err type or Ok type so the caller can add that
@@ -2962,7 +2809,6 @@
 					return Self::refund_bid(&mut bid, project_id, &project_account, RejectionReason::NoTokensLeft)
 						.and(Ok(bid));
 				} else if bid.original_ct_amount <= buyable_amount {
-<<<<<<< HEAD
 					accepted_bids_count += 1;
 					let ticket_size = bid.original_ct_usd_price.saturating_mul_int(bid.original_ct_amount);
 					bid_token_amount_sum.saturating_accrue(bid.original_ct_amount);
@@ -3009,62 +2855,6 @@
 
 					bid.funding_asset_amount_locked = funding_asset_amount_needed;
 					bid.plmc_bond = plmc_bond_needed;
-=======
-					let maybe_ticket_size = bid.original_ct_usd_price.checked_mul_int(bid.original_ct_amount);
-					if let Some(ticket_size) = maybe_ticket_size {
-						bid_token_amount_sum.saturating_accrue(bid.original_ct_amount);
-						bid_usd_value_sum.saturating_accrue(ticket_size);
-						bid.status = BidStatus::Accepted;
-					} else {
-						return Self::refund_bid(&mut bid, project_id, &project_account, RejectionReason::BadMath)
-							.and(Ok(bid));
-					}
-				} else {
-					let maybe_ticket_size = bid.original_ct_usd_price.checked_mul_int(buyable_amount);
-					if let Some(ticket_size) = maybe_ticket_size {
-						bid_usd_value_sum.saturating_accrue(ticket_size);
-						bid_token_amount_sum.saturating_accrue(buyable_amount);
-						bid.status = BidStatus::PartiallyAccepted(buyable_amount, RejectionReason::NoTokensLeft);
-						bid.final_ct_amount = buyable_amount;
-
-						let funding_asset_price = T::PriceProvider::get_price(bid.funding_asset.to_statemint_id())
-							.ok_or(Error::<T>::PriceNotFound)?;
-						let funding_asset_amount_needed = funding_asset_price
-							.reciprocal()
-							.ok_or(Error::<T>::BadMath)?
-							.checked_mul_int(ticket_size)
-							.ok_or(Error::<T>::BadMath)?;
-						T::FundingCurrency::transfer(
-							bid.funding_asset.to_statemint_id(),
-							&project_account,
-							&bid.bidder,
-							bid.funding_asset_amount_locked.saturating_sub(funding_asset_amount_needed),
-							Preservation::Preserve,
-						)?;
-
-						let usd_bond_needed = bid
-							.multiplier
-							.calculate_bonding_requirement::<T>(ticket_size)
-							.map_err(|_| Error::<T>::BadMath)?;
-						let plmc_bond_needed = plmc_price
-							.reciprocal()
-							.ok_or(Error::<T>::BadMath)?
-							.checked_mul_int(usd_bond_needed)
-							.ok_or(Error::<T>::BadMath)?;
-						T::NativeCurrency::release(
-							&HoldReason::Participation(project_id).into(),
-							&bid.bidder,
-							bid.plmc_bond.saturating_sub(plmc_bond_needed),
-							Precision::Exact,
-						)?;
-
-						bid.funding_asset_amount_locked = funding_asset_amount_needed;
-						bid.plmc_bond = plmc_bond_needed;
-					} else {
-						return Self::refund_bid(&mut bid, project_id, &project_account, RejectionReason::BadMath)
-							.and(Ok(bid));
-					}
->>>>>>> f5549535
 				}
 
 				Ok(bid)
@@ -3400,11 +3190,7 @@
 		ProjectsDetails::<T>::insert(project_id, project_details);
 
 		// TODO: add real weights
-<<<<<<< HEAD
 		let insertion_iterations =
-=======
-		let _iterations =
->>>>>>> f5549535
 			match Self::add_to_update_store(now + settlement_delta, (&project_id, UpdateType::StartSettlement)) {
 				Ok(iterations) => iterations,
 				Err(_iterations) => return Err(Error::<T>::TooManyInsertionAttempts.into()),
@@ -3425,12 +3211,7 @@
 		project_details.status = ProjectStatus::FundingFailed;
 		ProjectsDetails::<T>::insert(project_id, project_details);
 
-<<<<<<< HEAD
 		let insertion_iterations =
-=======
-		// TODO: add real weights
-		let _iterations =
->>>>>>> f5549535
 			match Self::add_to_update_store(now + settlement_delta, (&project_id, UpdateType::StartSettlement)) {
 				Ok(iterations) => iterations,
 				Err(_iterations) => return Err(Error::<T>::TooManyInsertionAttempts.into()),
