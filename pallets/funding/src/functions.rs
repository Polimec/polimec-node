// Polimec Blockchain – https://www.polimec.org/
// Copyright (C) Polimec 2022. All rights reserved.

// The Polimec Blockchain is free software: you can redistribute it and/or modify
// it under the terms of the GNU General Public License as published by
// the Free Software Foundation, either version 3 of the License, or
// (at your option) any later version.

// The Polimec Blockchain is distributed in the hope that it will be useful,
// but WITHOUT ANY WARRANTY; without even the implied warranty of
// MERCHANTABILITY or FITNESS FOR A PARTICULAR PURPOSE.  See the
// GNU General Public License for more details.

// You should have received a copy of the GNU General Public License
// along with this program.  If not, see <https://www.gnu.org/licenses/>.

// If you feel like getting in touch with us, you can do so at info@polimec.org

//! Functions for the Funding pallet.

use frame_support::{
	dispatch::DispatchResult,
	ensure,
	pallet_prelude::*,
	traits::{
		fungible::MutateHold as FungibleMutateHold,
		fungibles::{metadata::Mutate as MetadataMutate, Create, Inspect, Mutate as FungiblesMutate},
		tokens::{Fortitude, Precision, Preservation, Restriction},
		Get,
	},
};
use sp_arithmetic::{
	traits::{CheckedDiv, CheckedSub, Zero},
	Percent, Perquintill,
};
use sp_runtime::traits::Convert;
use sp_std::marker::PhantomData;
use xcm::v3::MaxDispatchErrorLen;

use crate::ProjectStatus::FundingSuccessful;
use polimec_traits::ReleaseSchedule;

use crate::traits::{BondingRequirementCalculation, ProvideStatemintPrice, VestingDurationCalculation};

use super::*;
const POLIMEC_PARA_ID: u32 = 3344u32;
const QUERY_RESPONSE_TIME_WINDOW_BLOCKS: u32 = 20u32;

// Round transitions
impl<T: Config> Pallet<T> {
	/// Called by user extrinsic
	/// Creates a project and assigns it to the `issuer` account.
	///
	/// # Arguments
	/// * `issuer` - The account that will be the issuer of the project.
	/// * `project` - The project struct containing all the necessary information.
	///
	/// # Storage access
	/// * [`ProjectsMetadata`] - Inserting the main project information. 1 to 1 with the `project` argument.
	/// * [`ProjectsDetails`] - Inserting the project information. constructed from the `project` argument.
	/// * [`ProjectsIssuers`] - Inserting the issuer of the project. Mapping of the two parameters `project_id` and `issuer`.
	/// * [`NextProjectId`] - Getting the next usable id, and updating it for the next project.
	///
	/// # Success path
	/// The `project` argument is valid. A ProjectInfo struct is constructed, and the storage is updated
	/// with the new structs and mappings to reflect the new project creation
	///
	/// # Next step
	/// The issuer will call an extrinsic to start the evaluation round of the project.
	/// [`do_evaluation_start`](Self::do_evaluation_start) will be executed.
	pub fn do_create(issuer: &AccountIdOf<T>, initial_metadata: ProjectMetadataOf<T>) -> DispatchResult {
		// * Get variables *
		let project_id = Self::next_project_id();

		// * Validity checks *
		if let Some(metadata) = initial_metadata.offchain_information_hash {
			ensure!(!Images::<T>::contains_key(metadata), Error::<T>::MetadataAlreadyExists);
		}

		if let Err(error) = initial_metadata.validity_check() {
			return match error {
				ValidityError::PriceTooLow => Err(Error::<T>::PriceTooLow.into()),
				ValidityError::ParticipantsSizeError => Err(Error::<T>::ParticipantsSizeError.into()),
				ValidityError::TicketSizeError => Err(Error::<T>::TicketSizeError.into()),
			}
		}
		let total_allocation_size =
			initial_metadata.total_allocation_size.0.saturating_add(initial_metadata.total_allocation_size.1);

		// * Calculate new variables *
		let fundraising_target =
			initial_metadata.minimum_price.checked_mul_int(total_allocation_size).ok_or(Error::<T>::BadMath)?;
		let now = <frame_system::Pallet<T>>::block_number();
		let project_details = ProjectDetails {
			issuer: issuer.clone(),
			is_frozen: false,
			weighted_average_price: None,
			fundraising_target,
			status: ProjectStatus::Application,
			phase_transition_points: PhaseTransitionPoints::new(now),
			remaining_contribution_tokens: initial_metadata.total_allocation_size,
			funding_amount_reached: BalanceOf::<T>::zero(),
			cleanup: Cleaner::NotReady,
			evaluation_round_info: EvaluationRoundInfoOf::<T> {
				total_bonded_usd: Zero::zero(),
				total_bonded_plmc: Zero::zero(),
				evaluators_outcome: EvaluatorsOutcome::Unchanged,
			},
			funding_end_block: None,
			parachain_id: None,
			migration_readiness_check: None,
			hrmp_channel_status: HRMPChannelStatus {
				project_to_polimec: ChannelStatus::Closed,
				polimec_to_project: ChannelStatus::Closed,
			},
		};

		let bucket: BucketOf<T> = Self::create_bucket_from_metadata(&initial_metadata)?;
		// * Update storage *
		ProjectsMetadata::<T>::insert(project_id, &initial_metadata);
		ProjectsDetails::<T>::insert(project_id, project_details);
		Buckets::<T>::insert(project_id, bucket);
		NextProjectId::<T>::mutate(|n| n.saturating_inc());
		if let Some(metadata) = initial_metadata.offchain_information_hash {
			Images::<T>::insert(metadata, issuer);
		}

		// * Emit events *
		Self::deposit_event(Event::ProjectCreated { project_id, issuer: issuer.clone() });

		Ok(())
	}

	/// Called by user extrinsic
	/// Starts the evaluation round of a project. It needs to be called by the project issuer.
	///
	/// # Arguments
	/// * `project_id` - The id of the project to start the evaluation round for.
	///
	/// # Storage access
	/// * [`ProjectsDetails`] - Checking and updating the round status, transition points and freezing the project.
	/// * [`ProjectsToUpdate`] - Scheduling the project for automatic transition by on_initialize later on.
	///
	/// # Success path
	/// The project information is found, its round status was in Application round, and It's not yet frozen.
	/// The pertinent project info is updated on the storage, and the project is scheduled for automatic transition by on_initialize.
	///
	/// # Next step
	/// Users will pond PLMC for this project, and when the time comes, the project will be transitioned
	/// to the next round by `on_initialize` using [`do_evaluation_end`](Self::do_evaluation_end)
	pub fn do_evaluation_start(caller: AccountIdOf<T>, project_id: T::ProjectIdentifier) -> DispatchResult {
		// * Get variables *
		let project_metadata = ProjectsMetadata::<T>::get(project_id).ok_or(Error::<T>::ProjectNotFound)?;
		let mut project_details = ProjectsDetails::<T>::get(project_id).ok_or(Error::<T>::ProjectDetailsNotFound)?;
		let now = <frame_system::Pallet<T>>::block_number();

		// * Validity checks *
		ensure!(project_details.issuer == caller, Error::<T>::NotAllowed);
		ensure!(project_details.status == ProjectStatus::Application, Error::<T>::ProjectNotInApplicationRound);
		ensure!(!project_details.is_frozen, Error::<T>::ProjectAlreadyFrozen);
		ensure!(project_metadata.offchain_information_hash.is_some(), Error::<T>::MetadataNotProvided);

		// * Calculate new variables *
		let evaluation_end_block = now + T::EvaluationDuration::get();
		project_details.phase_transition_points.application.update(None, Some(now));
		project_details.phase_transition_points.evaluation.update(Some(now + 1u32.into()), Some(evaluation_end_block));
		project_details.is_frozen = true;
		project_details.status = ProjectStatus::EvaluationRound;

		// * Update storage *
		ProjectsDetails::<T>::insert(project_id, project_details);
		Self::add_to_update_store(evaluation_end_block + 1u32.into(), (&project_id, UpdateType::EvaluationEnd));

		// * Emit events *
		Self::deposit_event(Event::EvaluationStarted { project_id });

		Ok(())
	}

	/// Called automatically by on_initialize.
	/// Ends the evaluation round, and sets the current round to `AuctionInitializePeriod` if it
	/// reached enough PLMC bonding, or to `EvaluationFailed` if it didn't.
	///
	/// # Arguments
	/// * `project_id` - The id of the project to end the evaluation round for.
	///
	/// # Storage access
	/// * [`ProjectsDetails`] - Checking the round status and transition points for validity, and updating
	/// the round status and transition points in case of success or failure of the evaluation.
	/// * [`Evaluations`] - Checking that the threshold for PLMC bonded was reached, to decide
	/// whether the project failed or succeeded.
	///
	/// # Possible paths
	/// * Project achieves its evaluation goal. >=10% of the target funding was reached through bonding,
	/// so the project is transitioned to the [`AuctionInitializePeriod`](ProjectStatus::AuctionInitializePeriod) round. The project information
	/// is updated with the new transition points and round status.
	///
	/// * Project doesn't reach the evaluation goal - <10% of the target funding was reached
	/// through bonding, so the project is transitioned to the `EvaluationFailed` round. The project
	/// information is updated with the new rounds status and it is scheduled for automatic unbonding.
	///
	/// # Next step
	/// * Bonding achieved - The issuer calls an extrinsic within the set period to initialize the
	/// auction round. `auction` is called
	///
	/// * Bonding failed - `on_idle` at some point checks for failed evaluation projects, and
	/// unbonds the evaluators funds.
	pub fn do_evaluation_end(project_id: T::ProjectIdentifier) -> DispatchResult {
		// * Get variables *
		let mut project_details = ProjectsDetails::<T>::get(project_id).ok_or(Error::<T>::ProjectDetailsNotFound)?;
		let now = <frame_system::Pallet<T>>::block_number();
		let evaluation_end_block =
			project_details.phase_transition_points.evaluation.end().ok_or(Error::<T>::FieldIsNone)?;
		let fundraising_target_usd = project_details.fundraising_target;
		let current_plmc_price =
			T::PriceProvider::get_price(PLMC_STATEMINT_ID).ok_or(Error::<T>::PLMCPriceNotAvailable)?;

		// * Validity checks *
		ensure!(project_details.status == ProjectStatus::EvaluationRound, Error::<T>::ProjectNotInEvaluationRound);
		ensure!(now > evaluation_end_block, Error::<T>::EvaluationPeriodNotEnded);

		// * Calculate new variables *
		let initial_balance: BalanceOf<T> = 0u32.into();
		let total_amount_bonded = Evaluations::<T>::iter_prefix((project_id,))
			.fold(initial_balance, |total, (_evaluator, bond)| total.saturating_add(bond.original_plmc_bond));

		let evaluation_target_usd = <T as Config>::EvaluationSuccessThreshold::get() * fundraising_target_usd;
		let evaluation_target_plmc = current_plmc_price
			.reciprocal()
			.ok_or(Error::<T>::BadMath)?
			.checked_mul_int(evaluation_target_usd)
			.ok_or(Error::<T>::BadMath)?;

		let auction_initialize_period_start_block = now + 1u32.into();
		let auction_initialize_period_end_block =
			auction_initialize_period_start_block + T::AuctionInitializePeriodDuration::get();

		// Check which logic path to follow
		let is_funded = total_amount_bonded >= evaluation_target_plmc;

		// * Branch in possible project paths *
		// Successful path
		if is_funded {
			// * Update storage *
			project_details
				.phase_transition_points
				.auction_initialize_period
				.update(Some(auction_initialize_period_start_block), Some(auction_initialize_period_end_block));
			project_details.status = ProjectStatus::AuctionInitializePeriod;
			ProjectsDetails::<T>::insert(project_id, project_details);
			Self::add_to_update_store(
				auction_initialize_period_end_block + 1u32.into(),
				(&project_id, UpdateType::EnglishAuctionStart),
			);

			// * Emit events *
			Self::deposit_event(Event::AuctionInitializePeriod {
				project_id,
				start_block: auction_initialize_period_start_block,
				end_block: auction_initialize_period_end_block,
			});

		// Unsuccessful path
		} else {
			// * Update storage *
			project_details.status = ProjectStatus::EvaluationFailed;
			project_details.cleanup = Cleaner::Failure(CleanerState::Initialized(PhantomData::<Failure>));
			ProjectsDetails::<T>::insert(project_id, project_details);

			// * Emit events *
			Self::deposit_event(Event::EvaluationFailed { project_id });
		}

		Ok(())
	}

	/// Called by user extrinsic
	/// Starts the auction round for a project. From the next block forward, any professional or
	/// institutional user can set bids for a token_amount/token_price pair.
	/// Any bids from this point until the candle_auction starts, will be considered as valid.
	///
	/// # Arguments
	/// * `project_id` - The project identifier
	///
	/// # Storage access
	/// * [`ProjectsDetails`] - Get the project information, and check if the project is in the correct
	/// round, and the current block is between the defined start and end blocks of the initialize period.
	/// Update the project information with the new round status and transition points in case of success.
	///
	/// # Success Path
	/// The validity checks pass, and the project is transitioned to the English Auction round.
	/// The project is scheduled to be transitioned automatically by `on_initialize` at the end of the
	/// english auction round.
	///
	/// # Next step
	/// Professional and Institutional users set bids for the project using the [`bid`](Self::bid) extrinsic.
	/// Later on, `on_initialize` transitions the project into the candle auction round, by calling
	/// [`do_candle_auction`](Self::do_candle_auction).
	pub fn do_english_auction(caller: AccountIdOf<T>, project_id: T::ProjectIdentifier) -> DispatchResult {
		// * Get variables *
		let mut project_details = ProjectsDetails::<T>::get(project_id).ok_or(Error::<T>::ProjectDetailsNotFound)?;
		let now = <frame_system::Pallet<T>>::block_number();
		let auction_initialize_period_start_block = project_details
			.phase_transition_points
			.auction_initialize_period
			.start()
			.ok_or(Error::<T>::EvaluationPeriodNotEnded)?;
		let auction_initialize_period_end_block = project_details
			.phase_transition_points
			.auction_initialize_period
			.end()
			.ok_or(Error::<T>::EvaluationPeriodNotEnded)?;

		// * Validity checks *
		ensure!(
			caller == project_details.issuer || caller == T::PalletId::get().into_account_truncating(),
			Error::<T>::NotAllowed
		);
		ensure!(now >= auction_initialize_period_start_block, Error::<T>::TooEarlyForEnglishAuctionStart);
		ensure!(
			project_details.status == ProjectStatus::AuctionInitializePeriod,
			Error::<T>::ProjectNotInAuctionInitializePeriodRound
		);

		// * Calculate new variables *
		let english_start_block = now + 1u32.into();
		let english_end_block = now + T::EnglishAuctionDuration::get();

		// * Update Storage *
		project_details
			.phase_transition_points
			.english_auction
			.update(Some(english_start_block), Some(english_end_block));
		project_details.status = ProjectStatus::AuctionRound(AuctionPhase::English);
		ProjectsDetails::<T>::insert(project_id, project_details);

		// If this function was called inside the period, then it was called by the extrinsic and we need to
		// remove the scheduled automatic transition
		if now <= auction_initialize_period_end_block {
			Self::remove_from_update_store(&project_id)?;
		}
		// Schedule for automatic transition to candle auction round
		Self::add_to_update_store(english_end_block + 1u32.into(), (&project_id, UpdateType::CandleAuctionStart));

		// * Emit events *
		Self::deposit_event(Event::EnglishAuctionStarted { project_id, when: now });

		Ok(())
	}

	/// Called automatically by on_initialize
	/// Starts the candle round for a project.
	/// Any bids from this point until the candle round ends, are not guaranteed. Only bids
	/// made before the random ending block between the candle start and end will be considered
	///
	/// # Arguments
	/// * `project_id` - The project identifier
	///
	/// # Storage access
	/// * [`ProjectsDetails`] - Get the project information, and check if the project is in the correct
	/// round, and the current block after the english auction end period.
	/// Update the project information with the new round status and transition points in case of success.
	///
	/// # Success Path
	/// The validity checks pass, and the project is transitioned to the Candle Auction round.
	/// The project is scheduled to be transitioned automatically by `on_initialize` at the end of the
	/// candle auction round.
	///
	/// # Next step
	/// Professional and Institutional users set bids for the project using the `bid` extrinsic,
	/// but now their bids are not guaranteed.
	/// Later on, `on_initialize` ends the candle auction round and starts the community round,
	/// by calling [`do_community_funding`](Self::do_community_funding).
	pub fn do_candle_auction(project_id: T::ProjectIdentifier) -> DispatchResult {
		// * Get variables *
		let mut project_details = ProjectsDetails::<T>::get(project_id).ok_or(Error::<T>::ProjectDetailsNotFound)?;
		let now = <frame_system::Pallet<T>>::block_number();
		let english_end_block =
			project_details.phase_transition_points.english_auction.end().ok_or(Error::<T>::FieldIsNone)?;

		// * Validity checks *
		ensure!(now > english_end_block, Error::<T>::TooEarlyForCandleAuctionStart);
		ensure!(
			project_details.status == ProjectStatus::AuctionRound(AuctionPhase::English),
			Error::<T>::ProjectNotInEnglishAuctionRound
		);

		// * Calculate new variables *
		let candle_start_block = now + 1u32.into();
		let candle_end_block = now + T::CandleAuctionDuration::get();

		// * Update Storage *
		project_details.phase_transition_points.candle_auction.update(Some(candle_start_block), Some(candle_end_block));
		project_details.status = ProjectStatus::AuctionRound(AuctionPhase::Candle);
		ProjectsDetails::<T>::insert(project_id, project_details);
		// Schedule for automatic check by on_initialize. Success depending on enough funding reached
		Self::add_to_update_store(candle_end_block + 1u32.into(), (&project_id, UpdateType::CommunityFundingStart));

		// * Emit events *
		Self::deposit_event(Event::CandleAuctionStarted { project_id, when: now });

		Ok(())
	}

	/// Called automatically by on_initialize
	/// Starts the community round for a project.
	/// Retail users now buy tokens instead of bidding on them. The price of the tokens are calculated
	/// based on the available bids, using the function [`calculate_weighted_average_price`](Self::calculate_weighted_average_price).
	///
	/// # Arguments
	/// * `project_id` - The project identifier
	///
	/// # Storage access
	/// * [`ProjectsDetails`] - Get the project information, and check if the project is in the correct
	/// round, and the current block is after the candle auction end period.
	/// Update the project information with the new round status and transition points in case of success.
	///
	/// # Success Path
	/// The validity checks pass, and the project is transitioned to the Community Funding round.
	/// The project is scheduled to be transitioned automatically by `on_initialize` at the end of the
	/// round.
	///
	/// # Next step
	/// Retail users buy tokens at the price set on the auction round.
	/// Later on, `on_initialize` ends the community round by calling [`do_remainder_funding`](Self::do_remainder_funding) and
	/// starts the remainder round, where anyone can buy at that price point.
	pub fn do_community_funding(project_id: T::ProjectIdentifier) -> DispatchResult {
		// * Get variables *
		let project_details = ProjectsDetails::<T>::get(project_id).ok_or(Error::<T>::ProjectDetailsNotFound)?;
		let project_metadata = ProjectsMetadata::<T>::get(project_id).ok_or(Error::<T>::ProjectDetailsNotFound)?;
		let now = <frame_system::Pallet<T>>::block_number();
		let auction_candle_start_block =
			project_details.phase_transition_points.candle_auction.start().ok_or(Error::<T>::FieldIsNone)?;
		let auction_candle_end_block =
			project_details.phase_transition_points.candle_auction.end().ok_or(Error::<T>::FieldIsNone)?;

		// * Validity checks *
		ensure!(now > auction_candle_end_block, Error::<T>::TooEarlyForCommunityRoundStart);
		ensure!(
			project_details.status == ProjectStatus::AuctionRound(AuctionPhase::Candle),
			Error::<T>::ProjectNotInCandleAuctionRound
		);

		// * Calculate new variables *
		let end_block = Self::select_random_block(auction_candle_start_block, auction_candle_end_block);
		let community_start_block = now + 1u32.into();
		let community_end_block = now + T::CommunityFundingDuration::get();

		// * Update Storage *
		let calculation_result =
			Self::calculate_weighted_average_price(project_id, end_block, project_metadata.total_allocation_size.0);
		let mut project_details = ProjectsDetails::<T>::get(project_id).ok_or(Error::<T>::ProjectDetailsNotFound)?;
		match calculation_result {
			Err(pallet_error) if pallet_error == Error::<T>::NoBidsFound.into() => {
				project_details.status = ProjectStatus::FundingFailed;
				ProjectsDetails::<T>::insert(project_id, project_details);
				Self::add_to_update_store(
					<frame_system::Pallet<T>>::block_number() + 1u32.into(),
					(&project_id, UpdateType::FundingEnd),
				);

				// * Emit events *
				Self::deposit_event(Event::AuctionFailed { project_id });

				Ok(())
			},
			e @ Err(_) => e,
			Ok(()) => {
				// Get info again after updating it with new price.
				project_details.phase_transition_points.random_candle_ending = Some(end_block);
				project_details
					.phase_transition_points
					.community
					.update(Some(community_start_block), Some(community_end_block));
				project_details.status = ProjectStatus::CommunityRound;
				ProjectsDetails::<T>::insert(project_id, project_details);
				Self::add_to_update_store(
					community_end_block + 1u32.into(),
					(&project_id, UpdateType::RemainderFundingStart),
				);

				// * Emit events *
				Self::deposit_event(Event::CommunityFundingStarted { project_id });

				Ok(())
			},
		}
	}

	/// Called automatically by on_initialize
	/// Starts the remainder round for a project.
	/// Anyone can now buy tokens, until they are all sold out, or the time is reached.
	///
	/// # Arguments
	/// * `project_id` - The project identifier
	///
	/// # Storage access
	/// * [`ProjectsDetails`] - Get the project information, and check if the project is in the correct
	/// round, the current block is after the community funding end period, and there are still tokens left to sell.
	/// Update the project information with the new round status and transition points in case of success.
	///
	/// # Success Path
	/// The validity checks pass, and the project is transitioned to the Remainder Funding round.
	/// The project is scheduled to be transitioned automatically by `on_initialize` at the end of the
	/// round.
	///
	/// # Next step
	/// Any users can now buy tokens at the price set on the auction round.
	/// Later on, `on_initialize` ends the remainder round, and finalizes the project funding, by calling
	/// [`do_end_funding`](Self::do_end_funding).
	pub fn do_remainder_funding(project_id: T::ProjectIdentifier) -> DispatchResult {
		// * Get variables *
		let mut project_details = ProjectsDetails::<T>::get(project_id).ok_or(Error::<T>::ProjectDetailsNotFound)?;
		let now = <frame_system::Pallet<T>>::block_number();
		let community_end_block =
			project_details.phase_transition_points.community.end().ok_or(Error::<T>::FieldIsNone)?;

		// * Validity checks *
		ensure!(now > community_end_block, Error::<T>::TooEarlyForRemainderRoundStart);
		ensure!(project_details.status == ProjectStatus::CommunityRound, Error::<T>::ProjectNotInCommunityRound);

		// * Calculate new variables *
		let remainder_start_block = now + 1u32.into();
		let remainder_end_block = now + T::RemainderFundingDuration::get();

		// * Update Storage *
		project_details
			.phase_transition_points
			.remainder
			.update(Some(remainder_start_block), Some(remainder_end_block));
		project_details.status = ProjectStatus::RemainderRound;
		ProjectsDetails::<T>::insert(project_id, project_details);
		// Schedule for automatic transition by `on_initialize`
		Self::add_to_update_store(remainder_end_block + 1u32.into(), (&project_id, UpdateType::FundingEnd));

		// * Emit events *
		Self::deposit_event(Event::RemainderFundingStarted { project_id });

		Ok(())
	}

	/// Called automatically by on_initialize
	/// Ends the project funding, and calculates if the project was successfully funded or not.
	///
	/// # Arguments
	/// * `project_id` - The project identifier
	///
	/// # Storage access
	/// * [`ProjectsDetails`] - Get the project information, and check if the project is in the correct
	/// round, the current block is after the remainder funding end period.
	/// Update the project information with the new round status.
	///
	/// # Success Path
	/// The validity checks pass, and either of 2 paths happen:
	///
	/// * Project achieves its funding target - the project info is set to a successful funding state,
	/// and the contribution token asset class is created with the same id as the project.
	///
	/// * Project doesn't achieve its funding target - the project info is set to an unsuccessful funding state.
	///
	/// # Next step
	/// If **successful**, bidders can claim:
	///	* Contribution tokens with [`vested_contribution_token_bid_mint_for`](Self::vested_contribution_token_bid_mint_for)
	/// * Bonded plmc with [`vested_plmc_bid_unbond_for`](Self::vested_plmc_bid_unbond_for)
	///
	/// And contributors can claim:
	/// * Contribution tokens with [`vested_contribution_token_purchase_mint_for`](Self::vested_contribution_token_purchase_mint_for)
	/// * Bonded plmc with [`vested_plmc_purchase_unbond_for`](Self::vested_plmc_purchase_unbond_for)
	///
	/// If **unsuccessful**, users every user should have their PLMC vesting unbonded.
	pub fn do_end_funding(project_id: T::ProjectIdentifier) -> DispatchResult {
		// * Get variables *
		let mut project_details = ProjectsDetails::<T>::get(project_id).ok_or(Error::<T>::ProjectDetailsNotFound)?;
		let project_metadata = ProjectsMetadata::<T>::get(project_id).ok_or(Error::<T>::ProjectNotFound)?;
		let remaining_cts = project_details
			.remaining_contribution_tokens
			.0
			.saturating_add(project_details.remaining_contribution_tokens.1);
		let remainder_end_block = project_details.phase_transition_points.remainder.end();
		let now = <frame_system::Pallet<T>>::block_number();

		// * Validity checks *
		ensure!(
			remaining_cts == Zero::zero() ||
				project_details.status == ProjectStatus::FundingFailed ||
				matches!(remainder_end_block, Some(end_block) if now > end_block),
			Error::<T>::TooEarlyForFundingEnd
		);

		// * Calculate new variables *
		let funding_target = project_metadata
			.minimum_price
			.checked_mul_int(project_metadata.total_allocation_size.0)
			.ok_or(Error::<T>::BadMath)?;
		let funding_reached = project_details.funding_amount_reached;
		let funding_ratio = Perquintill::from_rational(funding_reached, funding_target);

		// * Update Storage *
		if funding_ratio <= Perquintill::from_percent(33u64) {
			project_details.evaluation_round_info.evaluators_outcome = EvaluatorsOutcome::Slashed;
			Self::make_project_funding_fail(project_id, project_details, FailureReason::TargetNotReached, 1u32.into())
		} else if funding_ratio <= Perquintill::from_percent(75u64) {
			project_details.evaluation_round_info.evaluators_outcome = EvaluatorsOutcome::Slashed;
			project_details.status = ProjectStatus::AwaitingProjectDecision;
			Self::add_to_update_store(
				now + T::ManualAcceptanceDuration::get() + 1u32.into(),
				(&project_id, UpdateType::ProjectDecision(FundingOutcomeDecision::AcceptFunding)),
			);
			ProjectsDetails::<T>::insert(project_id, project_details);
			Ok(())
		} else if funding_ratio < Perquintill::from_percent(90u64) {
			project_details.evaluation_round_info.evaluators_outcome = EvaluatorsOutcome::Unchanged;
			project_details.status = ProjectStatus::AwaitingProjectDecision;
			Self::add_to_update_store(
				now + T::ManualAcceptanceDuration::get() + 1u32.into(),
				(&project_id, UpdateType::ProjectDecision(FundingOutcomeDecision::AcceptFunding)),
			);
			ProjectsDetails::<T>::insert(project_id, project_details);
			Ok(())
		} else {
			let reward_info = Self::generate_evaluator_rewards_info(project_id)?;
			project_details.evaluation_round_info.evaluators_outcome = EvaluatorsOutcome::Rewarded(reward_info);
			Self::make_project_funding_successful(
				project_id,
				project_details,
				SuccessReason::ReachedTarget,
				T::SuccessToSettlementTime::get(),
			)
		}
	}

	pub fn do_project_decision(project_id: T::ProjectIdentifier, decision: FundingOutcomeDecision) -> DispatchResult {
		// * Get variables *
		let project_details = ProjectsDetails::<T>::get(project_id).ok_or(Error::<T>::ProjectDetailsNotFound)?;

		// * Update storage *
		match decision {
			FundingOutcomeDecision::AcceptFunding => {
				Self::make_project_funding_successful(
					project_id,
					project_details,
					SuccessReason::ProjectDecision,
					T::SuccessToSettlementTime::get(),
				)?;
			},
			FundingOutcomeDecision::RejectFunding => {
				Self::make_project_funding_fail(
					project_id,
					project_details,
					FailureReason::ProjectDecision,
					T::SuccessToSettlementTime::get(),
				)?;
			},
		}

		Ok(())
	}

	pub fn do_start_settlement(project_id: T::ProjectIdentifier) -> DispatchResult {
		// * Get variables *
		let mut project_details = ProjectsDetails::<T>::get(project_id).ok_or(Error::<T>::ProjectDetailsNotFound)?;
		let token_information =
			ProjectsMetadata::<T>::get(project_id).ok_or(Error::<T>::ProjectNotFound)?.token_information;
		let now = <frame_system::Pallet<T>>::block_number();

		// * Validity checks *
		ensure!(
			project_details.status == ProjectStatus::FundingSuccessful ||
				project_details.status == ProjectStatus::FundingFailed,
			Error::<T>::NotAllowed
		);

		// * Calculate new variables *
		project_details.cleanup =
			Cleaner::try_from(project_details.status.clone()).map_err(|_| Error::<T>::NotAllowed)?;
		project_details.funding_end_block = Some(now);

		// * Update storage *

		ProjectsDetails::<T>::insert(project_id, &project_details);

		if project_details.status == ProjectStatus::FundingSuccessful {
			T::ContributionTokenCurrency::create(project_id, project_details.issuer.clone(), false, 1_u32.into())?;
			T::ContributionTokenCurrency::set(
				project_id,
				&project_details.issuer,
				token_information.name.into(),
				token_information.symbol.into(),
				token_information.decimals,
			)?;
		}

		Ok(())
	}
}

// Extrinsics and HRMP interactions

// Extrinsics and HRMP interactions
impl<T: Config> Pallet<T> {
	/// Change the metadata hash of a project
	///
	/// # Arguments
	/// * `issuer` - The project issuer account
	/// * `project_id` - The project identifier
	/// * `project_metadata_hash` - The hash of the image that contains the metadata
	///
	/// # Storage access
	/// * [`ProjectsIssuers`] - Check that the issuer is the owner of the project
	/// * [`Images`] - Check that the image exists
	/// * [`ProjectsDetails`] - Check that the project is not frozen
	/// * [`ProjectsMetadata`] - Update the metadata hash
	pub fn do_edit_metadata(
		issuer: AccountIdOf<T>,
		project_id: T::ProjectIdentifier,
		project_metadata_hash: T::Hash,
	) -> DispatchResult {
		// * Get variables *
		let mut project_metadata = ProjectsMetadata::<T>::get(project_id).ok_or(Error::<T>::ProjectNotFound)?;
		let project_details = ProjectsDetails::<T>::get(project_id).ok_or(Error::<T>::ProjectDetailsNotFound)?;

		// * Validity checks *
		ensure!(project_details.issuer == issuer, Error::<T>::NotAllowed);
		ensure!(!project_details.is_frozen, Error::<T>::Frozen);
		ensure!(!Images::<T>::contains_key(project_metadata_hash), Error::<T>::MetadataAlreadyExists);

		// * Calculate new variables *

		// * Update Storage *
		project_metadata.offchain_information_hash = Some(project_metadata_hash);
		ProjectsMetadata::<T>::insert(project_id, project_metadata);

		// * Emit events *
		Self::deposit_event(Event::MetadataEdited { project_id });

		Ok(())
	}

	// Note: usd_amount needs to have the same amount of decimals as PLMC,, so when multiplied by the plmc-usd price, it gives us the PLMC amount with the decimals we wanted.
	pub fn do_evaluate(
		evaluator: &AccountIdOf<T>,
		project_id: T::ProjectIdentifier,
		usd_amount: BalanceOf<T>,
	) -> DispatchResult {
		// * Get variables *
		let mut project_details = ProjectsDetails::<T>::get(project_id).ok_or(Error::<T>::ProjectDetailsNotFound)?;
		let now = <frame_system::Pallet<T>>::block_number();
		let evaluation_id = Self::next_evaluation_id();
		let caller_existing_evaluations: Vec<(u32, EvaluationInfoOf<T>)> =
			Evaluations::<T>::iter_prefix((project_id, evaluator)).collect();
		let plmc_usd_price = T::PriceProvider::get_price(PLMC_STATEMINT_ID).ok_or(Error::<T>::PLMCPriceNotAvailable)?;
		let early_evaluation_reward_threshold_usd =
			T::EvaluationSuccessThreshold::get() * project_details.fundraising_target;
		let evaluation_round_info = &mut project_details.evaluation_round_info;

		// * Validity Checks *
		ensure!(evaluator.clone() != project_details.issuer, Error::<T>::ContributionToThemselves);
		ensure!(project_details.status == ProjectStatus::EvaluationRound, Error::<T>::EvaluationNotStarted);

		// * Calculate new variables *
		let plmc_bond = plmc_usd_price
			.reciprocal()
			.ok_or(Error::<T>::BadMath)?
			.checked_mul_int(usd_amount)
			.ok_or(Error::<T>::BadMath)?;

		let previous_total_evaluation_bonded_usd = evaluation_round_info.total_bonded_usd;

		let remaining_bond_to_reach_threshold =
			early_evaluation_reward_threshold_usd.saturating_sub(previous_total_evaluation_bonded_usd);

		let early_usd_amount = if usd_amount <= remaining_bond_to_reach_threshold {
			usd_amount
		} else {
			remaining_bond_to_reach_threshold
		};

		let late_usd_amount = usd_amount.checked_sub(&early_usd_amount).ok_or(Error::<T>::BadMath)?;

		let new_evaluation = EvaluationInfoOf::<T> {
			id: evaluation_id,
			project_id,
			evaluator: evaluator.clone(),
			original_plmc_bond: plmc_bond,
			current_plmc_bond: plmc_bond,
			early_usd_amount,
			late_usd_amount,
			when: now,
			rewarded_or_slashed: None,
			ct_migration_status: MigrationStatus::NotStarted,
		};

		// * Update Storage *
		if caller_existing_evaluations.len() < T::MaxEvaluationsPerUser::get() as usize {
			T::NativeCurrency::hold(&LockType::Evaluation(project_id), evaluator, plmc_bond)?;
		} else {
			let (low_id, lowest_evaluation) = caller_existing_evaluations
				.iter()
				.min_by_key(|(_, evaluation)| evaluation.original_plmc_bond)
				.ok_or(Error::<T>::ImpossibleState)?;

			ensure!(lowest_evaluation.original_plmc_bond < plmc_bond, Error::<T>::EvaluationBondTooLow);
			ensure!(
				lowest_evaluation.original_plmc_bond == lowest_evaluation.current_plmc_bond,
				"Using evaluation funds for participating should not be possible in the evaluation round"
			);

			T::NativeCurrency::release(
				&LockType::Evaluation(project_id),
				&lowest_evaluation.evaluator,
				lowest_evaluation.original_plmc_bond,
				Precision::Exact,
			)?;

			T::NativeCurrency::hold(&LockType::Evaluation(project_id), evaluator, plmc_bond)?;

			Evaluations::<T>::remove((project_id, evaluator, low_id));
		}

		Evaluations::<T>::insert((project_id, evaluator, evaluation_id), new_evaluation);
		NextEvaluationId::<T>::set(evaluation_id.saturating_add(One::one()));
		evaluation_round_info.total_bonded_usd += usd_amount;
		evaluation_round_info.total_bonded_plmc += plmc_bond;
		ProjectsDetails::<T>::insert(project_id, project_details);

		// * Emit events *
		Self::deposit_event(Event::FundsBonded { project_id, amount: plmc_bond, bonder: evaluator.clone() });

		Ok(())
	}

	/// Bid for a project in the bidding stage.
	///
	/// # Arguments
	/// * `bidder` - The account that is bidding
	/// * `project_id` - The project to bid for
	/// * `amount` - The amount of tokens that the bidder wants to buy
	/// * `multiplier` - Used for calculating how much PLMC needs to be bonded to spend this much money (in USD)
	///
	/// # Storage access
	/// * [`ProjectsIssuers`] - Check that the bidder is not the project issuer
	/// * [`ProjectsDetails`] - Check that the project is in the bidding stage
	/// * [`BiddingBonds`] - Update the storage with the bidder's PLMC bond for that bid
	/// * [`Bids`] - Check previous bids by that user, and update the storage with the new bid
	pub fn do_bid(
		bidder: &AccountIdOf<T>,
		project_id: T::ProjectIdentifier,
		ct_amount: BalanceOf<T>,
		multiplier: MultiplierOf<T>,
		funding_asset: AcceptedFundingAsset,
	) -> DispatchResult {
		// * Get variables *
		ensure!(ct_amount > Zero::zero(), Error::<T>::BidTooLow);
		let project_details = ProjectsDetails::<T>::get(project_id).ok_or(Error::<T>::ProjectDetailsNotFound)?;
		let project_metadata = ProjectsMetadata::<T>::get(project_id).ok_or(Error::<T>::ProjectNotFound)?;
		let plmc_usd_price = T::PriceProvider::get_price(PLMC_STATEMINT_ID).ok_or(Error::<T>::PriceNotFound)?;

		// * Validity checks *
		ensure!(bidder.clone() != project_details.issuer, Error::<T>::ContributionToThemselves);
		ensure!(matches!(project_details.status, ProjectStatus::AuctionRound(_)), Error::<T>::AuctionNotStarted);
		ensure!(funding_asset == project_metadata.participation_currencies, Error::<T>::FundingAssetNotAccepted);
		// Note: We limit the CT Amount to the total allocation size, to avoid long running loops.
		ensure!(ct_amount <= project_metadata.total_allocation_size.0, Error::<T>::NotAllowed);

		// Fetch current bucket details and other required info
		let mut current_bucket = Buckets::<T>::get(project_id).ok_or(Error::<T>::ProjectNotFound)?;
		let now = <frame_system::Pallet<T>>::block_number();
		let mut amount_to_bid = ct_amount;

		// While there's a remaining amount to bid for
		while !amount_to_bid.is_zero() {
			let bid_amount = if amount_to_bid <= current_bucket.amount_left {
				// Simple case, the bucket has enough to cover the bid
				amount_to_bid
			} else {
				// The bucket doesn't have enough to cover the bid, so we bid the remaining amount of the current bucket
				current_bucket.amount_left
			};
			let bid_id = Self::next_bid_id();

			Self::perform_do_bid(
				bidder,
				project_id,
				bid_amount,
				current_bucket.current_price,
				multiplier,
				funding_asset,
				project_metadata.ticket_size,
				bid_id,
				now,
				plmc_usd_price,
			)?;
			// Update current bucket, and reduce the amount to bid by the amount we just bid
			current_bucket.update(bid_amount);
			amount_to_bid.saturating_reduce(bid_amount);
		}

		// Note: If the bucket has been exhausted, the 'update' function has already made the 'current_bucket' point to the next one.
		Buckets::<T>::insert(project_id, current_bucket);

		Ok(())
	}

	fn perform_do_bid(
		bidder: &AccountIdOf<T>,
		project_id: T::ProjectIdentifier,
		ct_amount: BalanceOf<T>,
		ct_usd_price: T::Price,
		multiplier: MultiplierOf<T>,
		funding_asset: AcceptedFundingAsset,
		project_ticket_size: TicketSize<BalanceOf<T>>,
		bid_id: u32,
		now: BlockNumberOf<T>,
		plmc_usd_price: T::Price,
	) -> Result<BidInfoOf<T>, DispatchError> {
		let ticket_size = ct_usd_price.checked_mul_int(ct_amount).ok_or(Error::<T>::BadMath)?;
		let funding_asset_usd_price =
			T::PriceProvider::get_price(funding_asset.to_statemint_id()).ok_or(Error::<T>::PriceNotFound)?;
		let existing_bids = Bids::<T>::iter_prefix_values((project_id, bidder)).collect::<Vec<_>>();

		if let Some(minimum_ticket_size) = project_ticket_size.minimum {
			// Make sure the bid amount is greater than the minimum specified by the issuer
			ensure!(ticket_size >= minimum_ticket_size, Error::<T>::BidTooLow);
		};
		if let Some(maximum_ticket_size) = project_ticket_size.maximum {
			// Make sure the bid amount is less than the maximum specified by the issuer
			ensure!(ticket_size <= maximum_ticket_size, Error::<T>::BidTooLow);
		};
		// * Calculate new variables *
		let plmc_bond =
			Self::calculate_plmc_bond(ticket_size, multiplier, plmc_usd_price).map_err(|_| Error::<T>::BadMath)?;

		let funding_asset_amount_locked =
			funding_asset_usd_price.reciprocal().ok_or(Error::<T>::BadMath)?.saturating_mul_int(ticket_size);
		let asset_id = funding_asset.to_statemint_id();

		let new_bid = BidInfoOf::<T> {
			id: bid_id,
			project_id,
			bidder: bidder.clone(),
			status: BidStatus::YetUnknown,
			original_ct_amount: ct_amount,
			original_ct_usd_price: ct_usd_price,
			final_ct_amount: ct_amount,
			final_ct_usd_price: ct_usd_price,
			funding_asset,
			funding_asset_amount_locked,
			multiplier,
			plmc_bond,
			plmc_vesting_info: None,
			when: now,
			funds_released: false,
			ct_minted: false,
			ct_migration_status: MigrationStatus::NotStarted,
		};

		// * Update storage *
		if existing_bids.len() >= T::MaxBidsPerUser::get() as usize {
			let lowest_bid = existing_bids.iter().min_by_key(|bid| &bid.id).ok_or(Error::<T>::ImpossibleState)?;

			// TODO: Check how to handle this
			// ensure!(new_bid.plmc_bond > lowest_bid.plmc_bond, Error::<T>::BidTooLow);

			T::NativeCurrency::release(
				&LockType::Participation(project_id),
				&lowest_bid.bidder,
				lowest_bid.plmc_bond,
				Precision::Exact,
			)?;
			T::FundingCurrency::transfer(
				asset_id,
				&Self::fund_account_id(project_id),
				&lowest_bid.bidder,
				lowest_bid.funding_asset_amount_locked,
				Preservation::Expendable,
			)?;
			Bids::<T>::remove((project_id, &lowest_bid.bidder, lowest_bid.id));
		}

		Self::try_plmc_participation_lock(bidder, project_id, plmc_bond)?;
		Self::try_funding_asset_hold(bidder, project_id, funding_asset_amount_locked, asset_id)?;

		Bids::<T>::insert((project_id, bidder, bid_id), &new_bid);
		NextBidId::<T>::set(bid_id.saturating_add(One::one()));

		Self::deposit_event(Event::Bid { project_id, amount: ct_amount, price: ct_usd_price, multiplier });

		Ok(new_bid)
	}

	/// Buy tokens in the Community Round at the price set in the Bidding Round
	///
	/// # Arguments
	/// * contributor: The account that is buying the tokens
	/// * project_id: The identifier of the project
	/// * token_amount: The amount of contribution tokens to buy
	/// * multiplier: Decides how much PLMC bonding is required for buying that amount of tokens
	///
	/// # Storage access
	/// * [`ProjectsIssuers`] - Check that the issuer is not a contributor
	/// * [`ProjectsDetails`] - Check that the project is in the Community Round, and the amount is big
	/// enough to buy at least 1 token
	/// * [`Contributions`] - Update storage with the new contribution
	/// * [`T::NativeCurrency`] - Update the balance of the contributor and the project pot
	pub fn do_contribute(
		contributor: &AccountIdOf<T>,
		project_id: T::ProjectIdentifier,
		token_amount: BalanceOf<T>,
		multiplier: MultiplierOf<T>,
		asset: AcceptedFundingAsset,
	) -> DispatchResultWithPostInfo {
		let project_metadata = ProjectsMetadata::<T>::get(project_id).ok_or(Error::<T>::ProjectNotFound)?;
		let mut project_details = ProjectsDetails::<T>::get(project_id).ok_or(Error::<T>::ProjectDetailsNotFound)?;

		// * Validity checks *
		ensure!(project_metadata.participation_currencies == asset, Error::<T>::FundingAssetNotAccepted);
		ensure!(contributor.clone() != project_details.issuer, Error::<T>::ContributionToThemselves);
		ensure!(
			project_details.status == ProjectStatus::CommunityRound ||
				project_details.status == ProjectStatus::RemainderRound,
			Error::<T>::AuctionNotStarted
		);

		let now = <frame_system::Pallet<T>>::block_number();

		let ct_usd_price = project_details.weighted_average_price.ok_or(Error::<T>::AuctionNotStarted)?;
		let plmc_usd_price = T::PriceProvider::get_price(PLMC_STATEMINT_ID).ok_or(Error::<T>::PriceNotFound)?;
		let funding_asset_usd_price =
			T::PriceProvider::get_price(asset.to_statemint_id()).ok_or(Error::<T>::PriceNotFound)?;

		// * Calculate variables *
		let buyable_tokens = Self::calculate_buyable_amount(
			&project_details.status,
			token_amount,
			project_details.remaining_contribution_tokens,
		);
		let ticket_size = ct_usd_price.checked_mul_int(buyable_tokens).ok_or(Error::<T>::BadMath)?;
		if let Some(minimum_ticket_size) = project_metadata.ticket_size.minimum {
			// Make sure the bid amount is greater than the minimum specified by the issuer
			ensure!(ticket_size >= minimum_ticket_size, Error::<T>::ContributionTooLow);
		};
		if let Some(maximum_ticket_size) = project_metadata.ticket_size.maximum {
			// Make sure the bid amount is less than the maximum specified by the issuer
			ensure!(ticket_size <= maximum_ticket_size, Error::<T>::ContributionTooHigh);
		};

		let plmc_bond = Self::calculate_plmc_bond(ticket_size, multiplier, plmc_usd_price)?;
		let funding_asset_amount =
			funding_asset_usd_price.reciprocal().ok_or(Error::<T>::BadMath)?.saturating_mul_int(ticket_size);
		let asset_id = asset.to_statemint_id();

		let contribution_id = Self::next_contribution_id();
		let new_contribution = ContributionInfoOf::<T> {
			id: contribution_id,
			project_id,
			contributor: contributor.clone(),
			ct_amount: buyable_tokens,
			usd_contribution_amount: ticket_size,
			multiplier,
			funding_asset: asset,
			funding_asset_amount,
			plmc_bond,
			plmc_vesting_info: None,
			funds_released: false,
			ct_minted: false,
			ct_migration_status: MigrationStatus::NotStarted,
		};

		// * Update storage *
		// Try adding the new contribution to the system
		let existing_contributions =
			Contributions::<T>::iter_prefix_values((project_id, contributor)).collect::<Vec<_>>();
		if existing_contributions.len() < T::MaxContributionsPerUser::get() as usize {
			Self::try_plmc_participation_lock(contributor, project_id, plmc_bond)?;
			Self::try_funding_asset_hold(contributor, project_id, funding_asset_amount, asset_id)?;
		} else {
			let lowest_contribution = existing_contributions
				.iter()
				.min_by_key(|contribution| contribution.plmc_bond)
				.ok_or(Error::<T>::ImpossibleState)?;

			ensure!(new_contribution.plmc_bond > lowest_contribution.plmc_bond, Error::<T>::ContributionTooLow);

			T::NativeCurrency::release(
				&LockType::Participation(project_id),
				&lowest_contribution.contributor,
				lowest_contribution.plmc_bond,
				Precision::Exact,
			)?;
			T::FundingCurrency::transfer(
				asset_id,
				&Self::fund_account_id(project_id),
				&lowest_contribution.contributor,
				lowest_contribution.funding_asset_amount,
				Preservation::Expendable,
			)?;
			Contributions::<T>::remove((project_id, &lowest_contribution.contributor, &lowest_contribution.id));

			Self::try_plmc_participation_lock(contributor, project_id, plmc_bond)?;
			Self::try_funding_asset_hold(contributor, project_id, funding_asset_amount, asset_id)?;

			project_details.remaining_contribution_tokens.1.saturating_accrue(lowest_contribution.ct_amount);
			project_details.funding_amount_reached.saturating_reduce(lowest_contribution.usd_contribution_amount);
		}

		Contributions::<T>::insert((project_id, contributor, contribution_id), &new_contribution);
		NextContributionId::<T>::set(contribution_id.saturating_add(One::one()));

		// Update remaining contribution tokens
		if project_details.status == ProjectStatus::CommunityRound {
			project_details.remaining_contribution_tokens.1.saturating_reduce(new_contribution.ct_amount);
		} else {
			let before = project_details.remaining_contribution_tokens.0;
			let remaining_cts_in_round = before.saturating_sub(new_contribution.ct_amount);
			project_details.remaining_contribution_tokens.0 = remaining_cts_in_round;

			// If the entire ct_amount could not be subtracted from remaining_contribution_tokens.0, subtract the difference from remaining_contribution_tokens.1
			if remaining_cts_in_round.is_zero() {
				let difference = new_contribution.ct_amount.saturating_sub(before);
				project_details.remaining_contribution_tokens.1.saturating_reduce(difference);
			}
		}

		let remaining_cts_after_purchase = project_details
			.remaining_contribution_tokens
			.0
			.saturating_add(project_details.remaining_contribution_tokens.1);
		project_details.funding_amount_reached.saturating_accrue(new_contribution.usd_contribution_amount);
		ProjectsDetails::<T>::insert(project_id, project_details);
		// If no CTs remain, end the funding phase
		if remaining_cts_after_purchase.is_zero() {
			Self::remove_from_update_store(&project_id)?;
			Self::add_to_update_store(now + 1u32.into(), (&project_id, UpdateType::FundingEnd));
		}

		// * Emit events *
		Self::deposit_event(Event::Contribution {
			project_id,
			contributor: contributor.clone(),
			amount: token_amount,
			multiplier,
		});

		Ok(Pays::No.into())
	}

	fn calculate_buyable_amount(
		status: &ProjectStatus,
		amount: BalanceOf<T>,
		remaining_contribution_tokens: (BalanceOf<T>, BalanceOf<T>),
	) -> BalanceOf<T> {
		match status {
			ProjectStatus::CommunityRound =>
				if amount <= remaining_contribution_tokens.1 {
					amount
				} else {
					remaining_contribution_tokens.1
				},
			ProjectStatus::RemainderRound => {
				let sum = remaining_contribution_tokens.0.saturating_add(remaining_contribution_tokens.1);
				if sum >= amount {
					amount
				} else {
					sum
				}
			},
			_ => Zero::zero(),
		}
	}

	pub fn do_decide_project_outcome(
		issuer: AccountIdOf<T>,
		project_id: T::ProjectIdentifier,
		decision: FundingOutcomeDecision,
	) -> DispatchResult {
		// * Get variables *
		let project_details = ProjectsDetails::<T>::get(project_id).ok_or(Error::<T>::ProjectDetailsNotFound)?;
		let now = <frame_system::Pallet<T>>::block_number();

		// * Validity checks *
		ensure!(project_details.issuer == issuer, Error::<T>::NotAllowed);
		ensure!(project_details.status == ProjectStatus::AwaitingProjectDecision, Error::<T>::NotAllowed);

		// * Update storage *
		Self::remove_from_update_store(&project_id)?;
		Self::add_to_update_store(now + 1u32.into(), (&project_id, UpdateType::ProjectDecision(decision)));

		Self::deposit_event(Event::ProjectOutcomeDecided { project_id, decision });

		Ok(())
	}

	pub fn do_bid_ct_mint_for(
		releaser: &AccountIdOf<T>,
		project_id: T::ProjectIdentifier,
		bidder: &AccountIdOf<T>,
		bid_id: u32,
	) -> DispatchResult {
		// * Get variables *
		let mut bid = Bids::<T>::get((project_id, bidder, bid_id)).ok_or(Error::<T>::BidNotFound)?;
		let project_details = ProjectsDetails::<T>::get(project_id).ok_or(Error::<T>::ProjectNotFound)?;
		let ct_amount = bid.final_ct_amount;

		// * Validity checks *
		ensure!(project_details.status == ProjectStatus::FundingSuccessful, Error::<T>::NotAllowed);
		ensure!(!bid.ct_minted, Error::<T>::NotAllowed);
		ensure!(matches!(bid.status, BidStatus::Accepted | BidStatus::PartiallyAccepted(..)), Error::<T>::NotAllowed);
		ensure!(T::ContributionTokenCurrency::asset_exists(project_id), Error::<T>::CannotClaimYet);

		// * Calculate variables *
		bid.ct_minted = true;

		// * Update storage *
		T::ContributionTokenCurrency::mint_into(project_id, &bid.bidder, ct_amount)?;
		Bids::<T>::insert((project_id, bidder, bid_id), &bid);

		// * Emit events *
		Self::deposit_event(Event::ContributionTokenMinted {
			releaser: releaser.clone(),
			project_id: bid.project_id,
			claimer: bidder.clone(),
			amount: ct_amount,
		});

		Ok(())
	}

	pub fn do_contribution_ct_mint_for(
		releaser: &AccountIdOf<T>,
		project_id: T::ProjectIdentifier,
		contributor: &AccountIdOf<T>,
		contribution_id: u32,
	) -> DispatchResult {
		// * Get variables *
		let mut contribution =
			Contributions::<T>::get((project_id, contributor, contribution_id)).ok_or(Error::<T>::BidNotFound)?;
		let project_details = ProjectsDetails::<T>::get(project_id).ok_or(Error::<T>::ProjectNotFound)?;
		let ct_amount = contribution.ct_amount;

		// * Validity checks *
		ensure!(project_details.status == ProjectStatus::FundingSuccessful, Error::<T>::NotAllowed);
		ensure!(!contribution.ct_minted, Error::<T>::NotAllowed);
		ensure!(T::ContributionTokenCurrency::asset_exists(project_id), Error::<T>::CannotClaimYet);

		// * Calculate variables *
		contribution.ct_minted = true;

		// * Update storage *
		T::ContributionTokenCurrency::mint_into(project_id, &contribution.contributor, ct_amount)?;
		Contributions::<T>::insert((project_id, contributor, contribution_id), contribution);

		// * Emit events *
		Self::deposit_event(Event::ContributionTokenMinted {
			releaser: releaser.clone(),
			project_id,
			claimer: contributor.clone(),
			amount: ct_amount,
		});

		Ok(())
	}

	pub fn do_evaluation_unbond_for(
		releaser: &AccountIdOf<T>,
		project_id: T::ProjectIdentifier,
		evaluator: &AccountIdOf<T>,
		evaluation_id: u32,
	) -> DispatchResult {
		// * Get variables *
		let project_details = ProjectsDetails::<T>::get(project_id).ok_or(Error::<T>::ProjectDetailsNotFound)?;
		let mut released_evaluation =
			Evaluations::<T>::get((project_id, evaluator, evaluation_id)).ok_or(Error::<T>::EvaluationNotFound)?;
		let release_amount = released_evaluation.current_plmc_bond;

		// * Validity checks *
		ensure!(
			(project_details.evaluation_round_info.evaluators_outcome == EvaluatorsOutcomeOf::<T>::Unchanged ||
				released_evaluation.rewarded_or_slashed.is_some()) &&
				matches!(
					project_details.status,
					ProjectStatus::EvaluationFailed | ProjectStatus::FundingFailed | ProjectStatus::FundingSuccessful
				),
			Error::<T>::NotAllowed
		);

		// * Update Storage *
		T::NativeCurrency::release(
			&LockType::Evaluation(project_id),
			evaluator,
			released_evaluation.current_plmc_bond,
			Precision::Exact,
		)?;

		released_evaluation.current_plmc_bond = Zero::zero();
		Evaluations::<T>::insert((project_id, evaluator, evaluation_id), released_evaluation);

		// FIXME: same question as removing bid
		// Evaluations::<T>::remove((project_id, evaluator, evaluation_id));

		// * Emit events *
		Self::deposit_event(Event::BondReleased {
			project_id,
			amount: release_amount,
			bonder: evaluator.clone(),
			releaser: releaser.clone(),
		});

		Ok(())
	}

	pub fn do_evaluation_reward_payout_for(
		caller: &AccountIdOf<T>,
		project_id: T::ProjectIdentifier,
		evaluator: &AccountIdOf<T>,
		evaluation_id: u32,
	) -> DispatchResult {
		// * Get variables *
		let project_details = ProjectsDetails::<T>::get(project_id).ok_or(Error::<T>::ProjectDetailsNotFound)?;
		let reward_info =
			if let EvaluatorsOutcome::Rewarded(info) = project_details.evaluation_round_info.evaluators_outcome {
				info
			} else {
				return Err(Error::<T>::NotAllowed.into())
			};
		let mut evaluation =
			Evaluations::<T>::get((project_id, evaluator, evaluation_id)).ok_or(Error::<T>::EvaluationNotFound)?;

		// * Validity checks *
		ensure!(
			evaluation.rewarded_or_slashed.is_none() &&
				matches!(project_details.status, ProjectStatus::FundingSuccessful),
			Error::<T>::NotAllowed
		);

		// * Calculate variables *
		let early_reward_weight =
			Perquintill::from_rational(evaluation.early_usd_amount, reward_info.early_evaluator_total_bonded_usd);
		let normal_reward_weight = Perquintill::from_rational(
			evaluation.late_usd_amount.saturating_add(evaluation.early_usd_amount),
			reward_info.normal_evaluator_total_bonded_usd,
		);
		let early_evaluators_rewards = early_reward_weight * reward_info.early_evaluator_reward_pot;
		let normal_evaluators_rewards = normal_reward_weight * reward_info.normal_evaluator_reward_pot;
		let total_reward_amount = early_evaluators_rewards.saturating_add(normal_evaluators_rewards);
		// * Update storage *
		T::ContributionTokenCurrency::mint_into(project_id, &evaluation.evaluator, total_reward_amount)?;
		evaluation.rewarded_or_slashed = Some(RewardOrSlash::Reward(total_reward_amount));
		Evaluations::<T>::insert((project_id, evaluator, evaluation_id), evaluation);

		// * Emit events *
		Self::deposit_event(Event::EvaluationRewarded {
			project_id,
			evaluator: evaluator.clone(),
			id: evaluation_id,
			amount: total_reward_amount,
			caller: caller.clone(),
		});

		Ok(())
	}

	pub fn do_evaluation_slash_for(
		caller: &AccountIdOf<T>,
		project_id: T::ProjectIdentifier,
		evaluator: &AccountIdOf<T>,
		evaluation_id: u32,
	) -> DispatchResult {
		// * Get variables *
		let project_details = ProjectsDetails::<T>::get(project_id).ok_or(Error::<T>::ProjectDetailsNotFound)?;
		let slash_percentage = T::EvaluatorSlash::get();
		let treasury_account = T::TreasuryAccount::get();

		let mut evaluation =
			Evaluations::<T>::get((project_id, evaluator, evaluation_id)).ok_or(Error::<T>::EvaluationNotFound)?;

		// * Validity checks *
		ensure!(
			evaluation.rewarded_or_slashed.is_none() &&
				matches!(project_details.evaluation_round_info.evaluators_outcome, EvaluatorsOutcome::Slashed),
			Error::<T>::NotAllowed
		);

		// * Calculate variables *
		// We need to make sure that the current PLMC bond is always >= than the slash amount.
		let slashed_amount = slash_percentage * evaluation.original_plmc_bond;

		// * Update storage *
		evaluation.rewarded_or_slashed = Some(RewardOrSlash::Slash(slashed_amount));

		T::NativeCurrency::transfer_on_hold(
			&LockType::Evaluation(project_id),
			evaluator,
			&treasury_account,
			slashed_amount,
			Precision::Exact,
			Restriction::Free,
			Fortitude::Force,
		)?;

		evaluation.current_plmc_bond.saturating_reduce(slashed_amount);
		Evaluations::<T>::insert((project_id, evaluator, evaluation.id), evaluation);

		// * Emit events *
		Self::deposit_event(Event::EvaluationSlashed {
			project_id,
			evaluator: evaluator.clone(),
			id: evaluation_id,
			amount: slashed_amount,
			caller: caller.clone(),
		});

		Ok(())
	}

	pub fn do_start_bid_vesting_schedule_for(
		caller: &AccountIdOf<T>,
		project_id: T::ProjectIdentifier,
		bidder: &AccountIdOf<T>,
		bid_id: u32,
	) -> DispatchResult {
		// * Get variables *
		let project_details = ProjectsDetails::<T>::get(project_id).ok_or(Error::<T>::ProjectDetailsNotFound)?;
		let mut bid = Bids::<T>::get((project_id, bidder, bid_id)).ok_or(Error::<T>::BidNotFound)?;
		let funding_end_block = project_details.funding_end_block.ok_or(Error::<T>::ImpossibleState)?;

		// * Validity checks *
		ensure!(
			bid.plmc_vesting_info.is_none() &&
				project_details.status == ProjectStatus::FundingSuccessful &&
				matches!(bid.status, BidStatus::Accepted | BidStatus::PartiallyAccepted(..)),
			Error::<T>::NotAllowed
		);

		// * Calculate variables *
		let vest_info =
			Self::calculate_vesting_info(bidder, bid.multiplier, bid.plmc_bond).map_err(|_| Error::<T>::BadMath)?;
		bid.plmc_vesting_info = Some(vest_info);

		// * Update storage *
		T::Vesting::add_release_schedule(
			bidder,
			vest_info.total_amount,
			vest_info.amount_per_block,
			funding_end_block,
			LockType::Participation(project_id),
		)?;
		Bids::<T>::insert((project_id, bidder, bid_id), bid);

		// * Emit events *
		Self::deposit_event(Event::BidPlmcVestingScheduled {
			project_id,
			bidder: bidder.clone(),
			id: bid_id,
			amount: vest_info.total_amount,
			caller: caller.clone(),
		});

		Ok(())
	}

	pub fn do_start_contribution_vesting_schedule_for(
		caller: &AccountIdOf<T>,
		project_id: T::ProjectIdentifier,
		contributor: &AccountIdOf<T>,
		contribution_id: u32,
	) -> DispatchResult {
		// * Get variables *
		let project_details = ProjectsDetails::<T>::get(project_id).ok_or(Error::<T>::ProjectDetailsNotFound)?;
		let mut contribution =
			Contributions::<T>::get((project_id, contributor, contribution_id)).ok_or(Error::<T>::BidNotFound)?;
		let funding_end_block = project_details.funding_end_block.ok_or(Error::<T>::ImpossibleState)?;

		// * Validity checks *
		ensure!(
			contribution.plmc_vesting_info.is_none() && project_details.status == ProjectStatus::FundingSuccessful,
			Error::<T>::NotAllowed
		);

		// * Calculate variables *
		let vest_info = Self::calculate_vesting_info(contributor, contribution.multiplier, contribution.plmc_bond)
			.map_err(|_| Error::<T>::BadMath)?;
		contribution.plmc_vesting_info = Some(vest_info);

		// * Update storage *
		T::Vesting::add_release_schedule(
			contributor,
			vest_info.total_amount,
			vest_info.amount_per_block,
			funding_end_block,
			LockType::Participation(project_id),
		)?;
		Contributions::<T>::insert((project_id, contributor, contribution_id), contribution);

		// * Emit events *
		Self::deposit_event(Event::ContributionPlmcVestingScheduled {
			project_id,
			contributor: contributor.clone(),
			id: contribution_id,
			amount: vest_info.total_amount,
			caller: caller.clone(),
		});

		Ok(())
	}

	pub fn do_vest_plmc_for(
		caller: AccountIdOf<T>,
		project_id: T::ProjectIdentifier,
		participant: AccountIdOf<T>,
	) -> DispatchResult {
		// * Get variables *
		let project_details = ProjectsDetails::<T>::get(project_id).ok_or(Error::<T>::ProjectDetailsNotFound)?;

		// * Validity checks *
		ensure!(matches!(project_details.status, ProjectStatus::FundingSuccessful), Error::<T>::NotAllowed);

		// * Update storage *
		let vested_amount = T::Vesting::vest(participant.clone(), LockType::Participation(project_id))?;

		// * Emit events *
		Self::deposit_event(Event::ParticipantPlmcVested { project_id, participant, amount: vested_amount, caller });

		Ok(())
	}

	pub fn do_release_bid_funds_for(
		caller: &AccountIdOf<T>,
		project_id: T::ProjectIdentifier,
		bidder: &AccountIdOf<T>,
		bid_id: u32,
	) -> DispatchResult {
		// * Get variables *
		let project_details = ProjectsDetails::<T>::get(project_id).ok_or(Error::<T>::ProjectDetailsNotFound)?;
		let mut bid = Bids::<T>::get((project_id, bidder, bid_id)).ok_or(Error::<T>::BidNotFound)?;

		// * Validity checks *
		ensure!(
			project_details.status == ProjectStatus::FundingFailed &&
				matches!(bid.status, BidStatus::Accepted | BidStatus::PartiallyAccepted(..)),
			Error::<T>::NotAllowed
		);

		// * Calculate variables *
		let project_pot = Self::fund_account_id(project_id);
		let payout_amount = bid.funding_asset_amount_locked;
		let payout_asset = bid.funding_asset;

		// * Update storage *
		T::FundingCurrency::transfer(
			payout_asset.to_statemint_id(),
			&project_pot,
			bidder,
			payout_amount,
			Preservation::Expendable,
		)?;
		bid.funds_released = true;
		Bids::<T>::insert((project_id, bidder, bid_id), bid);

		// * Emit events *
		Self::deposit_event(Event::BidFundingReleased {
			project_id,
			bidder: bidder.clone(),
			id: bid_id,
			amount: payout_amount,
			caller: caller.clone(),
		});

		Ok(())
	}

	// Unbond the PLMC of a bid instantly, following a failed funding outcome.
	// Unbonding of PLMC in a successful funding outcome is handled by the vesting schedule.
	pub fn do_bid_unbond_for(
		caller: &AccountIdOf<T>,
		project_id: T::ProjectIdentifier,
		bidder: &AccountIdOf<T>,
		bid_id: u32,
	) -> DispatchResult {
		// * Get variables *
		let project_details = ProjectsDetails::<T>::get(project_id).ok_or(Error::<T>::ProjectDetailsNotFound)?;
		let bid = Bids::<T>::get((project_id, bidder, bid_id)).ok_or(Error::<T>::EvaluationNotFound)?;

		// * Validity checks *
		ensure!(
			project_details.status == ProjectStatus::FundingFailed &&
				matches!(bid.status, BidStatus::Accepted | BidStatus::PartiallyAccepted(..)) &&
				bid.funds_released,
			Error::<T>::NotAllowed
		);

		// * Update Storage *
		T::NativeCurrency::release(&LockType::Participation(project_id), bidder, bid.plmc_bond, Precision::Exact)?;

		Bids::<T>::remove((project_id, bidder, bid_id));

		// * Emit events *
		Self::deposit_event(Event::BondReleased {
			project_id,
			amount: bid.plmc_bond,
			bonder: bidder.clone(),
			releaser: caller.clone(),
		});

		Ok(())
	}

	pub fn do_release_contribution_funds_for(
		caller: &AccountIdOf<T>,
		project_id: T::ProjectIdentifier,
		contributor: &AccountIdOf<T>,
		contribution_id: u32,
	) -> DispatchResult {
		// * Get variables *
		let project_details = ProjectsDetails::<T>::get(project_id).ok_or(Error::<T>::ProjectDetailsNotFound)?;
		let mut contribution = Contributions::<T>::get((project_id, contributor, contribution_id))
			.ok_or(Error::<T>::ContributionNotFound)?;

		// * Validity checks *
		ensure!(project_details.status == ProjectStatus::FundingFailed, Error::<T>::NotAllowed);

		// * Calculate variables *
		let project_pot = Self::fund_account_id(project_id);
		let payout_amount = contribution.funding_asset_amount;
		let payout_asset = contribution.funding_asset;

		// * Update storage *
		T::FundingCurrency::transfer(
			payout_asset.to_statemint_id(),
			&project_pot,
			contributor,
			payout_amount,
			Preservation::Expendable,
		)?;
		contribution.funds_released = true;
		Contributions::<T>::insert((project_id, contributor, contribution_id), contribution);

		// * Emit events *
		Self::deposit_event(Event::ContributionFundingReleased {
			project_id,
			contributor: contributor.clone(),
			id: contribution_id,
			amount: payout_amount,
			caller: caller.clone(),
		});

		Ok(())
	}

	// Unbond the PLMC of a contribution instantly, following a failed funding outcome.
	// Unbonding of PLMC in a successful funding outcome is handled by the vesting schedule.
	pub fn do_contribution_unbond_for(
		caller: &AccountIdOf<T>,
		project_id: T::ProjectIdentifier,
		contributor: &AccountIdOf<T>,
		contribution_id: u32,
	) -> DispatchResult {
		// * Get variables *
		let project_details = ProjectsDetails::<T>::get(project_id).ok_or(Error::<T>::ProjectDetailsNotFound)?;
		let bid = Contributions::<T>::get((project_id, contributor, contribution_id))
			.ok_or(Error::<T>::EvaluationNotFound)?;

		// * Validity checks *
		ensure!(project_details.status == ProjectStatus::FundingFailed, Error::<T>::NotAllowed);

		// * Update Storage *
		T::NativeCurrency::release(&LockType::Participation(project_id), contributor, bid.plmc_bond, Precision::Exact)?;

		Contributions::<T>::remove((project_id, contributor, contribution_id));

		// * Emit events *
		Self::deposit_event(Event::BondReleased {
			project_id,
			amount: bid.plmc_bond,
			bonder: contributor.clone(),
			releaser: caller.clone(),
		});

		Ok(())
	}

	pub fn do_payout_bid_funds_for(
		caller: &AccountIdOf<T>,
		project_id: T::ProjectIdentifier,
		bidder: &AccountIdOf<T>,
		bid_id: u32,
	) -> DispatchResult {
		// * Get variables *
		let project_details = ProjectsDetails::<T>::get(project_id).ok_or(Error::<T>::ProjectDetailsNotFound)?;
		let mut bid = Bids::<T>::get((project_id, bidder, bid_id)).ok_or(Error::<T>::BidNotFound)?;

		// * Validity checks *
		ensure!(
			project_details.status == ProjectStatus::FundingSuccessful &&
				matches!(bid.status, BidStatus::Accepted | BidStatus::PartiallyAccepted(..)),
			Error::<T>::NotAllowed
		);

		// * Calculate variables *
		let issuer = project_details.issuer;
		let project_pot = Self::fund_account_id(project_id);
		let payout_amount = bid.funding_asset_amount_locked;
		let payout_asset = bid.funding_asset;

		// * Update storage *
		T::FundingCurrency::transfer(
			payout_asset.to_statemint_id(),
			&project_pot,
			&issuer,
			payout_amount,
			Preservation::Expendable,
		)?;
		bid.funds_released = true;
		Bids::<T>::insert((project_id, bidder, bid_id), &bid);

		// * Emit events *
		Self::deposit_event(Event::BidFundingPaidOut {
			project_id,
			bidder: bidder.clone(),
			id: bid_id,
			amount: payout_amount,
			caller: caller.clone(),
		});

		Ok(())
	}

	pub fn do_payout_contribution_funds_for(
		caller: &AccountIdOf<T>,
		project_id: T::ProjectIdentifier,
		contributor: &AccountIdOf<T>,
		contribution_id: u32,
	) -> DispatchResult {
		// * Get variables *
		let project_details = ProjectsDetails::<T>::get(project_id).ok_or(Error::<T>::ProjectDetailsNotFound)?;
		let mut contribution =
			Contributions::<T>::get((project_id, contributor, contribution_id)).ok_or(Error::<T>::BidNotFound)?;

		// * Validity checks *
		ensure!(project_details.status == ProjectStatus::FundingSuccessful, Error::<T>::NotAllowed);

		// * Calculate variables *
		let issuer = project_details.issuer;
		let project_pot = Self::fund_account_id(project_id);
		let payout_amount = contribution.funding_asset_amount;
		let payout_asset = contribution.funding_asset;

		// * Update storage *
		T::FundingCurrency::transfer(
			payout_asset.to_statemint_id(),
			&project_pot,
			&issuer,
			payout_amount,
			Preservation::Expendable,
		)?;
		contribution.funds_released = true;
		Contributions::<T>::insert((project_id, contributor, contribution_id), contribution);

		// * Emit events *
		Self::deposit_event(Event::ContributionFundingPaidOut {
			project_id,
			contributor: contributor.clone(),
			id: contribution_id,
			amount: payout_amount,
			caller: caller.clone(),
		});

		Ok(())
	}

	pub fn do_set_para_id_for_project(
		caller: &AccountIdOf<T>,
		project_id: T::ProjectIdentifier,
		para_id: ParaId,
	) -> DispatchResult {
		// * Get variables *
		let mut project_details = ProjectsDetails::<T>::get(project_id).ok_or(Error::<T>::ProjectDetailsNotFound)?;

		// * Validity checks *
		ensure!(&(project_details.issuer) == caller, Error::<T>::NotAllowed);

		// * Update storage *
		project_details.parachain_id = Some(para_id);
		ProjectsDetails::<T>::insert(project_id, project_details);

		// * Emit events *
		Self::deposit_event(Event::ProjectParaIdSet { project_id, para_id, caller: caller.clone() });

		Ok(())
	}

	pub fn do_handle_channel_open_request(message: Instruction) -> XcmResult {
		// TODO: set these constants with a proper value
		const EXECUTION_DOT: MultiAsset = MultiAsset {
			id: Concrete(MultiLocation { parents: 0, interior: Here }),
			fun: Fungible(1_0_000_000_000u128),
		};
		const MAX_WEIGHT: Weight = Weight::from_parts(20_000_000_000, 1_000_000);

		let max_message_size_thresholds = T::MaxMessageSizeThresholds::get();
		let max_capacity_thresholds = T::MaxCapacityThresholds::get();

		log::trace!(target: "pallet_funding::hrmp", "HrmpNewChannelOpenRequest received: {:?}", message);

		match message {
			Instruction::HrmpNewChannelOpenRequest { sender, max_message_size, max_capacity }
				if max_message_size >= max_message_size_thresholds.0 &&
					max_message_size <= max_message_size_thresholds.1 &&
					max_capacity >= max_capacity_thresholds.0 &&
					max_capacity <= max_capacity_thresholds.1 =>
			{
				log::trace!(target: "pallet_funding::hrmp", "HrmpNewChannelOpenRequest accepted");

				let (project_id, mut project_details) = ProjectsDetails::<T>::iter()
					.find(|(_id, details)| {
						details.parachain_id == Some(ParaId::from(sender)) && details.status == FundingSuccessful
					})
					.ok_or(XcmError::BadOrigin)?;

				let accept_channel_relay_call =
					polkadot_runtime::RuntimeCall::Hrmp(polkadot_runtime_parachains::hrmp::Call::<
						polkadot_runtime::Runtime,
					>::hrmp_accept_open_channel {
						sender: ParaId::from(sender),
					})
					.encode();

				let request_channel_relay_call =
					polkadot_runtime::RuntimeCall::Hrmp(polkadot_runtime_parachains::hrmp::Call::<
						polkadot_runtime::Runtime,
					>::hrmp_init_open_channel {
						recipient: ParaId::from(sender),
						proposed_max_capacity: T::RequiredMaxCapacity::get(),
						proposed_max_message_size: T::RequiredMaxMessageSize::get(),
					})
					.encode();

				let xcm: Xcm<()> = Xcm(vec![
					WithdrawAsset(vec![EXECUTION_DOT.clone()].into()),
					BuyExecution { fees: EXECUTION_DOT.clone(), weight_limit: Unlimited },
					Transact {
						origin_kind: OriginKind::Native,
						require_weight_at_most: MAX_WEIGHT,
						call: accept_channel_relay_call.into(),
					},
					Transact {
						origin_kind: OriginKind::Native,
						require_weight_at_most: MAX_WEIGHT,
						call: request_channel_relay_call.into(),
					},
					RefundSurplus,
					DepositAsset {
						assets: Wild(All),
						beneficiary: MultiLocation { parents: 0, interior: X1(Parachain(POLIMEC_PARA_ID)) },
					},
				]);
				let mut message = Some(xcm);

				let dest_loc = MultiLocation { parents: 1, interior: Here };
				let mut destination = Some(dest_loc);
				let (ticket, _price) = T::XcmRouter::validate(&mut destination, &mut message)?;

				match T::XcmRouter::deliver(ticket) {
					Ok(_) => {
						log::trace!(target: "pallet_funding::hrmp", "HrmpNewChannelOpenRequest: acceptance successfully sent");
						project_details.hrmp_channel_status.project_to_polimec = ChannelStatus::Open;
						project_details.hrmp_channel_status.polimec_to_project = ChannelStatus::AwaitingAcceptance;
						ProjectsDetails::<T>::insert(project_id, project_details);

						Pallet::<T>::deposit_event(Event::<T>::HrmpChannelAccepted {
							project_id,
							para_id: ParaId::from(sender),
						});
						Ok(())
					},
					Err(e) => {
						log::trace!(target: "pallet_funding::hrmp", "HrmpNewChannelOpenRequest: acceptance sending failed - {:?}", e);
						Err(XcmError::Unimplemented)
					},
				}
			},
			instr => {
				log::trace!(target: "pallet_funding::hrmp", "Bad instruction: {:?}", instr);
				Err(XcmError::Unimplemented)
			},
		}
	}

	pub fn do_handle_channel_accepted(message: Instruction) -> XcmResult {
		match message {
			Instruction::HrmpChannelAccepted { recipient } => {
				log::trace!(target: "pallet_funding::hrmp", "HrmpChannelAccepted received: {:?}", message);
				let (project_id, mut project_details) = ProjectsDetails::<T>::iter()
					.find(|(_id, details)| {
						details.parachain_id == Some(ParaId::from(recipient)) && details.status == FundingSuccessful
					})
					.ok_or(XcmError::BadOrigin)?;

				project_details.hrmp_channel_status.polimec_to_project = ChannelStatus::Open;
				ProjectsDetails::<T>::insert(project_id, project_details);
				Pallet::<T>::deposit_event(Event::<T>::HrmpChannelEstablished {
					project_id,
					para_id: ParaId::from(recipient),
				});

				Pallet::<T>::do_start_migration_readiness_check(
					&(T::PalletId::get().into_account_truncating()),
					project_id,
				)
				.map_err(|_| XcmError::NoDeal)?;
				Ok(())
			},
			instr => {
				log::trace!(target: "pallet_funding::hrmp", "Bad instruction: {:?}", instr);
				Err(XcmError::Unimplemented)
			},
		}
	}

	pub fn do_start_migration_readiness_check(
		caller: &AccountIdOf<T>,
		project_id: T::ProjectIdentifier,
	) -> DispatchResult {
		// * Get variables *
		let mut project_details = ProjectsDetails::<T>::get(project_id).ok_or(Error::<T>::ProjectDetailsNotFound)?;
		let parachain_id: u32 = project_details.parachain_id.ok_or(Error::<T>::ImpossibleState)?.into();
		let project_multilocation = ParentThen(X1(Parachain(parachain_id)));
		let now = <frame_system::Pallet<T>>::block_number();

		// TODO: check these values
		let max_weight = Weight::from_parts(700_000_000, 10_000);

		// * Validity checks *
		ensure!(project_details.status == ProjectStatus::FundingSuccessful, Error::<T>::NotAllowed);
		ensure!(
			project_details.hrmp_channel_status ==
				HRMPChannelStatus {
					project_to_polimec: ChannelStatus::Open,
					polimec_to_project: ChannelStatus::Open
				},
			Error::<T>::CommsNotEstablished
		);
		if project_details.migration_readiness_check.is_none() {
			ensure!(caller.clone() == T::PalletId::get().into_account_truncating(), Error::<T>::NotAllowed);
		} else if matches!(
			project_details.migration_readiness_check,
			Some(MigrationReadinessCheck {
				holding_check: (_, CheckOutcome::Failed),
				pallet_check: (_, CheckOutcome::Failed),
				..
			})
		) {
			ensure!(caller == &project_details.issuer, Error::<T>::NotAllowed);
		}

		// * Update storage *
		let call: <T as Config>::RuntimeCall =
			Call::migration_check_response { query_id: Default::default(), response: Default::default() }.into();

		let query_id_holdings = pallet_xcm::Pallet::<T>::new_notify_query(
			project_multilocation.clone(),
			call.clone().into(),
			now + QUERY_RESPONSE_TIME_WINDOW_BLOCKS.into(),
			Here,
		);
		let query_id_pallet = pallet_xcm::Pallet::<T>::new_notify_query(
			project_multilocation.clone(),
			call.into(),
			now + QUERY_RESPONSE_TIME_WINDOW_BLOCKS.into(),
			Here,
		);

		project_details.migration_readiness_check = Some(MigrationReadinessCheck {
			holding_check: (query_id_holdings, CheckOutcome::AwaitingResponse),
			pallet_check: (query_id_pallet, CheckOutcome::AwaitingResponse),
		});
		ProjectsDetails::<T>::insert(project_id, project_details);

		// * Send the migration query *
		let expected_tokens: MultiAsset =
			(MultiLocation { parents: 0, interior: Here }, 1_000_000_0_000_000_000u128).into(); // 1MM units for migrations
		let xcm = Xcm(vec![
			UnpaidExecution { weight_limit: WeightLimit::Unlimited, check_origin: None },
			WithdrawAsset(vec![expected_tokens].into()),
			ReportHolding {
				response_info: QueryResponseInfo {
					destination: ParentThen(Parachain(POLIMEC_PARA_ID).into()).into(),
					query_id: 0,
					max_weight,
				},
				assets: Wild(All),
			},
			QueryPallet {
				module_name: Vec::from("polimec_receiver"),
				response_info: QueryResponseInfo {
					destination: ParentThen(Parachain(POLIMEC_PARA_ID).into()).into(),
					query_id: 1,
					max_weight,
				},
			},
			DepositAsset { assets: Wild(All), beneficiary: ParentThen(Parachain(POLIMEC_PARA_ID).into()).into() },
		]);
		<pallet_xcm::Pallet<T>>::send_xcm(Here, project_multilocation, xcm).map_err(|_| Error::<T>::XcmFailed)?;

		// * Emit events *
		Self::deposit_event(Event::<T>::MigrationReadinessCheckStarted { project_id, caller: caller.clone() });

		Ok(())
	}

	pub fn do_migration_check_response(
		location: MultiLocation,
		query_id: xcm::v3::QueryId,
		response: xcm::v3::Response,
	) -> DispatchResult {
		use xcm::v3::prelude::*;
		// TODO: check if this is too low performance. Maybe we want a new map of query_id -> project_id
		let (project_id, mut project_details, mut migration_check) = ProjectsDetails::<T>::iter()
			.find_map(|(project_id, details)| {
				if let Some(check @ MigrationReadinessCheck { holding_check, pallet_check }) =
					details.migration_readiness_check
				{
					if holding_check.0 == query_id || pallet_check.0 == query_id {
						return Some((project_id, details, check))
					}
				}
				None
			})
			.ok_or(Error::<T>::NotAllowed)?;

		let para_id = if let MultiLocation { parents: 1, interior: X1(Parachain(para_id)) } = location {
			ParaId::from(para_id)
		} else {
			return Err(Error::<T>::NotAllowed.into())
		};

		let project_metadata = ProjectsMetadata::<T>::get(project_id).ok_or(Error::<T>::ProjectNotFound)?;
		let contribution_tokens_sold = project_metadata
			.total_allocation_size
			.0
			.saturating_add(project_metadata.total_allocation_size.1)
			.saturating_sub(project_details.remaining_contribution_tokens.0)
			.saturating_sub(project_details.remaining_contribution_tokens.1);

		ensure!(project_details.parachain_id == Some(para_id), Error::<T>::NotAllowed);

		match (response.clone(), migration_check) {
			(
				Response::Assets(assets),
				MigrationReadinessCheck { holding_check: (_, CheckOutcome::AwaitingResponse), .. },
			) => {
				let ct_sold_as_u128: u128 = contribution_tokens_sold.try_into().map_err(|_| Error::<T>::BadMath)?;
				let assets: Vec<MultiAsset> = assets.into_inner();
				let asset_1 = assets[0].clone();
				match asset_1 {
					MultiAsset {
						id: Concrete(MultiLocation { parents: 1, interior: X1(Parachain(pid)) }),
						fun: Fungible(amount),
					} if amount >= ct_sold_as_u128 && pid == u32::from(para_id) => {
						migration_check.holding_check.1 = CheckOutcome::Passed;
						Self::deposit_event(Event::<T>::MigrationCheckResponseAccepted {
							project_id,
							query_id,
							response,
						});
					},
					_ => {
						migration_check.holding_check.1 = CheckOutcome::Failed;
						Self::deposit_event(Event::<T>::MigrationCheckResponseRejected {
							project_id,
							query_id,
							response,
						});
					},
				}
			},

			(
				Response::PalletsInfo(pallets_info),
				MigrationReadinessCheck { pallet_check: (_, CheckOutcome::AwaitingResponse), .. },
			) =>
				if pallets_info.len() == 1 && pallets_info[0] == T::PolimecReceiverInfo::get() {
					migration_check.pallet_check.1 = CheckOutcome::Passed;
					Self::deposit_event(Event::<T>::MigrationCheckResponseAccepted { project_id, query_id, response });
				} else {
					migration_check.pallet_check.1 = CheckOutcome::Failed;
					Self::deposit_event(Event::<T>::MigrationCheckResponseRejected { project_id, query_id, response });
				},
			_ => return Err(Error::<T>::NotAllowed.into()),
		};

		project_details.migration_readiness_check = Some(migration_check);
		ProjectsDetails::<T>::insert(project_id, project_details);
		Ok(())
	}

	pub fn do_start_migration(caller: &AccountIdOf<T>, project_id: T::ProjectIdentifier) -> DispatchResult {
		// * Get variables *
		let project_details = ProjectsDetails::<T>::get(project_id).ok_or(Error::<T>::ProjectDetailsNotFound)?;
		let migration_readiness_check = project_details.migration_readiness_check.ok_or(Error::<T>::NotAllowed)?;

		// * Validity Checks *
		ensure!(caller.clone() == project_details.issuer, Error::<T>::NotAllowed);
		ensure!(migration_readiness_check.is_ready(), Error::<T>::NotAllowed);

		// Start automated migration process

		// * Emit events *
		Self::deposit_event(Event::<T>::MigrationStarted { project_id });

		Ok(())
	}

	pub fn do_migrate_one_participant(
		caller: AccountIdOf<T>,
		project_id: T::ProjectIdentifier,
		participant: AccountIdOf<T>,
	) -> DispatchResult {
		// * Get variables *
		let project_details = ProjectsDetails::<T>::get(project_id).ok_or(Error::<T>::ProjectDetailsNotFound)?;
		let migration_readiness_check = project_details.migration_readiness_check.ok_or(Error::<T>::NotAllowed)?;
		let evaluations =
			Evaluations::<T>::iter_prefix_values((project_id, participant.clone())).filter(|evaluation| {
				matches!(evaluation.ct_migration_status, MigrationStatus::NotStarted | MigrationStatus::Failed(_))
			});
		let bids = Bids::<T>::iter_prefix_values((project_id, participant.clone()))
			.filter(|bid| matches!(bid.ct_migration_status, MigrationStatus::NotStarted | MigrationStatus::Failed(_)));
		let contributions =
			Contributions::<T>::iter_prefix_values((project_id, participant.clone())).filter(|contribution| {
				matches!(contribution.ct_migration_status, MigrationStatus::NotStarted | MigrationStatus::Failed(_))
			});
		let project_para_id = project_details.parachain_id.ok_or(Error::<T>::ImpossibleState)?;
		let now = <frame_system::Pallet<T>>::block_number();

		// * Validity Checks *
		ensure!(migration_readiness_check.is_ready(), Error::<T>::NotAllowed);

		// * Process Data *
		// u128 is a balance, u64 is now a BlockNumber, but will be a Moment/Timestamp in the future
		let mut migrations: Vec<(MigrationOriginOf<T>, MigrationInfo)> = Vec::new();
		for evaluation in evaluations {
			if let Some(RewardOrSlash::Reward(ct_amount)) = evaluation.rewarded_or_slashed {
				let multiplier = MultiplierOf::<T>::try_from(1u8).map_err(|_| Error::<T>::BadConversion)?;
				let vesting_duration = multiplier.calculate_vesting_duration::<T>();
				let vesting_duration_local_type = <T as Config>::BlockNumber::from(vesting_duration);
				let migration_origin = MigrationOrigin::Evaluation { user: evaluation.evaluator, id: evaluation.id };
				let migration_info: MigrationInfo = (ct_amount.into(), vesting_duration_local_type.into()).into();
				migrations.push((migration_origin, migration_info));
			}
		}
		for contribution in contributions {
			let vesting_duration = contribution.multiplier.calculate_vesting_duration::<T>();
			let vesting_duration_local_type = <T as Config>::BlockNumber::from(vesting_duration);
			let migration_origin =
				MigrationOrigin::Contribution { user: contribution.contributor, id: contribution.id };
			let migration_info: MigrationInfo =
				(contribution.ct_amount.into(), vesting_duration_local_type.into()).into();
			migrations.push((migration_origin, migration_info));
		}
		for bid in bids {
			let vesting_duration = bid.multiplier.calculate_vesting_duration::<T>();
			let vesting_duration_local_type = <T as Config>::BlockNumber::from(vesting_duration);
			let migration_origin = MigrationOrigin::Bid { user: bid.bidder, id: bid.id };
			let migration_info: MigrationInfo = (bid.final_ct_amount.into(), vesting_duration_local_type.into()).into();
			migrations.push((migration_origin, migration_info));
		}

		let constructed_migrations =
			Self::construct_migration_xcm_messages(T::AccountId32Conversion::convert(participant.clone()), migrations);
		for (migration_origins, xcm) in constructed_migrations {
			let project_multilocation = MultiLocation { parents: 1, interior: X1(Parachain(project_para_id.into())) };
			let project_migration_origins = ProjectMigrationOriginsOf::<T> { project_id, migration_origins };

			let call: <T as Config>::RuntimeCall =
				Call::confirm_migrations { query_id: Default::default(), response: Default::default() }.into();
<<<<<<< HEAD
			let transact_response_query_id = pallet_xcm::Pallet::<T>::new_notify_query(
				project_multilocation.clone(),
				call.into(),
				now + 20u32.into(),
				Here,
			);
=======
			let transact_response_query_id =
				pallet_xcm::Pallet::<T>::new_notify_query(project_multilocation, call.into(), now + 20u32.into(), Here);
>>>>>>> 0f29448c
			// TODO: check these values
			let max_weight = Weight::from_parts(700_000_000, 10_000);

			let mut instructions = xcm.into_inner();
			instructions.push(ReportTransactStatus(QueryResponseInfo {
				destination: ParentThen(X1(Parachain(POLIMEC_PARA_ID))).into(),
				query_id: transact_response_query_id,
				max_weight,
			}));
			let xcm = Xcm(instructions);

			<pallet_xcm::Pallet<T>>::send_xcm(Here, project_multilocation, xcm).map_err(|_| Error::<T>::XcmFailed)?;
			Self::mark_migrations_as_sent(project_migration_origins.clone(), transact_response_query_id);
			UnconfirmedMigrations::<T>::insert(transact_response_query_id, project_migration_origins);

			Self::deposit_event(Event::<T>::UserMigrationSent {
				project_id,
				caller: caller.clone(),
				participant: participant.clone(),
			});
		}
		Ok(())
	}

	pub fn do_confirm_migrations(location: MultiLocation, query_id: QueryId, response: Response) -> DispatchResult {
		use xcm::v3::prelude::*;
		let unconfirmed_migrations = UnconfirmedMigrations::<T>::take(query_id).ok_or(Error::<T>::NotAllowed)?;
		let project_id = unconfirmed_migrations.project_id;
		let para_id = if let MultiLocation { parents: 1, interior: X1(Parachain(para_id)) } = location {
			ParaId::from(para_id)
		} else {
			return Err(Error::<T>::NotAllowed.into())
		};
		let project_details = ProjectsDetails::<T>::get(project_id).ok_or(Error::<T>::ProjectDetailsNotFound)?;

		ensure!(project_details.parachain_id == Some(para_id), Error::<T>::NotAllowed);

		match response {
			Response::DispatchResult(MaybeErrorCode::Success) => {
				Self::mark_migrations_as_confirmed(unconfirmed_migrations);
				Self::deposit_event(Event::MigrationsConfirmed { project_id, query_id });
				Ok(())
			},
			Response::DispatchResult(MaybeErrorCode::Error(e)) |
			Response::DispatchResult(MaybeErrorCode::TruncatedError(e)) => {
				Self::mark_migrations_as_failed(unconfirmed_migrations, e);
				Self::deposit_event(Event::MigrationsFailed { project_id, query_id });
				Ok(())
			},
			_ => Err(Error::<T>::NotAllowed.into()),
		}
	}
}

// Helper functions
impl<T: Config> Pallet<T> {
	/// The account ID of the project pot.
	///
	/// This actually does computation. If you need to keep using it, then make sure you cache the
	/// value and only call this once.
	#[inline(always)]
	pub fn fund_account_id(index: T::ProjectIdentifier) -> AccountIdOf<T> {
		T::PalletId::get().into_sub_account_truncating(index)
	}

	/// Adds a project to the ProjectsToUpdate storage, so it can be updated at some later point in time.
	pub fn add_to_update_store(
		block_number: <T as frame_system::Config>::BlockNumber,
		store: (&T::ProjectIdentifier, UpdateType),
	) {
		// Try to get the project into the earliest possible block to update.
		// There is a limit for how many projects can update each block, so we need to make sure we don't exceed that limit
		let mut block_number = block_number;
		while ProjectsToUpdate::<T>::try_append(block_number, store.clone()).is_err() {
			// TODO: Should we end the loop if we iterated over too many blocks?
			block_number += 1u32.into();
		}
	}

	pub fn remove_from_update_store(project_id: &T::ProjectIdentifier) -> DispatchResult {
		let (block_position, project_index) = ProjectsToUpdate::<T>::iter()
			.find_map(|(block, project_vec)| {
				let project_index = project_vec.iter().position(|(id, _update_type)| id == project_id)?;
				Some((block, project_index))
			})
			.ok_or(Error::<T>::ProjectNotInUpdateStore)?;

		ProjectsToUpdate::<T>::mutate(block_position, |project_vec| {
			project_vec.remove(project_index);
		});

		Ok(())
	}

	pub fn create_bucket_from_metadata(metadata: &ProjectMetadataOf<T>) -> Result<BucketOf<T>, DispatchError> {
		let bucket_delta_amount = Percent::from_percent(10) * metadata.total_allocation_size.0;
		let ten_percent_in_price: <T as Config>::Price =
			PriceOf::<T>::checked_from_rational(1, 10).ok_or(Error::<T>::BadMath)?;
		let bucket_delta_price: <T as Config>::Price = metadata.minimum_price.saturating_mul(ten_percent_in_price);

		let bucket: BucketOf<T> = Bucket::new(
			metadata.total_allocation_size.0,
			metadata.minimum_price,
			bucket_delta_price,
			bucket_delta_amount,
		);

		Ok(bucket)
	}

	pub fn calculate_plmc_bond(
		ticket_size: BalanceOf<T>,
		multiplier: MultiplierOf<T>,
		plmc_price: PriceOf<T>,
	) -> Result<BalanceOf<T>, DispatchError> {
		let usd_bond = multiplier.calculate_bonding_requirement::<T>(ticket_size).map_err(|_| Error::<T>::BadMath)?;
		plmc_price.reciprocal().ok_or(Error::<T>::BadMath)?.checked_mul_int(usd_bond).ok_or(Error::<T>::BadMath.into())
	}

	/// Based on the amount of tokens and price to buy, a desired multiplier, and the type of investor the caller is,
	/// calculate the amount and vesting periods of bonded PLMC and reward CT tokens.
	pub fn calculate_vesting_info(
		_caller: &AccountIdOf<T>,
		multiplier: MultiplierOf<T>,
		bonded_amount: BalanceOf<T>,
	) -> Result<VestingInfo<<T as frame_system::Config>::BlockNumber, BalanceOf<T>>, DispatchError> {
		// TODO: duration should depend on `_multiplier` and `_caller` credential
		let duration: <T as frame_system::Config>::BlockNumber = multiplier.calculate_vesting_duration::<T>();
		let duration_as_balance = T::BlockNumberToBalance::convert(duration);
		let amount_per_block = if duration_as_balance == Zero::zero() {
			bonded_amount
		} else {
			bonded_amount.checked_div(&duration_as_balance).ok_or(Error::<T>::BadMath)?
		};

		Ok(VestingInfo { total_amount: bonded_amount, amount_per_block, duration })
	}

	/// Calculates the price (in USD) of contribution tokens for the Community and Remainder Rounds
	pub fn calculate_weighted_average_price(
		project_id: T::ProjectIdentifier,
		end_block: <T as frame_system::Config>::BlockNumber,
		total_allocation_size: BalanceOf<T>,
	) -> DispatchResult {
		// Get all the bids that were made before the end of the candle
		let mut bids = Bids::<T>::iter_prefix_values((project_id,)).collect::<Vec<_>>();
		// temp variable to store the sum of the bids
		let mut bid_token_amount_sum = Zero::zero();
		// temp variable to store the total value of the bids (i.e price * amount = Cumulative Ticket Size)
		let mut bid_usd_value_sum = BalanceOf::<T>::zero();
		let project_account = Self::fund_account_id(project_id);
		let plmc_price = T::PriceProvider::get_price(PLMC_STATEMINT_ID).ok_or(Error::<T>::PLMCPriceNotAvailable)?;
		// sort bids by price, and equal prices sorted by id
		bids.sort_by(|a, b| b.cmp(a));
		// accept only bids that were made before `end_block` i.e end of candle auction
		let bids: Result<Vec<_>, DispatchError> = bids
			.into_iter()
			.map(|mut bid| {
				if bid.when > end_block {
					return Self::refund_bid(&mut bid, project_id, &project_account, RejectionReason::AfterCandleEnd)
						.and(Ok(bid))
				}
				let buyable_amount = total_allocation_size.saturating_sub(bid_token_amount_sum);
				if buyable_amount.is_zero() {
					return Self::refund_bid(&mut bid, project_id, &project_account, RejectionReason::NoTokensLeft)
						.and(Ok(bid))
				} else if bid.original_ct_amount <= buyable_amount {
					let maybe_ticket_size = bid.original_ct_usd_price.checked_mul_int(bid.original_ct_amount);
					if let Some(ticket_size) = maybe_ticket_size {
						bid_token_amount_sum.saturating_accrue(bid.original_ct_amount);
						bid_usd_value_sum.saturating_accrue(ticket_size);
						bid.status = BidStatus::Accepted;
					} else {
						return Self::refund_bid(&mut bid, project_id, &project_account, RejectionReason::BadMath)
							.and(Ok(bid))
					}
				} else {
					let maybe_ticket_size = bid.original_ct_usd_price.checked_mul_int(buyable_amount);
					if let Some(ticket_size) = maybe_ticket_size {
						bid_usd_value_sum.saturating_accrue(ticket_size);
						bid_token_amount_sum.saturating_accrue(buyable_amount);
						bid.status = BidStatus::PartiallyAccepted(buyable_amount, RejectionReason::NoTokensLeft);
						bid.final_ct_amount = buyable_amount;

						let funding_asset_price = T::PriceProvider::get_price(bid.funding_asset.to_statemint_id())
							.ok_or(Error::<T>::PriceNotFound)?;
						let funding_asset_amount_needed = funding_asset_price
							.reciprocal()
							.ok_or(Error::<T>::BadMath)?
							.checked_mul_int(ticket_size)
							.ok_or(Error::<T>::BadMath)?;
						T::FundingCurrency::transfer(
							bid.funding_asset.to_statemint_id(),
							&project_account,
							&bid.bidder,
							bid.funding_asset_amount_locked.saturating_sub(funding_asset_amount_needed),
							Preservation::Preserve,
						)?;

						let usd_bond_needed = bid
							.multiplier
							.calculate_bonding_requirement::<T>(ticket_size)
							.map_err(|_| Error::<T>::BadMath)?;
						let plmc_bond_needed = plmc_price
							.reciprocal()
							.ok_or(Error::<T>::BadMath)?
							.checked_mul_int(usd_bond_needed)
							.ok_or(Error::<T>::BadMath)?;
						T::NativeCurrency::release(
							&LockType::Participation(project_id),
							&bid.bidder,
							bid.plmc_bond.saturating_sub(plmc_bond_needed),
							Precision::Exact,
						)?;

						bid.funding_asset_amount_locked = funding_asset_amount_needed;
						bid.plmc_bond = plmc_bond_needed;
					} else {
						return Self::refund_bid(&mut bid, project_id, &project_account, RejectionReason::BadMath)
							.and(Ok(bid))
					}
				}

				Ok(bid)
			})
			.collect();
		let bids = bids?;
		// Calculate the weighted price of the token for the next funding rounds, using winning bids.
		// for example: if there are 3 winning bids,
		// A: 10K tokens @ USD15 per token = 150K USD value
		// B: 20K tokens @ USD20 per token = 400K USD value
		// C: 20K tokens @ USD10 per token = 200K USD value,

		// then the weight for each bid is:
		// A: 150K / (150K + 400K + 200K) = 0.20
		// B: 400K / (150K + 400K + 200K) = 0.533...
		// C: 200K / (150K + 400K + 200K) = 0.266...

		// then multiply each weight by the price of the token to get the weighted price per bid
		// A: 0.20 * 15 = 3
		// B: 0.533... * 20 = 10.666...
		// C: 0.266... * 10 = 2.666...

		// lastly, sum all the weighted prices to get the final weighted price for the next funding round
		// 3 + 10.6 + 2.6 = 16.333...
		let current_bucket = Buckets::<T>::get(project_id).ok_or(Error::<T>::ProjectNotFound)?;
		let project_metadata = ProjectsMetadata::<T>::get(project_id).ok_or(Error::<T>::ProjectNotFound)?;
		let is_first_bucket = current_bucket.current_price == project_metadata.minimum_price;

		let calc_weighted_price_fn = |bid: &BidInfoOf<T>, amount: BalanceOf<T>| -> Option<PriceOf<T>> {
			let ticket_size = bid.original_ct_usd_price.saturating_mul_int(amount);
			let bid_weight = <T::Price as FixedPointNumber>::saturating_from_rational(ticket_size, bid_usd_value_sum);
			let weighted_price = bid.original_ct_usd_price.saturating_mul(bid_weight);
			Some(weighted_price)
		};
		let weighted_token_price = match is_first_bucket && !bids.is_empty() {
			true => project_metadata.minimum_price,
			false => bids
				.iter()
				.filter_map(|bid| match bid.status {
					BidStatus::Accepted => calc_weighted_price_fn(bid, bid.original_ct_amount),
					BidStatus::PartiallyAccepted(amount, _) => calc_weighted_price_fn(bid, amount),
					_ => None,
				})
				.reduce(|a, b| a.saturating_add(b))
				.ok_or(Error::<T>::NoBidsFound)?,
		};

		let mut final_total_funding_reached_by_bids = BalanceOf::<T>::zero();
		// Update the bid in the storage
		for mut bid in bids.into_iter() {
			if bid.final_ct_usd_price > weighted_token_price {
				bid.final_ct_usd_price = weighted_token_price;
				let new_ticket_size =
					weighted_token_price.checked_mul_int(bid.final_ct_amount).ok_or(Error::<T>::BadMath)?;

				let funding_asset_price = T::PriceProvider::get_price(bid.funding_asset.to_statemint_id())
					.ok_or(Error::<T>::PriceNotFound)?;
				let funding_asset_amount_needed = funding_asset_price
					.reciprocal()
					.ok_or(Error::<T>::BadMath)?
					.checked_mul_int(new_ticket_size)
					.ok_or(Error::<T>::BadMath)?;

				T::FundingCurrency::transfer(
					bid.funding_asset.to_statemint_id(),
					&project_account,
					&bid.bidder,
					bid.funding_asset_amount_locked.saturating_sub(funding_asset_amount_needed),
					Preservation::Preserve,
				)?;

				bid.funding_asset_amount_locked = funding_asset_amount_needed;

				let usd_bond_needed = bid
					.multiplier
					.calculate_bonding_requirement::<T>(new_ticket_size)
					.map_err(|_| Error::<T>::BadMath)?;
				let plmc_bond_needed = plmc_price
					.reciprocal()
					.ok_or(Error::<T>::BadMath)?
					.checked_mul_int(usd_bond_needed)
					.ok_or(Error::<T>::BadMath)?;

				T::NativeCurrency::release(
					&LockType::Participation(project_id),
					&bid.bidder,
					bid.plmc_bond.saturating_sub(plmc_bond_needed),
					Precision::Exact,
				)?;

				bid.plmc_bond = plmc_bond_needed;
			}
			let final_ticket_size =
				bid.final_ct_usd_price.checked_mul_int(bid.final_ct_amount).ok_or(Error::<T>::BadMath)?;
			final_total_funding_reached_by_bids.saturating_accrue(final_ticket_size);
			Bids::<T>::insert((project_id, &bid.bidder, &bid.id), &bid);
		}

		// Update storage
		ProjectsDetails::<T>::mutate(project_id, |maybe_info| -> DispatchResult {
			if let Some(info) = maybe_info {
				info.weighted_average_price = Some(weighted_token_price);
				info.remaining_contribution_tokens.0.saturating_reduce(bid_token_amount_sum);
				info.funding_amount_reached.saturating_accrue(final_total_funding_reached_by_bids);
				Ok(())
			} else {
				Err(Error::<T>::ProjectNotFound.into())
			}
		})?;

		Ok(())
	}

	/// Refund a bid because of `reason`.
	fn refund_bid<'a>(
		bid: &'a mut BidInfoOf<T>,
		project_id: T::ProjectIdentifier,
		project_account: &'a AccountIdOf<T>,
		reason: RejectionReason,
	) -> Result<(), DispatchError> {
		bid.status = BidStatus::Rejected(reason);
		bid.final_ct_amount = Zero::zero();
		bid.final_ct_usd_price = Zero::zero();

		T::FundingCurrency::transfer(
			bid.funding_asset.to_statemint_id(),
			project_account,
			&bid.bidder,
			bid.funding_asset_amount_locked,
			Preservation::Preserve,
		)?;
		T::NativeCurrency::release(&LockType::Participation(project_id), &bid.bidder, bid.plmc_bond, Precision::Exact)?;
		bid.funding_asset_amount_locked = Zero::zero();
		bid.plmc_bond = Zero::zero();

		Ok(())
	}

	pub fn select_random_block(
		candle_starting_block: <T as frame_system::Config>::BlockNumber,
		candle_ending_block: <T as frame_system::Config>::BlockNumber,
	) -> <T as frame_system::Config>::BlockNumber {
		let nonce = Self::get_and_increment_nonce();
		let (random_value, _known_since) = T::Randomness::random(&nonce);
		let random_block = <<T as frame_system::Config>::BlockNumber>::decode(&mut random_value.as_ref())
			.expect("secure hashes should always be bigger than the block number; qed");
		let block_range = candle_ending_block - candle_starting_block;

		candle_starting_block + (random_block % block_range)
	}

	fn get_and_increment_nonce() -> Vec<u8> {
		let nonce = Nonce::<T>::get();
		Nonce::<T>::put(nonce.wrapping_add(1));
		nonce.encode()
	}

	/// People that contributed to the project during the Funding Round can claim their Contribution Tokens
	// This function is kept separate from the `do_claim_contribution_tokens` for easier testing the logic
	#[inline(always)]
	pub fn calculate_claimable_tokens(
		contribution_amount: BalanceOf<T>,
		weighted_average_price: BalanceOf<T>,
	) -> FixedU128 {
		FixedU128::saturating_from_rational(contribution_amount, weighted_average_price)
	}

	pub fn try_plmc_participation_lock(
		who: &T::AccountId,
		project_id: T::ProjectIdentifier,
		amount: BalanceOf<T>,
	) -> DispatchResult {
		// Check if the user has already locked tokens in the evaluation period
		let user_evaluations = Evaluations::<T>::iter_prefix_values((project_id, who));

		let mut to_convert = amount;
		for mut evaluation in user_evaluations {
			if to_convert == Zero::zero() {
				break
			}
			let slash_deposit = <T as Config>::EvaluatorSlash::get() * evaluation.original_plmc_bond;
			let available_to_convert = evaluation.current_plmc_bond.saturating_sub(slash_deposit);
			let converted = to_convert.min(available_to_convert);
			evaluation.current_plmc_bond = evaluation.current_plmc_bond.saturating_sub(converted);
			Evaluations::<T>::insert((project_id, who, evaluation.id), evaluation);
			T::NativeCurrency::release(&LockType::Evaluation(project_id), who, converted, Precision::Exact)
				.map_err(|_| Error::<T>::ImpossibleState)?;
			T::NativeCurrency::hold(&LockType::Participation(project_id), who, converted)
				.map_err(|_| Error::<T>::ImpossibleState)?;
			to_convert = to_convert.saturating_sub(converted)
		}

		T::NativeCurrency::hold(&LockType::Participation(project_id), who, to_convert)?;

		Ok(())
	}

	// TODO(216): use the hold interface of the fungibles::MutateHold once its implemented on pallet_assets.
	pub fn try_funding_asset_hold(
		who: &T::AccountId,
		project_id: T::ProjectIdentifier,
		amount: BalanceOf<T>,
		asset_id: AssetIdOf<T>,
	) -> DispatchResult {
		let fund_account = Self::fund_account_id(project_id);

		T::FundingCurrency::transfer(asset_id, who, &fund_account, amount, Preservation::Expendable)?;

		Ok(())
	}

	/// Calculate the total fees based on the funding reached.
	pub fn calculate_fees(funding_reached: BalanceOf<T>) -> Perquintill {
		let total_fee = Self::compute_total_fee_from_brackets(funding_reached);
		Perquintill::from_rational(total_fee, funding_reached)
	}

	/// Computes the total fee from all defined fee brackets.
	fn compute_total_fee_from_brackets(funding_reached: BalanceOf<T>) -> BalanceOf<T> {
		let mut remaining_for_fee = funding_reached;

		T::FeeBrackets::get()
			.into_iter()
			.map(|(fee, limit)| Self::compute_fee_for_bracket(&mut remaining_for_fee, fee, limit))
			.fold(BalanceOf::<T>::zero(), |acc, fee| acc.saturating_add(fee))
	}

	/// Calculate the fee for a particular bracket.
	fn compute_fee_for_bracket(
		remaining_for_fee: &mut BalanceOf<T>,
		fee: Percent,
		limit: BalanceOf<T>,
	) -> BalanceOf<T> {
		if let Some(amount_to_bid) = remaining_for_fee.checked_sub(&limit) {
			*remaining_for_fee = amount_to_bid;
			fee * limit
		} else {
			let fee_for_this_bracket = fee * *remaining_for_fee;
			*remaining_for_fee = BalanceOf::<T>::zero();
			fee_for_this_bracket
		}
	}

	/// Generate and return evaluator rewards based on a project's funding status.
	///
	/// The function calculates rewards based on several metrics: funding achieved,
	/// total allocations, and issuer fees. It also differentiates between early and
	/// normal evaluators for reward distribution.
	///
	/// Note: Consider refactoring the `RewardInfo` struct to make it more generic and
	/// reusable, not just for evaluator rewards.
	pub fn generate_evaluator_rewards_info(
		project_id: <T as Config>::ProjectIdentifier,
	) -> Result<RewardInfoOf<T>, DispatchError> {
		// Fetching the necessary data for a specific project.
		let project_details = ProjectsDetails::<T>::get(project_id).ok_or(Error::<T>::ProjectNotFound)?;
		let project_metadata = ProjectsMetadata::<T>::get(project_id).ok_or(Error::<T>::ProjectNotFound)?;
		let evaluations = Evaluations::<T>::iter_prefix((project_id,)).collect::<Vec<_>>();

		// Determine how much funding has been achieved.
		let funding_amount_reached = project_details.funding_amount_reached;
		let fundraising_target = project_details.fundraising_target;
		let total_issuer_fees = Self::calculate_fees(funding_amount_reached);

		let initial_token_allocation_size =
			project_metadata.total_allocation_size.0.saturating_add(project_metadata.total_allocation_size.1);
		let final_remaining_contribution_tokens = project_details
			.remaining_contribution_tokens
			.0
			.saturating_add(project_details.remaining_contribution_tokens.1);

		// Calculate the number of tokens sold for the project.
		let token_sold = initial_token_allocation_size
			.checked_sub(&final_remaining_contribution_tokens)
			// Ensure safety by providing a default in case of unexpected situations.
			.unwrap_or(initial_token_allocation_size);
		let total_fee_allocation = total_issuer_fees * token_sold;

		// Calculate the percentage of target funding based on available documentation.
		let percentage_of_target_funding = Perquintill::from_rational(funding_amount_reached, fundraising_target);

		// Calculate rewards.
		let evaluator_rewards = percentage_of_target_funding * Perquintill::from_percent(30) * total_fee_allocation;
		// Placeholder allocations (intended for future use).
		let _liquidity_pool = Perquintill::from_percent(50) * total_fee_allocation;
		let _long_term_holder_bonus = _liquidity_pool.saturating_sub(evaluator_rewards);

		// Distribute rewards between early and normal evaluators.
		let early_evaluator_reward_pot = Perquintill::from_percent(20) * evaluator_rewards;
		let normal_evaluator_reward_pot = Perquintill::from_percent(80) * evaluator_rewards;

		// Sum up the total bonded USD amounts for both early and late evaluators.
		let early_evaluator_total_bonded_usd =
			evaluations.iter().fold(BalanceOf::<T>::zero(), |acc, ((_evaluator, _id), evaluation)| {
				acc.saturating_add(evaluation.early_usd_amount)
			});
		let late_evaluator_total_bonded_usd =
			evaluations.iter().fold(BalanceOf::<T>::zero(), |acc, ((_evaluator, _id), evaluation)| {
				acc.saturating_add(evaluation.late_usd_amount)
			});

		let normal_evaluator_total_bonded_usd =
			early_evaluator_total_bonded_usd.saturating_add(late_evaluator_total_bonded_usd);

		// Construct the reward information object.
		let reward_info = RewardInfo {
			early_evaluator_reward_pot,
			normal_evaluator_reward_pot,
			early_evaluator_total_bonded_usd,
			normal_evaluator_total_bonded_usd,
		};

		Ok(reward_info)
	}

	pub fn make_project_funding_successful(
		project_id: T::ProjectIdentifier,
		mut project_details: ProjectDetailsOf<T>,
		reason: SuccessReason,
		settlement_delta: <T as frame_system::Config>::BlockNumber,
	) -> DispatchResult {
		let now = <frame_system::Pallet<T>>::block_number();
		project_details.status = ProjectStatus::FundingSuccessful;
		ProjectsDetails::<T>::insert(project_id, project_details);

		Self::add_to_update_store(now + settlement_delta, (&project_id, UpdateType::StartSettlement));

		Self::deposit_event(Event::FundingEnded { project_id, outcome: FundingOutcome::Success(reason) });

		Ok(())
	}

	pub fn make_project_funding_fail(
		project_id: T::ProjectIdentifier,
		mut project_details: ProjectDetailsOf<T>,
		reason: FailureReason,
		settlement_delta: <T as frame_system::Config>::BlockNumber,
	) -> DispatchResult {
		let now = <frame_system::Pallet<T>>::block_number();
		project_details.status = ProjectStatus::FundingFailed;
		ProjectsDetails::<T>::insert(project_id, project_details);

		Self::add_to_update_store(now + settlement_delta, (&project_id, UpdateType::StartSettlement));
		Self::deposit_event(Event::FundingEnded { project_id, outcome: FundingOutcome::Failure(reason) });
		Ok(())
	}

	pub fn migrations_per_xcm_message_allowed() -> u32 {
		const MAX_WEIGHT: Weight = Weight::from_parts(20_000_000_000, 1_000_000);

		let one_migration_bytes = (0u128, 0u64).encode().len() as u32;

		// our encoded call starts with pallet index 51, and call index 0
		let mut encoded_call = vec![51u8, 0];
		let encoded_first_param = [0u8; 32].encode();
		let encoded_second_param = Vec::<MigrationInfo>::new().encode();
		// we append the encoded parameters, with our migrations vec being empty for now
		encoded_call.extend_from_slice(encoded_first_param.as_slice());
		encoded_call.extend_from_slice(encoded_second_param.as_slice());

		let base_xcm_message: Xcm<()> = Xcm(vec![
			UnpaidExecution { weight_limit: WeightLimit::Unlimited, check_origin: None },
			Transact { origin_kind: OriginKind::Native, require_weight_at_most: MAX_WEIGHT, call: encoded_call.into() },
			ReportTransactStatus(QueryResponseInfo {
				destination: Parachain(3344).into(),
				query_id: 0,
				max_weight: MAX_WEIGHT,
			}),
		]);
		let xcm_size = base_xcm_message.encode().len();

		let available_bytes_for_migration_per_message =
			T::RequiredMaxMessageSize::get().saturating_sub(xcm_size as u32);
<<<<<<< HEAD
		let mut output = available_bytes_for_migration_per_message.saturating_div(one_migration_bytes);

		output
=======

		available_bytes_for_migration_per_message.saturating_div(one_migration_bytes)
>>>>>>> 0f29448c
	}

	pub fn construct_migration_xcm_messages(
		user: [u8; 32],
		migrations: Vec<(MigrationOriginOf<T>, MigrationInfo)>,
	) -> Vec<(BoundedVec<MigrationOriginOf<T>, MaxMigrationsPerXcm<T>>, Xcm<()>)> {
		// TODO: adjust this as benchmarks for polimec-receiver are written
		const MAX_WEIGHT: Weight = Weight::from_parts(10_000, 0);
<<<<<<< HEAD

=======
>>>>>>> 0f29448c
		// const MAX_WEIGHT: Weight = Weight::from_parts(100_003_000_000_000, 10_000_196_608);
		let _polimec_receiver_info = T::PolimecReceiverInfo::get();
		// TODO: use the actual pallet index when the fields are not private anymore (https://github.com/paritytech/polkadot-sdk/pull/2231)
		let mut output = Vec::new();

		for migrations in migrations.chunks(MaxMigrationsPerXcm::<T>::get() as usize) {
			let (migration_origins, migration_infos): (Vec<MigrationOriginOf<T>>, Vec<MigrationInfo>) =
				migrations.to_vec().into_iter().unzip();
			let mut encoded_call = vec![51u8, 0];
			encoded_call.extend_from_slice(user.encode().as_slice());
			encoded_call.extend_from_slice(migration_infos.encode().as_slice());
			let xcm: Xcm<()> = Xcm(vec![
				UnpaidExecution { weight_limit: WeightLimit::Unlimited, check_origin: None },
				Transact {
					origin_kind: OriginKind::Native,
					require_weight_at_most: MAX_WEIGHT,
					call: encoded_call.into(),
				},
				// ReportTransactStatus should be appended here after knowing the query_id
			]);
			output.push((migration_origins.try_into().expect("already split into max length chunks"), xcm));
		}

		// TODO: we probably want to ensure we dont build too many messages to overflow the queue. Which we know from the parameter `T::RequiredMaxCapacity`.
		// the problem is that we don't know the existing messages in the destination queue. So for now we assume all messages will succeed
		output
	}

	pub fn mark_migrations_as_sent(project_migration_origins: ProjectMigrationOriginsOf<T>, query_id: QueryId) {
		let project_id = project_migration_origins.project_id;
		let migration_origins = project_migration_origins.migration_origins;
		for origin in migration_origins {
			match origin {
				MigrationOrigin::Evaluation { user, id } => {
					Evaluations::<T>::mutate((project_id, user, id), |maybe_evaluation| {
						if let Some(evaluation) = maybe_evaluation {
							evaluation.ct_migration_status = MigrationStatus::Sent(query_id);
						}
					});
				},
				MigrationOrigin::Bid { user, id } => {
					Bids::<T>::mutate((project_id, user, id), |maybe_bid| {
						if let Some(bid) = maybe_bid {
							bid.ct_migration_status = MigrationStatus::Sent(query_id);
						}
					});
				},
				MigrationOrigin::Contribution { user, id } => {
					Contributions::<T>::mutate((project_id, user, id), |maybe_contribution| {
						if let Some(contribution) = maybe_contribution {
							contribution.ct_migration_status = MigrationStatus::Sent(query_id);
						}
					});
				},
			}
		}
	}

	pub fn mark_migrations_as_confirmed(project_migration_origins: ProjectMigrationOriginsOf<T>) {
		let project_id = project_migration_origins.project_id;
		let migration_origins = project_migration_origins.migration_origins;
		for origin in migration_origins {
			match origin {
				MigrationOrigin::Evaluation { user, id } => {
					Evaluations::<T>::mutate((project_id, user, id), |maybe_evaluation| {
						if let Some(evaluation) = maybe_evaluation {
							evaluation.ct_migration_status = MigrationStatus::Confirmed;
						}
					});
				},
				MigrationOrigin::Bid { user, id } => {
					Bids::<T>::mutate((project_id, user, id), |maybe_bid| {
						if let Some(bid) = maybe_bid {
							bid.ct_migration_status = MigrationStatus::Confirmed;
						}
					});
				},
				MigrationOrigin::Contribution { user, id } => {
					Contributions::<T>::mutate((project_id, user, id), |maybe_contribution| {
						if let Some(contribution) = maybe_contribution {
							contribution.ct_migration_status = MigrationStatus::Confirmed;
						}
					});
				},
			}
		}
	}

	pub fn mark_migrations_as_failed(
		project_migration_origins: ProjectMigrationOriginsOf<T>,
		error: BoundedVec<u8, MaxDispatchErrorLen>,
	) {
		let project_id = project_migration_origins.project_id;
		let migration_origins = project_migration_origins.migration_origins;
		for origin in migration_origins {
			match origin {
				MigrationOrigin::Evaluation { user, id } => {
					Evaluations::<T>::mutate((project_id, user, id), |maybe_evaluation| {
						if let Some(evaluation) = maybe_evaluation {
							evaluation.ct_migration_status = MigrationStatus::Failed(error.clone());
						}
					});
				},
				MigrationOrigin::Bid { user, id } => {
					Bids::<T>::mutate((project_id, user, id), |maybe_bid| {
						if let Some(bid) = maybe_bid {
							bid.ct_migration_status = MigrationStatus::Failed(error.clone());
						}
					});
				},
				MigrationOrigin::Contribution { user, id } => {
					Contributions::<T>::mutate((project_id, user, id), |maybe_contribution| {
						if let Some(contribution) = maybe_contribution {
							contribution.ct_migration_status = MigrationStatus::Failed(error.clone());
						}
					});
				},
			}
		}
	}
}<|MERGE_RESOLUTION|>--- conflicted
+++ resolved
@@ -2172,17 +2172,12 @@
 
 			let call: <T as Config>::RuntimeCall =
 				Call::confirm_migrations { query_id: Default::default(), response: Default::default() }.into();
-<<<<<<< HEAD
 			let transact_response_query_id = pallet_xcm::Pallet::<T>::new_notify_query(
 				project_multilocation.clone(),
 				call.into(),
 				now + 20u32.into(),
 				Here,
 			);
-=======
-			let transact_response_query_id =
-				pallet_xcm::Pallet::<T>::new_notify_query(project_multilocation, call.into(), now + 20u32.into(), Here);
->>>>>>> 0f29448c
 			// TODO: check these values
 			let max_weight = Weight::from_parts(700_000_000, 10_000);
 
@@ -2777,14 +2772,9 @@
 
 		let available_bytes_for_migration_per_message =
 			T::RequiredMaxMessageSize::get().saturating_sub(xcm_size as u32);
-<<<<<<< HEAD
 		let mut output = available_bytes_for_migration_per_message.saturating_div(one_migration_bytes);
 
 		output
-=======
-
-		available_bytes_for_migration_per_message.saturating_div(one_migration_bytes)
->>>>>>> 0f29448c
 	}
 
 	pub fn construct_migration_xcm_messages(
@@ -2793,10 +2783,7 @@
 	) -> Vec<(BoundedVec<MigrationOriginOf<T>, MaxMigrationsPerXcm<T>>, Xcm<()>)> {
 		// TODO: adjust this as benchmarks for polimec-receiver are written
 		const MAX_WEIGHT: Weight = Weight::from_parts(10_000, 0);
-<<<<<<< HEAD
-
-=======
->>>>>>> 0f29448c
+
 		// const MAX_WEIGHT: Weight = Weight::from_parts(100_003_000_000_000, 10_000_196_608);
 		let _polimec_receiver_info = T::PolimecReceiverInfo::get();
 		// TODO: use the actual pallet index when the fields are not private anymore (https://github.com/paritytech/polkadot-sdk/pull/2231)
