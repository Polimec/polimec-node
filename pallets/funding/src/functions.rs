// Polimec Blockchain – https://www.polimec.org/
// Copyright (C) Polimec 2022. All rights reserved.

// The Polimec Blockchain is free software: you can redistribute it and/or modify
// it under the terms of the GNU General Public License as published by
// the Free Software Foundation, either version 3 of the License, or
// (at your option) any later version.

// The Polimec Blockchain is distributed in the hope that it will be useful,
// but WITHOUT ANY WARRANTY; without even the implied warranty of
// MERCHANTABILITY or FITNESS FOR A PARTICULAR PURPOSE.  See the
// GNU General Public License for more details.

// You should have received a copy of the GNU General Public License
// along with this program.  If not, see <https://www.gnu.org/licenses/>.

// If you feel like getting in touch with us, you can do so at info@polimec.org

//! Functions for the Funding pallet.
use crate::ProjectStatus::FundingSuccessful;
use frame_support::{
	dispatch::{DispatchErrorWithPostInfo, DispatchResult, DispatchResultWithPostInfo, PostDispatchInfo},
	ensure,
	pallet_prelude::*,
	traits::{
		fungible::{Mutate, MutateHold as FungibleMutateHold},
		fungibles::{metadata::Mutate as MetadataMutate, Create, Inspect, Mutate as FungiblesMutate},
		tokens::{Fortitude, Precision, Preservation, Restriction},
		Get,
	},
};
use frame_system::pallet_prelude::BlockNumberFor;
use itertools::Itertools;
use polimec_common::{
	credentials::{Did, InvestorType},
	ReleaseSchedule,
};
use sp_arithmetic::{
	traits::{CheckedDiv, CheckedSub, Zero},
	Percent, Perquintill,
};
use sp_runtime::traits::{Convert, ConvertBack};
use sp_std::{marker::PhantomData, ops::Not};
use xcm::v3::MaxDispatchErrorLen;

use super::*;
use crate::traits::{BondingRequirementCalculation, ProvideAssetPrice, VestingDurationCalculation};
use polimec_common::migration_types::{MigrationInfo, MigrationOrigin, Migrations, ParticipationType};
const POLIMEC_PARA_ID: u32 = 3344u32;
const QUERY_RESPONSE_TIME_WINDOW_BLOCKS: u32 = 20u32;

// Round transitions
impl<T: Config> Pallet<T> {
	/// Called by user extrinsic
	/// Starts the evaluation round of a project. It needs to be called by the project issuer.
	///
	/// # Arguments
	/// * `project_id` - The id of the project to start the evaluation round for.
	///
	/// # Storage access
	/// * [`ProjectsDetails`] - Checking and updating the round status, transition points and freezing the project.
	/// * [`ProjectsToUpdate`] - Scheduling the project for automatic transition by on_initialize later on.
	///
	/// # Success path
	/// The project information is found, its round status was in Application round, and It's not yet frozen.
	/// The pertinent project info is updated on the storage, and the project is scheduled for automatic transition by on_initialize.
	///
	/// # Next step
	/// Users will pond PLMC for this project, and when the time comes, the project will be transitioned
	/// to the next round by `on_initialize` using [`do_evaluation_end`](Self::do_evaluation_end)
	pub fn do_start_evaluation(caller: AccountIdOf<T>, project_id: ProjectId) -> DispatchResultWithPostInfo {
		// * Get variables *
		let project_metadata = ProjectsMetadata::<T>::get(project_id).ok_or(Error::<T>::ProjectNotFound)?;
		let mut project_details = ProjectsDetails::<T>::get(project_id).ok_or(Error::<T>::ProjectDetailsNotFound)?;
		let now = <frame_system::Pallet<T>>::block_number();

		// * Validity checks *
		ensure!(project_details.issuer_account == caller, Error::<T>::NotAllowed);
		ensure!(project_details.status == ProjectStatus::Application, Error::<T>::ProjectNotInApplicationRound);
		ensure!(!project_details.is_frozen, Error::<T>::ProjectAlreadyFrozen);
		ensure!(project_metadata.offchain_information_hash.is_some(), Error::<T>::MetadataNotProvided);

		// * Calculate new variables *
		let evaluation_end_block = now + T::EvaluationDuration::get();
		project_details.phase_transition_points.application.update(None, Some(now));
		project_details.phase_transition_points.evaluation.update(Some(now + 1u32.into()), Some(evaluation_end_block));
		project_details.is_frozen = true;
		project_details.status = ProjectStatus::EvaluationRound;

		// * Update storage *
		ProjectsDetails::<T>::insert(project_id, project_details);
		let actual_insertion_attempts = match Self::add_to_update_store(
			evaluation_end_block + 1u32.into(),
			(&project_id, UpdateType::EvaluationEnd),
		) {
			Ok(insertions) => insertions,
			Err(insertions) =>
				return Err(DispatchErrorWithPostInfo {
					post_info: PostDispatchInfo {
						actual_weight: Some(WeightInfoOf::<T>::start_evaluation(insertions)),
						pays_fee: Pays::Yes,
					},
					error: Error::<T>::TooManyInsertionAttempts.into(),
				}),
		};

		// * Emit events *
		Self::deposit_event(Event::EvaluationStarted { project_id });

		Ok(PostDispatchInfo {
			actual_weight: Some(WeightInfoOf::<T>::start_evaluation(actual_insertion_attempts)),
			pays_fee: Pays::Yes,
		})
	}

	/// Called automatically by on_initialize.
	/// Ends the evaluation round, and sets the current round to `AuctionInitializePeriod` if it
	/// reached enough PLMC bonding, or to `EvaluationFailed` if it didn't.
	///
	/// # Arguments
	/// * `project_id` - The id of the project to end the evaluation round for.
	///
	/// # Storage access
	/// * [`ProjectsDetails`] - Checking the round status and transition points for validity, and updating
	/// the round status and transition points in case of success or failure of the evaluation.
	/// * [`Evaluations`] - Checking that the threshold for PLMC bonded was reached, to decide
	/// whether the project failed or succeeded.
	///
	/// # Possible paths
	/// * Project achieves its evaluation goal. >=10% of the target funding was reached through bonding,
	/// so the project is transitioned to the [`AuctionInitializePeriod`](ProjectStatus::AuctionInitializePeriod) round. The project information
	/// is updated with the new transition points and round status.
	///
	/// * Project doesn't reach the evaluation goal - <10% of the target funding was reached
	/// through bonding, so the project is transitioned to the `EvaluationFailed` round. The project
	/// information is updated with the new rounds status and it is scheduled for automatic unbonding.
	///
	/// # Next step
	/// * Bonding achieved - The issuer calls an extrinsic within the set period to initialize the
	/// auction round. `auction` is called
	///
	/// * Bonding failed - `on_idle` at some point checks for failed evaluation projects, and
	/// unbonds the evaluators funds.
	pub fn do_evaluation_end(project_id: ProjectId) -> DispatchResultWithPostInfo {
		// * Get variables *
		let mut project_details = ProjectsDetails::<T>::get(project_id).ok_or(Error::<T>::ProjectDetailsNotFound)?;
		let now = <frame_system::Pallet<T>>::block_number();
		let evaluation_end_block =
			project_details.phase_transition_points.evaluation.end().ok_or(Error::<T>::FieldIsNone)?;
		let fundraising_target_usd = project_details.fundraising_target;
		let current_plmc_price =
			T::PriceProvider::get_price(PLMC_FOREIGN_ID).ok_or(Error::<T>::PLMCPriceNotAvailable)?;

		// * Validity checks *
		ensure!(project_details.status == ProjectStatus::EvaluationRound, Error::<T>::ProjectNotInEvaluationRound);
		ensure!(now > evaluation_end_block, Error::<T>::EvaluationPeriodNotEnded);

		// * Calculate new variables *
		let initial_balance: BalanceOf<T> = 0u32.into();
		let total_amount_bonded = Evaluations::<T>::iter_prefix((project_id,))
			.fold(initial_balance, |total, (_evaluator, bond)| total.saturating_add(bond.original_plmc_bond));

		let evaluation_target_usd = <T as Config>::EvaluationSuccessThreshold::get() * fundraising_target_usd;
		let evaluation_target_plmc = current_plmc_price
			.reciprocal()
			.ok_or(Error::<T>::BadMath)?
			.checked_mul_int(evaluation_target_usd)
			.ok_or(Error::<T>::BadMath)?;

		let auction_initialize_period_start_block = now + 1u32.into();
		let auction_initialize_period_end_block =
			auction_initialize_period_start_block + T::AuctionInitializePeriodDuration::get();

		// Check which logic path to follow
		let is_funded = total_amount_bonded >= evaluation_target_plmc;

		// * Branch in possible project paths *
		// Successful path
		if is_funded {
			// * Update storage *
			project_details
				.phase_transition_points
				.auction_initialize_period
				.update(Some(auction_initialize_period_start_block), Some(auction_initialize_period_end_block));
			project_details.status = ProjectStatus::AuctionInitializePeriod;
			ProjectsDetails::<T>::insert(project_id, project_details);
			let insertion_attempts = match Self::add_to_update_store(
				auction_initialize_period_end_block + 1u32.into(),
				(&project_id, UpdateType::EnglishAuctionStart),
			) {
				Ok(insertions) => insertions,
				Err(_insertions) => return Err(Error::<T>::TooManyInsertionAttempts.into()),
			};

			// * Emit events *
			Self::deposit_event(Event::AuctionInitializePeriod {
				project_id,
				start_block: auction_initialize_period_start_block,
				end_block: auction_initialize_period_end_block,
			});

			return Ok(PostDispatchInfo {
				actual_weight: Some(WeightInfoOf::<T>::end_evaluation_success(insertion_attempts)),
				pays_fee: Pays::Yes,
			});

		// Unsuccessful path
		} else {
			// * Update storage *
			project_details.status = ProjectStatus::EvaluationFailed;
			project_details.cleanup = Cleaner::Failure(CleanerState::Initialized(PhantomData::<Failure>));
			ProjectsDetails::<T>::insert(project_id, project_details.clone());
			let issuer_did = project_details.issuer_did.clone();
			DidWithActiveProjects::<T>::set(issuer_did, None);

			// * Emit events *
			Self::deposit_event(Event::EvaluationFailed { project_id });
			return Ok(PostDispatchInfo {
				actual_weight: Some(WeightInfoOf::<T>::end_evaluation_failure()),
				pays_fee: Pays::Yes,
			});
		}
	}

	/// Called by user extrinsic
	/// Starts the auction round for a project. From the next block forward, any professional or
	/// institutional user can set bids for a token_amount/token_price pair.
	/// Any bids from this point until the candle_auction starts, will be considered as valid.
	///
	/// # Arguments
	/// * `project_id` - The project identifier
	///
	/// # Storage access
	/// * [`ProjectsDetails`] - Get the project information, and check if the project is in the correct
	/// round, and the current block is between the defined start and end blocks of the initialize period.
	/// Update the project information with the new round status and transition points in case of success.
	///
	/// # Success Path
	/// The validity checks pass, and the project is transitioned to the English Auction round.
	/// The project is scheduled to be transitioned automatically by `on_initialize` at the end of the
	/// english auction round.
	///
	/// # Next step
	/// Professional and Institutional users set bids for the project using the [`bid`](Self::bid) extrinsic.
	/// Later on, `on_initialize` transitions the project into the candle auction round, by calling
	/// [`do_candle_auction`](Self::do_candle_auction).
	pub fn do_english_auction(caller: AccountIdOf<T>, project_id: ProjectId) -> DispatchResultWithPostInfo {
		// * Get variables *
		let mut project_details = ProjectsDetails::<T>::get(project_id).ok_or(Error::<T>::ProjectDetailsNotFound)?;
		let now = <frame_system::Pallet<T>>::block_number();
		let auction_initialize_period_start_block = project_details
			.phase_transition_points
			.auction_initialize_period
			.start()
			.ok_or(Error::<T>::EvaluationPeriodNotEnded)?;

		// * Validity checks *
		ensure!(
			caller == T::PalletId::get().into_account_truncating() || caller == project_details.issuer_account,
			Error::<T>::NotAllowed
		);

		ensure!(now >= auction_initialize_period_start_block, Error::<T>::TooEarlyForEnglishAuctionStart);
		// If the auction is first manually started, the automatic transition fails here. This
		// behaviour is intended, as it gracefully skips the automatic transition if the
		// auction was started manually.
		ensure!(
			project_details.status == ProjectStatus::AuctionInitializePeriod,
			Error::<T>::ProjectNotInAuctionInitializePeriodRound
		);

		// * Calculate new variables *
		let english_start_block = now + 1u32.into();
		let english_end_block = now + T::EnglishAuctionDuration::get();

		// * Update Storage *
		project_details
			.phase_transition_points
			.english_auction
			.update(Some(english_start_block), Some(english_end_block));
		project_details.status = ProjectStatus::AuctionRound(AuctionPhase::English);
		ProjectsDetails::<T>::insert(project_id, project_details);

		let insertion_attempts;
		// Schedule for automatic transition to candle auction round
		match Self::add_to_update_store(english_end_block + 1u32.into(), (&project_id, UpdateType::CandleAuctionStart))
		{
			Ok(iterations) => {
				insertion_attempts = iterations;
			},
			Err(insertion_attempts) =>
				return Err(DispatchErrorWithPostInfo {
					post_info: PostDispatchInfo {
						actual_weight: Some(WeightInfoOf::<T>::start_auction_manually(insertion_attempts)),
						pays_fee: Pays::Yes,
					},
					error: Error::<T>::TooManyInsertionAttempts.into(),
				}),
		};

		// * Emit events *
		Self::deposit_event(Event::EnglishAuctionStarted { project_id, when: now });

		Ok(PostDispatchInfo {
			actual_weight: Some(WeightInfoOf::<T>::start_auction_manually(insertion_attempts)),
			pays_fee: Pays::Yes,
		})
	}

	/// Called automatically by on_initialize
	/// Starts the candle round for a project.
	/// Any bids from this point until the candle round ends, are not guaranteed. Only bids
	/// made before the random ending block between the candle start and end will be considered
	///
	/// # Arguments
	/// * `project_id` - The project identifier
	///
	/// # Storage access
	/// * [`ProjectsDetails`] - Get the project information, and check if the project is in the correct
	/// round, and the current block after the english auction end period.
	/// Update the project information with the new round status and transition points in case of success.
	///
	/// # Success Path
	/// The validity checks pass, and the project is transitioned to the Candle Auction round.
	/// The project is scheduled to be transitioned automatically by `on_initialize` at the end of the
	/// candle auction round.
	///
	/// # Next step
	/// Professional and Institutional users set bids for the project using the `bid` extrinsic,
	/// but now their bids are not guaranteed.
	/// Later on, `on_initialize` ends the candle auction round and starts the community round,
	/// by calling [`do_community_funding`](Self::do_community_funding).
	pub fn do_candle_auction(project_id: ProjectId) -> DispatchResultWithPostInfo {
		// * Get variables *
		let mut project_details = ProjectsDetails::<T>::get(project_id).ok_or(Error::<T>::ProjectDetailsNotFound)?;
		let now = <frame_system::Pallet<T>>::block_number();
		let english_end_block =
			project_details.phase_transition_points.english_auction.end().ok_or(Error::<T>::FieldIsNone)?;

		// * Validity checks *
		ensure!(now > english_end_block, Error::<T>::TooEarlyForCandleAuctionStart);
		ensure!(
			project_details.status == ProjectStatus::AuctionRound(AuctionPhase::English),
			Error::<T>::ProjectNotInEnglishAuctionRound
		);

		// * Calculate new variables *
		let candle_start_block = now + 1u32.into();
		let candle_end_block = now + T::CandleAuctionDuration::get();

		// * Update Storage *
		project_details.phase_transition_points.candle_auction.update(Some(candle_start_block), Some(candle_end_block));
		project_details.status = ProjectStatus::AuctionRound(AuctionPhase::Candle);
		ProjectsDetails::<T>::insert(project_id, project_details);
		// Schedule for automatic check by on_initialize. Success depending on enough funding reached
		let insertion_iterations = match Self::add_to_update_store(
			candle_end_block + 1u32.into(),
			(&project_id, UpdateType::CommunityFundingStart),
		) {
			Ok(iterations) => iterations,
			Err(_iterations) => return Err(Error::<T>::TooManyInsertionAttempts.into()),
		};

		// * Emit events *
		Self::deposit_event(Event::CandleAuctionStarted { project_id, when: now });

		Ok(PostDispatchInfo {
			actual_weight: Some(WeightInfoOf::<T>::start_candle_phase(insertion_iterations)),
			pays_fee: Pays::Yes,
		})
	}

	/// Called automatically by on_initialize
	/// Starts the community round for a project.
	/// Retail users now buy tokens instead of bidding on them. The price of the tokens are calculated
	/// based on the available bids, using the function [`calculate_weighted_average_price`](Self::calculate_weighted_average_price).
	///
	/// # Arguments
	/// * `project_id` - The project identifier
	///
	/// # Storage access
	/// * [`ProjectsDetails`] - Get the project information, and check if the project is in the correct
	/// round, and the current block is after the candle auction end period.
	/// Update the project information with the new round status and transition points in case of success.
	///
	/// # Success Path
	/// The validity checks pass, and the project is transitioned to the Community Funding round.
	/// The project is scheduled to be transitioned automatically by `on_initialize` at the end of the
	/// round.
	///
	/// # Next step
	/// Retail users buy tokens at the price set on the auction round.
	/// Later on, `on_initialize` ends the community round by calling [`do_remainder_funding`](Self::do_remainder_funding) and
	/// starts the remainder round, where anyone can buy at that price point.
	pub fn do_community_funding(project_id: ProjectId) -> DispatchResultWithPostInfo {
		// * Get variables *
		let project_details = ProjectsDetails::<T>::get(project_id).ok_or(Error::<T>::ProjectDetailsNotFound)?;
		let project_metadata = ProjectsMetadata::<T>::get(project_id).ok_or(Error::<T>::ProjectDetailsNotFound)?;
		let now = <frame_system::Pallet<T>>::block_number();
		let auction_candle_start_block =
			project_details.phase_transition_points.candle_auction.start().ok_or(Error::<T>::FieldIsNone)?;
		let auction_candle_end_block =
			project_details.phase_transition_points.candle_auction.end().ok_or(Error::<T>::FieldIsNone)?;

		// * Validity checks *
		ensure!(now > auction_candle_end_block, Error::<T>::TooEarlyForCommunityRoundStart);
		ensure!(
			project_details.status == ProjectStatus::AuctionRound(AuctionPhase::Candle),
			Error::<T>::ProjectNotInCandleAuctionRound
		);

		// * Calculate new variables *
		let end_block = Self::select_random_block(auction_candle_start_block, auction_candle_end_block);
		let community_start_block = now + 1u32.into();
		let community_end_block = now + T::CommunityFundingDuration::get();

		// * Update Storage *
		let calculation_result = Self::calculate_weighted_average_price(
			project_id,
			end_block,
			project_metadata.auction_round_allocation_percentage * project_metadata.total_allocation_size,
		);
		let mut project_details = ProjectsDetails::<T>::get(project_id).ok_or(Error::<T>::ProjectDetailsNotFound)?;
		match calculation_result {
			Err(pallet_error) if pallet_error == Error::<T>::NoBidsFound.into() => {
				ProjectsDetails::<T>::insert(project_id, project_details);
				let insertion_iterations = match Self::add_to_update_store(
					<frame_system::Pallet<T>>::block_number() + 1u32.into(),
					(&project_id, UpdateType::FundingEnd),
				) {
					Ok(iterations) => iterations,
					Err(_iterations) => return Err(Error::<T>::TooManyInsertionAttempts.into()),
				};

				// * Emit events *
				Self::deposit_event(Event::AuctionFailed { project_id });

				Ok(PostDispatchInfo {
					actual_weight: Some(WeightInfoOf::<T>::start_community_funding_failure(insertion_iterations)),
					pays_fee: Pays::Yes,
				})
			},
			Err(e) => return Err(DispatchErrorWithPostInfo { post_info: ().into(), error: e }),
			Ok((accepted_bids_count, rejected_bids_count)) => {
				// Get info again after updating it with new price.
				project_details.phase_transition_points.random_candle_ending = Some(end_block);
				project_details
					.phase_transition_points
					.community
					.update(Some(community_start_block), Some(community_end_block));
				project_details.status = ProjectStatus::CommunityRound;
				ProjectsDetails::<T>::insert(project_id, project_details);

				let insertion_iterations = match Self::add_to_update_store(
					community_end_block + 1u32.into(),
					(&project_id, UpdateType::RemainderFundingStart),
				) {
					Ok(iterations) => iterations,
					Err(_iterations) => return Err(Error::<T>::TooManyInsertionAttempts.into()),
				};

				// * Emit events *
				Self::deposit_event(Event::CommunityFundingStarted { project_id });

				Ok(PostDispatchInfo {
					actual_weight: Some(WeightInfoOf::<T>::start_community_funding_success(
						insertion_iterations,
						accepted_bids_count,
						rejected_bids_count,
					)),
					pays_fee: Pays::Yes,
				})
			},
		}
	}

	/// Called automatically by on_initialize
	/// Starts the remainder round for a project.
	/// Anyone can now buy tokens, until they are all sold out, or the time is reached.
	///
	/// # Arguments
	/// * `project_id` - The project identifier
	///
	/// # Storage access
	/// * [`ProjectsDetails`] - Get the project information, and check if the project is in the correct
	/// round, the current block is after the community funding end period, and there are still tokens left to sell.
	/// Update the project information with the new round status and transition points in case of success.
	///
	/// # Success Path
	/// The validity checks pass, and the project is transitioned to the Remainder Funding round.
	/// The project is scheduled to be transitioned automatically by `on_initialize` at the end of the
	/// round.
	///
	/// # Next step
	/// Any users can now buy tokens at the price set on the auction round.
	/// Later on, `on_initialize` ends the remainder round, and finalizes the project funding, by calling
	/// [`do_end_funding`](Self::do_end_funding).
	pub fn do_remainder_funding(project_id: ProjectId) -> DispatchResultWithPostInfo {
		// * Get variables *
		let mut project_details = ProjectsDetails::<T>::get(project_id).ok_or(Error::<T>::ProjectDetailsNotFound)?;
		let now = <frame_system::Pallet<T>>::block_number();
		let community_end_block =
			project_details.phase_transition_points.community.end().ok_or(Error::<T>::FieldIsNone)?;

		// * Validity checks *
		ensure!(now > community_end_block, Error::<T>::TooEarlyForRemainderRoundStart);
		ensure!(project_details.status == ProjectStatus::CommunityRound, Error::<T>::ProjectNotInCommunityRound);

		// Transition to remainder round was initiated by `do_community_funding`, but the ct
		// tokens where already sold in the community round. This transition is obsolete.
		ensure!(
			project_details.remaining_contribution_tokens > 0u32.into(),
			Error::<T>::RoundTransitionAlreadyHappened
		);

		// * Calculate new variables *
		let remainder_start_block = now + 1u32.into();
		let remainder_end_block = now + T::RemainderFundingDuration::get();

		// * Update Storage *
		project_details
			.phase_transition_points
			.remainder
			.update(Some(remainder_start_block), Some(remainder_end_block));
		project_details.status = ProjectStatus::RemainderRound;
		ProjectsDetails::<T>::insert(project_id, project_details);
		// Schedule for automatic transition by `on_initialize`
		let insertion_iterations =
			match Self::add_to_update_store(remainder_end_block + 1u32.into(), (&project_id, UpdateType::FundingEnd)) {
				Ok(iterations) => iterations,
				Err(_iterations) => return Err(Error::<T>::TooManyInsertionAttempts.into()),
			};

		// * Emit events *
		Self::deposit_event(Event::RemainderFundingStarted { project_id });

		Ok(PostDispatchInfo {
			actual_weight: Some(WeightInfoOf::<T>::start_remainder_funding(insertion_iterations)),
			pays_fee: Pays::Yes,
		})
	}

	/// Called automatically by on_initialize
	/// Ends the project funding, and calculates if the project was successfully funded or not.
	///
	/// # Arguments
	/// * `project_id` - The project identifier
	///
	/// # Storage access
	/// * [`ProjectsDetails`] - Get the project information, and check if the project is in the correct
	/// round, the current block is after the remainder funding end period.
	/// Update the project information with the new round status.
	///
	/// # Success Path
	/// The validity checks pass, and either of 2 paths happen:
	///
	/// * Project achieves its funding target - the project info is set to a successful funding state,
	/// and the contribution token asset class is created with the same id as the project.
	///
	/// * Project doesn't achieve its funding target - the project info is set to an unsuccessful funding state.
	///
	/// # Next step
	/// If **successful**, bidders can claim:
	///	* Contribution tokens with [`vested_contribution_token_bid_mint_for`](Self::vested_contribution_token_bid_mint_for)
	/// * Bonded plmc with [`vested_plmc_bid_unbond_for`](Self::vested_plmc_bid_unbond_for)
	///
	/// And contributors can claim:
	/// * Contribution tokens with [`vested_contribution_token_purchase_mint_for`](Self::vested_contribution_token_purchase_mint_for)
	/// * Bonded plmc with [`vested_plmc_purchase_unbond_for`](Self::vested_plmc_purchase_unbond_for)
	///
	/// If **unsuccessful**, users every user should have their PLMC vesting unbonded.
	pub fn do_end_funding(project_id: ProjectId) -> DispatchResultWithPostInfo {
		// * Get variables *
		let mut project_details = ProjectsDetails::<T>::get(project_id).ok_or(Error::<T>::ProjectDetailsNotFound)?;
		let project_metadata = ProjectsMetadata::<T>::get(project_id).ok_or(Error::<T>::ProjectNotFound)?;
		let remaining_cts = project_details.remaining_contribution_tokens;
		let remainder_end_block = project_details.phase_transition_points.remainder.end();
		let now = <frame_system::Pallet<T>>::block_number();
		let issuer_did = project_details.issuer_did.clone();

		// * Validity checks *
		ensure!(
			// Can end due to running out of CTs
			remaining_cts == Zero::zero() ||
				// or the auction being empty
				project_details.status == ProjectStatus::AuctionRound(AuctionPhase::Candle) ||
				// or the last funding round ending
				matches!(remainder_end_block, Some(end_block) if now > end_block),
			Error::<T>::TooEarlyForFundingEnd
		);
		// do_end_funding was already executed, but automatic transition was included in the
		// do_remainder_funding function. We gracefully skip the this transition.
		ensure!(
			!matches!(
				project_details.status,
				ProjectStatus::FundingSuccessful |
					ProjectStatus::FundingFailed |
					ProjectStatus::AwaitingProjectDecision
			),
			Error::<T>::RoundTransitionAlreadyHappened
		);

		// * Calculate new variables *
		let funding_target = project_metadata
			.minimum_price
			.checked_mul_int(project_metadata.total_allocation_size)
			.ok_or(Error::<T>::BadMath)?;
		let funding_reached = project_details.funding_amount_reached;
		let funding_ratio = Perquintill::from_rational(funding_reached, funding_target);

		// * Update Storage *
		DidWithActiveProjects::<T>::set(issuer_did, None);
		if funding_ratio <= Perquintill::from_percent(33u64) {
			project_details.evaluation_round_info.evaluators_outcome = EvaluatorsOutcome::Slashed;
			let insertion_iterations = Self::make_project_funding_fail(
				project_id,
				project_details,
				FailureReason::TargetNotReached,
				1u32.into(),
			)?;
			return Ok(PostDispatchInfo {
				actual_weight: Some(WeightInfoOf::<T>::end_funding_automatically_rejected_evaluators_slashed(
					insertion_iterations,
				)),
				pays_fee: Pays::Yes,
			});
		} else if funding_ratio <= Perquintill::from_percent(75u64) {
			project_details.evaluation_round_info.evaluators_outcome = EvaluatorsOutcome::Slashed;
			project_details.status = ProjectStatus::AwaitingProjectDecision;
			let insertion_iterations = match Self::add_to_update_store(
				now + T::ManualAcceptanceDuration::get() + 1u32.into(),
				(&project_id, UpdateType::ProjectDecision(FundingOutcomeDecision::AcceptFunding)),
			) {
				Ok(iterations) => iterations,
				Err(_iterations) => return Err(Error::<T>::TooManyInsertionAttempts.into()),
			};
			ProjectsDetails::<T>::insert(project_id, project_details);
			Ok(PostDispatchInfo {
				actual_weight: Some(WeightInfoOf::<T>::end_funding_awaiting_decision_evaluators_slashed(
					insertion_iterations,
				)),
				pays_fee: Pays::Yes,
			})
		} else if funding_ratio < Perquintill::from_percent(90u64) {
			project_details.evaluation_round_info.evaluators_outcome = EvaluatorsOutcome::Unchanged;
			project_details.status = ProjectStatus::AwaitingProjectDecision;
			let insertion_iterations = match Self::add_to_update_store(
				now + T::ManualAcceptanceDuration::get() + 1u32.into(),
				(&project_id, UpdateType::ProjectDecision(FundingOutcomeDecision::AcceptFunding)),
			) {
				Ok(iterations) => iterations,
				Err(_iterations) => return Err(Error::<T>::TooManyInsertionAttempts.into()),
			};
			ProjectsDetails::<T>::insert(project_id, project_details);
			Ok(PostDispatchInfo {
				actual_weight: Some(WeightInfoOf::<T>::end_funding_awaiting_decision_evaluators_unchanged(
					insertion_iterations,
				)),
				pays_fee: Pays::Yes,
			})
		} else {
			let (reward_info, evaluations_count) = Self::generate_evaluator_rewards_info(project_id)?;
			project_details.evaluation_round_info.evaluators_outcome = EvaluatorsOutcome::Rewarded(reward_info);

			let insertion_iterations = Self::make_project_funding_successful(
				project_id,
				project_details,
				SuccessReason::ReachedTarget,
				T::SuccessToSettlementTime::get(),
			)?;
			return Ok(PostDispatchInfo {
				actual_weight: Some(WeightInfoOf::<T>::end_funding_automatically_accepted_evaluators_rewarded(
					insertion_iterations,
					evaluations_count,
				)),
				pays_fee: Pays::Yes,
			});
		}
	}

	pub fn do_project_decision(project_id: ProjectId, decision: FundingOutcomeDecision) -> DispatchResultWithPostInfo {
		// * Get variables *
		let project_details = ProjectsDetails::<T>::get(project_id).ok_or(Error::<T>::ProjectDetailsNotFound)?;
		ensure!(
			project_details.status == ProjectStatus::AwaitingProjectDecision,
			Error::<T>::RoundTransitionAlreadyHappened
		);

		// * Update storage *
		match decision {
			FundingOutcomeDecision::AcceptFunding => {
				Self::make_project_funding_successful(
					project_id,
					project_details,
					SuccessReason::ProjectDecision,
					T::SuccessToSettlementTime::get(),
				)?;
				Ok(PostDispatchInfo {
					actual_weight: Some(WeightInfoOf::<T>::project_decision_accept_funding()),
					pays_fee: Pays::Yes,
				})
			},
			FundingOutcomeDecision::RejectFunding => {
				Self::make_project_funding_fail(
					project_id,
					project_details,
					FailureReason::ProjectDecision,
					T::SuccessToSettlementTime::get(),
				)?;
				Ok(PostDispatchInfo {
					actual_weight: Some(WeightInfoOf::<T>::project_decision_reject_funding()),
					pays_fee: Pays::Yes,
				})
			},
		}
	}

	pub fn do_start_settlement(project_id: ProjectId) -> DispatchResultWithPostInfo {
		// * Get variables *
		let mut project_details = ProjectsDetails::<T>::get(project_id).ok_or(Error::<T>::ProjectDetailsNotFound)?;
		let token_information =
			ProjectsMetadata::<T>::get(project_id).ok_or(Error::<T>::ProjectNotFound)?.token_information;
		let now = <frame_system::Pallet<T>>::block_number();

		// * Validity checks *
		ensure!(
			project_details.status == ProjectStatus::FundingSuccessful ||
				project_details.status == ProjectStatus::FundingFailed,
			Error::<T>::NotAllowed
		);

		// * Calculate new variables *
		project_details.cleanup =
			Cleaner::try_from(project_details.status.clone()).map_err(|_| Error::<T>::NotAllowed)?;
		project_details.funding_end_block = Some(now);

		// * Update storage *
		ProjectsDetails::<T>::insert(project_id, &project_details);

		let escrow_account = Self::fund_account_id(project_id);
		if project_details.status == ProjectStatus::FundingSuccessful {
			T::ContributionTokenCurrency::create(project_id, escrow_account.clone(), false, 1_u32.into())?;
			T::ContributionTokenCurrency::set(
				project_id,
				&escrow_account.clone(),
				token_information.name.into(),
				token_information.symbol.into(),
				token_information.decimals,
			)?;

			let contribution_token_treasury_account = T::ContributionTreasury::get();
			T::ContributionTokenCurrency::touch(
				project_id,
				&contribution_token_treasury_account,
				&contribution_token_treasury_account,
			)?;

			let (liquidity_pools_ct_amount, long_term_holder_bonus_ct_amount) =
				Self::generate_liquidity_pools_and_long_term_holder_rewards(project_id)?;

			T::ContributionTokenCurrency::mint_into(
				project_id,
				&contribution_token_treasury_account,
				long_term_holder_bonus_ct_amount,
			)?;
			T::ContributionTokenCurrency::mint_into(
				project_id,
				&contribution_token_treasury_account,
				liquidity_pools_ct_amount,
			)?;

			Ok(PostDispatchInfo {
				actual_weight: Some(WeightInfoOf::<T>::start_settlement_funding_success()),
				pays_fee: Pays::Yes,
			})
		} else {
			Ok(PostDispatchInfo {
				actual_weight: Some(WeightInfoOf::<T>::start_settlement_funding_failure()),
				pays_fee: Pays::Yes,
			})
		}
	}
}

// Extrinsics and HRMP interactions
impl<T: Config> Pallet<T> {
	/// Called by user extrinsic
	/// Creates a project and assigns it to the `issuer` account.
	///
	/// # Arguments
	/// * `issuer` - The account that will be the issuer of the project.
	/// * `project` - The project struct containing all the necessary information.
	///
	/// # Storage access
	/// * [`ProjectsMetadata`] - Inserting the main project information. 1 to 1 with the `project` argument.
	/// * [`ProjectsDetails`] - Inserting the project information. constructed from the `project` argument.
	/// * [`NextProjectId`] - Getting the next usable id, and updating it for the next project.
	///
	/// # Success path
	/// The `project` argument is valid. A ProjectInfo struct is constructed, and the storage is updated
	/// with the new structs and mappings to reflect the new project creation
	///
	/// # Next step
	/// The issuer will call an extrinsic to start the evaluation round of the project.
	/// [`do_start_evaluation`](Self::do_start_evaluation) will be executed.
	pub fn do_create(issuer: &AccountIdOf<T>, initial_metadata: ProjectMetadataOf<T>, did: Did) -> DispatchResult {
		// * Get variables *
		let project_id = NextProjectId::<T>::get();
		let maybe_active_project = DidWithActiveProjects::<T>::get(did.clone());

		// * Validity checks *
		ensure!(maybe_active_project == None, Error::<T>::IssuerHasActiveProjectAlready);

		if let Err(error) = initial_metadata.is_valid() {
			return match error {
				ValidityError::PriceTooLow => Err(Error::<T>::PriceTooLow.into()),
				ValidityError::TicketSizeError => Err(Error::<T>::TicketSizeError.into()),
				ValidityError::ParticipationCurrenciesError => Err(Error::<T>::ParticipationCurrenciesError.into()),
			};
		}
		let total_allocation_size = initial_metadata.total_allocation_size;

		// * Calculate new variables *
		let fundraising_target =
			initial_metadata.minimum_price.checked_mul_int(total_allocation_size).ok_or(Error::<T>::BadMath)?;
		let now = <frame_system::Pallet<T>>::block_number();
		let project_details = ProjectDetails {
			issuer_account: issuer.clone(),
			issuer_did: did.clone(),
			is_frozen: false,
			weighted_average_price: None,
			fundraising_target,
			status: ProjectStatus::Application,
			phase_transition_points: PhaseTransitionPoints::new(now),
			remaining_contribution_tokens: initial_metadata.total_allocation_size,
			funding_amount_reached: BalanceOf::<T>::zero(),
			cleanup: Cleaner::NotReady,
			evaluation_round_info: EvaluationRoundInfoOf::<T> {
				total_bonded_usd: Zero::zero(),
				total_bonded_plmc: Zero::zero(),
				evaluators_outcome: EvaluatorsOutcome::Unchanged,
			},
			funding_end_block: None,
			parachain_id: None,
			migration_readiness_check: None,
			hrmp_channel_status: HRMPChannelStatus {
				project_to_polimec: ChannelStatus::Closed,
				polimec_to_project: ChannelStatus::Closed,
			},
		};

		let bucket: BucketOf<T> = Self::create_bucket_from_metadata(&initial_metadata)?;

		// Each project needs an escrow system account to temporarily hold the USDT/USDC. We need to create it by depositing `ED` amount of PLMC into it.
		// This should be paid by the issuer.
		let escrow_account = Self::fund_account_id(project_id);
		// transfer ED from issuer to escrow
		T::NativeCurrency::transfer(
			issuer,
			&escrow_account,
			<T as pallet_balances::Config>::ExistentialDeposit::get(),
			Preservation::Preserve,
		)
		.map_err(|_| Error::<T>::NotEnoughFundsForEscrowCreation)?;

		// * Update storage *
		ProjectsMetadata::<T>::insert(project_id, &initial_metadata);
		ProjectsDetails::<T>::insert(project_id, project_details);
		Buckets::<T>::insert(project_id, bucket);
		NextProjectId::<T>::mutate(|n| n.saturating_inc());
		DidWithActiveProjects::<T>::set(did, Some(project_id));

		// * Emit events *
		Self::deposit_event(Event::ProjectCreated { project_id, issuer: issuer.clone() });

		Ok(())
	}

	pub fn do_remove_project(issuer: &AccountIdOf<T>, project_id: ProjectId, did: Did) -> DispatchResult {
		// * Get variables *
		let project_details = ProjectsDetails::<T>::get(project_id).ok_or(Error::<T>::ProjectDetailsNotFound)?;
		let project_metadata = ProjectsMetadata::<T>::get(project_id).ok_or(Error::<T>::ProjectNotFound)?;

		// * Validity checks *
		ensure!(&project_details.issuer_account == issuer, Error::<T>::NotAllowed);
		ensure!(project_details.is_frozen.not(), Error::<T>::Frozen);

		// * Update storage *
		ProjectsDetails::<T>::remove(project_id);
		ProjectsMetadata::<T>::remove(project_id);
		DidWithActiveProjects::<T>::set(did, None);
		Buckets::<T>::remove(project_id);

		// * Emit events *
		Self::deposit_event(Event::ProjectRemoved { project_id });

		Ok(())
	}

	/// Change the metadata hash of a project
	///
	/// # Arguments
	/// * `issuer` - The project issuer account
	/// * `project_id` - The project identifier
	/// * `project_metadata_hash` - The hash of the image that contains the metadata
	///
	/// # Storage access
	/// * [`Images`] - Check that the image exists
	/// * [`ProjectsDetails`] - Check that the project is not frozen
	/// * [`ProjectsMetadata`] - Update the metadata hash
	pub fn do_edit_metadata(
		issuer: AccountIdOf<T>,
		project_id: ProjectId,
		project_metadata_hash: T::Hash,
	) -> DispatchResult {
		// * Get variables *
		let mut project_metadata = ProjectsMetadata::<T>::get(project_id).ok_or(Error::<T>::ProjectNotFound)?;
		let project_details = ProjectsDetails::<T>::get(project_id).ok_or(Error::<T>::ProjectDetailsNotFound)?;

		// * Validity checks *
		ensure!(project_details.issuer_account == issuer, Error::<T>::NotAllowed);
		ensure!(!project_details.is_frozen, Error::<T>::Frozen);

		// * Calculate new variables *

		// * Update Storage *
		project_metadata.offchain_information_hash = Some(project_metadata_hash);
		ProjectsMetadata::<T>::insert(project_id, project_metadata);

		// * Emit events *
		Self::deposit_event(Event::MetadataEdited { project_id });

		Ok(())
	}

	// Note: usd_amount needs to have the same amount of decimals as PLMC, so when multiplied by the plmc-usd price, it gives us the PLMC amount with the decimals we wanted.
	pub fn do_evaluate(
		evaluator: &AccountIdOf<T>,
		project_id: ProjectId,
		usd_amount: BalanceOf<T>,
		did: Did,
		investor_type: InvestorType,
	) -> DispatchResultWithPostInfo {
		// * Get variables *
		let mut project_details = ProjectsDetails::<T>::get(project_id).ok_or(Error::<T>::ProjectDetailsNotFound)?;
		let now = <frame_system::Pallet<T>>::block_number();
		let evaluation_id = NextEvaluationId::<T>::get();
		let caller_existing_evaluations: Vec<(u32, EvaluationInfoOf<T>)> =
			Evaluations::<T>::iter_prefix((project_id, evaluator)).collect();
		let plmc_usd_price = T::PriceProvider::get_price(PLMC_FOREIGN_ID).ok_or(Error::<T>::PLMCPriceNotAvailable)?;
		let early_evaluation_reward_threshold_usd =
			T::EvaluationSuccessThreshold::get() * project_details.fundraising_target;
		let evaluation_round_info = &mut project_details.evaluation_round_info;
		let evaluations_count = EvaluationCounts::<T>::get(project_id);

		// * Validity Checks *
		ensure!(project_details.issuer_did != did, Error::<T>::ParticipationToThemselves);
		ensure!(project_details.status == ProjectStatus::EvaluationRound, Error::<T>::EvaluationNotStarted);
		ensure!(evaluations_count < T::MaxEvaluationsPerProject::get(), Error::<T>::TooManyEvaluationsForProject);

		// * Calculate new variables *
		if investor_type == InvestorType::Retail {
			RetailParticipations::<T>::mutate(&did, |project_participations| {
				if project_participations.contains(&project_id).not() {
					// We don't care if it fails, since it means the user already has access to the max multiplier
					let _ = project_participations.try_push(project_id);
				}
			});
		}
		let plmc_bond = plmc_usd_price
			.reciprocal()
			.ok_or(Error::<T>::BadMath)?
			.checked_mul_int(usd_amount)
			.ok_or(Error::<T>::BadMath)?;
		let previous_total_evaluation_bonded_usd = evaluation_round_info.total_bonded_usd;

		let remaining_bond_to_reach_threshold =
			early_evaluation_reward_threshold_usd.saturating_sub(previous_total_evaluation_bonded_usd);

		let early_usd_amount = if usd_amount <= remaining_bond_to_reach_threshold {
			usd_amount
		} else {
			remaining_bond_to_reach_threshold
		};

		let late_usd_amount = usd_amount.checked_sub(&early_usd_amount).ok_or(Error::<T>::BadMath)?;

		let new_evaluation = EvaluationInfoOf::<T> {
			id: evaluation_id,
			project_id,
			evaluator: evaluator.clone(),
			original_plmc_bond: plmc_bond,
			current_plmc_bond: plmc_bond,
			early_usd_amount,
			late_usd_amount,
			when: now,
			rewarded_or_slashed: None,
			ct_migration_status: MigrationStatus::NotStarted,
		};

		if caller_existing_evaluations.len() < T::MaxEvaluationsPerUser::get() as usize {
			T::NativeCurrency::hold(&HoldReason::Evaluation(project_id).into(), evaluator, plmc_bond)?;
		} else {
			let (low_id, lowest_evaluation) = caller_existing_evaluations
				.iter()
				.min_by_key(|(_, evaluation)| evaluation.original_plmc_bond)
				.ok_or(Error::<T>::ImpossibleState)?;

			ensure!(lowest_evaluation.original_plmc_bond < plmc_bond, Error::<T>::EvaluationBondTooLow);
			ensure!(
				lowest_evaluation.original_plmc_bond == lowest_evaluation.current_plmc_bond,
				"Using evaluation funds for participating should not be possible in the evaluation round"
			);

			T::NativeCurrency::release(
				&HoldReason::Evaluation(project_id).into(),
				&lowest_evaluation.evaluator,
				lowest_evaluation.original_plmc_bond,
				Precision::Exact,
			)?;

			T::NativeCurrency::hold(&HoldReason::Evaluation(project_id).into(), evaluator, plmc_bond)?;

			Evaluations::<T>::remove((project_id, evaluator, low_id));
			EvaluationCounts::<T>::mutate(project_id, |c| *c -= 1);
		}

		Evaluations::<T>::insert((project_id, evaluator, evaluation_id), new_evaluation);
		NextEvaluationId::<T>::set(evaluation_id.saturating_add(One::one()));
		evaluation_round_info.total_bonded_usd += usd_amount;
		evaluation_round_info.total_bonded_plmc += plmc_bond;
		ProjectsDetails::<T>::insert(project_id, project_details);
		EvaluationCounts::<T>::mutate(project_id, |c| *c += 1);

		// * Emit events *
		Self::deposit_event(Event::FundsBonded { project_id, amount: plmc_bond, bonder: evaluator.clone() });

		let existing_evaluations_count = caller_existing_evaluations.len() as u32;
		let actual_weight = if existing_evaluations_count < T::MaxEvaluationsPerUser::get() {
			WeightInfoOf::<T>::evaluation_to_limit(existing_evaluations_count)
		} else {
			WeightInfoOf::<T>::evaluation_over_limit()
		};

		Ok(PostDispatchInfo { actual_weight: Some(actual_weight), pays_fee: Pays::Yes })
	}

	/// Bid for a project in the bidding stage.
	///
	/// # Arguments
	/// * `bidder` - The account that is bidding
	/// * `project_id` - The project to bid for
	/// * `amount` - The amount of tokens that the bidder wants to buy
	/// * `multiplier` - Used for calculating how much PLMC needs to be bonded to spend this much money (in USD)
	///
	/// # Storage access
	/// * [`ProjectsDetails`] - Check that the project is in the bidding stage
	/// * [`BiddingBonds`] - Update the storage with the bidder's PLMC bond for that bid
	/// * [`Bids`] - Check previous bids by that user, and update the storage with the new bid
	pub fn do_bid(
		bidder: &AccountIdOf<T>,
		project_id: ProjectId,
		ct_amount: BalanceOf<T>,
		multiplier: MultiplierOf<T>,
		funding_asset: AcceptedFundingAsset,
		did: Did,
		investor_type: InvestorType,
	) -> DispatchResultWithPostInfo {
		// * Get variables *
		let project_details = ProjectsDetails::<T>::get(project_id).ok_or(Error::<T>::ProjectDetailsNotFound)?;
		let project_metadata = ProjectsMetadata::<T>::get(project_id).ok_or(Error::<T>::ProjectNotFound)?;
		let plmc_usd_price = T::PriceProvider::get_price(PLMC_FOREIGN_ID).ok_or(Error::<T>::PriceNotFound)?;
		let existing_bids = Bids::<T>::iter_prefix_values((project_id, bidder)).collect::<Vec<_>>();
		let bid_count = BidCounts::<T>::get(project_id);
		// User will spend at least this amount of USD for his bid(s). More if the bid gets split into different buckets
		let min_total_ticket_size =
			project_metadata.minimum_price.checked_mul_int(ct_amount).ok_or(Error::<T>::BadMath)?;
		// weight return variables
		let mut perform_bid_calls = 0;
		let existing_bids_amount = existing_bids.len() as u32;
		let metadata_bidder_ticket_size_bounds = match investor_type {
			InvestorType::Institutional => project_metadata.bidding_ticket_sizes.institutional,
			InvestorType::Professional => project_metadata.bidding_ticket_sizes.professional,
			_ => return Err(Error::<T>::NotAllowed.into()),
		};
		let max_multiplier = match investor_type {
<<<<<<< HEAD
			InvestorType::Retail => {
				RetailParticipations::<T>::mutate(&did, |project_participations| {
					if project_participations.contains(&project_id).not() {
						// We don't care if it fails, since it means the user already has access to the max multiplier
						let _ = project_participations.try_push(project_id);
					}
					retail_max_multiplier_for_participations(project_participations.len() as u8)
				})
			},

			InvestorType::Professional => PROFESSIONAL_MAX_MULTIPLIER,
			InvestorType::Institutional => INSTITUTIONAL_MAX_MULTIPLIER,
=======
			InvestorType::Professional => PROFESSIONAL_MAX_MULTIPLIER,
			InvestorType::Institutional => INSTITUTIONAL_MAX_MULTIPLIER,
			// unreachable
			_ => return Err(Error::<T>::NotAllowed.into()),
>>>>>>> a53ba37f
		};

		// * Validity checks *
		ensure!(
			matches!(investor_type, InvestorType::Institutional | InvestorType::Professional),
			DispatchError::from("Retail investors are not allowed to bid")
		);

		ensure!(ct_amount > Zero::zero(), Error::<T>::BidTooLow);
		ensure!(bid_count < T::MaxBidsPerProject::get(), Error::<T>::TooManyBidsForProject);
		ensure!(did != project_details.issuer_did, Error::<T>::ParticipationToThemselves);
		ensure!(matches!(project_details.status, ProjectStatus::AuctionRound(_)), Error::<T>::AuctionNotStarted);
		ensure!(
			project_metadata.participation_currencies.contains(&funding_asset),
			Error::<T>::FundingAssetNotAccepted
		);

		ensure!(
			metadata_bidder_ticket_size_bounds.usd_ticket_above_minimum_per_participation(min_total_ticket_size),
			Error::<T>::BidTooLow
		);
		ensure!(multiplier.into() <= max_multiplier && multiplier.into() > 0u8, Error::<T>::ForbiddenMultiplier);

		// Note: We limit the CT Amount to the auction allocation size, to avoid long running loops.
		ensure!(
			ct_amount <= project_metadata.auction_round_allocation_percentage * project_metadata.total_allocation_size,
			Error::<T>::NotAllowed
		);
		ensure!(existing_bids.len() < T::MaxBidsPerUser::get() as usize, Error::<T>::TooManyBidsForUser);

		// Fetch current bucket details and other required info
		let mut current_bucket = Buckets::<T>::get(project_id).ok_or(Error::<T>::ProjectNotFound)?;
		let now = <frame_system::Pallet<T>>::block_number();
		let mut amount_to_bid = ct_amount;

		// While there's a remaining amount to bid for
		while !amount_to_bid.is_zero() {
			let bid_amount = if amount_to_bid <= current_bucket.amount_left {
				// Simple case, the bucket has enough to cover the bid
				amount_to_bid
			} else {
				// The bucket doesn't have enough to cover the bid, so we bid the remaining amount of the current bucket
				current_bucket.amount_left
			};
			let bid_id = NextBidId::<T>::get();

			Self::perform_do_bid(
				bidder,
				project_id,
				bid_amount,
				current_bucket.current_price,
				multiplier,
				funding_asset,
				bid_id,
				now,
				plmc_usd_price,
				did.clone(),
				metadata_bidder_ticket_size_bounds,
			)?;

			perform_bid_calls += 1;

			// Update the current bucket and reduce the amount to bid by the amount we just bid
			current_bucket.update(bid_amount);
			amount_to_bid.saturating_reduce(bid_amount);
		}

		// Note: If the bucket has been exhausted, the 'update' function has already made the 'current_bucket' point to the next one.
		Buckets::<T>::insert(project_id, current_bucket);

		Ok(PostDispatchInfo {
			actual_weight: Some(WeightInfoOf::<T>::bid(existing_bids_amount, perform_bid_calls)),
			pays_fee: Pays::Yes,
		})
	}

	fn perform_do_bid(
		bidder: &AccountIdOf<T>,
		project_id: ProjectId,
		ct_amount: BalanceOf<T>,
		ct_usd_price: T::Price,
		multiplier: MultiplierOf<T>,
		funding_asset: AcceptedFundingAsset,
		bid_id: u32,
		now: BlockNumberFor<T>,
		plmc_usd_price: T::Price,
		did: Did,
		metadata_ticket_size_bounds: TicketSizeOf<T>,
	) -> Result<BidInfoOf<T>, DispatchError> {
		let ticket_size = ct_usd_price.checked_mul_int(ct_amount).ok_or(Error::<T>::BadMath)?;

		let total_usd_bid_by_did = AuctionBoughtUSD::<T>::get((project_id, did.clone()));
		ensure!(
			metadata_ticket_size_bounds
				.usd_ticket_below_maximum_per_did(total_usd_bid_by_did.saturating_add(ticket_size)),
			Error::<T>::BidTooHigh
		);

		let funding_asset_usd_price =
			T::PriceProvider::get_price(funding_asset.to_assethub_id()).ok_or(Error::<T>::PriceNotFound)?;

		// * Calculate new variables *
		let plmc_bond =
			Self::calculate_plmc_bond(ticket_size, multiplier, plmc_usd_price).map_err(|_| Error::<T>::BadMath)?;

		let funding_asset_amount_locked =
			funding_asset_usd_price.reciprocal().ok_or(Error::<T>::BadMath)?.saturating_mul_int(ticket_size);
		let asset_id = funding_asset.to_assethub_id();

		let new_bid = BidInfoOf::<T> {
			id: bid_id,
			project_id,
			bidder: bidder.clone(),
			did: did.clone(),
			status: BidStatus::YetUnknown,
			original_ct_amount: ct_amount,
			original_ct_usd_price: ct_usd_price,
			final_ct_amount: ct_amount,
			final_ct_usd_price: ct_usd_price,
			funding_asset,
			funding_asset_amount_locked,
			multiplier,
			plmc_bond,
			plmc_vesting_info: None,
			when: now,
			funds_released: false,
			ct_minted: false,
			ct_migration_status: MigrationStatus::NotStarted,
		};

		Self::try_plmc_participation_lock(bidder, project_id, plmc_bond)?;
		Self::try_funding_asset_hold(bidder, project_id, funding_asset_amount_locked, asset_id)?;

		Bids::<T>::insert((project_id, bidder, bid_id), &new_bid);
		NextBidId::<T>::set(bid_id.saturating_add(One::one()));
		BidCounts::<T>::mutate(project_id, |c| *c += 1);
		AuctionBoughtUSD::<T>::mutate((project_id, did), |amount| *amount += ticket_size);

		Self::deposit_event(Event::Bid { project_id, amount: ct_amount, price: ct_usd_price, multiplier });

		Ok(new_bid)
	}

	/// Buy tokens in the Community Round at the price set in the Bidding Round
	///
	/// # Arguments
	/// * contributor: The account that is buying the tokens
	/// * project_id: The identifier of the project
	/// * token_amount: The amount of contribution tokens the contributor tries to buy. Tokens
	///   are limited by the total amount of tokens available in the Community Round.
	/// * multiplier: Decides how much PLMC bonding is required for buying that amount of tokens
	/// * asset: The asset used for the contribution
	pub fn do_community_contribute(
		contributor: &AccountIdOf<T>,
		project_id: ProjectId,
		token_amount: BalanceOf<T>,
		multiplier: MultiplierOf<T>,
		asset: AcceptedFundingAsset,
		did: Did,
		investor_type: InvestorType,
	) -> DispatchResultWithPostInfo {
		let mut project_details = ProjectsDetails::<T>::get(project_id).ok_or(Error::<T>::ProjectDetailsNotFound)?;
		let did_has_winning_bid = DidWithWinningBids::<T>::get(project_id, did.clone());

		ensure!(project_details.status == ProjectStatus::CommunityRound, Error::<T>::AuctionNotStarted);
		ensure!(did_has_winning_bid.not(), Error::<T>::UserHasWinningBids);

		let buyable_tokens = token_amount.min(project_details.remaining_contribution_tokens);
		project_details.remaining_contribution_tokens.saturating_reduce(buyable_tokens);

		Self::do_contribute(
			contributor,
			project_id,
			&mut project_details,
			buyable_tokens,
			multiplier,
			asset,
			investor_type,
			did,
		)
	}

	/// Buy tokens in the Community Round at the price set in the Bidding Round
	///
	/// # Arguments
	/// * contributor: The account that is buying the tokens
	/// * project_id: The identifier of the project
	/// * token_amount: The amount of contribution tokens the contributor tries to buy. Tokens
	///   are limited by the total amount of tokens available after the Auction and Community rounds.
	/// * multiplier: Decides how much PLMC bonding is required for buying that amount of tokens
	/// * asset: The asset used for the contribution
	pub fn do_remaining_contribute(
		contributor: &AccountIdOf<T>,
		project_id: ProjectId,
		token_amount: BalanceOf<T>,
		multiplier: MultiplierOf<T>,
		asset: AcceptedFundingAsset,
		did: Did,
		investor_type: InvestorType,
	) -> DispatchResultWithPostInfo {
		let mut project_details = ProjectsDetails::<T>::get(project_id).ok_or(Error::<T>::ProjectDetailsNotFound)?;

		ensure!(project_details.status == ProjectStatus::RemainderRound, Error::<T>::AuctionNotStarted);
		let buyable_tokens = token_amount.min(project_details.remaining_contribution_tokens);

		let before = project_details.remaining_contribution_tokens;
		let remaining_cts_in_round = before.saturating_sub(buyable_tokens);
		project_details.remaining_contribution_tokens = remaining_cts_in_round;

		Self::do_contribute(
			contributor,
			project_id,
			&mut project_details,
			token_amount,
			multiplier,
			asset,
			investor_type,
			did,
		)
	}

	fn do_contribute(
		contributor: &AccountIdOf<T>,
		project_id: ProjectId,
		project_details: &mut ProjectDetailsOf<T>,
		buyable_tokens: BalanceOf<T>,
		multiplier: MultiplierOf<T>,
		funding_asset: AcceptedFundingAsset,
		investor_type: InvestorType,
		did: Did,
	) -> DispatchResultWithPostInfo {
		let project_metadata = ProjectsMetadata::<T>::get(project_id).ok_or(Error::<T>::ProjectNotFound)?;
		let caller_existing_contributions =
			Contributions::<T>::iter_prefix_values((project_id, contributor)).collect::<Vec<_>>();
		let total_usd_bought_by_did = ContributionBoughtUSD::<T>::get((project_id, did.clone()));
		let now = <frame_system::Pallet<T>>::block_number();
		let ct_usd_price = project_details.weighted_average_price.ok_or(Error::<T>::AuctionNotStarted)?;
		let plmc_usd_price = T::PriceProvider::get_price(PLMC_FOREIGN_ID).ok_or(Error::<T>::PriceNotFound)?;
		let funding_asset_usd_price =
			T::PriceProvider::get_price(funding_asset.to_assethub_id()).ok_or(Error::<T>::PriceNotFound)?;

		let ticket_size = ct_usd_price.checked_mul_int(buyable_tokens).ok_or(Error::<T>::BadMath)?;
		let contributor_ticket_size = match investor_type {
			InvestorType::Institutional => project_metadata.contributing_ticket_sizes.institutional,
			InvestorType::Professional => project_metadata.contributing_ticket_sizes.professional,
			InvestorType::Retail => project_metadata.contributing_ticket_sizes.retail,
		};
		let max_multiplier = match investor_type {
			InvestorType::Retail => {
				RetailParticipations::<T>::mutate(&did, |project_participations| {
					if project_participations.contains(&project_id).not() {
						// We don't care if it fails, since it means the user already has access to the max multiplier
						let _ = project_participations.try_push(project_id);
					}
					retail_max_multiplier_for_participations(project_participations.len() as u8)
				})
			},

			InvestorType::Professional => PROFESSIONAL_MAX_MULTIPLIER,
			InvestorType::Institutional => INSTITUTIONAL_MAX_MULTIPLIER,
		};
		// * Validity checks *
		ensure!(multiplier.into() <= max_multiplier && multiplier.into() > 0u8, Error::<T>::ForbiddenMultiplier);
		ensure!(
			project_metadata.participation_currencies.contains(&funding_asset),
			Error::<T>::FundingAssetNotAccepted
		);
		ensure!(did.clone() != project_details.issuer_did, Error::<T>::ParticipationToThemselves);
		ensure!(
			caller_existing_contributions.len() < T::MaxContributionsPerUser::get() as usize,
			Error::<T>::TooManyContributionsForUser
		);
		ensure!(
			contributor_ticket_size.usd_ticket_above_minimum_per_participation(ticket_size),
			Error::<T>::ContributionTooLow
		);
		ensure!(
			contributor_ticket_size.usd_ticket_below_maximum_per_did(total_usd_bought_by_did + ticket_size),
			Error::<T>::ContributionTooHigh
		);
		ensure!(multiplier.into() <= max_multiplier && multiplier.into() > 0u8, Error::<T>::ForbiddenMultiplier);
		ensure!(
			project_metadata.participation_currencies.contains(&funding_asset),
			Error::<T>::FundingAssetNotAccepted
		);
		ensure!(did.clone() != project_details.issuer_did, Error::<T>::ParticipationToThemselves);
		ensure!(
			caller_existing_contributions.len() < T::MaxContributionsPerUser::get() as usize,
			Error::<T>::TooManyContributionsForUser
		);
		ensure!(
			contributor_ticket_size.usd_ticket_above_minimum_per_participation(ticket_size),
			Error::<T>::ContributionTooLow
		);
		ensure!(
			contributor_ticket_size.usd_ticket_below_maximum_per_did(total_usd_bought_by_did + ticket_size),
			Error::<T>::ContributionTooHigh
		);

		let plmc_bond = Self::calculate_plmc_bond(ticket_size, multiplier, plmc_usd_price)?;
		let funding_asset_amount =
			funding_asset_usd_price.reciprocal().ok_or(Error::<T>::BadMath)?.saturating_mul_int(ticket_size);
		let asset_id = funding_asset.to_assethub_id();

		let contribution_id = NextContributionId::<T>::get();
		let new_contribution = ContributionInfoOf::<T> {
			id: contribution_id,
			project_id,
			contributor: contributor.clone(),
			ct_amount: buyable_tokens,
			usd_contribution_amount: ticket_size,
			multiplier,
			funding_asset,
			funding_asset_amount,
			plmc_bond,
			plmc_vesting_info: None,
			funds_released: false,
			ct_minted: false,
			ct_migration_status: MigrationStatus::NotStarted,
		};

		// Try adding the new contribution to the system
		Self::try_plmc_participation_lock(contributor, project_id, plmc_bond)?;
		Self::try_funding_asset_hold(contributor, project_id, funding_asset_amount, asset_id)?;

		Contributions::<T>::insert((project_id, contributor, contribution_id), &new_contribution);
		NextContributionId::<T>::set(contribution_id.saturating_add(One::one()));
		ContributionBoughtUSD::<T>::mutate((project_id, did), |amount| *amount += ticket_size);

		let remaining_cts_after_purchase = project_details.remaining_contribution_tokens;
		project_details.funding_amount_reached.saturating_accrue(new_contribution.usd_contribution_amount);
		ProjectsDetails::<T>::insert(project_id, project_details);
		// If no CTs remain, end the funding phase

		let mut weight_round_end_flag: Option<u32> = None;
		if remaining_cts_after_purchase.is_zero() {
			let fully_filled_vecs_from_insertion =
				match Self::add_to_update_store(now + 1u32.into(), (&project_id, UpdateType::FundingEnd)) {
					Ok(iterations) => iterations,
					Err(_iterations) => return Err(Error::<T>::TooManyInsertionAttempts.into()),
				};

			weight_round_end_flag = Some(fully_filled_vecs_from_insertion);
		}

		// * Emit events *
		Self::deposit_event(Event::Contribution {
			project_id,
			contributor: contributor.clone(),
			amount: buyable_tokens,
			multiplier,
		});

		// return correct weight function
		let actual_weight = match weight_round_end_flag {
			None => Some(WeightInfoOf::<T>::contribution(caller_existing_contributions.len() as u32)),
			Some(fully_filled_vecs_from_insertion) => Some(WeightInfoOf::<T>::contribution_ends_round(
				caller_existing_contributions.len() as u32,
				fully_filled_vecs_from_insertion,
			)),
		};

		Ok(PostDispatchInfo { actual_weight, pays_fee: Pays::Yes })
	}

	pub fn do_decide_project_outcome(
		issuer: AccountIdOf<T>,
		project_id: ProjectId,
		decision: FundingOutcomeDecision,
	) -> DispatchResultWithPostInfo {
		// * Get variables *
		let project_details = ProjectsDetails::<T>::get(project_id).ok_or(Error::<T>::ProjectDetailsNotFound)?;
		let now = <frame_system::Pallet<T>>::block_number();

		// * Validity checks *
		ensure!(project_details.issuer_account == issuer, Error::<T>::NotAllowed);
		ensure!(project_details.status == ProjectStatus::AwaitingProjectDecision, Error::<T>::NotAllowed);

		// * Update storage *
		let insertion_attempts: u32;
		match Self::add_to_update_store(now + 1u32.into(), (&project_id, UpdateType::ProjectDecision(decision))) {
			Ok(iterations) => insertion_attempts = iterations,
			Err(iterations) =>
				return Err(DispatchErrorWithPostInfo {
					post_info: PostDispatchInfo {
						actual_weight: Some(WeightInfoOf::<T>::decide_project_outcome(iterations)),
						pays_fee: Pays::Yes,
					},
					error: Error::<T>::TooManyInsertionAttempts.into(),
				}),
		};

		Self::deposit_event(Event::ProjectOutcomeDecided { project_id, decision });

		Ok(PostDispatchInfo {
			actual_weight: Some(WeightInfoOf::<T>::decide_project_outcome(insertion_attempts)),
			pays_fee: Pays::Yes,
		})
	}

	pub fn do_bid_ct_mint_for(
		releaser: &AccountIdOf<T>,
		project_id: ProjectId,
		bidder: &AccountIdOf<T>,
		bid_id: u32,
	) -> DispatchResultWithPostInfo {
		// * Get variables *
		let mut bid = Bids::<T>::get((project_id, bidder, bid_id)).ok_or(Error::<T>::BidNotFound)?;
		let project_details = ProjectsDetails::<T>::get(project_id).ok_or(Error::<T>::ProjectNotFound)?;
		let ct_amount = bid.final_ct_amount;

		// weight return variables
		let mut ct_account_created = false;

		// * Validity checks *
		ensure!(project_details.status == ProjectStatus::FundingSuccessful, Error::<T>::NotAllowed);
		ensure!(!bid.ct_minted, Error::<T>::NotAllowed);
		ensure!(matches!(bid.status, BidStatus::Accepted | BidStatus::PartiallyAccepted(..)), Error::<T>::NotAllowed);
		ensure!(T::ContributionTokenCurrency::asset_exists(project_id), Error::<T>::CannotClaimYet);

		// * Calculate variables *
		bid.ct_minted = true;

		// * Update storage *
		if !T::ContributionTokenCurrency::contains(&project_id, &bid.bidder) {
			ct_account_created = true;
			T::ContributionTokenCurrency::touch(project_id, &bid.bidder, &bid.bidder)?;
		}
		T::ContributionTokenCurrency::mint_into(project_id, &bid.bidder, ct_amount)?;
		Bids::<T>::insert((project_id, bidder, bid_id), &bid);

		// * Emit events *
		Self::deposit_event(Event::ContributionTokenMinted {
			releaser: releaser.clone(),
			project_id: bid.project_id,
			claimer: bidder.clone(),
			amount: ct_amount,
		});

		Ok(PostDispatchInfo {
			actual_weight: Some(if ct_account_created {
				WeightInfoOf::<T>::bid_ct_mint_for_with_ct_account_creation()
			} else {
				WeightInfoOf::<T>::bid_ct_mint_for_no_ct_account_creation()
			}),
			pays_fee: Pays::Yes,
		})
	}

	pub fn do_contribution_ct_mint_for(
		releaser: &AccountIdOf<T>,
		project_id: ProjectId,
		contributor: &AccountIdOf<T>,
		contribution_id: u32,
	) -> DispatchResultWithPostInfo {
		// * Get variables *
		let mut contribution =
			Contributions::<T>::get((project_id, contributor, contribution_id)).ok_or(Error::<T>::BidNotFound)?;
		let project_details = ProjectsDetails::<T>::get(project_id).ok_or(Error::<T>::ProjectNotFound)?;
		let ct_amount = contribution.ct_amount;

		// weight return variables
		let mut ct_account_created = false;

		// * Validity checks *
		ensure!(project_details.status == ProjectStatus::FundingSuccessful, Error::<T>::NotAllowed);
		ensure!(!contribution.ct_minted, Error::<T>::NotAllowed);
		ensure!(T::ContributionTokenCurrency::asset_exists(project_id), Error::<T>::CannotClaimYet);

		// * Calculate variables *
		contribution.ct_minted = true;

		// * Update storage *
		if !T::ContributionTokenCurrency::contains(&project_id, &contribution.contributor) {
			ct_account_created = true;
			T::ContributionTokenCurrency::touch(project_id, &contribution.contributor, &contribution.contributor)?;
		}
		T::ContributionTokenCurrency::mint_into(project_id, &contribution.contributor, ct_amount)?;
		Contributions::<T>::insert((project_id, contributor, contribution_id), contribution);

		// * Emit events *
		Self::deposit_event(Event::ContributionTokenMinted {
			releaser: releaser.clone(),
			project_id,
			claimer: contributor.clone(),
			amount: ct_amount,
		});

		Ok(PostDispatchInfo {
			actual_weight: Some(if ct_account_created {
				WeightInfoOf::<T>::contribution_ct_mint_for_with_ct_account_creation()
			} else {
				WeightInfoOf::<T>::contribution_ct_mint_for_no_ct_account_creation()
			}),
			pays_fee: Pays::Yes,
		})
	}

	pub fn do_evaluation_unbond_for(
		releaser: &AccountIdOf<T>,
		project_id: ProjectId,
		evaluator: &AccountIdOf<T>,
		evaluation_id: u32,
	) -> DispatchResult {
		// * Get variables *
		let project_details = ProjectsDetails::<T>::get(project_id).ok_or(Error::<T>::ProjectDetailsNotFound)?;
		let mut released_evaluation =
			Evaluations::<T>::get((project_id, evaluator, evaluation_id)).ok_or(Error::<T>::EvaluationNotFound)?;
		let release_amount = released_evaluation.current_plmc_bond;

		// * Validity checks *
		ensure!(
			(project_details.evaluation_round_info.evaluators_outcome == EvaluatorsOutcomeOf::<T>::Unchanged ||
				released_evaluation.rewarded_or_slashed.is_some()) &&
				matches!(
					project_details.status,
					ProjectStatus::EvaluationFailed | ProjectStatus::FundingFailed | ProjectStatus::FundingSuccessful
				),
			Error::<T>::NotAllowed
		);

		// * Update Storage *
		T::NativeCurrency::release(
			&HoldReason::Evaluation(project_id).into(),
			evaluator,
			released_evaluation.current_plmc_bond,
			Precision::Exact,
		)?;

		released_evaluation.current_plmc_bond = Zero::zero();
		Evaluations::<T>::insert((project_id, evaluator, evaluation_id), released_evaluation);

		// FIXME: same question as removing bid
		// Evaluations::<T>::remove((project_id, evaluator, evaluation_id));

		// * Emit events *
		Self::deposit_event(Event::BondReleased {
			project_id,
			amount: release_amount,
			bonder: evaluator.clone(),
			releaser: releaser.clone(),
		});

		Ok(())
	}

	pub fn do_evaluation_reward_payout_for(
		caller: &AccountIdOf<T>,
		project_id: ProjectId,
		evaluator: &AccountIdOf<T>,
		evaluation_id: u32,
	) -> DispatchResultWithPostInfo {
		// * Get variables *
		let project_details = ProjectsDetails::<T>::get(project_id).ok_or(Error::<T>::ProjectDetailsNotFound)?;
		let reward_info =
			if let EvaluatorsOutcome::Rewarded(info) = project_details.evaluation_round_info.evaluators_outcome {
				info
			} else {
				return Err(Error::<T>::NotAllowed.into());
			};
		let mut evaluation =
			Evaluations::<T>::get((project_id, evaluator, evaluation_id)).ok_or(Error::<T>::EvaluationNotFound)?;

		// weight return variables
		let mut ct_account_created = false;

		// * Validity checks *
		ensure!(
			evaluation.rewarded_or_slashed.is_none() &&
				matches!(project_details.status, ProjectStatus::FundingSuccessful),
			Error::<T>::NotAllowed
		);

		// * Calculate variables *
		let early_reward_weight =
			Perquintill::from_rational(evaluation.early_usd_amount, reward_info.early_evaluator_total_bonded_usd);
		let normal_reward_weight = Perquintill::from_rational(
			evaluation.late_usd_amount.saturating_add(evaluation.early_usd_amount),
			reward_info.normal_evaluator_total_bonded_usd,
		);
		let early_evaluators_rewards = early_reward_weight * reward_info.early_evaluator_reward_pot;
		let normal_evaluators_rewards = normal_reward_weight * reward_info.normal_evaluator_reward_pot;
		let total_reward_amount = early_evaluators_rewards.saturating_add(normal_evaluators_rewards);

		// * Update storage *
		if !T::ContributionTokenCurrency::contains(&project_id, &evaluation.evaluator) {
			ct_account_created = true;
			T::ContributionTokenCurrency::touch(project_id, &evaluation.evaluator, &evaluation.evaluator)?;
		}
		T::ContributionTokenCurrency::mint_into(project_id, &evaluation.evaluator, total_reward_amount)?;
		evaluation.rewarded_or_slashed = Some(RewardOrSlash::Reward(total_reward_amount));
		Evaluations::<T>::insert((project_id, evaluator, evaluation_id), evaluation);

		// * Emit events *
		Self::deposit_event(Event::EvaluationRewarded {
			project_id,
			evaluator: evaluator.clone(),
			id: evaluation_id,
			amount: total_reward_amount,
			caller: caller.clone(),
		});

		Ok(if ct_account_created {
			PostDispatchInfo {
				actual_weight: Some(WeightInfoOf::<T>::evaluation_reward_payout_for_with_ct_account_creation()),
				pays_fee: Pays::Yes,
			}
		} else {
			PostDispatchInfo {
				actual_weight: Some(WeightInfoOf::<T>::evaluation_reward_payout_for_no_ct_account_creation()),
				pays_fee: Pays::Yes,
			}
		})
	}

	pub fn do_evaluation_slash_for(
		caller: &AccountIdOf<T>,
		project_id: ProjectId,
		evaluator: &AccountIdOf<T>,
		evaluation_id: u32,
	) -> DispatchResult {
		// * Get variables *
		let project_details = ProjectsDetails::<T>::get(project_id).ok_or(Error::<T>::ProjectDetailsNotFound)?;
		let slash_percentage = T::EvaluatorSlash::get();
		let treasury_account = T::ProtocolGrowthTreasury::get();

		let mut evaluation =
			Evaluations::<T>::get((project_id, evaluator, evaluation_id)).ok_or(Error::<T>::EvaluationNotFound)?;

		// * Validity checks *
		ensure!(
			evaluation.rewarded_or_slashed.is_none() &&
				matches!(project_details.evaluation_round_info.evaluators_outcome, EvaluatorsOutcome::Slashed),
			Error::<T>::NotAllowed
		);

		// * Calculate variables *
		// We need to make sure that the current PLMC bond is always >= than the slash amount.
		let slashed_amount = slash_percentage * evaluation.original_plmc_bond;

		// * Update storage *
		evaluation.rewarded_or_slashed = Some(RewardOrSlash::Slash(slashed_amount));

		T::NativeCurrency::transfer_on_hold(
			&HoldReason::Evaluation(project_id).into(),
			evaluator,
			&treasury_account,
			slashed_amount,
			Precision::Exact,
			Restriction::Free,
			Fortitude::Force,
		)?;

		evaluation.current_plmc_bond.saturating_reduce(slashed_amount);
		Evaluations::<T>::insert((project_id, evaluator, evaluation.id), evaluation);

		// * Emit events *
		Self::deposit_event(Event::EvaluationSlashed {
			project_id,
			evaluator: evaluator.clone(),
			id: evaluation_id,
			amount: slashed_amount,
			caller: caller.clone(),
		});

		Ok(())
	}

	pub fn do_start_bid_vesting_schedule_for(
		caller: &AccountIdOf<T>,
		project_id: ProjectId,
		bidder: &AccountIdOf<T>,
		bid_id: u32,
	) -> DispatchResult {
		// * Get variables *
		let project_details = ProjectsDetails::<T>::get(project_id).ok_or(Error::<T>::ProjectDetailsNotFound)?;
		let mut bid = Bids::<T>::get((project_id, bidder, bid_id)).ok_or(Error::<T>::BidNotFound)?;
		let funding_end_block = project_details.funding_end_block.ok_or(Error::<T>::ImpossibleState)?;

		// * Validity checks *
		ensure!(
			bid.plmc_vesting_info.is_none() &&
				project_details.status == ProjectStatus::FundingSuccessful &&
				matches!(bid.status, BidStatus::Accepted | BidStatus::PartiallyAccepted(..)),
			Error::<T>::NotAllowed
		);

		// * Calculate variables *
		let vest_info =
			Self::calculate_vesting_info(bidder, bid.multiplier, bid.plmc_bond).map_err(|_| Error::<T>::BadMath)?;
		bid.plmc_vesting_info = Some(vest_info);

		// * Update storage *
		T::Vesting::add_release_schedule(
			bidder,
			vest_info.total_amount,
			vest_info.amount_per_block,
			funding_end_block,
			HoldReason::Participation(project_id).into(),
		)?;
		Bids::<T>::insert((project_id, bidder, bid_id), bid);

		// * Emit events *
		Self::deposit_event(Event::BidPlmcVestingScheduled {
			project_id,
			bidder: bidder.clone(),
			id: bid_id,
			amount: vest_info.total_amount,
			caller: caller.clone(),
		});

		Ok(())
	}

	pub fn do_start_contribution_vesting_schedule_for(
		caller: &AccountIdOf<T>,
		project_id: ProjectId,
		contributor: &AccountIdOf<T>,
		contribution_id: u32,
	) -> DispatchResult {
		// * Get variables *
		let project_details = ProjectsDetails::<T>::get(project_id).ok_or(Error::<T>::ProjectDetailsNotFound)?;
		let mut contribution =
			Contributions::<T>::get((project_id, contributor, contribution_id)).ok_or(Error::<T>::BidNotFound)?;
		let funding_end_block = project_details.funding_end_block.ok_or(Error::<T>::ImpossibleState)?;

		// * Validity checks *
		ensure!(
			contribution.plmc_vesting_info.is_none() && project_details.status == ProjectStatus::FundingSuccessful,
			Error::<T>::NotAllowed
		);

		// * Calculate variables *
		let vest_info = Self::calculate_vesting_info(contributor, contribution.multiplier, contribution.plmc_bond)
			.map_err(|_| Error::<T>::BadMath)?;
		contribution.plmc_vesting_info = Some(vest_info);

		// * Update storage *
		T::Vesting::add_release_schedule(
			contributor,
			vest_info.total_amount,
			vest_info.amount_per_block,
			funding_end_block,
			HoldReason::Participation(project_id).into(),
		)?;
		Contributions::<T>::insert((project_id, contributor, contribution_id), contribution);

		// * Emit events *
		Self::deposit_event(Event::ContributionPlmcVestingScheduled {
			project_id,
			contributor: contributor.clone(),
			id: contribution_id,
			amount: vest_info.total_amount,
			caller: caller.clone(),
		});

		Ok(())
	}

	pub fn do_vest_plmc_for(
		caller: AccountIdOf<T>,
		project_id: ProjectId,
		participant: AccountIdOf<T>,
	) -> DispatchResult {
		// * Get variables *
		let project_details = ProjectsDetails::<T>::get(project_id).ok_or(Error::<T>::ProjectDetailsNotFound)?;

		// * Validity checks *
		ensure!(matches!(project_details.status, ProjectStatus::FundingSuccessful), Error::<T>::NotAllowed);

		// * Update storage *
		let vested_amount = T::Vesting::vest(participant.clone(), HoldReason::Participation(project_id).into())?;

		// * Emit events *
		Self::deposit_event(Event::ParticipantPlmcVested { project_id, participant, amount: vested_amount, caller });

		Ok(())
	}

	pub fn do_release_bid_funds_for(
		caller: &AccountIdOf<T>,
		project_id: ProjectId,
		bidder: &AccountIdOf<T>,
		bid_id: u32,
	) -> DispatchResult {
		// * Get variables *
		let project_details = ProjectsDetails::<T>::get(project_id).ok_or(Error::<T>::ProjectDetailsNotFound)?;
		let mut bid = Bids::<T>::get((project_id, bidder, bid_id)).ok_or(Error::<T>::BidNotFound)?;

		// * Validity checks *
		ensure!(
			project_details.status == ProjectStatus::FundingFailed &&
				matches!(bid.status, BidStatus::Accepted | BidStatus::PartiallyAccepted(..)),
			Error::<T>::NotAllowed
		);

		// * Calculate variables *
		let project_pot = Self::fund_account_id(project_id);
		let payout_amount = bid.funding_asset_amount_locked;
		let payout_asset = bid.funding_asset;

		// * Update storage *
		T::FundingCurrency::transfer(
			payout_asset.to_assethub_id(),
			&project_pot,
			bidder,
			payout_amount,
			Preservation::Expendable,
		)?;
		bid.funds_released = true;
		Bids::<T>::insert((project_id, bidder, bid_id), bid);

		// * Emit events *
		Self::deposit_event(Event::BidFundingReleased {
			project_id,
			bidder: bidder.clone(),
			id: bid_id,
			amount: payout_amount,
			caller: caller.clone(),
		});

		Ok(())
	}

	// Unbond the PLMC of a bid instantly, following a failed funding outcome.
	// Unbonding of PLMC in a successful funding outcome is handled by the vesting schedule.
	pub fn do_bid_unbond_for(
		caller: &AccountIdOf<T>,
		project_id: ProjectId,
		bidder: &AccountIdOf<T>,
		bid_id: u32,
	) -> DispatchResult {
		// * Get variables *
		let project_details = ProjectsDetails::<T>::get(project_id).ok_or(Error::<T>::ProjectDetailsNotFound)?;
		let bid = Bids::<T>::get((project_id, bidder, bid_id)).ok_or(Error::<T>::EvaluationNotFound)?;

		// * Validity checks *
		ensure!(
			project_details.status == ProjectStatus::FundingFailed &&
				matches!(bid.status, BidStatus::Accepted | BidStatus::PartiallyAccepted(..)) &&
				bid.funds_released,
			Error::<T>::NotAllowed
		);

		// * Update Storage *
		T::NativeCurrency::release(
			&HoldReason::Participation(project_id).into(),
			bidder,
			bid.plmc_bond,
			Precision::Exact,
		)?;

		Bids::<T>::remove((project_id, bidder, bid_id));

		// * Emit events *
		Self::deposit_event(Event::BondReleased {
			project_id,
			amount: bid.plmc_bond,
			bonder: bidder.clone(),
			releaser: caller.clone(),
		});

		Ok(())
	}

	pub fn do_release_contribution_funds_for(
		caller: &AccountIdOf<T>,
		project_id: ProjectId,
		contributor: &AccountIdOf<T>,
		contribution_id: u32,
	) -> DispatchResult {
		// * Get variables *
		let project_details = ProjectsDetails::<T>::get(project_id).ok_or(Error::<T>::ProjectDetailsNotFound)?;
		let mut contribution = Contributions::<T>::get((project_id, contributor, contribution_id))
			.ok_or(Error::<T>::ContributionNotFound)?;

		// * Validity checks *
		ensure!(project_details.status == ProjectStatus::FundingFailed, Error::<T>::NotAllowed);

		// * Calculate variables *
		let project_pot = Self::fund_account_id(project_id);
		let payout_amount = contribution.funding_asset_amount;
		let payout_asset = contribution.funding_asset;

		// * Update storage *
		T::FundingCurrency::transfer(
			payout_asset.to_assethub_id(),
			&project_pot,
			contributor,
			payout_amount,
			Preservation::Expendable,
		)?;
		contribution.funds_released = true;
		Contributions::<T>::insert((project_id, contributor, contribution_id), contribution);

		// * Emit events *
		Self::deposit_event(Event::ContributionFundingReleased {
			project_id,
			contributor: contributor.clone(),
			id: contribution_id,
			amount: payout_amount,
			caller: caller.clone(),
		});

		Ok(())
	}

	// Unbond the PLMC of a contribution instantly, following a failed funding outcome.
	// Unbonding of PLMC in a successful funding outcome is handled by the vesting schedule.
	pub fn do_contribution_unbond_for(
		caller: &AccountIdOf<T>,
		project_id: ProjectId,
		contributor: &AccountIdOf<T>,
		contribution_id: u32,
	) -> DispatchResult {
		// * Get variables *
		let project_details = ProjectsDetails::<T>::get(project_id).ok_or(Error::<T>::ProjectDetailsNotFound)?;
		let bid = Contributions::<T>::get((project_id, contributor, contribution_id))
			.ok_or(Error::<T>::EvaluationNotFound)?;

		// * Validity checks *
		ensure!(project_details.status == ProjectStatus::FundingFailed, Error::<T>::NotAllowed);

		// * Update Storage *
		T::NativeCurrency::release(
			&HoldReason::Participation(project_id).into(),
			contributor,
			bid.plmc_bond,
			Precision::Exact,
		)?;

		Contributions::<T>::remove((project_id, contributor, contribution_id));

		// * Emit events *
		Self::deposit_event(Event::BondReleased {
			project_id,
			amount: bid.plmc_bond,
			bonder: contributor.clone(),
			releaser: caller.clone(),
		});

		Ok(())
	}

	pub fn do_payout_bid_funds_for(
		caller: &AccountIdOf<T>,
		project_id: ProjectId,
		bidder: &AccountIdOf<T>,
		bid_id: u32,
	) -> DispatchResult {
		// * Get variables *
		let project_details = ProjectsDetails::<T>::get(project_id).ok_or(Error::<T>::ProjectDetailsNotFound)?;
		let mut bid = Bids::<T>::get((project_id, bidder, bid_id)).ok_or(Error::<T>::BidNotFound)?;

		// * Validity checks *
		ensure!(
			project_details.status == ProjectStatus::FundingSuccessful &&
				matches!(bid.status, BidStatus::Accepted | BidStatus::PartiallyAccepted(..)),
			Error::<T>::NotAllowed
		);

		// * Calculate variables *
		let issuer = project_details.issuer_account;
		let project_pot = Self::fund_account_id(project_id);
		let payout_amount = bid.funding_asset_amount_locked;
		let payout_asset = bid.funding_asset;

		// * Update storage *
		T::FundingCurrency::transfer(
			payout_asset.to_assethub_id(),
			&project_pot,
			&issuer,
			payout_amount,
			Preservation::Expendable,
		)?;
		bid.funds_released = true;
		Bids::<T>::insert((project_id, bidder, bid_id), &bid);

		// * Emit events *
		Self::deposit_event(Event::BidFundingPaidOut {
			project_id,
			bidder: bidder.clone(),
			id: bid_id,
			amount: payout_amount,
			caller: caller.clone(),
		});

		Ok(())
	}

	pub fn do_payout_contribution_funds_for(
		caller: &AccountIdOf<T>,
		project_id: ProjectId,
		contributor: &AccountIdOf<T>,
		contribution_id: u32,
	) -> DispatchResult {
		// * Get variables *
		let project_details = ProjectsDetails::<T>::get(project_id).ok_or(Error::<T>::ProjectDetailsNotFound)?;
		let mut contribution =
			Contributions::<T>::get((project_id, contributor, contribution_id)).ok_or(Error::<T>::BidNotFound)?;

		// * Validity checks *
		ensure!(project_details.status == ProjectStatus::FundingSuccessful, Error::<T>::NotAllowed);

		// * Calculate variables *
		let issuer = project_details.issuer_account;
		let project_pot = Self::fund_account_id(project_id);
		let payout_amount = contribution.funding_asset_amount;
		let payout_asset = contribution.funding_asset;

		// * Update storage *
		T::FundingCurrency::transfer(
			payout_asset.to_assethub_id(),
			&project_pot,
			&issuer,
			payout_amount,
			Preservation::Expendable,
		)?;
		contribution.funds_released = true;
		Contributions::<T>::insert((project_id, contributor, contribution_id), contribution);

		// * Emit events *
		Self::deposit_event(Event::ContributionFundingPaidOut {
			project_id,
			contributor: contributor.clone(),
			id: contribution_id,
			amount: payout_amount,
			caller: caller.clone(),
		});

		Ok(())
	}

	pub fn do_set_para_id_for_project(
		caller: &AccountIdOf<T>,
		project_id: ProjectId,
		para_id: ParaId,
	) -> DispatchResult {
		// * Get variables *
		let mut project_details = ProjectsDetails::<T>::get(project_id).ok_or(Error::<T>::ProjectDetailsNotFound)?;

		// * Validity checks *
		ensure!(&(project_details.issuer_account) == caller, Error::<T>::NotAllowed);

		// * Update storage *
		project_details.parachain_id = Some(para_id);
		ProjectsDetails::<T>::insert(project_id, project_details);

		// * Emit events *
		Self::deposit_event(Event::ProjectParaIdSet { project_id, para_id, caller: caller.clone() });

		Ok(())
	}

	pub fn do_handle_channel_open_request(message: Instruction) -> XcmResult {
		// TODO: set these constants with a proper value
		const EXECUTION_DOT: MultiAsset = MultiAsset {
			id: Concrete(MultiLocation { parents: 0, interior: Here }),
			fun: Fungible(1_0_000_000_000u128),
		};
		const MAX_WEIGHT: Weight = Weight::from_parts(20_000_000_000, 1_000_000);

		let max_message_size_thresholds = T::MaxMessageSizeThresholds::get();
		let max_capacity_thresholds = T::MaxCapacityThresholds::get();

		log::trace!(target: "pallet_funding::hrmp", "HrmpNewChannelOpenRequest received: {:?}", message);

		match message {
			Instruction::HrmpNewChannelOpenRequest { sender, max_message_size, max_capacity }
				if max_message_size >= max_message_size_thresholds.0 &&
					max_message_size <= max_message_size_thresholds.1 &&
					max_capacity >= max_capacity_thresholds.0 &&
					max_capacity <= max_capacity_thresholds.1 =>
			{
				log::trace!(target: "pallet_funding::hrmp", "HrmpNewChannelOpenRequest accepted");

				let (project_id, mut project_details) = ProjectsDetails::<T>::iter()
					.find(|(_id, details)| {
						details.parachain_id == Some(ParaId::from(sender)) && details.status == FundingSuccessful
					})
					.ok_or(XcmError::BadOrigin)?;

				let mut accept_channel_relay_call = vec![60u8, 1];
				let sender_id = ParaId::from(sender).encode();
				accept_channel_relay_call.extend_from_slice(&sender_id);

				let mut request_channel_relay_call = vec![60u8, 0];
				let recipient = ParaId::from(sender).encode();
				request_channel_relay_call.extend_from_slice(&recipient);
				let proposed_max_capacity = T::RequiredMaxCapacity::get().encode();
				request_channel_relay_call.extend_from_slice(&proposed_max_capacity);
				let proposed_max_message_size = T::RequiredMaxMessageSize::get().encode();
				request_channel_relay_call.extend_from_slice(&proposed_max_message_size);

				let xcm: Xcm<()> = Xcm(vec![
					WithdrawAsset(vec![EXECUTION_DOT.clone()].into()),
					BuyExecution { fees: EXECUTION_DOT.clone(), weight_limit: Unlimited },
					Transact {
						origin_kind: OriginKind::Native,
						require_weight_at_most: MAX_WEIGHT,
						call: accept_channel_relay_call.into(),
					},
					Transact {
						origin_kind: OriginKind::Native,
						require_weight_at_most: MAX_WEIGHT,
						call: request_channel_relay_call.into(),
					},
					RefundSurplus,
					DepositAsset {
						assets: Wild(All),
						beneficiary: MultiLocation { parents: 0, interior: X1(Parachain(POLIMEC_PARA_ID)) },
					},
				]);
				let mut message = Some(xcm);

				let dest_loc = MultiLocation { parents: 1, interior: Here };
				let mut destination = Some(dest_loc);
				let (ticket, _price) = T::XcmRouter::validate(&mut destination, &mut message)?;

				match T::XcmRouter::deliver(ticket) {
					Ok(_) => {
						log::trace!(target: "pallet_funding::hrmp", "HrmpNewChannelOpenRequest: acceptance successfully sent");
						project_details.hrmp_channel_status.project_to_polimec = ChannelStatus::Open;
						project_details.hrmp_channel_status.polimec_to_project = ChannelStatus::AwaitingAcceptance;
						ProjectsDetails::<T>::insert(project_id, project_details);

						Pallet::<T>::deposit_event(Event::<T>::HrmpChannelAccepted {
							project_id,
							para_id: ParaId::from(sender),
						});
						Ok(())
					},
					Err(e) => {
						log::trace!(target: "pallet_funding::hrmp", "HrmpNewChannelOpenRequest: acceptance sending failed - {:?}", e);
						Err(XcmError::Unimplemented)
					},
				}
			},
			instr => {
				log::trace!(target: "pallet_funding::hrmp", "Bad instruction: {:?}", instr);
				Err(XcmError::Unimplemented)
			},
		}
	}

	pub fn do_handle_channel_accepted(message: Instruction) -> XcmResult {
		match message {
			Instruction::HrmpChannelAccepted { recipient } => {
				log::trace!(target: "pallet_funding::hrmp", "HrmpChannelAccepted received: {:?}", message);
				let (project_id, mut project_details) = ProjectsDetails::<T>::iter()
					.find(|(_id, details)| {
						details.parachain_id == Some(ParaId::from(recipient)) && details.status == FundingSuccessful
					})
					.ok_or(XcmError::BadOrigin)?;

				project_details.hrmp_channel_status.polimec_to_project = ChannelStatus::Open;
				ProjectsDetails::<T>::insert(project_id, project_details);
				Pallet::<T>::deposit_event(Event::<T>::HrmpChannelEstablished {
					project_id,
					para_id: ParaId::from(recipient),
				});

				Pallet::<T>::do_start_migration_readiness_check(
					&(T::PalletId::get().into_account_truncating()),
					project_id,
				)
				.map_err(|_| XcmError::NoDeal)?;
				Ok(())
			},
			instr => {
				log::trace!(target: "pallet_funding::hrmp", "Bad instruction: {:?}", instr);
				Err(XcmError::Unimplemented)
			},
		}
	}

	pub fn do_start_migration_readiness_check(caller: &AccountIdOf<T>, project_id: ProjectId) -> DispatchResult {
		// * Get variables *
		let mut project_details = ProjectsDetails::<T>::get(project_id).ok_or(Error::<T>::ProjectDetailsNotFound)?;
		let parachain_id: u32 = project_details.parachain_id.ok_or(Error::<T>::ImpossibleState)?.into();
		let project_multilocation = ParentThen(X1(Parachain(parachain_id)));
		let now = <frame_system::Pallet<T>>::block_number();

		// TODO: check these values
		let max_weight = Weight::from_parts(700_000_000, 10_000);

		// * Validity checks *
		ensure!(project_details.status == ProjectStatus::FundingSuccessful, Error::<T>::NotAllowed);
		ensure!(
			project_details.hrmp_channel_status ==
				HRMPChannelStatus {
					project_to_polimec: ChannelStatus::Open,
					polimec_to_project: ChannelStatus::Open
				},
			Error::<T>::CommsNotEstablished
		);
		if project_details.migration_readiness_check.is_none() {
			ensure!(caller.clone() == T::PalletId::get().into_account_truncating(), Error::<T>::NotAllowed);
		} else if matches!(
			project_details.migration_readiness_check,
			Some(MigrationReadinessCheck {
				holding_check: (_, CheckOutcome::Failed),
				pallet_check: (_, CheckOutcome::Failed),
				..
			})
		) {
			ensure!(caller == &project_details.issuer_account, Error::<T>::NotAllowed);
		}

		// * Update storage *
		let call = Call::<T>::migration_check_response { query_id: Default::default(), response: Default::default() };

		let query_id_holdings = pallet_xcm::Pallet::<T>::new_notify_query(
			project_multilocation.clone(),
			<T as Config>::RuntimeCall::from(call.clone()),
			now + QUERY_RESPONSE_TIME_WINDOW_BLOCKS.into(),
			Here,
		);
		let query_id_pallet = pallet_xcm::Pallet::<T>::new_notify_query(
			project_multilocation.clone(),
			<T as Config>::RuntimeCall::from(call),
			now + QUERY_RESPONSE_TIME_WINDOW_BLOCKS.into(),
			Here,
		);

		project_details.migration_readiness_check = Some(MigrationReadinessCheck {
			holding_check: (query_id_holdings, CheckOutcome::AwaitingResponse),
			pallet_check: (query_id_pallet, CheckOutcome::AwaitingResponse),
		});
		ProjectsDetails::<T>::insert(project_id, project_details);

		// * Send the migration query *
		let expected_tokens: MultiAsset =
			(MultiLocation { parents: 0, interior: Here }, 1_000_000_0_000_000_000u128).into(); // 1MM units for migrations
		let xcm = Xcm(vec![
			UnpaidExecution { weight_limit: WeightLimit::Unlimited, check_origin: None },
			WithdrawAsset(vec![expected_tokens].into()),
			ReportHolding {
				response_info: QueryResponseInfo {
					destination: ParentThen(Parachain(POLIMEC_PARA_ID).into()).into(),
					query_id: 0,
					max_weight,
				},
				assets: Wild(All),
			},
			QueryPallet {
				module_name: Vec::from("polimec_receiver"),
				response_info: QueryResponseInfo {
					destination: ParentThen(Parachain(POLIMEC_PARA_ID).into()).into(),
					query_id: 1,
					max_weight,
				},
			},
			DepositAsset { assets: Wild(All), beneficiary: ParentThen(Parachain(POLIMEC_PARA_ID).into()).into() },
		]);
		<pallet_xcm::Pallet<T>>::send_xcm(Here, project_multilocation, xcm).map_err(|_| Error::<T>::XcmFailed)?;

		// * Emit events *
		Self::deposit_event(Event::<T>::MigrationReadinessCheckStarted { project_id, caller: caller.clone() });

		Ok(())
	}

	pub fn do_migration_check_response(
		location: MultiLocation,
		query_id: xcm::v3::QueryId,
		response: xcm::v3::Response,
	) -> DispatchResult {
		use xcm::v3::prelude::*;
		// TODO: check if this is too low performance. Maybe we want a new map of query_id -> project_id
		let (project_id, mut project_details, mut migration_check) = ProjectsDetails::<T>::iter()
			.find_map(|(project_id, details)| {
				if let Some(check @ MigrationReadinessCheck { holding_check, pallet_check }) =
					details.migration_readiness_check
				{
					if holding_check.0 == query_id || pallet_check.0 == query_id {
						return Some((project_id, details, check));
					}
				}
				None
			})
			.ok_or(Error::<T>::NotAllowed)?;

		let para_id = if let MultiLocation { parents: 1, interior: X1(Parachain(para_id)) } = location {
			ParaId::from(para_id)
		} else {
			return Err(Error::<T>::NotAllowed.into());
		};

		let project_metadata = ProjectsMetadata::<T>::get(project_id).ok_or(Error::<T>::ProjectNotFound)?;
		let contribution_tokens_sold =
			project_metadata.total_allocation_size.saturating_sub(project_details.remaining_contribution_tokens);
		ensure!(project_details.parachain_id == Some(para_id), Error::<T>::NotAllowed);

		match (response.clone(), migration_check) {
			(
				Response::Assets(assets),
				MigrationReadinessCheck { holding_check: (_, CheckOutcome::AwaitingResponse), .. },
			) => {
				let ct_sold_as_u128: u128 = contribution_tokens_sold.try_into().map_err(|_| Error::<T>::BadMath)?;
				let assets: Vec<MultiAsset> = assets.into_inner();
				let asset_1 = assets[0].clone();
				match asset_1 {
					MultiAsset {
						id: Concrete(MultiLocation { parents: 1, interior: X1(Parachain(pid)) }),
						fun: Fungible(amount),
					} if amount >= ct_sold_as_u128 && pid == u32::from(para_id) => {
						migration_check.holding_check.1 = CheckOutcome::Passed;
						Self::deposit_event(Event::<T>::MigrationCheckResponseAccepted {
							project_id,
							query_id,
							response,
						});
					},
					_ => {
						migration_check.holding_check.1 = CheckOutcome::Failed;
						Self::deposit_event(Event::<T>::MigrationCheckResponseRejected {
							project_id,
							query_id,
							response,
						});
					},
				}
			},

			(
				Response::PalletsInfo(pallets_info),
				MigrationReadinessCheck { pallet_check: (_, CheckOutcome::AwaitingResponse), .. },
			) =>
				if pallets_info.len() == 1 && pallets_info[0] == T::PolimecReceiverInfo::get() {
					migration_check.pallet_check.1 = CheckOutcome::Passed;
					Self::deposit_event(Event::<T>::MigrationCheckResponseAccepted { project_id, query_id, response });
				} else {
					migration_check.pallet_check.1 = CheckOutcome::Failed;
					Self::deposit_event(Event::<T>::MigrationCheckResponseRejected { project_id, query_id, response });
				},
			_ => return Err(Error::<T>::NotAllowed.into()),
		};

		project_details.migration_readiness_check = Some(migration_check);
		ProjectsDetails::<T>::insert(project_id, project_details);
		Ok(())
	}

	pub fn do_start_migration(caller: &AccountIdOf<T>, project_id: ProjectId) -> DispatchResult {
		// * Get variables *
		let project_details = ProjectsDetails::<T>::get(project_id).ok_or(Error::<T>::ProjectDetailsNotFound)?;
		let migration_readiness_check = project_details.migration_readiness_check.ok_or(Error::<T>::NotAllowed)?;

		// * Validity Checks *
		ensure!(caller.clone() == project_details.issuer_account, Error::<T>::NotAllowed);

		ensure!(migration_readiness_check.is_ready(), Error::<T>::NotAllowed);

		// Start automated migration process

		// * Emit events *
		Self::deposit_event(Event::<T>::MigrationStarted { project_id });

		Ok(())
	}

	pub fn do_migrate_one_participant(
		caller: AccountIdOf<T>,
		project_id: ProjectId,
		participant: AccountIdOf<T>,
	) -> DispatchResult {
		// * Get variables *
		let project_details = ProjectsDetails::<T>::get(project_id).ok_or(Error::<T>::ProjectDetailsNotFound)?;
		let migration_readiness_check = project_details.migration_readiness_check.ok_or(Error::<T>::NotAllowed)?;
		let user_evaluations = Evaluations::<T>::iter_prefix_values((project_id, participant.clone()));
		let user_bids = Bids::<T>::iter_prefix_values((project_id, participant.clone()));
		let user_contributions = Contributions::<T>::iter_prefix_values((project_id, participant.clone()));
		let project_para_id = project_details.parachain_id.ok_or(Error::<T>::ImpossibleState)?;
		let now = <frame_system::Pallet<T>>::block_number();

		// * Validity Checks *
		ensure!(migration_readiness_check.is_ready(), Error::<T>::NotAllowed);

		// * Process Data *
		// u128 is a balance, u64 is now a BlockNumber, but will be a Moment/Timestamp in the future
		let evaluation_migrations =
			user_evaluations.filter_map(|evaluation| MigrationGenerator::<T>::evaluation_migration(evaluation));
		let bid_migrations = user_bids.filter_map(|bid| MigrationGenerator::<T>::bid_migration(bid));
		let contribution_migrations =
			user_contributions.filter_map(|contribution| MigrationGenerator::<T>::contribution_migration(contribution));

		let migrations = evaluation_migrations.chain(bid_migrations).chain(contribution_migrations).collect_vec();
		let migrations = Migrations::from(migrations);

		let constructed_migrations = Self::construct_migration_xcm_messages(migrations);
		for (migrations, xcm) in constructed_migrations {
			let project_multilocation = MultiLocation { parents: 1, interior: X1(Parachain(project_para_id.into())) };
			let project_migration_origins = ProjectMigrationOriginsOf::<T> {
				project_id,
				migration_origins: migrations
					.origins()
					.try_into()
					.expect("construct function uses same constraint T::MaxMigrationsPerXcm"),
			};

			let call: <T as Config>::RuntimeCall =
				Call::confirm_migrations { query_id: Default::default(), response: Default::default() }.into();
			let transact_response_query_id =
				pallet_xcm::Pallet::<T>::new_notify_query(project_multilocation, call.into(), now + 20u32.into(), Here);
			// TODO: check these values
			let max_weight = Weight::from_parts(700_000_000, 10_000);

			let mut instructions = xcm.into_inner();
			instructions.push(ReportTransactStatus(QueryResponseInfo {
				destination: ParentThen(X1(Parachain(POLIMEC_PARA_ID))).into(),
				query_id: transact_response_query_id,
				max_weight,
			}));
			let xcm = Xcm(instructions);

			<pallet_xcm::Pallet<T>>::send_xcm(Here, project_multilocation, xcm).map_err(|_| Error::<T>::XcmFailed)?;
			Self::mark_migrations_as_sent(project_migration_origins.clone(), transact_response_query_id);
			UnconfirmedMigrations::<T>::insert(transact_response_query_id, project_migration_origins);

			Self::deposit_event(Event::<T>::UserMigrationSent {
				project_id,
				caller: caller.clone(),
				participant: participant.clone(),
			});
		}
		Ok(())
	}

	pub fn do_confirm_migrations(location: MultiLocation, query_id: QueryId, response: Response) -> DispatchResult {
		use xcm::v3::prelude::*;
		let unconfirmed_migrations = UnconfirmedMigrations::<T>::take(query_id).ok_or(Error::<T>::NotAllowed)?;
		let project_id = unconfirmed_migrations.project_id;
		let para_id = if let MultiLocation { parents: 1, interior: X1(Parachain(para_id)) } = location {
			ParaId::from(para_id)
		} else {
			return Err(Error::<T>::NotAllowed.into());
		};
		let project_details = ProjectsDetails::<T>::get(project_id).ok_or(Error::<T>::ProjectDetailsNotFound)?;

		ensure!(project_details.parachain_id == Some(para_id), Error::<T>::NotAllowed);

		match response {
			Response::DispatchResult(MaybeErrorCode::Success) => {
				Self::mark_migrations_as_confirmed(unconfirmed_migrations.clone());
				Self::deposit_event(Event::MigrationsConfirmed {
					project_id,
					migration_origins: unconfirmed_migrations.migration_origins,
				});
				// Self::deposit_event(Event::MigrationsConfirmed { project_id });
				Ok(())
			},
			Response::DispatchResult(MaybeErrorCode::Error(e)) |
			Response::DispatchResult(MaybeErrorCode::TruncatedError(e)) => {
				Self::mark_migrations_as_failed(unconfirmed_migrations.clone(), e);
				Self::deposit_event(Event::MigrationsFailed {
					project_id,
					migration_origins: unconfirmed_migrations.migration_origins,
				});
				// Self::deposit_event(Event::MigrationsFailed { project_id});
				Ok(())
			},
			_ => Err(Error::<T>::NotAllowed.into()),
		}
	}
}

// Helper functions
impl<T: Config> Pallet<T> {
	/// The account ID of the project pot.
	///
	/// This actually does computation. If you need to keep using it, then make sure you cache the
	/// value and only call this once.
	#[inline(always)]
	pub fn fund_account_id(index: ProjectId) -> AccountIdOf<T> {
		// since the project_id starts at 0, we need to add 1 to get a different sub_account than the pallet account.
		T::PalletId::get().into_sub_account_truncating(index.saturating_add(One::one()))
	}

	/// Adds a project to the ProjectsToUpdate storage, so it can be updated at some later point in time.
	pub fn add_to_update_store(block_number: BlockNumberFor<T>, store: (&ProjectId, UpdateType)) -> Result<u32, u32> {
		// Try to get the project into the earliest possible block to update.
		// There is a limit for how many projects can update each block, so we need to make sure we don't exceed that limit
		let mut block_number = block_number;
		for i in 1..T::MaxProjectsToUpdateInsertionAttempts::get() + 1 {
			if ProjectsToUpdate::<T>::try_append(block_number, store.clone()).is_err() {
				block_number += 1u32.into();
			} else {
				return Ok(i);
			}
		}
		return Err(T::MaxProjectsToUpdateInsertionAttempts::get());
	}

	pub fn create_bucket_from_metadata(metadata: &ProjectMetadataOf<T>) -> Result<BucketOf<T>, DispatchError> {
		let auction_allocation_size = metadata.auction_round_allocation_percentage * metadata.total_allocation_size;
		let bucket_delta_amount = Percent::from_percent(10) * auction_allocation_size;
		let ten_percent_in_price: <T as Config>::Price =
			PriceOf::<T>::checked_from_rational(1, 10).ok_or(Error::<T>::BadMath)?;
		let bucket_delta_price: <T as Config>::Price = metadata.minimum_price.saturating_mul(ten_percent_in_price);

		let bucket: BucketOf<T> =
			Bucket::new(auction_allocation_size, metadata.minimum_price, bucket_delta_price, bucket_delta_amount);

		Ok(bucket)
	}

	pub fn calculate_plmc_bond(
		ticket_size: BalanceOf<T>,
		multiplier: MultiplierOf<T>,
		plmc_price: PriceOf<T>,
	) -> Result<BalanceOf<T>, DispatchError> {
		let usd_bond = multiplier.calculate_bonding_requirement::<T>(ticket_size).map_err(|_| Error::<T>::BadMath)?;
		plmc_price.reciprocal().ok_or(Error::<T>::BadMath)?.checked_mul_int(usd_bond).ok_or(Error::<T>::BadMath.into())
	}

	/// Based on the amount of tokens and price to buy, a desired multiplier, and the type of investor the caller is,
	/// calculate the amount and vesting periods of bonded PLMC and reward CT tokens.
	pub fn calculate_vesting_info(
		_caller: &AccountIdOf<T>,
		multiplier: MultiplierOf<T>,
		bonded_amount: BalanceOf<T>,
	) -> Result<VestingInfo<BlockNumberFor<T>, BalanceOf<T>>, DispatchError> {
		// TODO: duration should depend on `_multiplier` and `_caller` credential
		let duration: BlockNumberFor<T> = multiplier.calculate_vesting_duration::<T>();
		let duration_as_balance = T::BlockNumberToBalance::convert(duration);
		let amount_per_block = if duration_as_balance == Zero::zero() {
			bonded_amount
		} else {
			bonded_amount.checked_div(&duration_as_balance).ok_or(Error::<T>::BadMath)?
		};

		Ok(VestingInfo { total_amount: bonded_amount, amount_per_block, duration })
	}

	/// Calculates the price (in USD) of contribution tokens for the Community and Remainder Rounds
	pub fn calculate_weighted_average_price(
		project_id: ProjectId,
		end_block: BlockNumberFor<T>,
		auction_allocation_size: BalanceOf<T>,
	) -> Result<(u32, u32), DispatchError> {
		// Get all the bids that were made before the end of the candle
		let mut bids = Bids::<T>::iter_prefix_values((project_id,)).collect::<Vec<_>>();
		// temp variable to store the sum of the bids
		let mut bid_token_amount_sum = Zero::zero();
		// temp variable to store the total value of the bids (i.e price * amount = Cumulative Ticket Size)
		let mut bid_usd_value_sum = BalanceOf::<T>::zero();
		let project_account = Self::fund_account_id(project_id);
		let plmc_price = T::PriceProvider::get_price(PLMC_FOREIGN_ID).ok_or(Error::<T>::PLMCPriceNotAvailable)?;

		// Weight calculation variables
		let mut accepted_bids_count = 0u32;
		let mut rejected_bids_count = 0u32;

		// sort bids by price, and equal prices sorted by id
		bids.sort_by(|a, b| b.cmp(a));
		// accept only bids that were made before `end_block` i.e end of candle auction
		let bids: Result<Vec<_>, DispatchError> = bids
			.into_iter()
			.map(|mut bid| {
				if bid.when > end_block {
					rejected_bids_count += 1;
					return Self::refund_bid(&mut bid, project_id, &project_account, RejectionReason::AfterCandleEnd)
						.and(Ok(bid));
				}
				let buyable_amount = auction_allocation_size.saturating_sub(bid_token_amount_sum);
				if buyable_amount.is_zero() {
					rejected_bids_count += 1;
					return Self::refund_bid(&mut bid, project_id, &project_account, RejectionReason::NoTokensLeft)
						.and(Ok(bid));
				} else if bid.original_ct_amount <= buyable_amount {
					accepted_bids_count += 1;
					let ticket_size = bid.original_ct_usd_price.saturating_mul_int(bid.original_ct_amount);
					bid_token_amount_sum.saturating_accrue(bid.original_ct_amount);
					bid_usd_value_sum.saturating_accrue(ticket_size);
					bid.status = BidStatus::Accepted;
					DidWithWinningBids::<T>::mutate(project_id, bid.did.clone(), |flag| {
						*flag = true;
					});
				} else {
					accepted_bids_count += 1;
					let ticket_size = bid.original_ct_usd_price.saturating_mul_int(buyable_amount);
					bid_usd_value_sum.saturating_accrue(ticket_size);
					bid_token_amount_sum.saturating_accrue(buyable_amount);
					bid.status = BidStatus::PartiallyAccepted(buyable_amount, RejectionReason::NoTokensLeft);
					DidWithWinningBids::<T>::mutate(project_id, bid.did.clone(), |flag| {
						*flag = true;
					});
					bid.final_ct_amount = buyable_amount;

					let funding_asset_price = T::PriceProvider::get_price(bid.funding_asset.to_assethub_id())
						.ok_or(Error::<T>::PriceNotFound)?;
					let funding_asset_amount_needed = funding_asset_price
						.reciprocal()
						.ok_or(Error::<T>::BadMath)?
						.checked_mul_int(ticket_size)
						.ok_or(Error::<T>::BadMath)?;
					T::FundingCurrency::transfer(
						bid.funding_asset.to_assethub_id(),
						&project_account,
						&bid.bidder,
						bid.funding_asset_amount_locked.saturating_sub(funding_asset_amount_needed),
						Preservation::Preserve,
					)?;

					let usd_bond_needed = bid
						.multiplier
						.calculate_bonding_requirement::<T>(ticket_size)
						.map_err(|_| Error::<T>::BadMath)?;
					let plmc_bond_needed = plmc_price
						.reciprocal()
						.ok_or(Error::<T>::BadMath)?
						.checked_mul_int(usd_bond_needed)
						.ok_or(Error::<T>::BadMath)?;
					T::NativeCurrency::release(
						&HoldReason::Participation(project_id.into()).into(),
						&bid.bidder,
						bid.plmc_bond.saturating_sub(plmc_bond_needed),
						Precision::Exact,
					)?;

					bid.funding_asset_amount_locked = funding_asset_amount_needed;
					bid.plmc_bond = plmc_bond_needed;
				}

				Ok(bid)
			})
			.collect();
		let bids = bids?;
		// Calculate the weighted price of the token for the next funding rounds, using winning bids.
		// for example: if there are 3 winning bids,
		// A: 10K tokens @ USD15 per token = 150K USD value
		// B: 20K tokens @ USD20 per token = 400K USD value
		// C: 20K tokens @ USD10 per token = 200K USD value,

		// then the weight for each bid is:
		// A: 150K / (150K + 400K + 200K) = 0.20
		// B: 400K / (150K + 400K + 200K) = 0.533...
		// C: 200K / (150K + 400K + 200K) = 0.266...

		// then multiply each weight by the price of the token to get the weighted price per bid
		// A: 0.20 * 15 = 3
		// B: 0.533... * 20 = 10.666...
		// C: 0.266... * 10 = 2.666...

		// lastly, sum all the weighted prices to get the final weighted price for the next funding round
		// 3 + 10.6 + 2.6 = 16.333...
		let current_bucket = Buckets::<T>::get(project_id).ok_or(Error::<T>::ProjectNotFound)?;
		let project_metadata = ProjectsMetadata::<T>::get(project_id).ok_or(Error::<T>::ProjectNotFound)?;
		let is_first_bucket = current_bucket.current_price == project_metadata.minimum_price;

		let calc_weighted_price_fn = |bid: &BidInfoOf<T>, amount: BalanceOf<T>| -> Option<PriceOf<T>> {
			let ticket_size = bid.original_ct_usd_price.saturating_mul_int(amount);
			let bid_weight = <T::Price as FixedPointNumber>::saturating_from_rational(ticket_size, bid_usd_value_sum);
			let weighted_price = bid.original_ct_usd_price.saturating_mul(bid_weight);
			Some(weighted_price)
		};
		let weighted_token_price = match is_first_bucket && !bids.is_empty() {
			true => project_metadata.minimum_price,
			false => bids
				.iter()
				.filter_map(|bid| match bid.status {
					BidStatus::Accepted => calc_weighted_price_fn(bid, bid.original_ct_amount),
					BidStatus::PartiallyAccepted(amount, _) => calc_weighted_price_fn(bid, amount),
					_ => None,
				})
				.reduce(|a, b| a.saturating_add(b))
				.ok_or(Error::<T>::NoBidsFound)?,
		};

		let mut final_total_funding_reached_by_bids = BalanceOf::<T>::zero();
		// Update the bid in the storage
		for mut bid in bids.into_iter() {
			if bid.final_ct_usd_price > weighted_token_price {
				bid.final_ct_usd_price = weighted_token_price;
				let new_ticket_size =
					weighted_token_price.checked_mul_int(bid.final_ct_amount).ok_or(Error::<T>::BadMath)?;

				let funding_asset_price =
					T::PriceProvider::get_price(bid.funding_asset.to_assethub_id()).ok_or(Error::<T>::PriceNotFound)?;
				let funding_asset_amount_needed = funding_asset_price
					.reciprocal()
					.ok_or(Error::<T>::BadMath)?
					.checked_mul_int(new_ticket_size)
					.ok_or(Error::<T>::BadMath)?;

				T::FundingCurrency::transfer(
					bid.funding_asset.to_assethub_id(),
					&project_account,
					&bid.bidder,
					bid.funding_asset_amount_locked.saturating_sub(funding_asset_amount_needed),
					Preservation::Preserve,
				)?;

				bid.funding_asset_amount_locked = funding_asset_amount_needed;

				let usd_bond_needed = bid
					.multiplier
					.calculate_bonding_requirement::<T>(new_ticket_size)
					.map_err(|_| Error::<T>::BadMath)?;
				let plmc_bond_needed = plmc_price
					.reciprocal()
					.ok_or(Error::<T>::BadMath)?
					.checked_mul_int(usd_bond_needed)
					.ok_or(Error::<T>::BadMath)?;

				T::NativeCurrency::release(
					&HoldReason::Participation(project_id).into(),
					&bid.bidder,
					bid.plmc_bond.saturating_sub(plmc_bond_needed),
					Precision::Exact,
				)?;

				bid.plmc_bond = plmc_bond_needed;
			}
			let final_ticket_size =
				bid.final_ct_usd_price.checked_mul_int(bid.final_ct_amount).ok_or(Error::<T>::BadMath)?;
			final_total_funding_reached_by_bids.saturating_accrue(final_ticket_size);
			Bids::<T>::insert((project_id, &bid.bidder, &bid.id), &bid);
		}

		// Update storage
		ProjectsDetails::<T>::mutate(project_id, |maybe_info| -> DispatchResult {
			if let Some(info) = maybe_info {
				info.weighted_average_price = Some(weighted_token_price);
				info.remaining_contribution_tokens.saturating_reduce(bid_token_amount_sum);
				info.funding_amount_reached.saturating_accrue(final_total_funding_reached_by_bids);
				Ok(())
			} else {
				Err(Error::<T>::ProjectNotFound.into())
			}
		})?;

		Ok((accepted_bids_count, rejected_bids_count))
	}

	/// Refund a bid because of `reason`.
	fn refund_bid<'a>(
		bid: &'a mut BidInfoOf<T>,
		project_id: ProjectId,
		project_account: &'a AccountIdOf<T>,
		reason: RejectionReason,
	) -> Result<(), DispatchError> {
		bid.status = BidStatus::Rejected(reason);
		bid.final_ct_amount = Zero::zero();
		bid.final_ct_usd_price = Zero::zero();

		T::FundingCurrency::transfer(
			bid.funding_asset.to_assethub_id(),
			project_account,
			&bid.bidder,
			bid.funding_asset_amount_locked,
			Preservation::Preserve,
		)?;
		T::NativeCurrency::release(
			&HoldReason::Participation(project_id).into(),
			&bid.bidder,
			bid.plmc_bond,
			Precision::Exact,
		)?;
		bid.funding_asset_amount_locked = Zero::zero();
		bid.plmc_bond = Zero::zero();

		Ok(())
	}

	pub fn select_random_block(
		candle_starting_block: BlockNumberFor<T>,
		candle_ending_block: BlockNumberFor<T>,
	) -> BlockNumberFor<T> {
		let nonce = Self::get_and_increment_nonce();
		let (random_value, _known_since) = T::Randomness::random(&nonce);
		let random_block = <BlockNumberFor<T>>::decode(&mut random_value.as_ref())
			.expect("secure hashes should always be bigger than the block number; qed");
		let block_range = candle_ending_block - candle_starting_block;

		candle_starting_block + (random_block % block_range)
	}

	fn get_and_increment_nonce() -> Vec<u8> {
		let nonce = Nonce::<T>::get();
		Nonce::<T>::put(nonce.wrapping_add(1));
		nonce.encode()
	}

	/// People that contributed to the project during the Funding Round can claim their Contribution Tokens
	// This function is kept separate from the `do_claim_contribution_tokens` for easier testing the logic
	#[inline(always)]
	pub fn calculate_claimable_tokens(
		contribution_amount: BalanceOf<T>,
		weighted_average_price: BalanceOf<T>,
	) -> FixedU128 {
		FixedU128::saturating_from_rational(contribution_amount, weighted_average_price)
	}

	pub fn try_plmc_participation_lock(
		who: &T::AccountId,
		project_id: ProjectId,
		amount: BalanceOf<T>,
	) -> DispatchResult {
		// Check if the user has already locked tokens in the evaluation period
		let user_evaluations = Evaluations::<T>::iter_prefix_values((project_id, who));

		let mut to_convert = amount;
		for mut evaluation in user_evaluations {
			if to_convert == Zero::zero() {
				break;
			}
			let slash_deposit = <T as Config>::EvaluatorSlash::get() * evaluation.original_plmc_bond;
			let available_to_convert = evaluation.current_plmc_bond.saturating_sub(slash_deposit);
			let converted = to_convert.min(available_to_convert);
			evaluation.current_plmc_bond = evaluation.current_plmc_bond.saturating_sub(converted);
			Evaluations::<T>::insert((project_id, who, evaluation.id), evaluation);
			T::NativeCurrency::release(&HoldReason::Evaluation(project_id).into(), who, converted, Precision::Exact)
				.map_err(|_| Error::<T>::ImpossibleState)?;
			T::NativeCurrency::hold(&HoldReason::Participation(project_id).into(), who, converted)
				.map_err(|_| Error::<T>::ImpossibleState)?;
			to_convert = to_convert.saturating_sub(converted)
		}

		T::NativeCurrency::hold(&HoldReason::Participation(project_id).into(), who, to_convert)?;

		Ok(())
	}

	// TODO(216): use the hold interface of the fungibles::MutateHold once its implemented on pallet_assets.
	pub fn try_funding_asset_hold(
		who: &T::AccountId,
		project_id: ProjectId,
		amount: BalanceOf<T>,
		asset_id: AssetIdOf<T>,
	) -> DispatchResult {
		let fund_account = Self::fund_account_id(project_id);
		// Why `Preservation::Expendable`?
		// the min_balance of funding assets (e.g USDT) are low enough so we don't expect users to care about their balance being dusted.
		// We do think the UX would be bad if they cannot use all of their available tokens.
		// Specially since a new funding asset account can be easily created by increasing the provider reference
		T::FundingCurrency::transfer(asset_id, who, &fund_account, amount, Preservation::Expendable)
			.map_err(|_| Error::<T>::NotEnoughFunds)?;

		Ok(())
	}

	/// Calculate the total fees based on the funding reached.
	pub fn calculate_fees(funding_reached: BalanceOf<T>) -> Perquintill {
		let total_fee = Self::compute_total_fee_from_brackets(funding_reached);
		Perquintill::from_rational(total_fee, funding_reached)
	}

	/// Computes the total fee from all defined fee brackets.
	fn compute_total_fee_from_brackets(funding_reached: BalanceOf<T>) -> BalanceOf<T> {
		let mut remaining_for_fee = funding_reached;

		T::FeeBrackets::get()
			.into_iter()
			.map(|(fee, limit)| Self::compute_fee_for_bracket(&mut remaining_for_fee, fee, limit))
			.fold(BalanceOf::<T>::zero(), |acc, fee| acc.saturating_add(fee))
	}

	/// Calculate the fee for a particular bracket.
	fn compute_fee_for_bracket(
		remaining_for_fee: &mut BalanceOf<T>,
		fee: Percent,
		limit: BalanceOf<T>,
	) -> BalanceOf<T> {
		if let Some(amount_to_bid) = remaining_for_fee.checked_sub(&limit) {
			*remaining_for_fee = amount_to_bid;
			fee * limit
		} else {
			let fee_for_this_bracket = fee * *remaining_for_fee;
			*remaining_for_fee = BalanceOf::<T>::zero();
			fee_for_this_bracket
		}
	}

	/// Generate and return evaluator rewards based on a project's funding status.
	///
	/// The function calculates rewards based on several metrics: funding achieved,
	/// total allocations, and issuer fees. It also differentiates between early and
	/// normal evaluators for reward distribution.
	///
	/// Note: Consider refactoring the `RewardInfo` struct to make it more generic and
	/// reusable, not just for evaluator rewards.
	pub fn generate_evaluator_rewards_info(project_id: ProjectId) -> Result<(RewardInfoOf<T>, u32), DispatchError> {
		// Fetching the necessary data for a specific project.
		let project_details = ProjectsDetails::<T>::get(project_id).ok_or(Error::<T>::ProjectNotFound)?;
		let project_metadata = ProjectsMetadata::<T>::get(project_id).ok_or(Error::<T>::ProjectNotFound)?;
		let evaluations = Evaluations::<T>::iter_prefix((project_id,)).collect::<Vec<_>>();
		// used for weight calculation
		let evaluations_count = evaluations.len() as u32;

		// Determine how much funding has been achieved.
		let funding_amount_reached = project_details.funding_amount_reached;
		let fundraising_target = project_details.fundraising_target;
		let total_issuer_fees = Self::calculate_fees(funding_amount_reached);

		let initial_token_allocation_size = project_metadata.total_allocation_size;
		let final_remaining_contribution_tokens = project_details.remaining_contribution_tokens;

		// Calculate the number of tokens sold for the project.
		let token_sold = initial_token_allocation_size
			.checked_sub(&final_remaining_contribution_tokens)
			// Ensure safety by providing a default in case of unexpected situations.
			.unwrap_or(initial_token_allocation_size);
		let total_fee_allocation = total_issuer_fees * token_sold;

		// Calculate the percentage of target funding based on available documentation.
		let percentage_of_target_funding = Perquintill::from_rational(funding_amount_reached, fundraising_target);

		// Calculate rewards.
		let evaluator_rewards = percentage_of_target_funding * Perquintill::from_percent(30) * total_fee_allocation;

		// Distribute rewards between early and normal evaluators.
		let early_evaluator_reward_pot = Perquintill::from_percent(20) * evaluator_rewards;
		let normal_evaluator_reward_pot = Perquintill::from_percent(80) * evaluator_rewards;

		// Sum up the total bonded USD amounts for both early and late evaluators.
		let early_evaluator_total_bonded_usd =
			evaluations.iter().fold(BalanceOf::<T>::zero(), |acc, ((_evaluator, _id), evaluation)| {
				acc.saturating_add(evaluation.early_usd_amount)
			});
		let late_evaluator_total_bonded_usd =
			evaluations.iter().fold(BalanceOf::<T>::zero(), |acc, ((_evaluator, _id), evaluation)| {
				acc.saturating_add(evaluation.late_usd_amount)
			});

		let normal_evaluator_total_bonded_usd =
			early_evaluator_total_bonded_usd.saturating_add(late_evaluator_total_bonded_usd);

		// Construct the reward information object.
		let reward_info = RewardInfo {
			early_evaluator_reward_pot,
			normal_evaluator_reward_pot,
			early_evaluator_total_bonded_usd,
			normal_evaluator_total_bonded_usd,
		};

		Ok((reward_info, evaluations_count))
	}

	pub fn generate_liquidity_pools_and_long_term_holder_rewards(
		project_id: ProjectId,
	) -> Result<(BalanceOf<T>, BalanceOf<T>), DispatchError> {
		// Fetching the necessary data for a specific project.
		let project_details = ProjectsDetails::<T>::get(project_id).ok_or(Error::<T>::ProjectNotFound)?;
		let project_metadata = ProjectsMetadata::<T>::get(project_id).ok_or(Error::<T>::ProjectNotFound)?;

		// Determine how much funding has been achieved.
		let funding_amount_reached = project_details.funding_amount_reached;
		let fundraising_target = project_details.fundraising_target;
		let total_issuer_fees = Self::calculate_fees(funding_amount_reached);

		let initial_token_allocation_size = project_metadata.total_allocation_size;
		let final_remaining_contribution_tokens = project_details.remaining_contribution_tokens;

		// Calculate the number of tokens sold for the project.
		let token_sold = initial_token_allocation_size
			.checked_sub(&final_remaining_contribution_tokens)
			// Ensure safety by providing a default in case of unexpected situations.
			.unwrap_or(initial_token_allocation_size);
		let total_fee_allocation = total_issuer_fees * token_sold;

		// Calculate the percentage of target funding based on available documentation.
		// A.K.A variable "Y" in the documentation.
		let percentage_of_target_funding = Perquintill::from_rational(funding_amount_reached, fundraising_target);
		let inverse_percentage_of_target_funding = Perquintill::from_percent(100) - percentage_of_target_funding;

		let liquidity_pools_percentage = Perquintill::from_percent(50);
		let liquidity_pools_reward_pot = liquidity_pools_percentage * total_fee_allocation;

		let long_term_holder_percentage = if percentage_of_target_funding < Perquintill::from_percent(90) {
			Perquintill::from_percent(50)
		} else {
			Perquintill::from_percent(20) + Perquintill::from_percent(30) * inverse_percentage_of_target_funding
		};
		let long_term_holder_reward_pot = long_term_holder_percentage * total_fee_allocation;

		Ok((liquidity_pools_reward_pot, long_term_holder_reward_pot))
	}

	pub fn make_project_funding_successful(
		project_id: ProjectId,
		mut project_details: ProjectDetailsOf<T>,
		reason: SuccessReason,
		settlement_delta: BlockNumberFor<T>,
	) -> Result<u32, DispatchError> {
		let now = <frame_system::Pallet<T>>::block_number();
		project_details.status = ProjectStatus::FundingSuccessful;
		ProjectsDetails::<T>::insert(project_id, project_details);

		let insertion_iterations =
			match Self::add_to_update_store(now + settlement_delta, (&project_id, UpdateType::StartSettlement)) {
				Ok(iterations) => iterations,
				Err(_iterations) => return Err(Error::<T>::TooManyInsertionAttempts.into()),
			};

		Self::deposit_event(Event::FundingEnded { project_id, outcome: FundingOutcome::Success(reason) });

		Ok(insertion_iterations)
	}

	pub fn make_project_funding_fail(
		project_id: ProjectId,
		mut project_details: ProjectDetailsOf<T>,
		reason: FailureReason,
		settlement_delta: BlockNumberFor<T>,
	) -> Result<u32, DispatchError> {
		let now = <frame_system::Pallet<T>>::block_number();
		project_details.status = ProjectStatus::FundingFailed;
		ProjectsDetails::<T>::insert(project_id, project_details);

		let insertion_iterations =
			match Self::add_to_update_store(now + settlement_delta, (&project_id, UpdateType::StartSettlement)) {
				Ok(iterations) => iterations,
				Err(_iterations) => return Err(Error::<T>::TooManyInsertionAttempts.into()),
			};
		Self::deposit_event(Event::FundingEnded { project_id, outcome: FundingOutcome::Failure(reason) });
		Ok(insertion_iterations)
	}

	pub fn migrations_per_xcm_message_allowed() -> u32 {
		const MAX_WEIGHT: Weight = Weight::from_parts(20_000_000_000, 1_000_000);

		let one_migration_bytes = (0u128, 0u64).encode().len() as u32;

		// our encoded call starts with pallet index 51, and call index 0
		let mut encoded_call = vec![51u8, 0];
		let encoded_first_param = [0u8; 32].encode();
		let encoded_second_param = Vec::<MigrationInfo>::new().encode();
		// we append the encoded parameters, with our migrations vec being empty for now
		encoded_call.extend_from_slice(encoded_first_param.as_slice());
		encoded_call.extend_from_slice(encoded_second_param.as_slice());

		let base_xcm_message: Xcm<()> = Xcm(vec![
			UnpaidExecution { weight_limit: WeightLimit::Unlimited, check_origin: None },
			Transact { origin_kind: OriginKind::Native, require_weight_at_most: MAX_WEIGHT, call: encoded_call.into() },
			ReportTransactStatus(QueryResponseInfo {
				destination: Parachain(3344).into(),
				query_id: 0,
				max_weight: MAX_WEIGHT,
			}),
		]);
		let xcm_size = base_xcm_message.encode().len();

		let available_bytes_for_migration_per_message =
			T::RequiredMaxMessageSize::get().saturating_sub(xcm_size as u32);

		available_bytes_for_migration_per_message.saturating_div(one_migration_bytes)
	}

	pub fn construct_migration_xcm_messages(migrations: Migrations) -> Vec<(Migrations, Xcm<()>)> {
		// TODO: adjust this as benchmarks for polimec-receiver are written
		const MAX_WEIGHT: Weight = Weight::from_parts(10_000, 0);

		// const MAX_WEIGHT: Weight = Weight::from_parts(100_003_000_000_000, 10_000_196_608);
		let _polimec_receiver_info = T::PolimecReceiverInfo::get();
		// TODO: use the actual pallet index when the fields are not private anymore (https://github.com/paritytech/polkadot-sdk/pull/2231)
		let mut output = Vec::new();

		for migrations_slice in migrations.inner().chunks(MaxMigrationsPerXcm::<T>::get() as usize) {
			let migrations_vec = migrations_slice.to_vec();
			let migrations_item = Migrations::from(migrations_vec);

			let mut encoded_call = vec![51u8, 0];
			encoded_call.extend_from_slice(migrations_item.encode().as_slice());
			let xcm: Xcm<()> = Xcm(vec![
				UnpaidExecution { weight_limit: WeightLimit::Unlimited, check_origin: None },
				Transact {
					origin_kind: OriginKind::Native,
					require_weight_at_most: MAX_WEIGHT,
					call: encoded_call.into(),
				},
				// ReportTransactStatus should be appended here after knowing the query_id
			]);

			output.push((migrations_item, xcm));
		}

		// TODO: we probably want to ensure we dont build too many messages to overflow the queue. Which we know from the parameter `T::RequiredMaxCapacity`.
		// the problem is that we don't know the existing messages in the destination queue. So for now we assume all messages will succeed
		output
	}

	pub fn mark_migrations_as_sent(project_migration_origins: ProjectMigrationOriginsOf<T>, query_id: QueryId) {
		let project_id = project_migration_origins.project_id;
		let migration_origins = project_migration_origins.migration_origins;
		for MigrationOrigin { user, id, participation_type } in migration_origins {
			match participation_type {
				ParticipationType::Evaluation => {
					Evaluations::<T>::mutate(
						(project_id, T::AccountId32Conversion::convert_back(user), id),
						|maybe_evaluation| {
							if let Some(evaluation) = maybe_evaluation {
								evaluation.ct_migration_status = MigrationStatus::Sent(query_id);
							}
						},
					);
				},
				ParticipationType::Bid => {
					Bids::<T>::mutate((project_id, T::AccountId32Conversion::convert_back(user), id), |maybe_bid| {
						if let Some(bid) = maybe_bid {
							bid.ct_migration_status = MigrationStatus::Sent(query_id);
						}
					});
				},
				ParticipationType::Contribution => {
					Contributions::<T>::mutate(
						(project_id, T::AccountId32Conversion::convert_back(user), id),
						|maybe_contribution| {
							if let Some(contribution) = maybe_contribution {
								contribution.ct_migration_status = MigrationStatus::Sent(query_id);
							}
						},
					);
				},
			}
		}
	}

	pub fn mark_migrations_as_confirmed(project_migration_origins: ProjectMigrationOriginsOf<T>) {
		let project_id = project_migration_origins.project_id;
		let migration_origins = project_migration_origins.migration_origins;
		for MigrationOrigin { user, id, participation_type } in migration_origins {
			match participation_type {
				ParticipationType::Evaluation => {
					Evaluations::<T>::mutate(
						(project_id, T::AccountId32Conversion::convert_back(user), id),
						|maybe_evaluation| {
							if let Some(evaluation) = maybe_evaluation {
								evaluation.ct_migration_status = MigrationStatus::Confirmed;
							}
						},
					);
				},
				ParticipationType::Bid => {
					Bids::<T>::mutate((project_id, T::AccountId32Conversion::convert_back(user), id), |maybe_bid| {
						if let Some(bid) = maybe_bid {
							bid.ct_migration_status = MigrationStatus::Confirmed;
						}
					});
				},
				ParticipationType::Contribution => {
					Contributions::<T>::mutate(
						(project_id, T::AccountId32Conversion::convert_back(user), id),
						|maybe_contribution| {
							if let Some(contribution) = maybe_contribution {
								contribution.ct_migration_status = MigrationStatus::Confirmed;
							}
						},
					);
				},
			}
		}
	}

	pub fn mark_migrations_as_failed(
		project_migration_origins: ProjectMigrationOriginsOf<T>,
		error: BoundedVec<u8, MaxDispatchErrorLen>,
	) {
		let project_id = project_migration_origins.project_id;
		let migration_origins = project_migration_origins.migration_origins;
		for MigrationOrigin { user, id, participation_type } in migration_origins {
			match participation_type {
				ParticipationType::Evaluation => {
					Evaluations::<T>::mutate(
						(project_id, T::AccountId32Conversion::convert_back(user), id),
						|maybe_evaluation| {
							if let Some(evaluation) = maybe_evaluation {
								evaluation.ct_migration_status = MigrationStatus::Failed(error.clone());
							}
						},
					);
				},
				ParticipationType::Bid => {
					Bids::<T>::mutate((project_id, T::AccountId32Conversion::convert_back(user), id), |maybe_bid| {
						if let Some(bid) = maybe_bid {
							bid.ct_migration_status = MigrationStatus::Failed(error.clone());
						}
					});
				},
				ParticipationType::Contribution => {
					Contributions::<T>::mutate(
						(project_id, T::AccountId32Conversion::convert_back(user), id),
						|maybe_contribution| {
							if let Some(contribution) = maybe_contribution {
								contribution.ct_migration_status = MigrationStatus::Failed(error.clone());
							}
						},
					);
				},
			}
		}
	}
}<|MERGE_RESOLUTION|>--- conflicted
+++ resolved
@@ -1084,25 +1084,10 @@
 			_ => return Err(Error::<T>::NotAllowed.into()),
 		};
 		let max_multiplier = match investor_type {
-<<<<<<< HEAD
-			InvestorType::Retail => {
-				RetailParticipations::<T>::mutate(&did, |project_participations| {
-					if project_participations.contains(&project_id).not() {
-						// We don't care if it fails, since it means the user already has access to the max multiplier
-						let _ = project_participations.try_push(project_id);
-					}
-					retail_max_multiplier_for_participations(project_participations.len() as u8)
-				})
-			},
-
-			InvestorType::Professional => PROFESSIONAL_MAX_MULTIPLIER,
-			InvestorType::Institutional => INSTITUTIONAL_MAX_MULTIPLIER,
-=======
 			InvestorType::Professional => PROFESSIONAL_MAX_MULTIPLIER,
 			InvestorType::Institutional => INSTITUTIONAL_MAX_MULTIPLIER,
 			// unreachable
 			_ => return Err(Error::<T>::NotAllowed.into()),
->>>>>>> a53ba37f
 		};
 
 		// * Validity checks *
@@ -1383,7 +1368,6 @@
 			contributor_ticket_size.usd_ticket_below_maximum_per_did(total_usd_bought_by_did + ticket_size),
 			Error::<T>::ContributionTooHigh
 		);
-		ensure!(multiplier.into() <= max_multiplier && multiplier.into() > 0u8, Error::<T>::ForbiddenMultiplier);
 		ensure!(
 			project_metadata.participation_currencies.contains(&funding_asset),
 			Error::<T>::FundingAssetNotAccepted
