// Polimec Blockchain – https://www.polimec.org/
// Copyright (C) Polimec 2022. All rights reserved.

// The Polimec Blockchain is free software: you can redistribute it and/or modify
// it under the terms of the GNU General Public License as published by
// the Free Software Foundation, either version 3 of the License, or
// (at your option) any later version.

// The Polimec Blockchain is distributed in the hope that it will be useful,
// but WITHOUT ANY WARRANTY; without even the implied warranty of
// MERCHANTABILITY or FITNESS FOR A PARTICULAR PURPOSE.  See the
// GNU General Public License for more details.

// You should have received a copy of the GNU General Public License
// along with this program.  If not, see <https://www.gnu.org/licenses/>.

// If you feel like getting in touch with us, you can do so at info@polimec.org

//! Functions for the Funding pallet.
use crate::ProjectStatus::FundingSuccessful;
use core::ops::Not;
use frame_support::{
	dispatch::{DispatchErrorWithPostInfo, DispatchResult, DispatchResultWithPostInfo, PostDispatchInfo},
	ensure,
	pallet_prelude::*,
	traits::{
		fungible::{Mutate, MutateHold as FungibleMutateHold},
		fungibles::{metadata::Mutate as MetadataMutate, Create, Inspect, Mutate as FungiblesMutate},
		tokens::{Precision, Preservation},
		Get,
	},
	transactional,
};
use frame_system::pallet_prelude::BlockNumberFor;
use polimec_common::credentials::{Did, InvestorType};
use sp_arithmetic::{
	traits::{CheckedDiv, CheckedSub, Zero},
	Percent, Perquintill,
};
use sp_runtime::traits::Convert;

use super::*;
use crate::traits::{BondingRequirementCalculation, ProvideAssetPrice, VestingDurationCalculation};
use polimec_common::migration_types::{MigrationInfo, Migrations};
const POLIMEC_PARA_ID: u32 = 3344u32;
const QUERY_RESPONSE_TIME_WINDOW_BLOCKS: u32 = 20u32;

// Round transitions
impl<T: Config> Pallet<T> {
	/// Called by user extrinsic
	/// Starts the evaluation round of a project. It needs to be called by the project issuer.
	///
	/// # Arguments
	/// * `project_id` - The id of the project to start the evaluation round for.
	///
	/// # Storage access
	/// * [`ProjectsDetails`] - Checking and updating the round status, transition points and freezing the project.
	/// * [`ProjectsToUpdate`] - Scheduling the project for automatic transition by on_initialize later on.
	///
	/// # Success path
	/// The project information is found, its round status was in Application round, and It's not yet frozen.
	/// The pertinent project info is updated on the storage, and the project is scheduled for automatic transition by on_initialize.
	///
	/// # Next step
	/// Users will pond PLMC for this project, and when the time comes, the project will be transitioned
	/// to the next round by `on_initialize` using [`do_evaluation_end`](Self::do_evaluation_end)
	#[transactional]
	pub fn do_start_evaluation(caller: AccountIdOf<T>, project_id: ProjectId) -> DispatchResultWithPostInfo {
		// * Get variables *
		let project_metadata = ProjectsMetadata::<T>::get(project_id).ok_or(Error::<T>::ProjectNotFound)?;
		let mut project_details = ProjectsDetails::<T>::get(project_id).ok_or(Error::<T>::ProjectDetailsNotFound)?;
		let now = <frame_system::Pallet<T>>::block_number();

		// * Validity checks *
		ensure!(project_details.issuer_account == caller, Error::<T>::NotAllowed);
		ensure!(project_details.status == ProjectStatus::Application, Error::<T>::ProjectNotInApplicationRound);
		ensure!(!project_details.is_frozen, Error::<T>::ProjectAlreadyFrozen);
		ensure!(project_metadata.offchain_information_hash.is_some(), Error::<T>::MetadataNotProvided);

		// * Calculate new variables *
		let evaluation_end_block = now + T::EvaluationDuration::get();
		project_details.phase_transition_points.application.update(None, Some(now));
		project_details.phase_transition_points.evaluation.update(Some(now + 1u32.into()), Some(evaluation_end_block));
		project_details.is_frozen = true;
		project_details.status = ProjectStatus::EvaluationRound;

		// * Update storage *
		ProjectsDetails::<T>::insert(project_id, project_details);
		let actual_insertion_attempts = match Self::add_to_update_store(
			evaluation_end_block + 1u32.into(),
			(&project_id, UpdateType::EvaluationEnd),
		) {
			Ok(insertions) => insertions,
			Err(insertions) =>
				return Err(DispatchErrorWithPostInfo {
					post_info: PostDispatchInfo {
						actual_weight: Some(WeightInfoOf::<T>::start_evaluation(insertions)),
						pays_fee: Pays::Yes,
					},
					error: Error::<T>::TooManyInsertionAttempts.into(),
				}),
		};

		// * Emit events *
		Self::deposit_event(Event::ProjectPhaseTransition { project_id, phase: ProjectPhases::Evaluation });

		Ok(PostDispatchInfo {
			actual_weight: Some(WeightInfoOf::<T>::start_evaluation(actual_insertion_attempts)),
			pays_fee: Pays::Yes,
		})
	}

	/// Called automatically by on_initialize.
	/// Ends the evaluation round, and sets the current round to `AuctionInitializePeriod` if it
	/// reached enough PLMC bonding, or to `FundingFailed` if it didn't.
	///
	/// # Arguments
	/// * `project_id` - The id of the project to end the evaluation round for.
	///
	/// # Storage access
	/// * [`ProjectsDetails`] - Checking the round status and transition points for validity, and updating
	/// the round status and transition points in case of success or failure of the evaluation.
	/// * [`Evaluations`] - Checking that the threshold for PLMC bonded was reached, to decide
	/// whether the project failed or succeeded.
	///
	/// # Possible paths
	/// * Project achieves its evaluation goal. >=10% of the target funding was reached through bonding,
	/// so the project is transitioned to the [`AuctionInitializePeriod`](ProjectStatus::AuctionInitializePeriod) round. The project information
	/// is updated with the new transition points and round status.
	///
	/// * Project doesn't reach the evaluation goal - <10% of the target funding was reached
	/// through bonding, so the project is transitioned to the `FundingFailed` round. The project
	/// information is updated with the new rounds status and it is scheduled for automatic unbonding.
	///
	/// # Next step
	/// * Bonding achieved - The issuer calls an extrinsic within the set period to initialize the
	/// auction round. `auction` is called
	///
	/// * Bonding failed - `on_idle` at some point checks for failed evaluation projects, and
	/// unbonds the evaluators funds.
	#[transactional]
	pub fn do_evaluation_end(project_id: ProjectId) -> DispatchResultWithPostInfo {
		// * Get variables *
		let mut project_details = ProjectsDetails::<T>::get(project_id).ok_or(Error::<T>::ProjectDetailsNotFound)?;
		let now = <frame_system::Pallet<T>>::block_number();
		let evaluation_end_block =
			project_details.phase_transition_points.evaluation.end().ok_or(Error::<T>::FieldIsNone)?;
		let fundraising_target_usd = project_details.fundraising_target;

		// * Validity checks *
		ensure!(project_details.status == ProjectStatus::EvaluationRound, Error::<T>::ProjectNotInEvaluationRound);
		ensure!(now > evaluation_end_block, Error::<T>::EvaluationPeriodNotEnded);

		// * Calculate new variables *
		let usd_total_amount_bonded = project_details.evaluation_round_info.total_bonded_usd;
		let evaluation_target_usd = <T as Config>::EvaluationSuccessThreshold::get() * fundraising_target_usd;

		let auction_initialize_period_start_block = now + 1u32.into();
		let auction_initialize_period_end_block =
			auction_initialize_period_start_block + T::AuctionInitializePeriodDuration::get();

		// Check which logic path to follow
		let is_funded = usd_total_amount_bonded >= evaluation_target_usd;

		// * Branch in possible project paths *
		// Successful path
		if is_funded {
			// * Update storage *
			project_details
				.phase_transition_points
				.auction_initialize_period
				.update(Some(auction_initialize_period_start_block), Some(auction_initialize_period_end_block));
			project_details.status = ProjectStatus::AuctionInitializePeriod;
			ProjectsDetails::<T>::insert(project_id, project_details);
			let insertion_attempts = match Self::add_to_update_store(
				auction_initialize_period_end_block + 1u32.into(),
				(&project_id, UpdateType::AuctionOpeningStart),
			) {
				Ok(insertions) => insertions,
				Err(_insertions) => return Err(Error::<T>::TooManyInsertionAttempts.into()),
			};

			// * Emit events *
			Self::deposit_event(
				Event::ProjectPhaseTransition { project_id, phase: ProjectPhases::AuctionInitializePeriod }.into(),
			);

			return Ok(PostDispatchInfo {
				actual_weight: Some(WeightInfoOf::<T>::end_evaluation_success(insertion_attempts)),
				pays_fee: Pays::Yes,
			});

		// Unsuccessful path
		} else {
			// * Update storage *
			project_details.status = ProjectStatus::FundingFailed;
			ProjectsDetails::<T>::insert(project_id, project_details.clone());
			let issuer_did = project_details.issuer_did.clone();
			DidWithActiveProjects::<T>::set(issuer_did, None);

			// * Emit events *
			Self::deposit_event(
				Event::ProjectPhaseTransition {
					project_id,
					phase: ProjectPhases::FundingFinalization(ProjectOutcome::EvaluationFailed),
				}
				.into(),
			);
			return Ok(PostDispatchInfo {
				actual_weight: Some(WeightInfoOf::<T>::end_evaluation_failure()),
				pays_fee: Pays::Yes,
			});
		}
	}

	/// Called by user extrinsic
	/// Starts the auction round for a project. From the next block forward, any professional or
	/// institutional user can set bids for a token_amount/token_price pair.
	/// Any bids from this point until the auction_closing starts, will be considered as valid.
	///
	/// # Arguments
	/// * `project_id` - The project identifier
	///
	/// # Storage access
	/// * [`ProjectsDetails`] - Get the project information, and check if the project is in the correct
	/// round, and the current block is between the defined start and end blocks of the initialize period.
	/// Update the project information with the new round status and transition points in case of success.
	///
	/// # Success Path
	/// The validity checks pass, and the project is transitioned to the Auction Opening round.
	/// The project is scheduled to be transitioned automatically by `on_initialize` at the end of the
	/// auction opening round.
	///
	/// # Next step
	/// Professional and Institutional users set bids for the project using the [`bid`](Self::bid) extrinsic.
	/// Later on, `on_initialize` transitions the project into the closing auction round, by calling
	/// [`do_auction_closing`](Self::do_auction_closing).
	#[transactional]
	pub fn do_auction_opening(caller: AccountIdOf<T>, project_id: ProjectId) -> DispatchResultWithPostInfo {
		// * Get variables *
		let mut project_details = ProjectsDetails::<T>::get(project_id).ok_or(Error::<T>::ProjectDetailsNotFound)?;
		let now = <frame_system::Pallet<T>>::block_number();

		let auction_initialize_period_start_block = project_details
			.phase_transition_points
			.auction_initialize_period
			.start()
			.ok_or(Error::<T>::EvaluationPeriodNotEnded)?;

		// * Validity checks *
		ensure!(
			caller == T::PalletId::get().into_account_truncating() || caller == project_details.issuer_account,
			Error::<T>::NotAllowed
		);

		ensure!(now >= auction_initialize_period_start_block, Error::<T>::TooEarlyForAuctionOpeningStart);
		// If the auction is first manually started, the automatic transition fails here. This
		// behaviour is intended, as it gracefully skips the automatic transition if the
		// auction was started manually.
		ensure!(
			project_details.status == ProjectStatus::AuctionInitializePeriod,
			Error::<T>::ProjectNotInAuctionInitializePeriodRound
		);

		// * Calculate new variables *
		let opening_start_block = now + 1u32.into();
		let opening_end_block = now + T::AuctionOpeningDuration::get();

		// * Update Storage *
		project_details
			.phase_transition_points
			.auction_opening
			.update(Some(opening_start_block), Some(opening_end_block));
		project_details.status = ProjectStatus::AuctionOpening;
		ProjectsDetails::<T>::insert(project_id, project_details);

		let insertion_attempts;
		// Schedule for automatic transition to auction closing round
		match Self::add_to_update_store(opening_end_block + 1u32.into(), (&project_id, UpdateType::AuctionClosingStart))
		{
			Ok(iterations) => {
				insertion_attempts = iterations;
			},
			Err(insertion_attempts) =>
				return Err(DispatchErrorWithPostInfo {
					post_info: PostDispatchInfo {
						actual_weight: Some(WeightInfoOf::<T>::start_auction_manually(insertion_attempts)),
						pays_fee: Pays::Yes,
					},
					error: Error::<T>::TooManyInsertionAttempts.into(),
				}),
		};

		// * Emit events *
		Self::deposit_event(Event::ProjectPhaseTransition { project_id, phase: ProjectPhases::AuctionOpening });

		Ok(PostDispatchInfo {
			actual_weight: Some(WeightInfoOf::<T>::start_auction_manually(insertion_attempts)),
			pays_fee: Pays::Yes,
		})
	}

	/// Called automatically by on_initialize
	/// Starts the auction closing round for a project.
	/// Any bids from this point until the auction closing round ends, are not guaranteed. Only bids
	/// made before the random ending block between the auction closing start and end will be considered
	///
	/// # Arguments
	/// * `project_id` - The project identifier
	///
	/// # Storage access
	/// * [`ProjectsDetails`] - Get the project information, and check if the project is in the correct
	/// round, and the current block after the opening auction end period.
	/// Update the project information with the new round status and transition points in case of success.
	///
	/// # Success Path
	/// The validity checks pass, and the project is transitioned to the auction closing round.
	/// The project is scheduled to be transitioned automatically by `on_initialize` at the end of the
	/// auction closing round.
	///
	/// # Next step
	/// Professional and Institutional users set bids for the project using the `bid` extrinsic,
	/// but now their bids are not guaranteed.
	/// Later on, `on_initialize` ends the auction closing round and starts the community round,
	/// by calling [`do_community_funding`](Self::do_community_funding).
	#[transactional]
	pub fn do_auction_closing(project_id: ProjectId) -> DispatchResultWithPostInfo {
		// * Get variables *
		let mut project_details = ProjectsDetails::<T>::get(project_id).ok_or(Error::<T>::ProjectDetailsNotFound)?;
		let now = <frame_system::Pallet<T>>::block_number();
		let opening_end_block =
			project_details.phase_transition_points.auction_opening.end().ok_or(Error::<T>::FieldIsNone)?;

		// * Validity checks *
		ensure!(now > opening_end_block, Error::<T>::TooEarlyForAuctionClosingStart);
		ensure!(project_details.status == ProjectStatus::AuctionOpening, Error::<T>::ProjectNotInAuctionOpeningRound);

		// * Calculate new variables *
		let closing_start_block = now + 1u32.into();
		let closing_end_block = now + T::AuctionClosingDuration::get();

		// * Update Storage *
		project_details
			.phase_transition_points
			.auction_closing
			.update(Some(closing_start_block), Some(closing_end_block));
		project_details.status = ProjectStatus::AuctionClosing;
		ProjectsDetails::<T>::insert(project_id, project_details);
		// Schedule for automatic check by on_initialize. Success depending on enough funding reached
		let insertion_iterations = match Self::add_to_update_store(
			closing_end_block + 1u32.into(),
			(&project_id, UpdateType::CommunityFundingStart),
		) {
			Ok(iterations) => iterations,
			Err(_iterations) => return Err(Error::<T>::TooManyInsertionAttempts.into()),
		};

		// * Emit events *
		Self::deposit_event(Event::<T>::ProjectPhaseTransition { project_id, phase: ProjectPhases::AuctionClosing });

		Ok(PostDispatchInfo {
			actual_weight: Some(WeightInfoOf::<T>::start_auction_closing_phase(insertion_iterations)),
			pays_fee: Pays::Yes,
		})
	}

	/// Called automatically by on_initialize
	/// Starts the community round for a project.
	/// Retail users now buy tokens instead of bidding on them. The price of the tokens are calculated
	/// based on the available bids, using the function [`calculate_weighted_average_price`](Self::calculate_weighted_average_price).
	///
	/// # Arguments
	/// * `project_id` - The project identifier
	///
	/// # Storage access
	/// * [`ProjectsDetails`] - Get the project information, and check if the project is in the correct
	/// round, and the current block is after the auction closing end period.
	/// Update the project information with the new round status and transition points in case of success.
	///
	/// # Success Path
	/// The validity checks pass, and the project is transitioned to the Community Funding round.
	/// The project is scheduled to be transitioned automatically by `on_initialize` at the end of the
	/// round.
	///
	/// # Next step
	/// Retail users buy tokens at the price set on the auction round.
	/// Later on, `on_initialize` ends the community round by calling [`do_remainder_funding`](Self::do_remainder_funding) and
	/// starts the remainder round, where anyone can buy at that price point.
	#[transactional]
	pub fn do_community_funding(project_id: ProjectId) -> DispatchResultWithPostInfo {
		// * Get variables *
		let project_details = ProjectsDetails::<T>::get(project_id).ok_or(Error::<T>::ProjectDetailsNotFound)?;
		let project_metadata = ProjectsMetadata::<T>::get(project_id).ok_or(Error::<T>::ProjectDetailsNotFound)?;
		let now = <frame_system::Pallet<T>>::block_number();
		let auction_closing_start_block =
			project_details.phase_transition_points.auction_closing.start().ok_or(Error::<T>::FieldIsNone)?;
		let auction_closing_end_block =
			project_details.phase_transition_points.auction_closing.end().ok_or(Error::<T>::FieldIsNone)?;

		// * Validity checks *
		ensure!(now > auction_closing_end_block, Error::<T>::TooEarlyForCommunityRoundStart);
		ensure!(project_details.status == ProjectStatus::AuctionClosing, Error::<T>::ProjectNotInAuctionClosingRound);

		// * Calculate new variables *
		let end_block = Self::select_random_block(auction_closing_start_block, auction_closing_end_block);
		let community_start_block = now + 1u32.into();
		let community_end_block = now + T::CommunityFundingDuration::get();
		// * Update Storage *
		let calculation_result = Self::calculate_weighted_average_price(
			project_id,
			end_block,
			project_metadata.auction_round_allocation_percentage * project_metadata.total_allocation_size,
		);
		let mut project_details = ProjectsDetails::<T>::get(project_id).ok_or(Error::<T>::ProjectDetailsNotFound)?;
		match calculation_result {
			Err(e) => return Err(DispatchErrorWithPostInfo { post_info: ().into(), error: e }),
			Ok((accepted_bids_count, rejected_bids_count)) => {
				// Get info again after updating it with new price.
				project_details.phase_transition_points.random_closing_ending = Some(end_block);
				project_details
					.phase_transition_points
					.community
					.update(Some(community_start_block), Some(community_end_block));
				project_details.status = ProjectStatus::CommunityRound;
				ProjectsDetails::<T>::insert(project_id, project_details);

				let insertion_iterations = match Self::add_to_update_store(
					community_end_block + 1u32.into(),
					(&project_id, UpdateType::RemainderFundingStart),
				) {
					Ok(iterations) => iterations,
					Err(_iterations) => return Err(Error::<T>::TooManyInsertionAttempts.into()),
				};

				// * Emit events *
				Self::deposit_event(Event::<T>::ProjectPhaseTransition {
					project_id,
					phase: ProjectPhases::CommunityFunding,
				});

				Ok(PostDispatchInfo {
					actual_weight: Some(WeightInfoOf::<T>::start_community_funding(
						insertion_iterations,
						accepted_bids_count,
						rejected_bids_count,
					)),
					pays_fee: Pays::Yes,
				})
			},
		}
	}

	/// Called automatically by on_initialize
	/// Starts the remainder round for a project.
	/// Anyone can now buy tokens, until they are all sold out, or the time is reached.
	///
	/// # Arguments
	/// * `project_id` - The project identifier
	///
	/// # Storage access
	/// * [`ProjectsDetails`] - Get the project information, and check if the project is in the correct
	/// round, the current block is after the community funding end period, and there are still tokens left to sell.
	/// Update the project information with the new round status and transition points in case of success.
	///
	/// # Success Path
	/// The validity checks pass, and the project is transitioned to the Remainder Funding round.
	/// The project is scheduled to be transitioned automatically by `on_initialize` at the end of the
	/// round.
	///
	/// # Next step
	/// Any users can now buy tokens at the price set on the auction round.
	/// Later on, `on_initialize` ends the remainder round, and finalizes the project funding, by calling
	/// [`do_end_funding`](Self::do_end_funding).
	#[transactional]
	pub fn do_remainder_funding(project_id: ProjectId) -> DispatchResultWithPostInfo {
		// * Get variables *
		let mut project_details = ProjectsDetails::<T>::get(project_id).ok_or(Error::<T>::ProjectDetailsNotFound)?;
		let now = <frame_system::Pallet<T>>::block_number();
		let community_end_block =
			project_details.phase_transition_points.community.end().ok_or(Error::<T>::FieldIsNone)?;

		// * Validity checks *
		ensure!(now > community_end_block, Error::<T>::TooEarlyForRemainderRoundStart);
		ensure!(project_details.status == ProjectStatus::CommunityRound, Error::<T>::ProjectNotInCommunityRound);

		// Transition to remainder round was initiated by `do_community_funding`, but the ct
		// tokens where already sold in the community round. This transition is obsolete.
		ensure!(
			project_details.remaining_contribution_tokens > 0u32.into(),
			Error::<T>::RoundTransitionAlreadyHappened
		);

		// * Calculate new variables *
		let remainder_start_block = now + 1u32.into();
		let remainder_end_block = now + T::RemainderFundingDuration::get();

		// * Update Storage *
		project_details
			.phase_transition_points
			.remainder
			.update(Some(remainder_start_block), Some(remainder_end_block));
		project_details.status = ProjectStatus::RemainderRound;
		ProjectsDetails::<T>::insert(project_id, project_details);
		// Schedule for automatic transition by `on_initialize`
		let insertion_iterations =
			match Self::add_to_update_store(remainder_end_block + 1u32.into(), (&project_id, UpdateType::FundingEnd)) {
				Ok(iterations) => iterations,
				Err(_iterations) => return Err(Error::<T>::TooManyInsertionAttempts.into()),
			};

		// * Emit events *
		Self::deposit_event(Event::<T>::ProjectPhaseTransition { project_id, phase: ProjectPhases::RemainderFunding });

		Ok(PostDispatchInfo {
			actual_weight: Some(WeightInfoOf::<T>::start_remainder_funding(insertion_iterations)),
			pays_fee: Pays::Yes,
		})
	}

	/// Called automatically by on_initialize
	/// Ends the project funding, and calculates if the project was successfully funded or not.
	///
	/// # Arguments
	/// * `project_id` - The project identifier
	///
	/// # Storage access
	/// * [`ProjectsDetails`] - Get the project information, and check if the project is in the correct
	/// round, the current block is after the remainder funding end period.
	/// Update the project information with the new round status.
	///
	/// # Success Path
	/// The validity checks pass, and either of 2 paths happen:
	///
	/// * Project achieves its funding target - the project info is set to a successful funding state,
	/// and the contribution token asset class is created with the same id as the project.
	///
	/// * Project doesn't achieve its funding target - the project info is set to an unsuccessful funding state.
	///
	/// # Next step
	/// If **successful**, bidders can claim:
	///	* Contribution tokens with [`vested_contribution_token_bid_mint_for`](Self::vested_contribution_token_bid_mint_for)
	/// * Bonded plmc with [`vested_plmc_bid_unbond_for`](Self::vested_plmc_bid_unbond_for)
	///
	/// And contributors can claim:
	/// * Contribution tokens with [`vested_contribution_token_purchase_mint_for`](Self::vested_contribution_token_purchase_mint_for)
	/// * Bonded plmc with [`vested_plmc_purchase_unbond_for`](Self::vested_plmc_purchase_unbond_for)
	///
	/// If **unsuccessful**, users every user should have their PLMC vesting unbonded.
	#[transactional]
	pub fn do_end_funding(project_id: ProjectId) -> DispatchResultWithPostInfo {
		// * Get variables *
		let mut project_details = ProjectsDetails::<T>::get(project_id).ok_or(Error::<T>::ProjectDetailsNotFound)?;
		let project_metadata = ProjectsMetadata::<T>::get(project_id).ok_or(Error::<T>::ProjectNotFound)?;
		let remaining_cts = project_details.remaining_contribution_tokens;
		let remainder_end_block = project_details.phase_transition_points.remainder.end();
		let now = <frame_system::Pallet<T>>::block_number();
		let issuer_did = project_details.issuer_did.clone();

		// * Validity checks *
		ensure!(
			// Can end due to running out of CTs
			remaining_cts == Zero::zero() ||
				// or the auction being empty
				project_details.status == ProjectStatus::AuctionClosing ||
				// or the last funding round ending
				matches!(remainder_end_block, Some(end_block) if now > end_block),
			Error::<T>::TooEarlyForFundingEnd
		);
		// do_end_funding was already executed, but automatic transition was included in the
		// do_remainder_funding function. We gracefully skip the this transition.
		ensure!(
			!matches!(
				project_details.status,
				ProjectStatus::FundingSuccessful |
					ProjectStatus::FundingFailed |
					ProjectStatus::AwaitingProjectDecision
			),
			Error::<T>::RoundTransitionAlreadyHappened
		);

		// * Calculate new variables *
		let funding_target = project_metadata
			.minimum_price
			.checked_mul_int(project_metadata.total_allocation_size)
			.ok_or(Error::<T>::BadMath)?;
		let funding_reached = project_details.funding_amount_reached;
		let funding_ratio = Perquintill::from_rational(funding_reached, funding_target);

		// * Update Storage *
		DidWithActiveProjects::<T>::set(issuer_did, None);
		if funding_ratio <= Perquintill::from_percent(33u64) {
			project_details.evaluation_round_info.evaluators_outcome = EvaluatorsOutcome::Slashed;
			let insertion_iterations =
				Self::finalize_funding(project_id, project_details, ProjectOutcome::FundingFailed, 1u32.into())?;
			return Ok(PostDispatchInfo {
				actual_weight: Some(WeightInfoOf::<T>::end_funding_automatically_rejected_evaluators_slashed(
					insertion_iterations,
				)),
				pays_fee: Pays::Yes,
			});
		} else if funding_ratio <= Perquintill::from_percent(75u64) {
			project_details.evaluation_round_info.evaluators_outcome = EvaluatorsOutcome::Slashed;
			project_details.status = ProjectStatus::AwaitingProjectDecision;
			let insertion_iterations = match Self::add_to_update_store(
				now + T::ManualAcceptanceDuration::get() + 1u32.into(),
				(&project_id, UpdateType::ProjectDecision(FundingOutcomeDecision::AcceptFunding)),
			) {
				Ok(iterations) => iterations,
				Err(_iterations) => return Err(Error::<T>::TooManyInsertionAttempts.into()),
			};
			ProjectsDetails::<T>::insert(project_id, project_details);
			Ok(PostDispatchInfo {
				actual_weight: Some(WeightInfoOf::<T>::end_funding_awaiting_decision_evaluators_slashed(
					insertion_iterations,
				)),
				pays_fee: Pays::Yes,
			})
		} else if funding_ratio < Perquintill::from_percent(90u64) {
			project_details.evaluation_round_info.evaluators_outcome = EvaluatorsOutcome::Unchanged;
			project_details.status = ProjectStatus::AwaitingProjectDecision;
			let insertion_iterations = match Self::add_to_update_store(
				now + T::ManualAcceptanceDuration::get() + 1u32.into(),
				(&project_id, UpdateType::ProjectDecision(FundingOutcomeDecision::AcceptFunding)),
			) {
				Ok(iterations) => iterations,
				Err(_iterations) => return Err(Error::<T>::TooManyInsertionAttempts.into()),
			};
			ProjectsDetails::<T>::insert(project_id, project_details);
			Ok(PostDispatchInfo {
				actual_weight: Some(WeightInfoOf::<T>::end_funding_awaiting_decision_evaluators_unchanged(
					insertion_iterations,
				)),
				pays_fee: Pays::Yes,
			})
		} else {
			let (reward_info, evaluations_count) = Self::generate_evaluator_rewards_info(project_id)?;
			project_details.evaluation_round_info.evaluators_outcome = EvaluatorsOutcome::Rewarded(reward_info);

			let insertion_iterations = Self::finalize_funding(
				project_id,
				project_details,
				ProjectOutcome::FundingSuccessful,
				T::SuccessToSettlementTime::get(),
			)?;
			return Ok(PostDispatchInfo {
				actual_weight: Some(WeightInfoOf::<T>::end_funding_automatically_accepted_evaluators_rewarded(
					insertion_iterations,
					evaluations_count,
				)),
				pays_fee: Pays::Yes,
			});
		}
	}

	#[transactional]
	pub fn do_project_decision(project_id: ProjectId, decision: FundingOutcomeDecision) -> DispatchResultWithPostInfo {
		// * Get variables *
		let project_details = ProjectsDetails::<T>::get(project_id).ok_or(Error::<T>::ProjectDetailsNotFound)?;
		ensure!(
			project_details.status == ProjectStatus::AwaitingProjectDecision,
			Error::<T>::RoundTransitionAlreadyHappened
		);
		let outcome = match decision {
			FundingOutcomeDecision::AcceptFunding => ProjectOutcome::FundingAccepted,
			FundingOutcomeDecision::RejectFunding => ProjectOutcome::FundingRejected,
		};

		// * Update storage *
		Self::finalize_funding(project_id, project_details, outcome, T::SuccessToSettlementTime::get())?;
		Ok(PostDispatchInfo { actual_weight: Some(WeightInfoOf::<T>::project_decision()), pays_fee: Pays::Yes })
	}

	#[transactional]
	pub fn do_start_settlement(project_id: ProjectId) -> DispatchResultWithPostInfo {
		// * Get variables *
		let mut project_details = ProjectsDetails::<T>::get(project_id).ok_or(Error::<T>::ProjectDetailsNotFound)?;
		let token_information =
			ProjectsMetadata::<T>::get(project_id).ok_or(Error::<T>::ProjectNotFound)?.token_information;
		let now = <frame_system::Pallet<T>>::block_number();

		// * Validity checks *
		ensure!(
			project_details.status == ProjectStatus::FundingSuccessful ||
				project_details.status == ProjectStatus::FundingFailed,
			Error::<T>::NotAllowed
		);

		// * Calculate new variables *
		project_details.funding_end_block = Some(now);

		// * Update storage *
		ProjectsDetails::<T>::insert(project_id, &project_details);

		let escrow_account = Self::fund_account_id(project_id);
		if project_details.status == ProjectStatus::FundingSuccessful {
			T::ContributionTokenCurrency::create(project_id, escrow_account.clone(), false, 1_u32.into())?;
			T::ContributionTokenCurrency::set(
				project_id,
				&escrow_account.clone(),
				token_information.name.into(),
				token_information.symbol.into(),
				token_information.decimals,
			)?;

			let contribution_token_treasury_account = T::ContributionTreasury::get();
			T::ContributionTokenCurrency::touch(
				project_id,
				&contribution_token_treasury_account,
				&contribution_token_treasury_account,
			)?;

			let (liquidity_pools_ct_amount, long_term_holder_bonus_ct_amount) =
				Self::generate_liquidity_pools_and_long_term_holder_rewards(project_id)?;

			T::ContributionTokenCurrency::mint_into(
				project_id,
				&contribution_token_treasury_account,
				long_term_holder_bonus_ct_amount,
			)?;
			T::ContributionTokenCurrency::mint_into(
				project_id,
				&contribution_token_treasury_account,
				liquidity_pools_ct_amount,
			)?;

			Ok(PostDispatchInfo {
				actual_weight: Some(WeightInfoOf::<T>::start_settlement_funding_success()),
				pays_fee: Pays::Yes,
			})
		} else {
			Ok(PostDispatchInfo {
				actual_weight: Some(WeightInfoOf::<T>::start_settlement_funding_failure()),
				pays_fee: Pays::Yes,
			})
		}
	}
}

// Extrinsics and HRMP interactions
impl<T: Config> Pallet<T> {
	fn project_validation(
		metadata: &ProjectMetadataOf<T>,
		issuer: AccountIdOf<T>,
		did: Did,
	) -> Result<(ProjectDetailsOf<T>, BucketOf<T>), DispatchError> {
		if let Err(error) = metadata.is_valid() {
			let metadata_error = match error {
				ValidityError::PriceTooLow => MetadataError::PriceTooLow,
				ValidityError::TicketSizeError => MetadataError::TicketSizeError,
				ValidityError::ParticipationCurrenciesError => MetadataError::ParticipationCurrenciesError,
				ValidityError::AllocationSizeError => MetadataError::AllocationSizeError,
				ValidityError::AuctionRoundPercentageError => MetadataError::AuctionRoundPercentageError,
				ValidityError::FundingTargetTooLow => MetadataError::FundingTargetTooLow,
			};
			return Err(Error::<T>::BadMetadata(metadata_error).into());
		}
		let total_allocation_size = metadata.total_allocation_size;

		// * Calculate new variables *
		let fundraising_target =
			metadata.minimum_price.checked_mul_int(total_allocation_size).ok_or(Error::<T>::BadMath)?;
		let now = <frame_system::Pallet<T>>::block_number();
		let project_details = ProjectDetails {
			issuer_account: issuer.clone(),
			issuer_did: did.clone(),
			is_frozen: false,
			weighted_average_price: None,
			fundraising_target,
			status: ProjectStatus::Application,
			phase_transition_points: PhaseTransitionPoints::new(now),
			remaining_contribution_tokens: metadata.total_allocation_size,
			funding_amount_reached: BalanceOf::<T>::zero(),
			evaluation_round_info: EvaluationRoundInfoOf::<T> {
				total_bonded_usd: Zero::zero(),
				total_bonded_plmc: Zero::zero(),
				evaluators_outcome: EvaluatorsOutcome::Unchanged,
			},
			funding_end_block: None,
			parachain_id: None,
			migration_readiness_check: None,
			hrmp_channel_status: HRMPChannelStatus {
				project_to_polimec: ChannelStatus::Closed,
				polimec_to_project: ChannelStatus::Closed,
			},
		};

		let bucket: BucketOf<T> = Self::create_bucket_from_metadata(&metadata)?;

		Ok((project_details, bucket))
	}

	/// Called by user extrinsic
	/// Creates a project and assigns it to the `issuer` account.
	///
	/// # Arguments
	/// * `issuer` - The account that will be the issuer of the project.
	/// * `project` - The project struct containing all the necessary information.
	///
	/// # Storage access
	/// * [`ProjectsMetadata`] - Inserting the main project information. 1 to 1 with the `project` argument.
	/// * [`ProjectsDetails`] - Inserting the project information. constructed from the `project` argument.
	/// * [`NextProjectId`] - Getting the next usable id, and updating it for the next project.
	///
	/// # Success path
	/// The `project` argument is valid. A ProjectInfo struct is constructed, and the storage is updated
	/// with the new structs and mappings to reflect the new project creation
	///
	/// # Next step
	/// The issuer will call an extrinsic to start the evaluation round of the project.
	/// [`do_start_evaluation`](Self::do_start_evaluation) will be executed.
	#[transactional]
	pub fn do_create_project(
		issuer: &AccountIdOf<T>,
		initial_metadata: ProjectMetadataOf<T>,
		did: Did,
	) -> DispatchResult {
		// * Get variables *
		let project_id = NextProjectId::<T>::get();
		let maybe_active_project = DidWithActiveProjects::<T>::get(did.clone());

		// * Validity checks *
		ensure!(maybe_active_project == None, Error::<T>::IssuerHasActiveProjectAlready);

		let (project_details, bucket) = Self::project_validation(&initial_metadata, issuer.clone(), did.clone())?;

		// Each project needs an escrow system account to temporarily hold the USDT/USDC. We need to create it by depositing `ED` amount of PLMC into it.
		// This should be paid by the issuer.
		let escrow_account = Self::fund_account_id(project_id);
		// transfer ED from issuer to escrow
		T::NativeCurrency::transfer(
			issuer,
			&escrow_account,
			<T as pallet_balances::Config>::ExistentialDeposit::get(),
			Preservation::Preserve,
		)
		.map_err(|_| Error::<T>::NotEnoughFundsForEscrowCreation)?;

		// * Update storage *
		ProjectsMetadata::<T>::insert(project_id, &initial_metadata);
		ProjectsDetails::<T>::insert(project_id, project_details);
		Buckets::<T>::insert(project_id, bucket);
		NextProjectId::<T>::mutate(|n| n.saturating_inc());
		DidWithActiveProjects::<T>::set(did, Some(project_id));

		// * Emit events *
		Self::deposit_event(Event::ProjectCreated { project_id, issuer: issuer.clone(), metadata: initial_metadata });

		Ok(())
	}

	#[transactional]
	pub fn do_remove_project(issuer: AccountIdOf<T>, project_id: ProjectId, did: Did) -> DispatchResult {
		// * Get variables *
		let project_details = ProjectsDetails::<T>::get(project_id).ok_or(Error::<T>::ProjectDetailsNotFound)?;

		// * Validity checks *
		ensure!(project_details.issuer_account == issuer, Error::<T>::NotAllowed);
		ensure!(project_details.is_frozen.not(), Error::<T>::Frozen);

		// * Update storage *
		ProjectsDetails::<T>::remove(project_id);
		ProjectsMetadata::<T>::remove(project_id);
		DidWithActiveProjects::<T>::set(did, None);
		Buckets::<T>::remove(project_id);

		// * Emit events *
		Self::deposit_event(Event::ProjectRemoved { project_id, issuer });

		Ok(())
	}

	/// Change the metadata hash of a project
	///
	/// # Arguments
	/// * `issuer` - The project issuer account
	/// * `project_id` - The project identifier
	/// * `project_metadata_hash` - The hash of the image that contains the metadata
	///
	/// # Storage access
	/// * [`ProjectsDetails`] - Check that the project is not frozen
	/// * [`ProjectsMetadata`] - Update the metadata hash
	#[transactional]
	pub fn do_edit_project(
		issuer: AccountIdOf<T>,
		project_id: ProjectId,
		new_project_metadata: ProjectMetadataOf<T>,
	) -> DispatchResult {
		// * Get variables *
		let project_details = ProjectsDetails::<T>::get(project_id).ok_or(Error::<T>::ProjectDetailsNotFound)?;

		// * Validity checks *
		ensure!(project_details.issuer_account == issuer, Error::<T>::NotAllowed);
		ensure!(!project_details.is_frozen, Error::<T>::Frozen);

		// * Calculate new variables *
		let (project_details, bucket) =
			Self::project_validation(&new_project_metadata, issuer.clone(), project_details.issuer_did.clone())?;

		// * Update storage *
		ProjectsMetadata::<T>::insert(project_id, new_project_metadata.clone());
		ProjectsDetails::<T>::insert(project_id, project_details);
		Buckets::<T>::insert(project_id, bucket);

		// * Emit events *
		Self::deposit_event(Event::MetadataEdited { project_id, metadata: new_project_metadata });

		Ok(())
	}

	// Note: usd_amount needs to have the same amount of decimals as PLMC, so when multiplied by the plmc-usd price, it gives us the PLMC amount with the decimals we wanted.
	#[transactional]
	pub fn do_evaluate(
		evaluator: &AccountIdOf<T>,
		project_id: ProjectId,
		usd_amount: BalanceOf<T>,
		did: Did,
		investor_type: InvestorType,
	) -> DispatchResultWithPostInfo {
		// * Get variables *
		let mut project_details = ProjectsDetails::<T>::get(project_id).ok_or(Error::<T>::ProjectDetailsNotFound)?;
		let now = <frame_system::Pallet<T>>::block_number();
		let evaluation_id = NextEvaluationId::<T>::get();
		let caller_existing_evaluations: Vec<(u32, EvaluationInfoOf<T>)> =
			Evaluations::<T>::iter_prefix((project_id, evaluator)).collect();
		let plmc_usd_price = T::PriceProvider::get_price(PLMC_FOREIGN_ID).ok_or(Error::<T>::PLMCPriceNotAvailable)?;
		let early_evaluation_reward_threshold_usd =
			T::EvaluationSuccessThreshold::get() * project_details.fundraising_target;
		let evaluation_round_info = &mut project_details.evaluation_round_info;
		let evaluations_count = EvaluationCounts::<T>::get(project_id);

		// * Validity Checks *
		ensure!(usd_amount >= T::MinUsdPerEvaluation::get(), Error::<T>::EvaluationBondTooLow);
		ensure!(project_details.issuer_did != did, Error::<T>::ParticipationToThemselves);
		ensure!(project_details.status == ProjectStatus::EvaluationRound, Error::<T>::ProjectNotInEvaluationRound);
		ensure!(evaluations_count < T::MaxEvaluationsPerProject::get(), Error::<T>::TooManyEvaluationsForProject);

		// * Calculate new variables *
		if investor_type == InvestorType::Retail {
			RetailParticipations::<T>::mutate(&did, |project_participations| {
				if project_participations.contains(&project_id).not() {
					// We don't care if it fails, since it means the user already has access to the max multiplier
					let _ = project_participations.try_push(project_id);
				}
			});
		}
		let plmc_bond = plmc_usd_price
			.reciprocal()
			.ok_or(Error::<T>::BadMath)?
			.checked_mul_int(usd_amount)
			.ok_or(Error::<T>::BadMath)?;
		let previous_total_evaluation_bonded_usd = evaluation_round_info.total_bonded_usd;

		let remaining_bond_to_reach_threshold =
			early_evaluation_reward_threshold_usd.saturating_sub(previous_total_evaluation_bonded_usd);

		let early_usd_amount = if usd_amount <= remaining_bond_to_reach_threshold {
			usd_amount
		} else {
			remaining_bond_to_reach_threshold
		};

		let late_usd_amount = usd_amount.checked_sub(&early_usd_amount).ok_or(Error::<T>::BadMath)?;

		let new_evaluation = EvaluationInfoOf::<T> {
			id: evaluation_id,
			project_id,
			evaluator: evaluator.clone(),
			original_plmc_bond: plmc_bond,
			current_plmc_bond: plmc_bond,
			early_usd_amount,
			late_usd_amount,
			when: now,
		};

		T::NativeCurrency::hold(&HoldReason::Evaluation(project_id).into(), evaluator, plmc_bond)?;
		Evaluations::<T>::insert((project_id, evaluator, evaluation_id), new_evaluation);
		NextEvaluationId::<T>::set(evaluation_id.saturating_add(One::one()));
		evaluation_round_info.total_bonded_usd += usd_amount;
		evaluation_round_info.total_bonded_plmc += plmc_bond;
		ProjectsDetails::<T>::insert(project_id, project_details);
		EvaluationCounts::<T>::mutate(project_id, |c| *c += 1);

		// * Emit events *
		Self::deposit_event(Event::Evaluation {
			project_id,
			evaluator: evaluator.clone(),
			id: evaluation_id,
			plmc_amount: plmc_bond,
		});

		let existing_evaluations_count = caller_existing_evaluations.len() as u32;
		let actual_weight = if existing_evaluations_count < T::MaxEvaluationsPerUser::get() {
			WeightInfoOf::<T>::evaluation_to_limit(existing_evaluations_count)
		} else {
			WeightInfoOf::<T>::evaluation_over_limit()
		};

		Ok(PostDispatchInfo { actual_weight: Some(actual_weight), pays_fee: Pays::Yes })
	}

	/// Bid for a project in the bidding stage.
	///
	/// # Arguments
	/// * `bidder` - The account that is bidding
	/// * `project_id` - The project to bid for
	/// * `amount` - The amount of tokens that the bidder wants to buy
	/// * `multiplier` - Used for calculating how much PLMC needs to be bonded to spend this much money (in USD)
	///
	/// # Storage access
	/// * [`ProjectsDetails`] - Check that the project is in the bidding stage
	/// * [`BiddingBonds`] - Update the storage with the bidder's PLMC bond for that bid
	/// * [`Bids`] - Check previous bids by that user, and update the storage with the new bid
	#[transactional]
	pub fn do_bid(
		bidder: &AccountIdOf<T>,
		project_id: ProjectId,
		ct_amount: BalanceOf<T>,
		multiplier: MultiplierOf<T>,
		funding_asset: AcceptedFundingAsset,
		did: Did,
		investor_type: InvestorType,
	) -> DispatchResultWithPostInfo {
		// * Get variables *
		let project_details = ProjectsDetails::<T>::get(project_id).ok_or(Error::<T>::ProjectDetailsNotFound)?;
		let project_metadata = ProjectsMetadata::<T>::get(project_id).ok_or(Error::<T>::ProjectNotFound)?;
		let plmc_usd_price = T::PriceProvider::get_price(PLMC_FOREIGN_ID).ok_or(Error::<T>::PriceNotFound)?;

		// Fetch current bucket details and other required info
		let mut current_bucket = Buckets::<T>::get(project_id).ok_or(Error::<T>::ProjectNotFound)?;
		let now = <frame_system::Pallet<T>>::block_number();
		let mut amount_to_bid = ct_amount;
		let total_bids_for_project = BidCounts::<T>::get(project_id);

		// User will spend at least this amount of USD for his bid(s). More if the bid gets split into different buckets
		let min_total_ticket_size =
			current_bucket.current_price.checked_mul_int(ct_amount).ok_or(Error::<T>::BadMath)?;
		// weight return variables
		let mut perform_bid_calls = 0;

		let existing_bids = Bids::<T>::iter_prefix_values((project_id, bidder)).collect::<Vec<_>>();
		let existing_bids_amount = existing_bids.len() as u32;

		let metadata_bidder_ticket_size_bounds = match investor_type {
			InvestorType::Institutional => project_metadata.bidding_ticket_sizes.institutional,
			InvestorType::Professional => project_metadata.bidding_ticket_sizes.professional,
			_ => return Err(Error::<T>::NotAllowed.into()),
		};
		let max_multiplier = match investor_type {
			InvestorType::Professional => PROFESSIONAL_MAX_MULTIPLIER,
			InvestorType::Institutional => INSTITUTIONAL_MAX_MULTIPLIER,
			// unreachable
			_ => return Err(Error::<T>::NotAllowed.into()),
		};

		// * Validity checks *
		ensure!(
			matches!(investor_type, InvestorType::Institutional | InvestorType::Professional),
			DispatchError::from("Retail investors are not allowed to bid")
		);

		ensure!(ct_amount > Zero::zero(), Error::<T>::BidTooLow);
		ensure!(did != project_details.issuer_did, Error::<T>::ParticipationToThemselves);
		ensure!(
			matches!(project_details.status, ProjectStatus::AuctionOpening | ProjectStatus::AuctionClosing),
			Error::<T>::AuctionNotStarted
		);
		ensure!(
			project_metadata.participation_currencies.contains(&funding_asset),
			Error::<T>::FundingAssetNotAccepted
		);

		ensure!(
			metadata_bidder_ticket_size_bounds.usd_ticket_above_minimum_per_participation(min_total_ticket_size),
			Error::<T>::BidTooLow
		);
		ensure!(multiplier.into() <= max_multiplier && multiplier.into() > 0u8, Error::<T>::ForbiddenMultiplier);

		// Note: We limit the CT Amount to the auction allocation size, to avoid long running loops.
		ensure!(
			ct_amount <= project_metadata.auction_round_allocation_percentage * project_metadata.total_allocation_size,
			Error::<T>::NotAllowed
		);

		// While there's a remaining amount to bid for
		while !amount_to_bid.is_zero() {
			let bid_amount = if amount_to_bid <= current_bucket.amount_left {
				// Simple case, the bucket has enough to cover the bid
				amount_to_bid
			} else {
				// The bucket doesn't have enough to cover the bid, so we bid the remaining amount of the current bucket
				current_bucket.amount_left
			};
			let bid_id = NextBidId::<T>::get();

			Self::perform_do_bid(
				bidder,
				project_id,
				bid_amount,
				current_bucket.current_price,
				multiplier,
				funding_asset,
				bid_id,
				now,
				plmc_usd_price,
				did.clone(),
				metadata_bidder_ticket_size_bounds,
<<<<<<< HEAD
				existing_bids_amount + perform_bid_calls,
				total_bids_for_project + perform_bid_calls,
=======
				existing_bids_amount.saturating_add(perform_bid_calls),
				total_bids_for_project.saturating_add(perform_bid_calls),
>>>>>>> 841bec10
			)?;

			perform_bid_calls += 1;

			// Update the current bucket and reduce the amount to bid by the amount we just bid
			current_bucket.update(bid_amount);
			amount_to_bid.saturating_reduce(bid_amount);
		}

		// Note: If the bucket has been exhausted, the 'update' function has already made the 'current_bucket' point to the next one.
		Buckets::<T>::insert(project_id, current_bucket);

		Ok(PostDispatchInfo {
			actual_weight: Some(WeightInfoOf::<T>::bid(existing_bids_amount, perform_bid_calls)),
			pays_fee: Pays::Yes,
		})
	}

	#[transactional]
	fn perform_do_bid(
		bidder: &AccountIdOf<T>,
		project_id: ProjectId,
		ct_amount: BalanceOf<T>,
		ct_usd_price: T::Price,
		multiplier: MultiplierOf<T>,
		funding_asset: AcceptedFundingAsset,
		bid_id: u32,
		now: BlockNumberFor<T>,
		plmc_usd_price: T::Price,
		did: Did,
		metadata_ticket_size_bounds: TicketSizeOf<T>,
		total_bids_by_bidder: u32,
		total_bids_for_project: u32,
	) -> Result<BidInfoOf<T>, DispatchError> {
		let ticket_size = ct_usd_price.checked_mul_int(ct_amount).ok_or(Error::<T>::BadMath)?;
		let total_usd_bid_by_did = AuctionBoughtUSD::<T>::get((project_id, did.clone()));

		ensure!(
			metadata_ticket_size_bounds
				.usd_ticket_below_maximum_per_did(total_usd_bid_by_did.saturating_add(ticket_size)),
			Error::<T>::BidTooHigh
		);
		ensure!(total_bids_by_bidder < T::MaxBidsPerUser::get(), Error::<T>::TooManyBidsForUser);
		ensure!(total_bids_for_project < T::MaxBidsPerProject::get(), Error::<T>::TooManyBidsForProject);

		let funding_asset_usd_price =
			T::PriceProvider::get_price(funding_asset.to_assethub_id()).ok_or(Error::<T>::PriceNotFound)?;

		// * Calculate new variables *
		let plmc_bond =
			Self::calculate_plmc_bond(ticket_size, multiplier, plmc_usd_price).map_err(|_| Error::<T>::BadMath)?;

		let funding_asset_amount_locked =
			funding_asset_usd_price.reciprocal().ok_or(Error::<T>::BadMath)?.saturating_mul_int(ticket_size);
		let asset_id = funding_asset.to_assethub_id();

		let new_bid = BidInfoOf::<T> {
			id: bid_id,
			project_id,
			bidder: bidder.clone(),
			did: did.clone(),
			status: BidStatus::YetUnknown,
			original_ct_amount: ct_amount,
			original_ct_usd_price: ct_usd_price,
			final_ct_amount: ct_amount,
			final_ct_usd_price: ct_usd_price,
			funding_asset,
			funding_asset_amount_locked,
			multiplier,
			plmc_bond,
			when: now,
		};

		Self::try_plmc_participation_lock(bidder, project_id, plmc_bond)?;
		Self::try_funding_asset_hold(bidder, project_id, funding_asset_amount_locked, asset_id)?;

		Bids::<T>::insert((project_id, bidder, bid_id), &new_bid);
		NextBidId::<T>::set(bid_id.saturating_add(One::one()));
		BidCounts::<T>::mutate(project_id, |c| *c += 1);
		AuctionBoughtUSD::<T>::mutate((project_id, did), |amount| *amount += ticket_size);

		Self::deposit_event(Event::Bid {
			project_id,
			bidder: bidder.clone(),
			id: bid_id,
			ct_amount,
			ct_price: ct_usd_price,
			funding_asset,
			funding_amount: funding_asset_amount_locked,
			plmc_bond,
			multiplier,
		});

		Ok(new_bid)
	}

	/// Buy tokens in the Community Round at the price set in the Bidding Round
	///
	/// # Arguments
	/// * contributor: The account that is buying the tokens
	/// * project_id: The identifier of the project
	/// * token_amount: The amount of contribution tokens the contributor tries to buy. Tokens
	///   are limited by the total amount of tokens available in the Community Round.
	/// * multiplier: Decides how much PLMC bonding is required for buying that amount of tokens
	/// * asset: The asset used for the contribution
	#[transactional]
	pub fn do_community_contribute(
		contributor: &AccountIdOf<T>,
		project_id: ProjectId,
		token_amount: BalanceOf<T>,
		multiplier: MultiplierOf<T>,
		asset: AcceptedFundingAsset,
		did: Did,
		investor_type: InvestorType,
	) -> DispatchResultWithPostInfo {
		let mut project_details = ProjectsDetails::<T>::get(project_id).ok_or(Error::<T>::ProjectDetailsNotFound)?;
		let did_has_winning_bid = DidWithWinningBids::<T>::get(project_id, did.clone());

		ensure!(project_details.status == ProjectStatus::CommunityRound, Error::<T>::ProjectNotInCommunityRound);
		ensure!(!did_has_winning_bid, Error::<T>::UserHasWinningBids);

		let buyable_tokens = token_amount.min(project_details.remaining_contribution_tokens);
		project_details.remaining_contribution_tokens.saturating_reduce(buyable_tokens);

		Self::do_contribute(
			contributor,
			project_id,
			&mut project_details,
			buyable_tokens,
			multiplier,
			asset,
			investor_type,
			did,
		)
	}

	/// Buy tokens in the Community Round at the price set in the Bidding Round
	///
	/// # Arguments
	/// * contributor: The account that is buying the tokens
	/// * project_id: The identifier of the project
	/// * token_amount: The amount of contribution tokens the contributor tries to buy. Tokens
	///   are limited by the total amount of tokens available after the Auction and Community rounds.
	/// * multiplier: Decides how much PLMC bonding is required for buying that amount of tokens
	/// * asset: The asset used for the contribution
	#[transactional]
	pub fn do_remaining_contribute(
		contributor: &AccountIdOf<T>,
		project_id: ProjectId,
		token_amount: BalanceOf<T>,
		multiplier: MultiplierOf<T>,
		asset: AcceptedFundingAsset,
		did: Did,
		investor_type: InvestorType,
	) -> DispatchResultWithPostInfo {
		let mut project_details = ProjectsDetails::<T>::get(project_id).ok_or(Error::<T>::ProjectDetailsNotFound)?;

		ensure!(project_details.status == ProjectStatus::RemainderRound, Error::<T>::AuctionNotStarted);
		let buyable_tokens = token_amount.min(project_details.remaining_contribution_tokens);

		let before = project_details.remaining_contribution_tokens;
		let remaining_cts_in_round = before.saturating_sub(buyable_tokens);
		project_details.remaining_contribution_tokens = remaining_cts_in_round;

		Self::do_contribute(
			contributor,
			project_id,
			&mut project_details,
			token_amount,
			multiplier,
			asset,
			investor_type,
			did,
		)
	}

	#[transactional]
	fn do_contribute(
		contributor: &AccountIdOf<T>,
		project_id: ProjectId,
		project_details: &mut ProjectDetailsOf<T>,
		buyable_tokens: BalanceOf<T>,
		multiplier: MultiplierOf<T>,
		funding_asset: AcceptedFundingAsset,
		investor_type: InvestorType,
		did: Did,
	) -> DispatchResultWithPostInfo {
		let project_metadata = ProjectsMetadata::<T>::get(project_id).ok_or(Error::<T>::ProjectNotFound)?;
		let caller_existing_contributions =
			Contributions::<T>::iter_prefix_values((project_id, contributor)).collect::<Vec<_>>();
		let total_usd_bought_by_did = ContributionBoughtUSD::<T>::get((project_id, did.clone()));
		let now = <frame_system::Pallet<T>>::block_number();
		let ct_usd_price = project_details.weighted_average_price.ok_or(Error::<T>::AuctionNotStarted)?;
		let plmc_usd_price = T::PriceProvider::get_price(PLMC_FOREIGN_ID).ok_or(Error::<T>::PriceNotFound)?;
		let funding_asset_usd_price =
			T::PriceProvider::get_price(funding_asset.to_assethub_id()).ok_or(Error::<T>::PriceNotFound)?;

		let ticket_size = ct_usd_price.checked_mul_int(buyable_tokens).ok_or(Error::<T>::BadMath)?;
		let contributor_ticket_size = match investor_type {
			InvestorType::Institutional => project_metadata.contributing_ticket_sizes.institutional,
			InvestorType::Professional => project_metadata.contributing_ticket_sizes.professional,
			InvestorType::Retail => project_metadata.contributing_ticket_sizes.retail,
		};
		let max_multiplier = match investor_type {
			InvestorType::Retail => {
				RetailParticipations::<T>::mutate(&did, |project_participations| {
					if project_participations.contains(&project_id).not() {
						// We don't care if it fails, since it means the user already has access to the max multiplier
						let _ = project_participations.try_push(project_id);
					}
					retail_max_multiplier_for_participations(project_participations.len() as u8)
				})
			},

			InvestorType::Professional => PROFESSIONAL_MAX_MULTIPLIER,
			InvestorType::Institutional => INSTITUTIONAL_MAX_MULTIPLIER,
		};
		// * Validity checks *
		ensure!(multiplier.into() <= max_multiplier && multiplier.into() > 0u8, Error::<T>::ForbiddenMultiplier);
		ensure!(
			project_metadata.participation_currencies.contains(&funding_asset),
			Error::<T>::FundingAssetNotAccepted
		);
		ensure!(did.clone() != project_details.issuer_did, Error::<T>::ParticipationToThemselves);
		ensure!(
			caller_existing_contributions.len() < T::MaxContributionsPerUser::get() as usize,
			Error::<T>::TooManyContributionsForUser
		);
		ensure!(
			contributor_ticket_size.usd_ticket_above_minimum_per_participation(ticket_size),
			Error::<T>::ContributionTooLow
		);
		ensure!(
			contributor_ticket_size.usd_ticket_below_maximum_per_did(total_usd_bought_by_did + ticket_size),
			Error::<T>::ContributionTooHigh
		);

		let plmc_bond = Self::calculate_plmc_bond(ticket_size, multiplier, plmc_usd_price)?;
		let funding_asset_amount =
			funding_asset_usd_price.reciprocal().ok_or(Error::<T>::BadMath)?.saturating_mul_int(ticket_size);
		let asset_id = funding_asset.to_assethub_id();

		let contribution_id = NextContributionId::<T>::get();
		let new_contribution = ContributionInfoOf::<T> {
			id: contribution_id,
			project_id,
			contributor: contributor.clone(),
			ct_amount: buyable_tokens,
			usd_contribution_amount: ticket_size,
			multiplier,
			funding_asset,
			funding_asset_amount,
			plmc_bond,
		};

		// Try adding the new contribution to the system
		Self::try_plmc_participation_lock(contributor, project_id, plmc_bond)?;
		Self::try_funding_asset_hold(contributor, project_id, funding_asset_amount, asset_id)?;

		Contributions::<T>::insert((project_id, contributor, contribution_id), &new_contribution);
		NextContributionId::<T>::set(contribution_id.saturating_add(One::one()));
		ContributionBoughtUSD::<T>::mutate((project_id, did), |amount| *amount += ticket_size);

		let remaining_cts_after_purchase = project_details.remaining_contribution_tokens;
		project_details.funding_amount_reached.saturating_accrue(new_contribution.usd_contribution_amount);
		ProjectsDetails::<T>::insert(project_id, project_details);
		// If no CTs remain, end the funding phase

		let mut weight_round_end_flag: Option<u32> = None;
		if remaining_cts_after_purchase.is_zero() {
			let fully_filled_vecs_from_insertion =
				match Self::add_to_update_store(now + 1u32.into(), (&project_id, UpdateType::FundingEnd)) {
					Ok(iterations) => iterations,
					Err(_iterations) => return Err(Error::<T>::TooManyInsertionAttempts.into()),
				};

			weight_round_end_flag = Some(fully_filled_vecs_from_insertion);
		}

		// * Emit events *
		Self::deposit_event(Event::Contribution {
			project_id,
			contributor: contributor.clone(),
			id: contribution_id,
			ct_amount: buyable_tokens,
			funding_asset,
			funding_amount: funding_asset_amount,
			plmc_bond,
			multiplier,
		});

		// return correct weight function
		let actual_weight = match weight_round_end_flag {
			None => Some(WeightInfoOf::<T>::contribution(caller_existing_contributions.len() as u32)),
			Some(fully_filled_vecs_from_insertion) => Some(WeightInfoOf::<T>::contribution_ends_round(
				caller_existing_contributions.len() as u32,
				fully_filled_vecs_from_insertion,
			)),
		};

		Ok(PostDispatchInfo { actual_weight, pays_fee: Pays::Yes })
	}

	#[transactional]
	pub fn do_decide_project_outcome(
		issuer: AccountIdOf<T>,
		project_id: ProjectId,
		decision: FundingOutcomeDecision,
	) -> DispatchResultWithPostInfo {
		// * Get variables *
		let project_details = ProjectsDetails::<T>::get(project_id).ok_or(Error::<T>::ProjectDetailsNotFound)?;
		let now = <frame_system::Pallet<T>>::block_number();

		// * Validity checks *
		ensure!(project_details.issuer_account == issuer, Error::<T>::NotAllowed);
		ensure!(project_details.status == ProjectStatus::AwaitingProjectDecision, Error::<T>::NotAllowed);

		// * Update storage *
		let insertion_attempts: u32;
		match Self::add_to_update_store(now + 1u32.into(), (&project_id, UpdateType::ProjectDecision(decision))) {
			Ok(iterations) => insertion_attempts = iterations,
			Err(iterations) =>
				return Err(DispatchErrorWithPostInfo {
					post_info: PostDispatchInfo {
						actual_weight: Some(WeightInfoOf::<T>::decide_project_outcome(iterations)),
						pays_fee: Pays::Yes,
					},
					error: Error::<T>::TooManyInsertionAttempts.into(),
				}),
		};

		Self::deposit_event(Event::ProjectOutcomeDecided { project_id, decision });

		Ok(PostDispatchInfo {
			actual_weight: Some(WeightInfoOf::<T>::decide_project_outcome(insertion_attempts)),
			pays_fee: Pays::Yes,
		})
	}

	#[transactional]
	pub fn do_set_para_id_for_project(
		caller: &AccountIdOf<T>,
		project_id: ProjectId,
		para_id: ParaId,
	) -> DispatchResult {
		// * Get variables *
		let mut project_details = ProjectsDetails::<T>::get(project_id).ok_or(Error::<T>::ProjectDetailsNotFound)?;

		// * Validity checks *
		ensure!(&(project_details.issuer_account) == caller, Error::<T>::NotAllowed);

		// * Update storage *
		project_details.parachain_id = Some(para_id);
		ProjectsDetails::<T>::insert(project_id, project_details);

		// * Emit events *
		Self::deposit_event(Event::ProjectParaIdSet { project_id, para_id });

		Ok(())
	}

	pub fn do_handle_channel_open_request(message: Instruction) -> XcmResult {
		// TODO: set these constants with a proper value
		const EXECUTION_DOT: MultiAsset = MultiAsset {
			id: Concrete(MultiLocation { parents: 0, interior: Here }),
			fun: Fungible(1_0_000_000_000u128),
		};
		const MAX_WEIGHT: Weight = Weight::from_parts(20_000_000_000, 1_000_000);

		let max_message_size_thresholds = T::MaxMessageSizeThresholds::get();
		let max_capacity_thresholds = T::MaxCapacityThresholds::get();

		log::trace!(target: "pallet_funding::hrmp", "HrmpNewChannelOpenRequest received: {:?}", message);

		match message {
			Instruction::HrmpNewChannelOpenRequest { sender, max_message_size, max_capacity }
				if max_message_size >= max_message_size_thresholds.0 &&
					max_message_size <= max_message_size_thresholds.1 &&
					max_capacity >= max_capacity_thresholds.0 &&
					max_capacity <= max_capacity_thresholds.1 =>
			{
				log::trace!(target: "pallet_funding::hrmp", "HrmpNewChannelOpenRequest accepted");

				let (project_id, mut project_details) = ProjectsDetails::<T>::iter()
					.find(|(_id, details)| {
						details.parachain_id == Some(ParaId::from(sender)) && details.status == FundingSuccessful
					})
					.ok_or(XcmError::BadOrigin)?;

				let mut accept_channel_relay_call = vec![60u8, 1];
				let sender_id = ParaId::from(sender).encode();
				accept_channel_relay_call.extend_from_slice(&sender_id);

				let mut request_channel_relay_call = vec![60u8, 0];
				let recipient = ParaId::from(sender).encode();
				request_channel_relay_call.extend_from_slice(&recipient);
				let proposed_max_capacity = T::RequiredMaxCapacity::get().encode();
				request_channel_relay_call.extend_from_slice(&proposed_max_capacity);
				let proposed_max_message_size = T::RequiredMaxMessageSize::get().encode();
				request_channel_relay_call.extend_from_slice(&proposed_max_message_size);

				let xcm: Xcm<()> = Xcm(vec![
					WithdrawAsset(vec![EXECUTION_DOT.clone()].into()),
					BuyExecution { fees: EXECUTION_DOT.clone(), weight_limit: Unlimited },
					Transact {
						origin_kind: OriginKind::Native,
						require_weight_at_most: MAX_WEIGHT,
						call: accept_channel_relay_call.into(),
					},
					Transact {
						origin_kind: OriginKind::Native,
						require_weight_at_most: MAX_WEIGHT,
						call: request_channel_relay_call.into(),
					},
					RefundSurplus,
					DepositAsset {
						assets: Wild(All),
						beneficiary: MultiLocation { parents: 0, interior: X1(Parachain(POLIMEC_PARA_ID)) },
					},
				]);
				let mut message = Some(xcm);

				let dest_loc = MultiLocation { parents: 1, interior: Here };
				let mut destination = Some(dest_loc);
				let (ticket, _price) = T::XcmRouter::validate(&mut destination, &mut message)?;

				match T::XcmRouter::deliver(ticket) {
					Ok(_) => {
						log::trace!(target: "pallet_funding::hrmp", "HrmpNewChannelOpenRequest: acceptance successfully sent");
						project_details.hrmp_channel_status.project_to_polimec = ChannelStatus::Open;
						project_details.hrmp_channel_status.polimec_to_project = ChannelStatus::AwaitingAcceptance;
						ProjectsDetails::<T>::insert(project_id, project_details);

						Pallet::<T>::deposit_event(Event::<T>::HrmpChannelAccepted {
							project_id,
							para_id: ParaId::from(sender),
						});
						Ok(())
					},
					Err(e) => {
						log::trace!(target: "pallet_funding::hrmp", "HrmpNewChannelOpenRequest: acceptance sending failed - {:?}", e);
						Err(XcmError::Unimplemented)
					},
				}
			},
			instr => {
				log::trace!(target: "pallet_funding::hrmp", "Bad instruction: {:?}", instr);
				Err(XcmError::Unimplemented)
			},
		}
	}

	pub fn do_handle_channel_accepted(message: Instruction) -> XcmResult {
		match message {
			Instruction::HrmpChannelAccepted { recipient } => {
				log::trace!(target: "pallet_funding::hrmp", "HrmpChannelAccepted received: {:?}", message);
				let (project_id, mut project_details) = ProjectsDetails::<T>::iter()
					.find(|(_id, details)| {
						details.parachain_id == Some(ParaId::from(recipient)) && details.status == FundingSuccessful
					})
					.ok_or(XcmError::BadOrigin)?;

				project_details.hrmp_channel_status.polimec_to_project = ChannelStatus::Open;
				ProjectsDetails::<T>::insert(project_id, project_details);
				Pallet::<T>::deposit_event(Event::<T>::HrmpChannelEstablished {
					project_id,
					para_id: ParaId::from(recipient),
				});

				Pallet::<T>::do_start_migration_readiness_check(
					&(T::PalletId::get().into_account_truncating()),
					project_id,
				)
				.map_err(|_| XcmError::NoDeal)?;
				Ok(())
			},
			instr => {
				log::trace!(target: "pallet_funding::hrmp", "Bad instruction: {:?}", instr);
				Err(XcmError::Unimplemented)
			},
		}
	}

	#[transactional]
	pub fn do_start_migration_readiness_check(caller: &AccountIdOf<T>, project_id: ProjectId) -> DispatchResult {
		// * Get variables *
		let mut project_details = ProjectsDetails::<T>::get(project_id).ok_or(Error::<T>::ProjectDetailsNotFound)?;
		let parachain_id: u32 = project_details.parachain_id.ok_or(Error::<T>::ImpossibleState)?.into();
		let project_multilocation = ParentThen(X1(Parachain(parachain_id)));
		let now = <frame_system::Pallet<T>>::block_number();

		// TODO: check these values
		let max_weight = Weight::from_parts(700_000_000, 10_000);

		// * Validity checks *
		ensure!(project_details.status == ProjectStatus::FundingSuccessful, Error::<T>::NotAllowed);
		ensure!(
			project_details.hrmp_channel_status ==
				HRMPChannelStatus {
					project_to_polimec: ChannelStatus::Open,
					polimec_to_project: ChannelStatus::Open
				},
			Error::<T>::CommsNotEstablished
		);
		if project_details.migration_readiness_check.is_none() {
			ensure!(caller.clone() == T::PalletId::get().into_account_truncating(), Error::<T>::NotAllowed);
		} else if matches!(
			project_details.migration_readiness_check,
			Some(MigrationReadinessCheck {
				holding_check: (_, CheckOutcome::Failed),
				pallet_check: (_, CheckOutcome::Failed),
				..
			})
		) {
			ensure!(caller == &project_details.issuer_account, Error::<T>::NotAllowed);
		}

		// * Update storage *
		let call = Call::<T>::migration_check_response { query_id: Default::default(), response: Default::default() };

		let query_id_holdings = pallet_xcm::Pallet::<T>::new_notify_query(
			project_multilocation.clone(),
			<T as Config>::RuntimeCall::from(call.clone()),
			now + QUERY_RESPONSE_TIME_WINDOW_BLOCKS.into(),
			Here,
		);
		let query_id_pallet = pallet_xcm::Pallet::<T>::new_notify_query(
			project_multilocation.clone(),
			<T as Config>::RuntimeCall::from(call),
			now + QUERY_RESPONSE_TIME_WINDOW_BLOCKS.into(),
			Here,
		);

		project_details.migration_readiness_check = Some(MigrationReadinessCheck {
			holding_check: (query_id_holdings, CheckOutcome::AwaitingResponse),
			pallet_check: (query_id_pallet, CheckOutcome::AwaitingResponse),
		});
		ProjectsDetails::<T>::insert(project_id, project_details);

		// * Send the migration query *
		let expected_tokens: MultiAsset =
			(MultiLocation { parents: 0, interior: Here }, 1_000_000_0_000_000_000u128).into(); // 1MM units for migrations
		let xcm = Xcm(vec![
			UnpaidExecution { weight_limit: WeightLimit::Unlimited, check_origin: None },
			WithdrawAsset(vec![expected_tokens].into()),
			ReportHolding {
				response_info: QueryResponseInfo {
					destination: ParentThen(Parachain(POLIMEC_PARA_ID).into()).into(),
					query_id: 0,
					max_weight,
				},
				assets: Wild(All),
			},
			QueryPallet {
				module_name: Vec::from("polimec_receiver"),
				response_info: QueryResponseInfo {
					destination: ParentThen(Parachain(POLIMEC_PARA_ID).into()).into(),
					query_id: 1,
					max_weight,
				},
			},
			DepositAsset { assets: Wild(All), beneficiary: ParentThen(Parachain(POLIMEC_PARA_ID).into()).into() },
		]);
		<pallet_xcm::Pallet<T>>::send_xcm(Here, project_multilocation, xcm).map_err(|_| Error::<T>::XcmFailed)?;

		// * Emit events *
		Self::deposit_event(Event::<T>::MigrationReadinessCheckStarted { project_id, caller: caller.clone() });

		Ok(())
	}

	#[transactional]
	pub fn do_migration_check_response(
		location: MultiLocation,
		query_id: xcm::v3::QueryId,
		response: xcm::v3::Response,
	) -> DispatchResult {
		use xcm::v3::prelude::*;
		// TODO: check if this is too low performance. Maybe we want a new map of query_id -> project_id
		let (project_id, mut project_details, mut migration_check) = ProjectsDetails::<T>::iter()
			.find_map(|(project_id, details)| {
				if let Some(check @ MigrationReadinessCheck { holding_check, pallet_check }) =
					details.migration_readiness_check
				{
					if holding_check.0 == query_id || pallet_check.0 == query_id {
						return Some((project_id, details, check));
					}
				}
				None
			})
			.ok_or(Error::<T>::NotAllowed)?;

		let para_id = if let MultiLocation { parents: 1, interior: X1(Parachain(para_id)) } = location {
			ParaId::from(para_id)
		} else {
			return Err(Error::<T>::NotAllowed.into());
		};

		let project_metadata = ProjectsMetadata::<T>::get(project_id).ok_or(Error::<T>::ProjectNotFound)?;
		let contribution_tokens_sold =
			project_metadata.total_allocation_size.saturating_sub(project_details.remaining_contribution_tokens);
		ensure!(project_details.parachain_id == Some(para_id), Error::<T>::NotAllowed);

		match (response.clone(), migration_check) {
			(
				Response::Assets(assets),
				MigrationReadinessCheck { holding_check: (_, CheckOutcome::AwaitingResponse), .. },
			) => {
				let ct_sold_as_u128: u128 = contribution_tokens_sold.try_into().map_err(|_| Error::<T>::BadMath)?;
				let assets: Vec<MultiAsset> = assets.into_inner();
				let asset_1 = assets[0].clone();
				match asset_1 {
					MultiAsset {
						id: Concrete(MultiLocation { parents: 1, interior: X1(Parachain(pid)) }),
						fun: Fungible(amount),
					} if amount >= ct_sold_as_u128 && pid == u32::from(para_id) => {
						migration_check.holding_check.1 = CheckOutcome::Passed;
						Self::deposit_event(Event::<T>::MigrationCheckResponseAccepted {
							project_id,
							query_id,
							response,
						});
					},
					_ => {
						migration_check.holding_check.1 = CheckOutcome::Failed;
						Self::deposit_event(Event::<T>::MigrationCheckResponseRejected {
							project_id,
							query_id,
							response,
						});
					},
				}
			},

			(
				Response::PalletsInfo(pallets_info),
				MigrationReadinessCheck { pallet_check: (_, CheckOutcome::AwaitingResponse), .. },
			) =>
				if pallets_info.len() == 1 && pallets_info[0] == T::PolimecReceiverInfo::get() {
					migration_check.pallet_check.1 = CheckOutcome::Passed;
					Self::deposit_event(Event::<T>::MigrationCheckResponseAccepted { project_id, query_id, response });
				} else {
					migration_check.pallet_check.1 = CheckOutcome::Failed;
					Self::deposit_event(Event::<T>::MigrationCheckResponseRejected { project_id, query_id, response });
				},
			_ => return Err(Error::<T>::NotAllowed.into()),
		};

		project_details.migration_readiness_check = Some(migration_check);
		ProjectsDetails::<T>::insert(project_id, project_details);
		Ok(())
	}

	#[transactional]
	pub fn do_migrate_one_participant(project_id: ProjectId, participant: AccountIdOf<T>) -> DispatchResult {
		// * Get variables *
		let project_details = ProjectsDetails::<T>::get(project_id).ok_or(Error::<T>::ProjectDetailsNotFound)?;
		let migration_readiness_check = project_details.migration_readiness_check.ok_or(Error::<T>::NotAllowed)?;
		let project_para_id = project_details.parachain_id.ok_or(Error::<T>::ImpossibleState)?;
		let now = <frame_system::Pallet<T>>::block_number();
		ensure!(Self::user_has_no_participations(project_id, participant.clone()), Error::<T>::NotAllowed);
		let (_, migrations) =
			UserMigrations::<T>::get(project_id, participant.clone()).ok_or(Error::<T>::NoMigrationsFound)?;

		// * Validity Checks *
		ensure!(migration_readiness_check.is_ready(), Error::<T>::NotAllowed);

		let project_multilocation = MultiLocation { parents: 1, interior: X1(Parachain(project_para_id.into())) };
		let call: <T as Config>::RuntimeCall =
			Call::confirm_migrations { query_id: Default::default(), response: Default::default() }.into();
		let query_id =
			pallet_xcm::Pallet::<T>::new_notify_query(project_multilocation, call.into(), now + 20u32.into(), Here);

		Self::change_migration_status(project_id, participant.clone(), MigrationStatus::Sent(query_id))?;

		// * Process Data *
		let xcm = Self::construct_migration_xcm_message(migrations.into(), query_id);

		<pallet_xcm::Pallet<T>>::send_xcm(Here, project_multilocation, xcm).map_err(|_| Error::<T>::XcmFailed)?;
		ActiveMigrationQueue::<T>::insert(query_id, (project_id, participant.clone()));

		Self::deposit_event(Event::<T>::MigrationStatusUpdated {
			project_id,
			account: participant,
			status: MigrationStatus::Sent(query_id),
		});

		Ok(())
	}

	#[transactional]
	pub fn do_confirm_migrations(location: MultiLocation, query_id: QueryId, response: Response) -> DispatchResult {
		use xcm::v3::prelude::*;
		let (project_id, participant) = ActiveMigrationQueue::<T>::take(query_id)?;
		let project_details = ProjectsDetails::<T>::get(project_id).ok_or(Error::<T>::ProjectDetailsNotFound)?;

		ensure!(
			matches!(location, MultiLocation { parents: 1, interior: X1(Parachain(para_id))} if Some(ParaId::from(para_id)) == project_details.parachain_id),
			Error::<T>::NotAllowed
		);

		let status = match response {
			Response::DispatchResult(MaybeErrorCode::Success) => {
				Self::change_migration_status(project_id, participant.clone(), MigrationStatus::Confirmed)?;
				MigrationStatus::Confirmed
			},
			Response::DispatchResult(MaybeErrorCode::Error(_)) |
			Response::DispatchResult(MaybeErrorCode::TruncatedError(_)) => {
				Self::change_migration_status(project_id, participant.clone(), MigrationStatus::Failed)?;
				MigrationStatus::Failed
			},
			_ => return Err(Error::<T>::NotAllowed.into()),
		};
		Self::deposit_event(Event::<T>::MigrationStatusUpdated { project_id, account: participant, status });
		Ok(())
	}
}

// Helper functions
// ATTENTION: if this is called directly, it will not be transactional
impl<T: Config> Pallet<T> {
	/// The account ID of the project pot.
	///
	/// This actually does computation. If you need to keep using it, then make sure you cache the
	/// value and only call this once.
	#[inline(always)]
	pub fn fund_account_id(index: ProjectId) -> AccountIdOf<T> {
		// since the project_id starts at 0, we need to add 1 to get a different sub_account than the pallet account.
		T::PalletId::get().into_sub_account_truncating(index.saturating_add(One::one()))
	}

	/// Adds a project to the ProjectsToUpdate storage, so it can be updated at some later point in time.
	pub fn add_to_update_store(block_number: BlockNumberFor<T>, store: (&ProjectId, UpdateType)) -> Result<u32, u32> {
		// Try to get the project into the earliest possible block to update.
		// There is a limit for how many projects can update each block, so we need to make sure we don't exceed that limit
		let mut block_number = block_number;
		for i in 1..T::MaxProjectsToUpdateInsertionAttempts::get() + 1 {
			if ProjectsToUpdate::<T>::try_append(block_number, store.clone()).is_err() {
				block_number += 1u32.into();
			} else {
				return Ok(i);
			}
		}
		return Err(T::MaxProjectsToUpdateInsertionAttempts::get());
	}

	pub fn create_bucket_from_metadata(metadata: &ProjectMetadataOf<T>) -> Result<BucketOf<T>, DispatchError> {
		let auction_allocation_size = metadata.auction_round_allocation_percentage * metadata.total_allocation_size;
		let bucket_delta_amount = Percent::from_percent(10) * auction_allocation_size;
		let ten_percent_in_price: <T as Config>::Price =
			PriceOf::<T>::checked_from_rational(1, 10).ok_or(Error::<T>::BadMath)?;
		let bucket_delta_price: <T as Config>::Price = metadata.minimum_price.saturating_mul(ten_percent_in_price);

		let bucket: BucketOf<T> =
			Bucket::new(auction_allocation_size, metadata.minimum_price, bucket_delta_price, bucket_delta_amount);

		Ok(bucket)
	}

	pub fn calculate_plmc_bond(
		ticket_size: BalanceOf<T>,
		multiplier: MultiplierOf<T>,
		plmc_price: PriceOf<T>,
	) -> Result<BalanceOf<T>, DispatchError> {
		let usd_bond = multiplier.calculate_bonding_requirement::<T>(ticket_size).map_err(|_| Error::<T>::BadMath)?;
		plmc_price.reciprocal().ok_or(Error::<T>::BadMath)?.checked_mul_int(usd_bond).ok_or(Error::<T>::BadMath.into())
	}

	// Based on the amount of tokens and price to buy, a desired multiplier, and the type of investor the caller is,
	/// calculate the amount and vesting periods of bonded PLMC and reward CT tokens.
	pub fn calculate_vesting_info(
		_caller: &AccountIdOf<T>,
		multiplier: MultiplierOf<T>,
		bonded_amount: BalanceOf<T>,
	) -> Result<VestingInfo<BlockNumberFor<T>, BalanceOf<T>>, DispatchError> {
		// TODO: duration should depend on `_multiplier` and `_caller` credential
		let duration: BlockNumberFor<T> = multiplier.calculate_vesting_duration::<T>();
		let duration_as_balance = T::BlockNumberToBalance::convert(duration);
		let amount_per_block = if duration_as_balance == Zero::zero() {
			bonded_amount
		} else {
			bonded_amount.checked_div(&duration_as_balance).ok_or(Error::<T>::BadMath)?
		};

		Ok(VestingInfo { total_amount: bonded_amount, amount_per_block, duration })
	}

	/// Calculates the price (in USD) of contribution tokens for the Community and Remainder Rounds
	pub fn calculate_weighted_average_price(
		project_id: ProjectId,
		end_block: BlockNumberFor<T>,
		auction_allocation_size: BalanceOf<T>,
	) -> Result<(u32, u32), DispatchError> {
		// Get all the bids that were made before the end of the closing period.
		let mut bids = Bids::<T>::iter_prefix_values((project_id,)).collect::<Vec<_>>();
		// temp variable to store the sum of the bids
		let mut bid_token_amount_sum = Zero::zero();
		// temp variable to store the total value of the bids (i.e price * amount = Cumulative Ticket Size)
		let mut bid_usd_value_sum = BalanceOf::<T>::zero();
		let project_account = Self::fund_account_id(project_id);
		let plmc_price = T::PriceProvider::get_price(PLMC_FOREIGN_ID).ok_or(Error::<T>::PLMCPriceNotAvailable)?;

		// sort bids by price, and equal prices sorted by id
		bids.sort_by(|a, b| b.cmp(a));
		// accept only bids that were made before `end_block` i.e end of the the auction candle.
		let (accepted_bids, rejected_bids): (Vec<_>, Vec<_>) = bids
			.into_iter()
			.map(|mut bid| {
				if bid.when > end_block {
					bid.status = BidStatus::Rejected(RejectionReason::AfterClosingEnd);
					return bid;
				}
				let buyable_amount = auction_allocation_size.saturating_sub(bid_token_amount_sum);
				if buyable_amount.is_zero() {
					bid.status = BidStatus::Rejected(RejectionReason::NoTokensLeft);
				} else if bid.original_ct_amount <= buyable_amount {
					let ticket_size = bid.original_ct_usd_price.saturating_mul_int(bid.original_ct_amount);
					bid_token_amount_sum.saturating_accrue(bid.original_ct_amount);
					bid_usd_value_sum.saturating_accrue(ticket_size);
					bid.final_ct_amount = bid.original_ct_amount;
					bid.status = BidStatus::Accepted;
					DidWithWinningBids::<T>::mutate(project_id, bid.did.clone(), |flag| {
						*flag = true;
					});
				} else {
					let ticket_size = bid.original_ct_usd_price.saturating_mul_int(buyable_amount);
					bid_usd_value_sum.saturating_accrue(ticket_size);
					bid_token_amount_sum.saturating_accrue(buyable_amount);
					bid.status = BidStatus::PartiallyAccepted(buyable_amount, RejectionReason::NoTokensLeft);
					DidWithWinningBids::<T>::mutate(project_id, bid.did.clone(), |flag| {
						*flag = true;
					});
					bid.final_ct_amount = buyable_amount;
				}
				bid
			})
			.partition(|bid| matches!(bid.status, BidStatus::Accepted | BidStatus::PartiallyAccepted(..)));

		// Weight calculation variables
		let accepted_bids_count = accepted_bids.len() as u32;
		let rejected_bids_count = rejected_bids.len() as u32;

		// Refund rejected bids. We do it here, so we don't have to calculate all the project
		// prices and then fail to refund the bids.
		for bid in rejected_bids.into_iter() {
			Self::refund_bid(&bid, project_id, &project_account)?;
			Bids::<T>::remove((project_id, &bid.bidder, &bid.id));
		}

		// Calculate the weighted price of the token for the next funding rounds, using winning bids.
		// for example: if there are 3 winning bids,
		// A: 10K tokens @ USD15 per token = 150K USD value
		// B: 20K tokens @ USD20 per token = 400K USD value
		// C: 20K tokens @ USD10 per token = 200K USD value,

		// then the weight for each bid is:
		// A: 150K / (150K + 400K + 200K) = 0.20
		// B: 400K / (150K + 400K + 200K) = 0.533...
		// C: 200K / (150K + 400K + 200K) = 0.266...

		// then multiply each weight by the price of the token to get the weighted price per bid
		// A: 0.20 * 15 = 3
		// B: 0.533... * 20 = 10.666...
		// C: 0.266... * 10 = 2.666...

		// lastly, sum all the weighted prices to get the final weighted price for the next funding round
		// 3 + 10.6 + 2.6 = 16.333...
		let current_bucket = Buckets::<T>::get(project_id).ok_or(Error::<T>::ProjectNotFound)?;
		let project_metadata = ProjectsMetadata::<T>::get(project_id).ok_or(Error::<T>::ProjectNotFound)?;
		let is_first_bucket = current_bucket.current_price == project_metadata.minimum_price;

		let calc_weighted_price_fn = |bid: &BidInfoOf<T>| -> PriceOf<T> {
			let ticket_size = bid.original_ct_usd_price.saturating_mul_int(bid.final_ct_amount);
			let bid_weight = <T::Price as FixedPointNumber>::saturating_from_rational(ticket_size, bid_usd_value_sum);
			let weighted_price = bid.original_ct_usd_price.saturating_mul(bid_weight);
			weighted_price
		};
		let mut weighted_token_price = if is_first_bucket || accepted_bids.is_empty() {
			project_metadata.minimum_price
		} else {
			accepted_bids
				.iter()
				.map(calc_weighted_price_fn)
				.fold(Zero::zero(), |a: T::Price, b: T::Price| a.saturating_add(b))
		};
		// If the first bucket was sold out with rejected bids, the wap might be slightly lower than min_price due to rounding.
		if weighted_token_price < project_metadata.minimum_price {
			weighted_token_price = project_metadata.minimum_price;
		}

		let mut final_total_funding_reached_by_bids = BalanceOf::<T>::zero();

		// Update storage
		// Update the bid in the storage
		for mut bid in accepted_bids.into_iter() {
			if bid.final_ct_usd_price > weighted_token_price || matches!(bid.status, BidStatus::PartiallyAccepted(..)) {
				if bid.final_ct_usd_price > weighted_token_price {
					bid.final_ct_usd_price = weighted_token_price;
				}

				let new_ticket_size =
					bid.final_ct_usd_price.checked_mul_int(bid.final_ct_amount).ok_or(Error::<T>::BadMath)?;

				let funding_asset_price =
					T::PriceProvider::get_price(bid.funding_asset.to_assethub_id()).ok_or(Error::<T>::PriceNotFound)?;
				let funding_asset_amount_needed = funding_asset_price
					.reciprocal()
					.ok_or(Error::<T>::BadMath)?
					.checked_mul_int(new_ticket_size)
					.ok_or(Error::<T>::BadMath)?;

				let amount_returned = bid.funding_asset_amount_locked.saturating_sub(funding_asset_amount_needed);
				let asset_id = bid.funding_asset.to_assethub_id();
				let min_amount = T::FundingCurrency::minimum_balance(asset_id);
				// Transfers of less than min_amount return an error
				if amount_returned > min_amount {
					T::FundingCurrency::transfer(
						bid.funding_asset.to_assethub_id(),
						&project_account,
						&bid.bidder,
						bid.funding_asset_amount_locked.saturating_sub(funding_asset_amount_needed),
						Preservation::Preserve,
					)?;
					bid.funding_asset_amount_locked = funding_asset_amount_needed;
				}

				let usd_bond_needed = bid
					.multiplier
					.calculate_bonding_requirement::<T>(new_ticket_size)
					.map_err(|_| Error::<T>::BadMath)?;
				let plmc_bond_needed = plmc_price
					.reciprocal()
					.ok_or(Error::<T>::BadMath)?
					.checked_mul_int(usd_bond_needed)
					.ok_or(Error::<T>::BadMath)?;

				let plmc_bond_returned = bid.plmc_bond.saturating_sub(plmc_bond_needed);
				// If the free balance of a user is zero and we want to send him less than ED, it will fail.
				if plmc_bond_returned > T::ExistentialDeposit::get() {
					T::NativeCurrency::release(
						&HoldReason::Participation(project_id).into(),
						&bid.bidder,
						plmc_bond_returned,
						Precision::Exact,
					)?;
				}

				bid.plmc_bond = plmc_bond_needed;
			}
			let final_ticket_size =
				bid.final_ct_usd_price.checked_mul_int(bid.final_ct_amount).ok_or(Error::<T>::BadMath)?;
			final_total_funding_reached_by_bids.saturating_accrue(final_ticket_size);
			Bids::<T>::insert((project_id, &bid.bidder, &bid.id), &bid);
		}

		ProjectsDetails::<T>::mutate(project_id, |maybe_info| -> DispatchResult {
			if let Some(info) = maybe_info {
				info.weighted_average_price = Some(weighted_token_price);
				info.remaining_contribution_tokens.saturating_reduce(bid_token_amount_sum);
				info.funding_amount_reached.saturating_accrue(final_total_funding_reached_by_bids);
				Ok(())
			} else {
				Err(Error::<T>::ProjectNotFound.into())
			}
		})?;

		Ok((accepted_bids_count, rejected_bids_count))
	}

	/// Refund a bid because of `reason`.
	fn refund_bid(
		bid: &BidInfoOf<T>,
		project_id: ProjectId,
		project_account: &AccountIdOf<T>,
	) -> Result<(), DispatchError> {
		T::FundingCurrency::transfer(
			bid.funding_asset.to_assethub_id(),
			project_account,
			&bid.bidder,
			bid.funding_asset_amount_locked,
			Preservation::Expendable,
		)?;
		T::NativeCurrency::release(
			&HoldReason::Participation(project_id).into(),
			&bid.bidder,
			bid.plmc_bond,
			Precision::Exact,
		)?;

		// Refund bid should only be called when the bid is rejected, so this if let should
		// always match.
		if let BidStatus::Rejected(reason) = bid.status {
			Self::deposit_event(Event::BidRefunded {
				project_id,
				account: bid.bidder.clone(),
				bid_id: bid.id,
				reason,
				plmc_amount: bid.plmc_bond,
				funding_asset: bid.funding_asset,
				funding_amount: bid.funding_asset_amount_locked,
			});
		}

		Ok(())
	}

	pub fn select_random_block(
		closing_starting_block: BlockNumberFor<T>,
		closing_ending_block: BlockNumberFor<T>,
	) -> BlockNumberFor<T> {
		let nonce = Self::get_and_increment_nonce();
		let (random_value, _known_since) = T::Randomness::random(&nonce);
		let random_block = <BlockNumberFor<T>>::decode(&mut random_value.as_ref())
			.expect("secure hashes should always be bigger than the block number; qed");
		let block_range = closing_ending_block - closing_starting_block;

		closing_starting_block + (random_block % block_range)
	}

	fn get_and_increment_nonce() -> Vec<u8> {
		let nonce = Nonce::<T>::get();
		Nonce::<T>::put(nonce.wrapping_add(1));
		nonce.encode()
	}

	/// People that contributed to the project during the Funding Round can claim their Contribution Tokens
	// This function is kept separate from the `do_claim_contribution_tokens` for easier testing the logic
	#[inline(always)]
	pub fn calculate_claimable_tokens(
		contribution_amount: BalanceOf<T>,
		weighted_average_price: BalanceOf<T>,
	) -> FixedU128 {
		FixedU128::saturating_from_rational(contribution_amount, weighted_average_price)
	}

	pub fn try_plmc_participation_lock(
		who: &T::AccountId,
		project_id: ProjectId,
		amount: BalanceOf<T>,
	) -> DispatchResult {
		// Check if the user has already locked tokens in the evaluation period
		let user_evaluations = Evaluations::<T>::iter_prefix_values((project_id, who));

		let mut to_convert = amount;
		for mut evaluation in user_evaluations {
			if to_convert == Zero::zero() {
				break;
			}
			let slash_deposit = <T as Config>::EvaluatorSlash::get() * evaluation.original_plmc_bond;
			let available_to_convert = evaluation.current_plmc_bond.saturating_sub(slash_deposit);
			let converted = to_convert.min(available_to_convert);
			evaluation.current_plmc_bond = evaluation.current_plmc_bond.saturating_sub(converted);
			Evaluations::<T>::insert((project_id, who, evaluation.id), evaluation);
			T::NativeCurrency::release(&HoldReason::Evaluation(project_id).into(), who, converted, Precision::Exact)
				.map_err(|_| Error::<T>::ImpossibleState)?;
			T::NativeCurrency::hold(&HoldReason::Participation(project_id).into(), who, converted)
				.map_err(|_| Error::<T>::ImpossibleState)?;
			to_convert = to_convert.saturating_sub(converted)
		}

		T::NativeCurrency::hold(&HoldReason::Participation(project_id).into(), who, to_convert)
			.map_err(|_| Error::<T>::NotEnoughFunds)?;

		Ok(())
	}

	// TODO(216): use the hold interface of the fungibles::MutateHold once its implemented on pallet_assets.
	pub fn try_funding_asset_hold(
		who: &T::AccountId,
		project_id: ProjectId,
		amount: BalanceOf<T>,
		asset_id: AssetIdOf<T>,
	) -> DispatchResult {
		let fund_account = Self::fund_account_id(project_id);
		// Why `Preservation::Expendable`?
		// the min_balance of funding assets (e.g USDT) are low enough so we don't expect users to care about their balance being dusted.
		// We do think the UX would be bad if they cannot use all of their available tokens.
		// Specially since a new funding asset account can be easily created by increasing the provider reference
		T::FundingCurrency::transfer(asset_id, who, &fund_account, amount, Preservation::Expendable)
			.map_err(|_| Error::<T>::NotEnoughFunds)?;

		Ok(())
	}

	/// Calculate the total fees based on the funding reached.
	pub fn calculate_fees(funding_reached: BalanceOf<T>) -> Perquintill {
		let total_fee = Self::compute_total_fee_from_brackets(funding_reached);
		Perquintill::from_rational(total_fee, funding_reached)
	}

	/// Computes the total fee from all defined fee brackets.
	fn compute_total_fee_from_brackets(funding_reached: BalanceOf<T>) -> BalanceOf<T> {
		let mut remaining_for_fee = funding_reached;

		T::FeeBrackets::get()
			.into_iter()
			.map(|(fee, limit)| Self::compute_fee_for_bracket(&mut remaining_for_fee, fee, limit))
			.fold(BalanceOf::<T>::zero(), |acc, fee| acc.saturating_add(fee))
	}

	/// Calculate the fee for a particular bracket.
	fn compute_fee_for_bracket(
		remaining_for_fee: &mut BalanceOf<T>,
		fee: Percent,
		limit: BalanceOf<T>,
	) -> BalanceOf<T> {
		if let Some(amount_to_bid) = remaining_for_fee.checked_sub(&limit) {
			*remaining_for_fee = amount_to_bid;
			fee * limit
		} else {
			let fee_for_this_bracket = fee * *remaining_for_fee;
			*remaining_for_fee = BalanceOf::<T>::zero();
			fee_for_this_bracket
		}
	}

	/// Generate and return evaluator rewards based on a project's funding status.
	///
	/// The function calculates rewards based on several metrics: funding achieved,
	/// total allocations, and issuer fees. It also differentiates between early and
	/// normal evaluators for reward distribution.
	///
	/// Note: Consider refactoring the `RewardInfo` struct to make it more generic and
	/// reusable, not just for evaluator rewards.
	pub fn generate_evaluator_rewards_info(project_id: ProjectId) -> Result<(RewardInfoOf<T>, u32), DispatchError> {
		// Fetching the necessary data for a specific project.
		let project_details = ProjectsDetails::<T>::get(project_id).ok_or(Error::<T>::ProjectNotFound)?;
		let project_metadata = ProjectsMetadata::<T>::get(project_id).ok_or(Error::<T>::ProjectNotFound)?;
		let evaluations = Evaluations::<T>::iter_prefix((project_id,)).collect::<Vec<_>>();
		// used for weight calculation
		let evaluations_count = evaluations.len() as u32;

		// Determine how much funding has been achieved.
		let funding_amount_reached = project_details.funding_amount_reached;
		let fundraising_target = project_details.fundraising_target;
		let total_issuer_fees = Self::calculate_fees(funding_amount_reached);

		let initial_token_allocation_size = project_metadata.total_allocation_size;
		let final_remaining_contribution_tokens = project_details.remaining_contribution_tokens;

		// Calculate the number of tokens sold for the project.
		let token_sold = initial_token_allocation_size
			.checked_sub(&final_remaining_contribution_tokens)
			// Ensure safety by providing a default in case of unexpected situations.
			.unwrap_or(initial_token_allocation_size);
		let total_fee_allocation = total_issuer_fees * token_sold;

		// Calculate the percentage of target funding based on available documentation.
		let percentage_of_target_funding = Perquintill::from_rational(funding_amount_reached, fundraising_target);

		// Calculate rewards.
		let evaluator_rewards = percentage_of_target_funding * Perquintill::from_percent(30) * total_fee_allocation;

		// Distribute rewards between early and normal evaluators.
		let early_evaluator_reward_pot = Perquintill::from_percent(20) * evaluator_rewards;
		let normal_evaluator_reward_pot = Perquintill::from_percent(80) * evaluator_rewards;

		// Sum up the total bonded USD amounts for both early and late evaluators.
		let early_evaluator_total_bonded_usd =
			evaluations.iter().fold(BalanceOf::<T>::zero(), |acc, ((_evaluator, _id), evaluation)| {
				acc.saturating_add(evaluation.early_usd_amount)
			});
		let late_evaluator_total_bonded_usd =
			evaluations.iter().fold(BalanceOf::<T>::zero(), |acc, ((_evaluator, _id), evaluation)| {
				acc.saturating_add(evaluation.late_usd_amount)
			});

		let normal_evaluator_total_bonded_usd =
			early_evaluator_total_bonded_usd.saturating_add(late_evaluator_total_bonded_usd);

		// Construct the reward information object.
		let reward_info = RewardInfo {
			early_evaluator_reward_pot,
			normal_evaluator_reward_pot,
			early_evaluator_total_bonded_usd,
			normal_evaluator_total_bonded_usd,
		};

		Ok((reward_info, evaluations_count))
	}

	pub fn generate_liquidity_pools_and_long_term_holder_rewards(
		project_id: ProjectId,
	) -> Result<(BalanceOf<T>, BalanceOf<T>), DispatchError> {
		// Fetching the necessary data for a specific project.
		let project_details = ProjectsDetails::<T>::get(project_id).ok_or(Error::<T>::ProjectNotFound)?;
		let project_metadata = ProjectsMetadata::<T>::get(project_id).ok_or(Error::<T>::ProjectNotFound)?;

		// Determine how much funding has been achieved.
		let funding_amount_reached = project_details.funding_amount_reached;
		let fundraising_target = project_details.fundraising_target;
		let total_issuer_fees = Self::calculate_fees(funding_amount_reached);

		let initial_token_allocation_size = project_metadata.total_allocation_size;
		let final_remaining_contribution_tokens = project_details.remaining_contribution_tokens;

		// Calculate the number of tokens sold for the project.
		let token_sold = initial_token_allocation_size
			.checked_sub(&final_remaining_contribution_tokens)
			// Ensure safety by providing a default in case of unexpected situations.
			.unwrap_or(initial_token_allocation_size);
		let total_fee_allocation = total_issuer_fees * token_sold;

		// Calculate the percentage of target funding based on available documentation.
		// A.K.A variable "Y" in the documentation.
		let percentage_of_target_funding = Perquintill::from_rational(funding_amount_reached, fundraising_target);
		let inverse_percentage_of_target_funding = Perquintill::from_percent(100) - percentage_of_target_funding;

		let liquidity_pools_percentage = Perquintill::from_percent(50);
		let liquidity_pools_reward_pot = liquidity_pools_percentage * total_fee_allocation;

		let long_term_holder_percentage = if percentage_of_target_funding < Perquintill::from_percent(90) {
			Perquintill::from_percent(50)
		} else {
			Perquintill::from_percent(20) + Perquintill::from_percent(30) * inverse_percentage_of_target_funding
		};
		let long_term_holder_reward_pot = long_term_holder_percentage * total_fee_allocation;

		Ok((liquidity_pools_reward_pot, long_term_holder_reward_pot))
	}

	pub fn finalize_funding(
		project_id: ProjectId,
		mut project_details: ProjectDetailsOf<T>,
		outcome: ProjectOutcome,
		settlement_delta: BlockNumberFor<T>,
	) -> Result<u32, DispatchError> {
		let now = <frame_system::Pallet<T>>::block_number();

		project_details.status = match outcome {
			ProjectOutcome::FundingSuccessful | ProjectOutcome::FundingAccepted => ProjectStatus::FundingSuccessful,
			_ => ProjectStatus::FundingFailed,
		};
		ProjectsDetails::<T>::insert(project_id, project_details);

		let insertion_iterations =
			match Self::add_to_update_store(now + settlement_delta, (&project_id, UpdateType::StartSettlement)) {
				Ok(iterations) => iterations,
				Err(_iterations) => return Err(Error::<T>::TooManyInsertionAttempts.into()),
			};
		Self::deposit_event(Event::ProjectPhaseTransition {
			project_id,
			phase: ProjectPhases::FundingFinalization(outcome),
		});
		Ok(insertion_iterations)
	}

	pub fn migrations_per_xcm_message_allowed() -> u32 {
		const MAX_WEIGHT: Weight = Weight::from_parts(20_000_000_000, 1_000_000);

		let one_migration_bytes = (0u128, 0u64).encode().len() as u32;

		// our encoded call starts with pallet index 51, and call index 0
		let mut encoded_call = vec![51u8, 0];
		let encoded_first_param = [0u8; 32].encode();
		let encoded_second_param = Vec::<MigrationInfo>::new().encode();
		// we append the encoded parameters, with our migrations vec being empty for now
		encoded_call.extend_from_slice(encoded_first_param.as_slice());
		encoded_call.extend_from_slice(encoded_second_param.as_slice());

		let base_xcm_message: Xcm<()> = Xcm(vec![
			UnpaidExecution { weight_limit: WeightLimit::Unlimited, check_origin: None },
			Transact { origin_kind: OriginKind::Native, require_weight_at_most: MAX_WEIGHT, call: encoded_call.into() },
			ReportTransactStatus(QueryResponseInfo {
				destination: Parachain(3344).into(),
				query_id: 0,
				max_weight: MAX_WEIGHT,
			}),
		]);
		let xcm_size = base_xcm_message.encode().len();

		let available_bytes_for_migration_per_message =
			T::RequiredMaxMessageSize::get().saturating_sub(xcm_size as u32);

		available_bytes_for_migration_per_message.saturating_div(one_migration_bytes)
	}

	/// Check if the user has no participations (left) in the project.
	pub fn user_has_no_participations(project_id: ProjectId, user: AccountIdOf<T>) -> bool {
		Evaluations::<T>::iter_prefix_values((project_id, user.clone())).next().is_none() &&
			Bids::<T>::iter_prefix_values((project_id, user.clone())).next().is_none() &&
			Contributions::<T>::iter_prefix_values((project_id, user)).next().is_none()
	}

	pub fn construct_migration_xcm_message(
		migrations: BoundedVec<Migration, MaxParticipationsPerUser<T>>,
		query_id: QueryId,
	) -> Xcm<()> {
		// TODO: adjust this as benchmarks for polimec-receiver are written
		const MAX_WEIGHT: Weight = Weight::from_parts(10_000, 0);
		const MAX_RESPONSE_WEIGHT: Weight = Weight::from_parts(700_000_000, 10_000);
		// const MAX_WEIGHT: Weight = Weight::from_parts(100_003_000_000_000, 10_000_196_608);
		let _polimec_receiver_info = T::PolimecReceiverInfo::get();
		let migrations_item = Migrations::from(migrations.into());

		let mut encoded_call = vec![51u8, 0];
		// migrations_item can contain a Maximum of MaxParticipationsPerUser migrations which
		// is 48. So we know that there is an upper limit to this encoded call, namely 48 *
		// Migration encode size.
		encoded_call.extend_from_slice(migrations_item.encode().as_slice());
		Xcm(vec![
			UnpaidExecution { weight_limit: WeightLimit::Unlimited, check_origin: None },
			Transact { origin_kind: OriginKind::Native, require_weight_at_most: MAX_WEIGHT, call: encoded_call.into() },
			ReportTransactStatus(QueryResponseInfo {
				destination: ParentThen(X1(Parachain(POLIMEC_PARA_ID))).into(),
				query_id,
				max_weight: MAX_RESPONSE_WEIGHT,
			}),
		])
	}

	fn change_migration_status(project_id: ProjectId, user: T::AccountId, status: MigrationStatus) -> DispatchResult {
		let (current_status, migrations) =
			UserMigrations::<T>::get(project_id, user.clone()).ok_or(Error::<T>::NoMigrationsFound)?;
		let status = match status {
			MigrationStatus::Sent(_)
				if matches!(current_status, MigrationStatus::NotStarted | MigrationStatus::Failed) =>
				status,
			MigrationStatus::Confirmed if matches!(current_status, MigrationStatus::Sent(_)) => status,
			MigrationStatus::Failed if matches!(current_status, MigrationStatus::Sent(_)) => status,
			_ => return Err(Error::<T>::NotAllowed.into()),
		};
		UserMigrations::<T>::insert(project_id, user, (status, migrations));
		Ok(())
	}
}<|MERGE_RESOLUTION|>--- conflicted
+++ resolved
@@ -1104,13 +1104,8 @@
 				plmc_usd_price,
 				did.clone(),
 				metadata_bidder_ticket_size_bounds,
-<<<<<<< HEAD
-				existing_bids_amount + perform_bid_calls,
-				total_bids_for_project + perform_bid_calls,
-=======
 				existing_bids_amount.saturating_add(perform_bid_calls),
 				total_bids_for_project.saturating_add(perform_bid_calls),
->>>>>>> 841bec10
 			)?;
 
 			perform_bid_calls += 1;
