// Polimec Blockchain – https://www.polimec.org/
// Copyright (C) Polimec 2022. All rights reserved.

// The Polimec Blockchain is free software: you can redistribute it and/or modify
// it under the terms of the GNU General Public License as published by
// the Free Software Foundation, either version 3 of the License, or
// (at your option) any later version.

// The Polimec Blockchain is distributed in the hope that it will be useful,
// but WITHOUT ANY WARRANTY; without even the implied warranty of
// MERCHANTABILITY or FITNESS FOR A PARTICULAR PURPOSE.  See the
// GNU General Public License for more details.

// You should have received a copy of the GNU General Public License
// along with this program.  If not, see <https://www.gnu.org/licenses/>.

// If you feel like getting in touch with us, you can do so at info@polimec.org

//! Functions for the Funding pallet.
use crate::ProjectStatus::FundingSuccessful;
use frame_support::{
	dispatch::{DispatchErrorWithPostInfo, DispatchResult, DispatchResultWithPostInfo, PostDispatchInfo},
	ensure,
	pallet_prelude::*,
	traits::{
		fungible::{Mutate, MutateHold as FungibleMutateHold},
		fungibles::{metadata::Mutate as MetadataMutate, Create, Inspect, Mutate as FungiblesMutate},
		tokens::{Fortitude, Precision, Preservation, Restriction},
		Get,
	},
};
use frame_system::pallet_prelude::BlockNumberFor;
use itertools::Itertools;
use polimec_common::{
	credentials::{Did, InvestorType},
	ReleaseSchedule,
};
use sp_arithmetic::{
	traits::{CheckedDiv, CheckedSub, Zero},
	Percent, Perquintill,
};
use sp_runtime::traits::{Convert, ConvertBack};
use sp_std::{marker::PhantomData, ops::Not};
use xcm::v3::MaxDispatchErrorLen;

use super::*;
use crate::traits::{BondingRequirementCalculation, ProvideAssetPrice, VestingDurationCalculation};
use polimec_common::migration_types::{MigrationInfo, MigrationOrigin, Migrations, ParticipationType};
const POLIMEC_PARA_ID: u32 = 3344u32;
const QUERY_RESPONSE_TIME_WINDOW_BLOCKS: u32 = 20u32;

// Round transitions
impl<T: Config> Pallet<T> {
	/// Called by user extrinsic
	/// Creates a project and assigns it to the `issuer` account.
	///
	/// # Arguments
	/// * `issuer` - The account that will be the issuer of the project.
	/// * `project` - The project struct containing all the necessary information.
	///
	/// # Storage access
	/// * [`ProjectsMetadata`] - Inserting the main project information. 1 to 1 with the `project` argument.
	/// * [`ProjectsDetails`] - Inserting the project information. constructed from the `project` argument.
	/// * [`ProjectsIssuers`] - Inserting the issuer of the project. Mapping of the two parameters `project_id` and `issuer`.
	/// * [`NextProjectId`] - Getting the next usable id, and updating it for the next project.
	///
	/// # Success path
	/// The `project` argument is valid. A ProjectInfo struct is constructed, and the storage is updated
	/// with the new structs and mappings to reflect the new project creation
	///
	/// # Next step
	/// The issuer will call an extrinsic to start the evaluation round of the project.
	/// [`do_start_evaluation`](Self::do_start_evaluation) will be executed.
	pub fn do_create(issuer: &AccountIdOf<T>, initial_metadata: ProjectMetadataOf<T>, did: Did) -> DispatchResult {
		// * Get variables *
		let project_id = NextProjectId::<T>::get();
		let maybe_active_project = DidWithActiveProjects::<T>::get(did.clone());

		// * Validity checks *
		if let Some(metadata) = initial_metadata.offchain_information_hash {
			ensure!(!Images::<T>::contains_key(metadata), Error::<T>::MetadataAlreadyExists);
		}
		ensure!(maybe_active_project == None, Error::<T>::IssuerHasActiveProjectAlready);

		if let Err(error) = initial_metadata.is_valid() {
			return match error {
				ValidityError::PriceTooLow => Err(Error::<T>::PriceTooLow.into()),
				ValidityError::TicketSizeError => Err(Error::<T>::TicketSizeError.into()),
				ValidityError::ParticipationCurrenciesError => Err(Error::<T>::ParticipationCurrenciesError.into()),
			};
		}
		let total_allocation_size = initial_metadata.total_allocation_size;

		// * Calculate new variables *
		let fundraising_target =
			initial_metadata.minimum_price.checked_mul_int(total_allocation_size).ok_or(Error::<T>::BadMath)?;
		let now = <frame_system::Pallet<T>>::block_number();
		let project_details = ProjectDetails {
			issuer_account: issuer.clone(),
			issuer_did: did.clone(),
			is_frozen: false,
			weighted_average_price: None,
			fundraising_target,
			status: ProjectStatus::Application,
			phase_transition_points: PhaseTransitionPoints::new(now),
			remaining_contribution_tokens: initial_metadata.total_allocation_size,
			funding_amount_reached: BalanceOf::<T>::zero(),
			cleanup: Cleaner::NotReady,
			evaluation_round_info: EvaluationRoundInfoOf::<T> {
				total_bonded_usd: Zero::zero(),
				total_bonded_plmc: Zero::zero(),
				evaluators_outcome: EvaluatorsOutcome::Unchanged,
			},
			funding_end_block: None,
			parachain_id: None,
			migration_readiness_check: None,
			hrmp_channel_status: HRMPChannelStatus {
				project_to_polimec: ChannelStatus::Closed,
				polimec_to_project: ChannelStatus::Closed,
			},
		};

		let bucket: BucketOf<T> = Self::create_bucket_from_metadata(&initial_metadata)?;

		// Each project needs an escrow system account to temporarily hold the USDT/USDC. We need to create it by depositing `ED` amount of PLMC into it.
		// This should be paid by the issuer.
		let escrow_account = Self::fund_account_id(project_id);
		// transfer ED from issuer to escrow
		T::NativeCurrency::transfer(
			issuer,
			&escrow_account,
			<T as pallet_balances::Config>::ExistentialDeposit::get(),
			Preservation::Preserve,
		)
		.map_err(|_| Error::<T>::NotEnoughFundsForEscrowCreation)?;

		// * Update storage *
		ProjectsMetadata::<T>::insert(project_id, &initial_metadata);
		ProjectsDetails::<T>::insert(project_id, project_details);
		Buckets::<T>::insert(project_id, bucket);
		NextProjectId::<T>::mutate(|n| n.saturating_inc());
		if let Some(metadata) = initial_metadata.offchain_information_hash {
			Images::<T>::insert(metadata, issuer);
		}
		DidWithActiveProjects::<T>::set(did, Some(project_id));

		// * Emit events *
		Self::deposit_event(Event::ProjectCreated { project_id, issuer: issuer.clone() });

		Ok(())
	}

	/// Called by user extrinsic
	/// Starts the evaluation round of a project. It needs to be called by the project issuer.
	///
	/// # Arguments
	/// * `project_id` - The id of the project to start the evaluation round for.
	///
	/// # Storage access
	/// * [`ProjectsDetails`] - Checking and updating the round status, transition points and freezing the project.
	/// * [`ProjectsToUpdate`] - Scheduling the project for automatic transition by on_initialize later on.
	///
	/// # Success path
	/// The project information is found, its round status was in Application round, and It's not yet frozen.
	/// The pertinent project info is updated on the storage, and the project is scheduled for automatic transition by on_initialize.
	///
	/// # Next step
	/// Users will pond PLMC for this project, and when the time comes, the project will be transitioned
	/// to the next round by `on_initialize` using [`do_evaluation_end`](Self::do_evaluation_end)
	pub fn do_start_evaluation(caller: AccountIdOf<T>, project_id: ProjectId) -> DispatchResultWithPostInfo {
		// * Get variables *
		let project_metadata = ProjectsMetadata::<T>::get(project_id).ok_or(Error::<T>::ProjectNotFound)?;
		let mut project_details = ProjectsDetails::<T>::get(project_id).ok_or(Error::<T>::ProjectDetailsNotFound)?;
		let now = <frame_system::Pallet<T>>::block_number();

		// * Validity checks *
		ensure!(project_details.issuer_account == caller, Error::<T>::NotAllowed);
		ensure!(project_details.status == ProjectStatus::Application, Error::<T>::ProjectNotInApplicationRound);
		ensure!(!project_details.is_frozen, Error::<T>::ProjectAlreadyFrozen);
		ensure!(project_metadata.offchain_information_hash.is_some(), Error::<T>::MetadataNotProvided);

		// * Calculate new variables *
		let evaluation_end_block = now + T::EvaluationDuration::get();
		project_details.phase_transition_points.application.update(None, Some(now));
		project_details.phase_transition_points.evaluation.update(Some(now + 1u32.into()), Some(evaluation_end_block));
		project_details.is_frozen = true;
		project_details.status = ProjectStatus::EvaluationRound;

		// * Update storage *
		ProjectsDetails::<T>::insert(project_id, project_details);
		let actual_insertion_attempts = match Self::add_to_update_store(
			evaluation_end_block + 1u32.into(),
			(&project_id, UpdateType::EvaluationEnd),
		) {
			Ok(insertions) => insertions,
			Err(insertions) =>
				return Err(DispatchErrorWithPostInfo {
					post_info: PostDispatchInfo {
						actual_weight: Some(WeightInfoOf::<T>::start_evaluation(insertions)),
						pays_fee: Pays::Yes,
					},
					error: Error::<T>::TooManyInsertionAttempts.into(),
				}),
		};

		// * Emit events *
		Self::deposit_event(Event::EvaluationStarted { project_id });

		Ok(PostDispatchInfo {
			actual_weight: Some(WeightInfoOf::<T>::start_evaluation(actual_insertion_attempts)),
			pays_fee: Pays::Yes,
		})
	}

	/// Called automatically by on_initialize.
	/// Ends the evaluation round, and sets the current round to `AuctionInitializePeriod` if it
	/// reached enough PLMC bonding, or to `EvaluationFailed` if it didn't.
	///
	/// # Arguments
	/// * `project_id` - The id of the project to end the evaluation round for.
	///
	/// # Storage access
	/// * [`ProjectsDetails`] - Checking the round status and transition points for validity, and updating
	/// the round status and transition points in case of success or failure of the evaluation.
	/// * [`Evaluations`] - Checking that the threshold for PLMC bonded was reached, to decide
	/// whether the project failed or succeeded.
	///
	/// # Possible paths
	/// * Project achieves its evaluation goal. >=10% of the target funding was reached through bonding,
	/// so the project is transitioned to the [`AuctionInitializePeriod`](ProjectStatus::AuctionInitializePeriod) round. The project information
	/// is updated with the new transition points and round status.
	///
	/// * Project doesn't reach the evaluation goal - <10% of the target funding was reached
	/// through bonding, so the project is transitioned to the `EvaluationFailed` round. The project
	/// information is updated with the new rounds status and it is scheduled for automatic unbonding.
	///
	/// # Next step
	/// * Bonding achieved - The issuer calls an extrinsic within the set period to initialize the
	/// auction round. `auction` is called
	///
	/// * Bonding failed - `on_idle` at some point checks for failed evaluation projects, and
	/// unbonds the evaluators funds.
	pub fn do_evaluation_end(project_id: ProjectId) -> DispatchResultWithPostInfo {
		// * Get variables *
		let mut project_details = ProjectsDetails::<T>::get(project_id).ok_or(Error::<T>::ProjectDetailsNotFound)?;
		let now = <frame_system::Pallet<T>>::block_number();
		let evaluation_end_block =
			project_details.phase_transition_points.evaluation.end().ok_or(Error::<T>::FieldIsNone)?;
		let fundraising_target_usd = project_details.fundraising_target;
		let current_plmc_price =
			T::PriceProvider::get_price(PLMC_FOREIGN_ID).ok_or(Error::<T>::PLMCPriceNotAvailable)?;

		// * Validity checks *
		ensure!(project_details.status == ProjectStatus::EvaluationRound, Error::<T>::ProjectNotInEvaluationRound);
		ensure!(now > evaluation_end_block, Error::<T>::EvaluationPeriodNotEnded);

		// * Calculate new variables *
		let initial_balance: BalanceOf<T> = 0u32.into();
		let total_amount_bonded = Evaluations::<T>::iter_prefix((project_id,))
			.fold(initial_balance, |total, (_evaluator, bond)| total.saturating_add(bond.original_plmc_bond));

		let evaluation_target_usd = <T as Config>::EvaluationSuccessThreshold::get() * fundraising_target_usd;
		let evaluation_target_plmc = current_plmc_price
			.reciprocal()
			.ok_or(Error::<T>::BadMath)?
			.checked_mul_int(evaluation_target_usd)
			.ok_or(Error::<T>::BadMath)?;

		let auction_initialize_period_start_block = now + 1u32.into();
		let auction_initialize_period_end_block =
			auction_initialize_period_start_block + T::AuctionInitializePeriodDuration::get();

		// Check which logic path to follow
		let is_funded = total_amount_bonded >= evaluation_target_plmc;

		// * Branch in possible project paths *
		// Successful path
		if is_funded {
			// * Update storage *
			project_details
				.phase_transition_points
				.auction_initialize_period
				.update(Some(auction_initialize_period_start_block), Some(auction_initialize_period_end_block));
			project_details.status = ProjectStatus::AuctionInitializePeriod;
			ProjectsDetails::<T>::insert(project_id, project_details);
			let insertion_attempts = match Self::add_to_update_store(
				auction_initialize_period_end_block + 1u32.into(),
				(&project_id, UpdateType::EnglishAuctionStart),
			) {
				Ok(insertions) => insertions,
				Err(_insertions) => return Err(Error::<T>::TooManyInsertionAttempts.into()),
			};

			// * Emit events *
			Self::deposit_event(Event::AuctionInitializePeriod {
				project_id,
				start_block: auction_initialize_period_start_block,
				end_block: auction_initialize_period_end_block,
			});

			return Ok(PostDispatchInfo {
				actual_weight: Some(WeightInfoOf::<T>::end_evaluation_success(insertion_attempts)),
				pays_fee: Pays::Yes,
			});

		// Unsuccessful path
		} else {
			// * Update storage *
			project_details.status = ProjectStatus::EvaluationFailed;
			project_details.cleanup = Cleaner::Failure(CleanerState::Initialized(PhantomData::<Failure>));
			ProjectsDetails::<T>::insert(project_id, project_details.clone());
			let issuer_did = project_details.issuer_did.clone();
			DidWithActiveProjects::<T>::set(issuer_did, None);

			// * Emit events *
			Self::deposit_event(Event::EvaluationFailed { project_id });
			return Ok(PostDispatchInfo {
				actual_weight: Some(WeightInfoOf::<T>::end_evaluation_failure()),
				pays_fee: Pays::Yes,
			});
		}
	}

	/// Called by user extrinsic
	/// Starts the auction round for a project. From the next block forward, any professional or
	/// institutional user can set bids for a token_amount/token_price pair.
	/// Any bids from this point until the candle_auction starts, will be considered as valid.
	///
	/// # Arguments
	/// * `project_id` - The project identifier
	///
	/// # Storage access
	/// * [`ProjectsDetails`] - Get the project information, and check if the project is in the correct
	/// round, and the current block is between the defined start and end blocks of the initialize period.
	/// Update the project information with the new round status and transition points in case of success.
	///
	/// # Success Path
	/// The validity checks pass, and the project is transitioned to the English Auction round.
	/// The project is scheduled to be transitioned automatically by `on_initialize` at the end of the
	/// english auction round.
	///
	/// # Next step
	/// Professional and Institutional users set bids for the project using the [`bid`](Self::bid) extrinsic.
	/// Later on, `on_initialize` transitions the project into the candle auction round, by calling
	/// [`do_candle_auction`](Self::do_candle_auction).
	pub fn do_english_auction(caller: AccountIdOf<T>, project_id: ProjectId) -> DispatchResultWithPostInfo {
		// * Get variables *
		let mut project_details = ProjectsDetails::<T>::get(project_id).ok_or(Error::<T>::ProjectDetailsNotFound)?;
		let now = <frame_system::Pallet<T>>::block_number();
		let auction_initialize_period_start_block = project_details
			.phase_transition_points
			.auction_initialize_period
			.start()
			.ok_or(Error::<T>::EvaluationPeriodNotEnded)?;

		// * Validity checks *
		ensure!(
			caller == T::PalletId::get().into_account_truncating() || caller == project_details.issuer_account,
			Error::<T>::NotAllowed
		);

		ensure!(now >= auction_initialize_period_start_block, Error::<T>::TooEarlyForEnglishAuctionStart);
		// If the auction is first manually started, the automatic transition fails here. This
		// behaviour is intended, as it gracefully skips the automatic transition if the
		// auction was started manually.
		ensure!(
			project_details.status == ProjectStatus::AuctionInitializePeriod,
			Error::<T>::ProjectNotInAuctionInitializePeriodRound
		);

		// * Calculate new variables *
		let english_start_block = now + 1u32.into();
		let english_end_block = now + T::EnglishAuctionDuration::get();

		// * Update Storage *
		project_details
			.phase_transition_points
			.english_auction
			.update(Some(english_start_block), Some(english_end_block));
		project_details.status = ProjectStatus::AuctionRound(AuctionPhase::English);
		ProjectsDetails::<T>::insert(project_id, project_details);

		let insertion_attempts;
		// Schedule for automatic transition to candle auction round
		match Self::add_to_update_store(english_end_block + 1u32.into(), (&project_id, UpdateType::CandleAuctionStart))
		{
			Ok(iterations) => {
				insertion_attempts = iterations;
			},
			Err(insertion_attempts) =>
				return Err(DispatchErrorWithPostInfo {
					post_info: PostDispatchInfo {
						actual_weight: Some(WeightInfoOf::<T>::start_auction_manually(insertion_attempts)),
						pays_fee: Pays::Yes,
					},
					error: Error::<T>::TooManyInsertionAttempts.into(),
				}),
		};

		// * Emit events *
		Self::deposit_event(Event::EnglishAuctionStarted { project_id, when: now });

		Ok(PostDispatchInfo {
			actual_weight: Some(WeightInfoOf::<T>::start_auction_manually(insertion_attempts)),
			pays_fee: Pays::Yes,
		})
	}

	/// Called automatically by on_initialize
	/// Starts the candle round for a project.
	/// Any bids from this point until the candle round ends, are not guaranteed. Only bids
	/// made before the random ending block between the candle start and end will be considered
	///
	/// # Arguments
	/// * `project_id` - The project identifier
	///
	/// # Storage access
	/// * [`ProjectsDetails`] - Get the project information, and check if the project is in the correct
	/// round, and the current block after the english auction end period.
	/// Update the project information with the new round status and transition points in case of success.
	///
	/// # Success Path
	/// The validity checks pass, and the project is transitioned to the Candle Auction round.
	/// The project is scheduled to be transitioned automatically by `on_initialize` at the end of the
	/// candle auction round.
	///
	/// # Next step
	/// Professional and Institutional users set bids for the project using the `bid` extrinsic,
	/// but now their bids are not guaranteed.
	/// Later on, `on_initialize` ends the candle auction round and starts the community round,
	/// by calling [`do_community_funding`](Self::do_community_funding).
	pub fn do_candle_auction(project_id: ProjectId) -> DispatchResultWithPostInfo {
		// * Get variables *
		let mut project_details = ProjectsDetails::<T>::get(project_id).ok_or(Error::<T>::ProjectDetailsNotFound)?;
		let now = <frame_system::Pallet<T>>::block_number();
		let english_end_block =
			project_details.phase_transition_points.english_auction.end().ok_or(Error::<T>::FieldIsNone)?;

		// * Validity checks *
		ensure!(now > english_end_block, Error::<T>::TooEarlyForCandleAuctionStart);
		ensure!(
			project_details.status == ProjectStatus::AuctionRound(AuctionPhase::English),
			Error::<T>::ProjectNotInEnglishAuctionRound
		);

		// * Calculate new variables *
		let candle_start_block = now + 1u32.into();
		let candle_end_block = now + T::CandleAuctionDuration::get();

		// * Update Storage *
		project_details.phase_transition_points.candle_auction.update(Some(candle_start_block), Some(candle_end_block));
		project_details.status = ProjectStatus::AuctionRound(AuctionPhase::Candle);
		ProjectsDetails::<T>::insert(project_id, project_details);
		// Schedule for automatic check by on_initialize. Success depending on enough funding reached
		let insertion_iterations = match Self::add_to_update_store(
			candle_end_block + 1u32.into(),
			(&project_id, UpdateType::CommunityFundingStart),
		) {
			Ok(iterations) => iterations,
			Err(_iterations) => return Err(Error::<T>::TooManyInsertionAttempts.into()),
		};

		// * Emit events *
		Self::deposit_event(Event::CandleAuctionStarted { project_id, when: now });

		Ok(PostDispatchInfo {
			actual_weight: Some(WeightInfoOf::<T>::start_candle_phase(insertion_iterations)),
			pays_fee: Pays::Yes,
		})
	}

	/// Called automatically by on_initialize
	/// Starts the community round for a project.
	/// Retail users now buy tokens instead of bidding on them. The price of the tokens are calculated
	/// based on the available bids, using the function [`calculate_weighted_average_price`](Self::calculate_weighted_average_price).
	///
	/// # Arguments
	/// * `project_id` - The project identifier
	///
	/// # Storage access
	/// * [`ProjectsDetails`] - Get the project information, and check if the project is in the correct
	/// round, and the current block is after the candle auction end period.
	/// Update the project information with the new round status and transition points in case of success.
	///
	/// # Success Path
	/// The validity checks pass, and the project is transitioned to the Community Funding round.
	/// The project is scheduled to be transitioned automatically by `on_initialize` at the end of the
	/// round.
	///
	/// # Next step
	/// Retail users buy tokens at the price set on the auction round.
	/// Later on, `on_initialize` ends the community round by calling [`do_remainder_funding`](Self::do_remainder_funding) and
	/// starts the remainder round, where anyone can buy at that price point.
	pub fn do_community_funding(project_id: ProjectId) -> DispatchResultWithPostInfo {
		// * Get variables *
		let project_details = ProjectsDetails::<T>::get(project_id).ok_or(Error::<T>::ProjectDetailsNotFound)?;
		let project_metadata = ProjectsMetadata::<T>::get(project_id).ok_or(Error::<T>::ProjectDetailsNotFound)?;
		let now = <frame_system::Pallet<T>>::block_number();
		let auction_candle_start_block =
			project_details.phase_transition_points.candle_auction.start().ok_or(Error::<T>::FieldIsNone)?;
		let auction_candle_end_block =
			project_details.phase_transition_points.candle_auction.end().ok_or(Error::<T>::FieldIsNone)?;

		// * Validity checks *
		ensure!(now > auction_candle_end_block, Error::<T>::TooEarlyForCommunityRoundStart);
		ensure!(
			project_details.status == ProjectStatus::AuctionRound(AuctionPhase::Candle),
			Error::<T>::ProjectNotInCandleAuctionRound
		);

		// * Calculate new variables *
		let end_block = Self::select_random_block(auction_candle_start_block, auction_candle_end_block);
		let community_start_block = now + 1u32.into();
		let community_end_block = now + T::CommunityFundingDuration::get();

		// * Update Storage *
		let calculation_result = Self::calculate_weighted_average_price(
			project_id,
			end_block,
			project_metadata.auction_round_allocation_percentage * project_metadata.total_allocation_size,
		);
		let mut project_details = ProjectsDetails::<T>::get(project_id).ok_or(Error::<T>::ProjectDetailsNotFound)?;
		match calculation_result {
			Err(pallet_error) if pallet_error == Error::<T>::NoBidsFound.into() => {
				ProjectsDetails::<T>::insert(project_id, project_details);
				let insertion_iterations = match Self::add_to_update_store(
					<frame_system::Pallet<T>>::block_number() + 1u32.into(),
					(&project_id, UpdateType::FundingEnd),
				) {
					Ok(iterations) => iterations,
					Err(_iterations) => return Err(Error::<T>::TooManyInsertionAttempts.into()),
				};

				// * Emit events *
				Self::deposit_event(Event::AuctionFailed { project_id });

				Ok(PostDispatchInfo {
					actual_weight: Some(WeightInfoOf::<T>::start_community_funding_failure(insertion_iterations)),
					pays_fee: Pays::Yes,
				})
			},
			Err(e) => return Err(DispatchErrorWithPostInfo { post_info: ().into(), error: e }),
			Ok((accepted_bids_count, rejected_bids_count)) => {
				// Get info again after updating it with new price.
				project_details.phase_transition_points.random_candle_ending = Some(end_block);
				project_details
					.phase_transition_points
					.community
					.update(Some(community_start_block), Some(community_end_block));
				project_details.status = ProjectStatus::CommunityRound;
				ProjectsDetails::<T>::insert(project_id, project_details);

				let insertion_iterations = match Self::add_to_update_store(
					community_end_block + 1u32.into(),
					(&project_id, UpdateType::RemainderFundingStart),
				) {
					Ok(iterations) => iterations,
					Err(_iterations) => return Err(Error::<T>::TooManyInsertionAttempts.into()),
				};

				// * Emit events *
				Self::deposit_event(Event::CommunityFundingStarted { project_id });

				Ok(PostDispatchInfo {
					actual_weight: Some(WeightInfoOf::<T>::start_community_funding_success(
						insertion_iterations,
						accepted_bids_count,
						rejected_bids_count,
					)),
					pays_fee: Pays::Yes,
				})
			},
		}
	}

	/// Called automatically by on_initialize
	/// Starts the remainder round for a project.
	/// Anyone can now buy tokens, until they are all sold out, or the time is reached.
	///
	/// # Arguments
	/// * `project_id` - The project identifier
	///
	/// # Storage access
	/// * [`ProjectsDetails`] - Get the project information, and check if the project is in the correct
	/// round, the current block is after the community funding end period, and there are still tokens left to sell.
	/// Update the project information with the new round status and transition points in case of success.
	///
	/// # Success Path
	/// The validity checks pass, and the project is transitioned to the Remainder Funding round.
	/// The project is scheduled to be transitioned automatically by `on_initialize` at the end of the
	/// round.
	///
	/// # Next step
	/// Any users can now buy tokens at the price set on the auction round.
	/// Later on, `on_initialize` ends the remainder round, and finalizes the project funding, by calling
	/// [`do_end_funding`](Self::do_end_funding).
	pub fn do_remainder_funding(project_id: ProjectId) -> DispatchResultWithPostInfo {
		// * Get variables *
		let mut project_details = ProjectsDetails::<T>::get(project_id).ok_or(Error::<T>::ProjectDetailsNotFound)?;
		let now = <frame_system::Pallet<T>>::block_number();
		let community_end_block =
			project_details.phase_transition_points.community.end().ok_or(Error::<T>::FieldIsNone)?;

		// * Validity checks *
		ensure!(now > community_end_block, Error::<T>::TooEarlyForRemainderRoundStart);
		ensure!(project_details.status == ProjectStatus::CommunityRound, Error::<T>::ProjectNotInCommunityRound);

		// Transition to remainder round was initiated by `do_community_funding`, but the ct
		// tokens where already sold in the community round. This transition is obsolete.
		ensure!(
			project_details.remaining_contribution_tokens > 0u32.into(),
			Error::<T>::RoundTransitionAlreadyHappened
		);

		// * Calculate new variables *
		let remainder_start_block = now + 1u32.into();
		let remainder_end_block = now + T::RemainderFundingDuration::get();

		// * Update Storage *
		project_details
			.phase_transition_points
			.remainder
			.update(Some(remainder_start_block), Some(remainder_end_block));
		project_details.status = ProjectStatus::RemainderRound;
		ProjectsDetails::<T>::insert(project_id, project_details);
		// Schedule for automatic transition by `on_initialize`
		let insertion_iterations =
			match Self::add_to_update_store(remainder_end_block + 1u32.into(), (&project_id, UpdateType::FundingEnd)) {
				Ok(iterations) => iterations,
				Err(_iterations) => return Err(Error::<T>::TooManyInsertionAttempts.into()),
			};

		// * Emit events *
		Self::deposit_event(Event::RemainderFundingStarted { project_id });

		Ok(PostDispatchInfo {
			actual_weight: Some(WeightInfoOf::<T>::start_remainder_funding(insertion_iterations)),
			pays_fee: Pays::Yes,
		})
	}

	/// Called automatically by on_initialize
	/// Ends the project funding, and calculates if the project was successfully funded or not.
	///
	/// # Arguments
	/// * `project_id` - The project identifier
	///
	/// # Storage access
	/// * [`ProjectsDetails`] - Get the project information, and check if the project is in the correct
	/// round, the current block is after the remainder funding end period.
	/// Update the project information with the new round status.
	///
	/// # Success Path
	/// The validity checks pass, and either of 2 paths happen:
	///
	/// * Project achieves its funding target - the project info is set to a successful funding state,
	/// and the contribution token asset class is created with the same id as the project.
	///
	/// * Project doesn't achieve its funding target - the project info is set to an unsuccessful funding state.
	///
	/// # Next step
	/// If **successful**, bidders can claim:
	///	* Contribution tokens with [`vested_contribution_token_bid_mint_for`](Self::vested_contribution_token_bid_mint_for)
	/// * Bonded plmc with [`vested_plmc_bid_unbond_for`](Self::vested_plmc_bid_unbond_for)
	///
	/// And contributors can claim:
	/// * Contribution tokens with [`vested_contribution_token_purchase_mint_for`](Self::vested_contribution_token_purchase_mint_for)
	/// * Bonded plmc with [`vested_plmc_purchase_unbond_for`](Self::vested_plmc_purchase_unbond_for)
	///
	/// If **unsuccessful**, users every user should have their PLMC vesting unbonded.
	pub fn do_end_funding(project_id: ProjectId) -> DispatchResultWithPostInfo {
		// * Get variables *
		let mut project_details = ProjectsDetails::<T>::get(project_id).ok_or(Error::<T>::ProjectDetailsNotFound)?;
		let project_metadata = ProjectsMetadata::<T>::get(project_id).ok_or(Error::<T>::ProjectNotFound)?;
		let remaining_cts = project_details.remaining_contribution_tokens;
		let remainder_end_block = project_details.phase_transition_points.remainder.end();
		let now = <frame_system::Pallet<T>>::block_number();
		let issuer_did = project_details.issuer_did.clone();

		// * Validity checks *
		ensure!(
			// Can end due to running out of CTs
			remaining_cts == Zero::zero() ||
				// or the auction being empty
				project_details.status == ProjectStatus::AuctionRound(AuctionPhase::Candle) ||
				// or the last funding round ending
				matches!(remainder_end_block, Some(end_block) if now > end_block),
			Error::<T>::TooEarlyForFundingEnd
		);
		// do_end_funding was already executed, but automatic transition was included in the
		// do_remainder_funding function. We gracefully skip the this transition.
		ensure!(
			!matches!(
				project_details.status,
				ProjectStatus::FundingSuccessful |
					ProjectStatus::FundingFailed |
					ProjectStatus::AwaitingProjectDecision
			),
			Error::<T>::RoundTransitionAlreadyHappened
		);

		// * Calculate new variables *
		let funding_target = project_metadata
			.minimum_price
			.checked_mul_int(project_metadata.total_allocation_size)
			.ok_or(Error::<T>::BadMath)?;
		let funding_reached = project_details.funding_amount_reached;
		let funding_ratio = Perquintill::from_rational(funding_reached, funding_target);

		// * Update Storage *
		DidWithActiveProjects::<T>::set(issuer_did, None);
		if funding_ratio <= Perquintill::from_percent(33u64) {
			project_details.evaluation_round_info.evaluators_outcome = EvaluatorsOutcome::Slashed;
			let insertion_iterations = Self::make_project_funding_fail(
				project_id,
				project_details,
				FailureReason::TargetNotReached,
				1u32.into(),
			)?;
			return Ok(PostDispatchInfo {
				actual_weight: Some(WeightInfoOf::<T>::end_funding_automatically_rejected_evaluators_slashed(
					insertion_iterations,
				)),
				pays_fee: Pays::Yes,
			});
		} else if funding_ratio <= Perquintill::from_percent(75u64) {
			project_details.evaluation_round_info.evaluators_outcome = EvaluatorsOutcome::Slashed;
			project_details.status = ProjectStatus::AwaitingProjectDecision;
			let insertion_iterations = match Self::add_to_update_store(
				now + T::ManualAcceptanceDuration::get() + 1u32.into(),
				(&project_id, UpdateType::ProjectDecision(FundingOutcomeDecision::AcceptFunding)),
			) {
				Ok(iterations) => iterations,
				Err(_iterations) => return Err(Error::<T>::TooManyInsertionAttempts.into()),
			};
			ProjectsDetails::<T>::insert(project_id, project_details);
			Ok(PostDispatchInfo {
				actual_weight: Some(WeightInfoOf::<T>::end_funding_awaiting_decision_evaluators_slashed(
					insertion_iterations,
				)),
				pays_fee: Pays::Yes,
			})
		} else if funding_ratio < Perquintill::from_percent(90u64) {
			project_details.evaluation_round_info.evaluators_outcome = EvaluatorsOutcome::Unchanged;
			project_details.status = ProjectStatus::AwaitingProjectDecision;
			let insertion_iterations = match Self::add_to_update_store(
				now + T::ManualAcceptanceDuration::get() + 1u32.into(),
				(&project_id, UpdateType::ProjectDecision(FundingOutcomeDecision::AcceptFunding)),
			) {
				Ok(iterations) => iterations,
				Err(_iterations) => return Err(Error::<T>::TooManyInsertionAttempts.into()),
			};
			ProjectsDetails::<T>::insert(project_id, project_details);
			Ok(PostDispatchInfo {
				actual_weight: Some(WeightInfoOf::<T>::end_funding_awaiting_decision_evaluators_unchanged(
					insertion_iterations,
				)),
				pays_fee: Pays::Yes,
			})
		} else {
			let (reward_info, evaluations_count) = Self::generate_evaluator_rewards_info(project_id)?;
			project_details.evaluation_round_info.evaluators_outcome = EvaluatorsOutcome::Rewarded(reward_info);

			let insertion_iterations = Self::make_project_funding_successful(
				project_id,
				project_details,
				SuccessReason::ReachedTarget,
				T::SuccessToSettlementTime::get(),
			)?;
			return Ok(PostDispatchInfo {
				actual_weight: Some(WeightInfoOf::<T>::end_funding_automatically_accepted_evaluators_rewarded(
					insertion_iterations,
					evaluations_count,
				)),
				pays_fee: Pays::Yes,
			});
		}
	}

	pub fn do_project_decision(project_id: ProjectId, decision: FundingOutcomeDecision) -> DispatchResultWithPostInfo {
		// * Get variables *
		let project_details = ProjectsDetails::<T>::get(project_id).ok_or(Error::<T>::ProjectDetailsNotFound)?;
		ensure!(
			project_details.status == ProjectStatus::AwaitingProjectDecision,
			Error::<T>::RoundTransitionAlreadyHappened
		);

		// * Update storage *
		match decision {
			FundingOutcomeDecision::AcceptFunding => {
				Self::make_project_funding_successful(
					project_id,
					project_details,
					SuccessReason::ProjectDecision,
					T::SuccessToSettlementTime::get(),
				)?;
				Ok(PostDispatchInfo {
					actual_weight: Some(WeightInfoOf::<T>::project_decision_accept_funding()),
					pays_fee: Pays::Yes,
				})
			},
			FundingOutcomeDecision::RejectFunding => {
				Self::make_project_funding_fail(
					project_id,
					project_details,
					FailureReason::ProjectDecision,
					T::SuccessToSettlementTime::get(),
				)?;
				Ok(PostDispatchInfo {
					actual_weight: Some(WeightInfoOf::<T>::project_decision_reject_funding()),
					pays_fee: Pays::Yes,
				})
			},
		}
	}

	pub fn do_start_settlement(project_id: ProjectId) -> DispatchResultWithPostInfo {
		// * Get variables *
		let mut project_details = ProjectsDetails::<T>::get(project_id).ok_or(Error::<T>::ProjectDetailsNotFound)?;
		let token_information =
			ProjectsMetadata::<T>::get(project_id).ok_or(Error::<T>::ProjectNotFound)?.token_information;
		let now = <frame_system::Pallet<T>>::block_number();

		// * Validity checks *
		ensure!(
			project_details.status == ProjectStatus::FundingSuccessful ||
				project_details.status == ProjectStatus::FundingFailed,
			Error::<T>::NotAllowed
		);

		// * Calculate new variables *
		project_details.cleanup =
			Cleaner::try_from(project_details.status.clone()).map_err(|_| Error::<T>::NotAllowed)?;
		project_details.funding_end_block = Some(now);

		// * Update storage *
		ProjectsDetails::<T>::insert(project_id, &project_details);

		let escrow_account = Self::fund_account_id(project_id);
		if project_details.status == ProjectStatus::FundingSuccessful {
			T::ContributionTokenCurrency::create(project_id, escrow_account.clone(), false, 1_u32.into())?;
			T::ContributionTokenCurrency::set(
				project_id,
				&escrow_account.clone(),
				token_information.name.into(),
				token_information.symbol.into(),
				token_information.decimals,
			)?;

			let contribution_token_treasury_account = T::ContributionTreasury::get();
			T::ContributionTokenCurrency::touch(
				project_id,
				&contribution_token_treasury_account,
				&contribution_token_treasury_account,
			)?;

			let (liquidity_pools_ct_amount, long_term_holder_bonus_ct_amount) =
				Self::generate_liquidity_pools_and_long_term_holder_rewards(project_id)?;

			T::ContributionTokenCurrency::mint_into(
				project_id,
				&contribution_token_treasury_account,
				long_term_holder_bonus_ct_amount,
			)?;
			T::ContributionTokenCurrency::mint_into(
				project_id,
				&contribution_token_treasury_account,
				liquidity_pools_ct_amount,
			)?;

			Ok(PostDispatchInfo {
				actual_weight: Some(WeightInfoOf::<T>::start_settlement_funding_success()),
				pays_fee: Pays::Yes,
			})
		} else {
			Ok(PostDispatchInfo {
				actual_weight: Some(WeightInfoOf::<T>::start_settlement_funding_failure()),
				pays_fee: Pays::Yes,
			})
		}
	}
}

// Extrinsics and HRMP interactions
impl<T: Config> Pallet<T> {
	/// Change the metadata hash of a project
	///
	/// # Arguments
	/// * `issuer` - The project issuer account
	/// * `project_id` - The project identifier
	/// * `project_metadata_hash` - The hash of the image that contains the metadata
	///
	/// # Storage access
	/// * [`ProjectsIssuers`] - Check that the issuer is the owner of the project
	/// * [`Images`] - Check that the image exists
	/// * [`ProjectsDetails`] - Check that the project is not frozen
	/// * [`ProjectsMetadata`] - Update the metadata hash
	pub fn do_edit_metadata(
		issuer: AccountIdOf<T>,
		project_id: ProjectId,
		project_metadata_hash: T::Hash,
	) -> DispatchResult {
		// * Get variables *
		let mut project_metadata = ProjectsMetadata::<T>::get(project_id).ok_or(Error::<T>::ProjectNotFound)?;
		let project_details = ProjectsDetails::<T>::get(project_id).ok_or(Error::<T>::ProjectDetailsNotFound)?;

		// * Validity checks *
		ensure!(project_details.issuer_account == issuer, Error::<T>::NotAllowed);
		ensure!(!project_details.is_frozen, Error::<T>::Frozen);
		ensure!(!Images::<T>::contains_key(project_metadata_hash), Error::<T>::MetadataAlreadyExists);

		// * Calculate new variables *

		// * Update Storage *
		project_metadata.offchain_information_hash = Some(project_metadata_hash);
		ProjectsMetadata::<T>::insert(project_id, project_metadata);

		// * Emit events *
		Self::deposit_event(Event::MetadataEdited { project_id });

		Ok(())
	}

	// Note: usd_amount needs to have the same amount of decimals as PLMC, so when multiplied by the plmc-usd price, it gives us the PLMC amount with the decimals we wanted.
	pub fn do_evaluate(
		evaluator: &AccountIdOf<T>,
		project_id: ProjectId,
		usd_amount: BalanceOf<T>,
		did: Did,
	) -> DispatchResultWithPostInfo {
		// * Get variables *
		let mut project_details = ProjectsDetails::<T>::get(project_id).ok_or(Error::<T>::ProjectDetailsNotFound)?;
		let now = <frame_system::Pallet<T>>::block_number();
		let evaluation_id = NextEvaluationId::<T>::get();
		let caller_existing_evaluations: Vec<(u32, EvaluationInfoOf<T>)> =
			Evaluations::<T>::iter_prefix((project_id, evaluator)).collect();
		let plmc_usd_price = T::PriceProvider::get_price(PLMC_FOREIGN_ID).ok_or(Error::<T>::PLMCPriceNotAvailable)?;
		let early_evaluation_reward_threshold_usd =
			T::EvaluationSuccessThreshold::get() * project_details.fundraising_target;
		let evaluation_round_info = &mut project_details.evaluation_round_info;
		let evaluations_count = EvaluationCounts::<T>::get(project_id);

		// * Validity Checks *
		ensure!(project_details.issuer_did != did, Error::<T>::ParticipationToThemselves);
		ensure!(project_details.status == ProjectStatus::EvaluationRound, Error::<T>::EvaluationNotStarted);
		ensure!(evaluations_count < T::MaxEvaluationsPerProject::get(), Error::<T>::TooManyEvaluationsForProject);

		// * Calculate new variables *
		let plmc_bond = plmc_usd_price
			.reciprocal()
			.ok_or(Error::<T>::BadMath)?
			.checked_mul_int(usd_amount)
			.ok_or(Error::<T>::BadMath)?;

		let previous_total_evaluation_bonded_usd = evaluation_round_info.total_bonded_usd;

		let remaining_bond_to_reach_threshold =
			early_evaluation_reward_threshold_usd.saturating_sub(previous_total_evaluation_bonded_usd);

		let early_usd_amount = if usd_amount <= remaining_bond_to_reach_threshold {
			usd_amount
		} else {
			remaining_bond_to_reach_threshold
		};

		let late_usd_amount = usd_amount.checked_sub(&early_usd_amount).ok_or(Error::<T>::BadMath)?;

		let new_evaluation = EvaluationInfoOf::<T> {
			id: evaluation_id,
			project_id,
			evaluator: evaluator.clone(),
			original_plmc_bond: plmc_bond,
			current_plmc_bond: plmc_bond,
			early_usd_amount,
			late_usd_amount,
			when: now,
			rewarded_or_slashed: None,
			ct_migration_status: MigrationStatus::NotStarted,
		};

		if caller_existing_evaluations.len() < T::MaxEvaluationsPerUser::get() as usize {
			T::NativeCurrency::hold(&HoldReason::Evaluation(project_id).into(), evaluator, plmc_bond)?;
		} else {
			let (low_id, lowest_evaluation) = caller_existing_evaluations
				.iter()
				.min_by_key(|(_, evaluation)| evaluation.original_plmc_bond)
				.ok_or(Error::<T>::ImpossibleState)?;

			ensure!(lowest_evaluation.original_plmc_bond < plmc_bond, Error::<T>::EvaluationBondTooLow);
			ensure!(
				lowest_evaluation.original_plmc_bond == lowest_evaluation.current_plmc_bond,
				"Using evaluation funds for participating should not be possible in the evaluation round"
			);

			T::NativeCurrency::release(
				&HoldReason::Evaluation(project_id).into(),
				&lowest_evaluation.evaluator,
				lowest_evaluation.original_plmc_bond,
				Precision::Exact,
			)?;

			T::NativeCurrency::hold(&HoldReason::Evaluation(project_id).into(), evaluator, plmc_bond)?;

			Evaluations::<T>::remove((project_id, evaluator, low_id));
			EvaluationCounts::<T>::mutate(project_id, |c| *c -= 1);
		}

		Evaluations::<T>::insert((project_id, evaluator, evaluation_id), new_evaluation);
		NextEvaluationId::<T>::set(evaluation_id.saturating_add(One::one()));
		evaluation_round_info.total_bonded_usd += usd_amount;
		evaluation_round_info.total_bonded_plmc += plmc_bond;
		ProjectsDetails::<T>::insert(project_id, project_details);
		EvaluationCounts::<T>::mutate(project_id, |c| *c += 1);

		// * Emit events *
		Self::deposit_event(Event::FundsBonded { project_id, amount: plmc_bond, bonder: evaluator.clone() });

		let existing_evaluations_count = caller_existing_evaluations.len() as u32;
		let actual_weight = if existing_evaluations_count < T::MaxEvaluationsPerUser::get() {
			WeightInfoOf::<T>::evaluation_to_limit(existing_evaluations_count)
		} else {
			WeightInfoOf::<T>::evaluation_over_limit()
		};

		Ok(PostDispatchInfo { actual_weight: Some(actual_weight), pays_fee: Pays::Yes })
	}

	/// Bid for a project in the bidding stage.
	///
	/// # Arguments
	/// * `bidder` - The account that is bidding
	/// * `project_id` - The project to bid for
	/// * `amount` - The amount of tokens that the bidder wants to buy
	/// * `multiplier` - Used for calculating how much PLMC needs to be bonded to spend this much money (in USD)
	///
	/// # Storage access
	/// * [`ProjectsIssuers`] - Check that the bidder is not the project issuer
	/// * [`ProjectsDetails`] - Check that the project is in the bidding stage
	/// * [`BiddingBonds`] - Update the storage with the bidder's PLMC bond for that bid
	/// * [`Bids`] - Check previous bids by that user, and update the storage with the new bid
	pub fn do_bid(
		bidder: &AccountIdOf<T>,
		project_id: ProjectId,
		ct_amount: BalanceOf<T>,
		multiplier: MultiplierOf<T>,
		funding_asset: AcceptedFundingAsset,
		did: Did,
		investor_type: InvestorType,
	) -> DispatchResultWithPostInfo {
		// * Get variables *
		let project_details = ProjectsDetails::<T>::get(project_id).ok_or(Error::<T>::ProjectDetailsNotFound)?;
		let project_metadata = ProjectsMetadata::<T>::get(project_id).ok_or(Error::<T>::ProjectNotFound)?;
		let plmc_usd_price = T::PriceProvider::get_price(PLMC_FOREIGN_ID).ok_or(Error::<T>::PriceNotFound)?;
		let existing_bids = Bids::<T>::iter_prefix_values((project_id, bidder)).collect::<Vec<_>>();
		let bid_count = BidCounts::<T>::get(project_id);
		// User will spend at least this amount of USD for his bid(s). More if the bid gets split into different buckets
		let min_total_ticket_size =
			project_metadata.minimum_price.checked_mul_int(ct_amount).ok_or(Error::<T>::BadMath)?;
		// weight return variables
		let mut perform_bid_calls = 0;
		let existing_bids_amount = existing_bids.len() as u32;
		let metadata_bidder_ticket_size_bounds = match investor_type {
			InvestorType::Institutional => project_metadata.bidding_ticket_sizes.institutional,
			InvestorType::Professional => project_metadata.bidding_ticket_sizes.professional,
			_ => return Err(Error::<T>::NotAllowed.into()),
		};

		// * Validity checks *
		ensure!(
			matches!(investor_type, InvestorType::Institutional | InvestorType::Professional),
			DispatchError::from("Retail investors are not allowed to bid")
		);

		ensure!(ct_amount > Zero::zero(), Error::<T>::BidTooLow);
		ensure!(bid_count < T::MaxBidsPerProject::get(), Error::<T>::TooManyBidsForProject);
		ensure!(did != project_details.issuer_did, Error::<T>::ParticipationToThemselves);
		ensure!(matches!(project_details.status, ProjectStatus::AuctionRound(_)), Error::<T>::AuctionNotStarted);
		ensure!(
			project_metadata.participation_currencies.contains(&funding_asset),
			Error::<T>::FundingAssetNotAccepted
		);

		ensure!(
			metadata_bidder_ticket_size_bounds.usd_ticket_above_minimum_per_participation(min_total_ticket_size),
			Error::<T>::BidTooLow
		);

		// Note: We limit the CT Amount to the auction allocation size, to avoid long running loops.
		ensure!(
			ct_amount <= project_metadata.auction_round_allocation_percentage * project_metadata.total_allocation_size,
			Error::<T>::NotAllowed
		);
		ensure!(existing_bids.len() < T::MaxBidsPerUser::get() as usize, Error::<T>::TooManyBidsForUser);

		// Fetch current bucket details and other required info
		let mut current_bucket = Buckets::<T>::get(project_id).ok_or(Error::<T>::ProjectNotFound)?;
		let now = <frame_system::Pallet<T>>::block_number();
		let mut amount_to_bid = ct_amount;

		// While there's a remaining amount to bid for
		while !amount_to_bid.is_zero() {
			let bid_amount = if amount_to_bid <= current_bucket.amount_left {
				// Simple case, the bucket has enough to cover the bid
				amount_to_bid
			} else {
				// The bucket doesn't have enough to cover the bid, so we bid the remaining amount of the current bucket
				current_bucket.amount_left
			};
			let bid_id = NextBidId::<T>::get();

			Self::perform_do_bid(
				bidder,
				project_id,
				bid_amount,
				current_bucket.current_price,
				multiplier,
				funding_asset,
				bid_id,
				now,
				plmc_usd_price,
				did.clone(),
				metadata_bidder_ticket_size_bounds,
			)?;

			perform_bid_calls += 1;

			// Update the current bucket and reduce the amount to bid by the amount we just bid
			current_bucket.update(bid_amount);
			amount_to_bid.saturating_reduce(bid_amount);
		}

		// Note: If the bucket has been exhausted, the 'update' function has already made the 'current_bucket' point to the next one.
		Buckets::<T>::insert(project_id, current_bucket);

		Ok(PostDispatchInfo {
			actual_weight: Some(WeightInfoOf::<T>::bid(existing_bids_amount, perform_bid_calls)),
			pays_fee: Pays::Yes,
		})
	}

	fn perform_do_bid(
		bidder: &AccountIdOf<T>,
		project_id: ProjectId,
		ct_amount: BalanceOf<T>,
		ct_usd_price: T::Price,
		multiplier: MultiplierOf<T>,
		funding_asset: AcceptedFundingAsset,
		bid_id: u32,
		now: BlockNumberFor<T>,
		plmc_usd_price: T::Price,
		did: Did,
		metadata_ticket_size_bounds: TicketSizeOf<T>,
	) -> Result<BidInfoOf<T>, DispatchError> {
		let ticket_size = ct_usd_price.checked_mul_int(ct_amount).ok_or(Error::<T>::BadMath)?;

		let total_usd_bid_by_did = AuctionBoughtUSD::<T>::get((project_id, did.clone()));
		ensure!(
			metadata_ticket_size_bounds
				.usd_ticket_below_maximum_per_did(total_usd_bid_by_did.saturating_add(ticket_size)),
			Error::<T>::BidTooHigh
		);

		let funding_asset_usd_price =
			T::PriceProvider::get_price(funding_asset.to_assethub_id()).ok_or(Error::<T>::PriceNotFound)?;

		// * Calculate new variables *
		let plmc_bond =
			Self::calculate_plmc_bond(ticket_size, multiplier, plmc_usd_price).map_err(|_| Error::<T>::BadMath)?;

		let funding_asset_amount_locked =
			funding_asset_usd_price.reciprocal().ok_or(Error::<T>::BadMath)?.saturating_mul_int(ticket_size);
		let asset_id = funding_asset.to_assethub_id();

		let new_bid = BidInfoOf::<T> {
			id: bid_id,
			project_id,
			bidder: bidder.clone(),
			did: did.clone(),
			status: BidStatus::YetUnknown,
			original_ct_amount: ct_amount,
			original_ct_usd_price: ct_usd_price,
			final_ct_amount: ct_amount,
			final_ct_usd_price: ct_usd_price,
			funding_asset,
			funding_asset_amount_locked,
			multiplier,
			plmc_bond,
			plmc_vesting_info: None,
			when: now,
			funds_released: false,
			ct_minted: false,
			ct_migration_status: MigrationStatus::NotStarted,
		};

		Self::try_plmc_participation_lock(bidder, project_id, plmc_bond)?;
		Self::try_funding_asset_hold(bidder, project_id, funding_asset_amount_locked, asset_id)?;

		Bids::<T>::insert((project_id, bidder, bid_id), &new_bid);
		NextBidId::<T>::set(bid_id.saturating_add(One::one()));
		BidCounts::<T>::mutate(project_id, |c| *c += 1);
		AuctionBoughtUSD::<T>::mutate((project_id, did), |amount| *amount += ticket_size);

		Self::deposit_event(Event::Bid { project_id, amount: ct_amount, price: ct_usd_price, multiplier });

		Ok(new_bid)
	}

	/// Buy tokens in the Community Round at the price set in the Bidding Round
	///
	/// # Arguments
	/// * contributor: The account that is buying the tokens
	/// * project_id: The identifier of the project
	/// * token_amount: The amount of contribution tokens the contributor tries to buy. Tokens
	///   are limited by the total amount of tokens available in the Community Round.
	/// * multiplier: Decides how much PLMC bonding is required for buying that amount of tokens
	/// * asset: The asset used for the contribution
	pub fn do_community_contribute(
		contributor: &AccountIdOf<T>,
		project_id: ProjectId,
		token_amount: BalanceOf<T>,
		multiplier: MultiplierOf<T>,
		asset: AcceptedFundingAsset,
		did: Did,
		investor_type: InvestorType,
	) -> DispatchResultWithPostInfo {
		let mut project_details = ProjectsDetails::<T>::get(project_id).ok_or(Error::<T>::ProjectDetailsNotFound)?;
		let did_has_winning_bid = DidWithWinningBids::<T>::get(project_id, did.clone());

		ensure!(project_details.status == ProjectStatus::CommunityRound, Error::<T>::AuctionNotStarted);
		ensure!(did_has_winning_bid.not(), Error::<T>::UserHasWinningBids);

		let buyable_tokens = token_amount.min(project_details.remaining_contribution_tokens);
		project_details.remaining_contribution_tokens.saturating_reduce(buyable_tokens);

		Self::do_contribute(
			contributor,
			project_id,
			&mut project_details,
			buyable_tokens,
			multiplier,
			asset,
			investor_type,
			did,
		)
	}

	/// Buy tokens in the Community Round at the price set in the Bidding Round
	///
	/// # Arguments
	/// * contributor: The account that is buying the tokens
	/// * project_id: The identifier of the project
	/// * token_amount: The amount of contribution tokens the contributor tries to buy. Tokens
	///   are limited by the total amount of tokens available after the Auction and Community rounds.
	/// * multiplier: Decides how much PLMC bonding is required for buying that amount of tokens
	/// * asset: The asset used for the contribution
	pub fn do_remaining_contribute(
		contributor: &AccountIdOf<T>,
		project_id: ProjectId,
		token_amount: BalanceOf<T>,
		multiplier: MultiplierOf<T>,
		asset: AcceptedFundingAsset,
		did: Did,
		investor_type: InvestorType,
	) -> DispatchResultWithPostInfo {
		let mut project_details = ProjectsDetails::<T>::get(project_id).ok_or(Error::<T>::ProjectDetailsNotFound)?;

		ensure!(project_details.status == ProjectStatus::RemainderRound, Error::<T>::AuctionNotStarted);
		let buyable_tokens = token_amount.min(project_details.remaining_contribution_tokens);

		let before = project_details.remaining_contribution_tokens;
		let remaining_cts_in_round = before.saturating_sub(buyable_tokens);
		project_details.remaining_contribution_tokens = remaining_cts_in_round;

		Self::do_contribute(
			contributor,
			project_id,
			&mut project_details,
			token_amount,
			multiplier,
			asset,
			investor_type,
			did,
		)
	}

	fn do_contribute(
		contributor: &AccountIdOf<T>,
		project_id: ProjectId,
		project_details: &mut ProjectDetailsOf<T>,
		buyable_tokens: BalanceOf<T>,
		multiplier: MultiplierOf<T>,
		funding_asset: AcceptedFundingAsset,
		investor_type: InvestorType,
		did: Did,
	) -> DispatchResultWithPostInfo {
		let project_metadata = ProjectsMetadata::<T>::get(project_id).ok_or(Error::<T>::ProjectNotFound)?;
		let caller_existing_contributions =
			Contributions::<T>::iter_prefix_values((project_id, contributor)).collect::<Vec<_>>();
		let total_usd_bought_by_did = ContributionBoughtUSD::<T>::get((project_id, did.clone()));
		let now = <frame_system::Pallet<T>>::block_number();
		let ct_usd_price = project_details.weighted_average_price.ok_or(Error::<T>::AuctionNotStarted)?;
		let plmc_usd_price = T::PriceProvider::get_price(PLMC_FOREIGN_ID).ok_or(Error::<T>::PriceNotFound)?;
		let funding_asset_usd_price =
			T::PriceProvider::get_price(funding_asset.to_assethub_id()).ok_or(Error::<T>::PriceNotFound)?;

		let ticket_size = ct_usd_price.checked_mul_int(buyable_tokens).ok_or(Error::<T>::BadMath)?;
		let contributor_ticket_size = match investor_type {
			InvestorType::Institutional => project_metadata.contributing_ticket_sizes.institutional,
			InvestorType::Professional => project_metadata.contributing_ticket_sizes.professional,
			InvestorType::Retail => project_metadata.contributing_ticket_sizes.retail,
		};

		// * Validity checks *
		ensure!(
			project_metadata.participation_currencies.contains(&funding_asset),
			Error::<T>::FundingAssetNotAccepted
		);
		ensure!(did.clone() != project_details.issuer_did, Error::<T>::ParticipationToThemselves);
		ensure!(
			caller_existing_contributions.len() < T::MaxContributionsPerUser::get() as usize,
			Error::<T>::TooManyContributionsForUser
		);
		ensure!(
			contributor_ticket_size.usd_ticket_above_minimum_per_participation(ticket_size),
			Error::<T>::ContributionTooLow
		);
		ensure!(
			contributor_ticket_size.usd_ticket_below_maximum_per_did(total_usd_bought_by_did + ticket_size),
			Error::<T>::ContributionTooHigh
		);
		ensure!(
			project_metadata.participation_currencies.contains(&funding_asset),
			Error::<T>::FundingAssetNotAccepted
		);
		ensure!(did.clone() != project_details.issuer_did, Error::<T>::ParticipationToThemselves);
		ensure!(
			caller_existing_contributions.len() < T::MaxContributionsPerUser::get() as usize,
			Error::<T>::TooManyContributionsForUser
		);
		ensure!(
			contributor_ticket_size.usd_ticket_above_minimum_per_participation(ticket_size),
			Error::<T>::ContributionTooLow
		);
		ensure!(
			contributor_ticket_size.usd_ticket_below_maximum_per_did(total_usd_bought_by_did + ticket_size),
			Error::<T>::ContributionTooHigh
		);

		let plmc_bond = Self::calculate_plmc_bond(ticket_size, multiplier, plmc_usd_price)?;
		let funding_asset_amount =
			funding_asset_usd_price.reciprocal().ok_or(Error::<T>::BadMath)?.saturating_mul_int(ticket_size);
		let asset_id = funding_asset.to_assethub_id();

		let contribution_id = NextContributionId::<T>::get();
		let new_contribution = ContributionInfoOf::<T> {
			id: contribution_id,
			project_id,
			contributor: contributor.clone(),
			ct_amount: buyable_tokens,
			usd_contribution_amount: ticket_size,
			multiplier,
			funding_asset,
			funding_asset_amount,
			plmc_bond,
			plmc_vesting_info: None,
			funds_released: false,
			ct_minted: false,
			ct_migration_status: MigrationStatus::NotStarted,
		};

		// Try adding the new contribution to the system
		Self::try_plmc_participation_lock(contributor, project_id, plmc_bond)?;
		Self::try_funding_asset_hold(contributor, project_id, funding_asset_amount, asset_id)?;

		Contributions::<T>::insert((project_id, contributor, contribution_id), &new_contribution);
		NextContributionId::<T>::set(contribution_id.saturating_add(One::one()));
		ContributionBoughtUSD::<T>::mutate((project_id, did), |amount| *amount += ticket_size);

		let remaining_cts_after_purchase = project_details.remaining_contribution_tokens;
		project_details.funding_amount_reached.saturating_accrue(new_contribution.usd_contribution_amount);
		ProjectsDetails::<T>::insert(project_id, project_details);
		// If no CTs remain, end the funding phase

		let mut weight_round_end_flag: Option<u32> = None;
		if remaining_cts_after_purchase.is_zero() {
			let fully_filled_vecs_from_insertion =
				match Self::add_to_update_store(now + 1u32.into(), (&project_id, UpdateType::FundingEnd)) {
					Ok(iterations) => iterations,
					Err(_iterations) => return Err(Error::<T>::TooManyInsertionAttempts.into()),
				};

			weight_round_end_flag = Some(fully_filled_vecs_from_insertion);
		}

		// * Emit events *
		Self::deposit_event(Event::Contribution {
			project_id,
			contributor: contributor.clone(),
			amount: buyable_tokens,
			multiplier,
		});

		// return correct weight function
		let actual_weight = match weight_round_end_flag {
			None => Some(WeightInfoOf::<T>::contribution(caller_existing_contributions.len() as u32)),
			Some(fully_filled_vecs_from_insertion) => Some(WeightInfoOf::<T>::contribution_ends_round(
				caller_existing_contributions.len() as u32,
				fully_filled_vecs_from_insertion,
			)),
		};

		Ok(PostDispatchInfo { actual_weight, pays_fee: Pays::Yes })
	}

	pub fn do_decide_project_outcome(
		issuer: AccountIdOf<T>,
		project_id: ProjectId,
		decision: FundingOutcomeDecision,
	) -> DispatchResultWithPostInfo {
		// * Get variables *
		let project_details = ProjectsDetails::<T>::get(project_id).ok_or(Error::<T>::ProjectDetailsNotFound)?;
		let now = <frame_system::Pallet<T>>::block_number();

		// * Validity checks *
		ensure!(project_details.issuer_account == issuer, Error::<T>::NotAllowed);
		ensure!(project_details.status == ProjectStatus::AwaitingProjectDecision, Error::<T>::NotAllowed);

		// * Update storage *
		let insertion_attempts: u32;
		match Self::add_to_update_store(now + 1u32.into(), (&project_id, UpdateType::ProjectDecision(decision))) {
			Ok(iterations) => insertion_attempts = iterations,
			Err(iterations) =>
				return Err(DispatchErrorWithPostInfo {
					post_info: PostDispatchInfo {
						actual_weight: Some(WeightInfoOf::<T>::decide_project_outcome(iterations)),
						pays_fee: Pays::Yes,
					},
					error: Error::<T>::TooManyInsertionAttempts.into(),
				}),
		};

		Self::deposit_event(Event::ProjectOutcomeDecided { project_id, decision });

		Ok(PostDispatchInfo {
			actual_weight: Some(WeightInfoOf::<T>::decide_project_outcome(insertion_attempts)),
			pays_fee: Pays::Yes,
		})
	}

	pub fn do_bid_ct_mint_for(
		releaser: &AccountIdOf<T>,
		project_id: ProjectId,
		bidder: &AccountIdOf<T>,
		bid_id: u32,
	) -> DispatchResultWithPostInfo {
		// * Get variables *
		let mut bid = Bids::<T>::get((project_id, bidder, bid_id)).ok_or(Error::<T>::BidNotFound)?;
		let project_details = ProjectsDetails::<T>::get(project_id).ok_or(Error::<T>::ProjectNotFound)?;
		let ct_amount = bid.final_ct_amount;

		// weight return variables
		let mut ct_account_created = false;

		// * Validity checks *
		ensure!(project_details.status == ProjectStatus::FundingSuccessful, Error::<T>::NotAllowed);
		ensure!(!bid.ct_minted, Error::<T>::NotAllowed);
		ensure!(matches!(bid.status, BidStatus::Accepted | BidStatus::PartiallyAccepted(..)), Error::<T>::NotAllowed);
		ensure!(T::ContributionTokenCurrency::asset_exists(project_id), Error::<T>::CannotClaimYet);

		// * Calculate variables *
		bid.ct_minted = true;

		// * Update storage *
		if !T::ContributionTokenCurrency::contains(&project_id, &bid.bidder) {
			ct_account_created = true;
<<<<<<< HEAD
			T::NativeCurrency::release(
				&HoldReason::FutureDeposit(project_id).into(),
				&bid.bidder,
				T::ContributionTokenCurrency::deposit_required(project_id),
				Precision::Exact,
			)?;
			T::ContributionTokenCurrency::touch(project_id, &bid.bidder, &bid.bidder)?;
=======
			T::ContributionTokenCurrency::touch(project_id, bid.bidder.clone(), bid.bidder.clone())?;
>>>>>>> 0fb2ef36
		}
		T::ContributionTokenCurrency::mint_into(project_id, &bid.bidder, ct_amount)?;
		Bids::<T>::insert((project_id, bidder, bid_id), &bid);

		// * Emit events *
		Self::deposit_event(Event::ContributionTokenMinted {
			releaser: releaser.clone(),
			project_id: bid.project_id,
			claimer: bidder.clone(),
			amount: ct_amount,
		});

		Ok(PostDispatchInfo {
			actual_weight: Some(if ct_account_created {
				WeightInfoOf::<T>::bid_ct_mint_for_with_ct_account_creation()
			} else {
				WeightInfoOf::<T>::bid_ct_mint_for_no_ct_account_creation()
			}),
			pays_fee: Pays::Yes,
		})
	}

	pub fn do_contribution_ct_mint_for(
		releaser: &AccountIdOf<T>,
		project_id: ProjectId,
		contributor: &AccountIdOf<T>,
		contribution_id: u32,
	) -> DispatchResultWithPostInfo {
		// * Get variables *
		let mut contribution =
			Contributions::<T>::get((project_id, contributor, contribution_id)).ok_or(Error::<T>::BidNotFound)?;
		let project_details = ProjectsDetails::<T>::get(project_id).ok_or(Error::<T>::ProjectNotFound)?;
		let ct_amount = contribution.ct_amount;

		// weight return variables
		let mut ct_account_created = false;

		// * Validity checks *
		ensure!(project_details.status == ProjectStatus::FundingSuccessful, Error::<T>::NotAllowed);
		ensure!(!contribution.ct_minted, Error::<T>::NotAllowed);
		ensure!(T::ContributionTokenCurrency::asset_exists(project_id), Error::<T>::CannotClaimYet);

		// * Calculate variables *
		contribution.ct_minted = true;

		// * Update storage *
		if !T::ContributionTokenCurrency::contains(&project_id, &contribution.contributor) {
			ct_account_created = true;
<<<<<<< HEAD
			T::NativeCurrency::release(
				&HoldReason::FutureDeposit(project_id).into(),
				&contribution.contributor,
				T::ContributionTokenCurrency::deposit_required(project_id),
				Precision::Exact,
			)?;
			T::ContributionTokenCurrency::touch(project_id, &contribution.contributor, &contribution.contributor)?;
=======
			T::ContributionTokenCurrency::touch(
				project_id,
				contribution.contributor.clone(),
				contribution.contributor.clone(),
			)?;
>>>>>>> 0fb2ef36
		}
		T::ContributionTokenCurrency::mint_into(project_id, &contribution.contributor, ct_amount)?;
		Contributions::<T>::insert((project_id, contributor, contribution_id), contribution);

		// * Emit events *
		Self::deposit_event(Event::ContributionTokenMinted {
			releaser: releaser.clone(),
			project_id,
			claimer: contributor.clone(),
			amount: ct_amount,
		});

		Ok(PostDispatchInfo {
			actual_weight: Some(if ct_account_created {
				WeightInfoOf::<T>::contribution_ct_mint_for_with_ct_account_creation()
			} else {
				WeightInfoOf::<T>::contribution_ct_mint_for_no_ct_account_creation()
			}),
			pays_fee: Pays::Yes,
		})
	}

	pub fn do_evaluation_unbond_for(
		releaser: &AccountIdOf<T>,
		project_id: ProjectId,
		evaluator: &AccountIdOf<T>,
		evaluation_id: u32,
	) -> DispatchResult {
		// * Get variables *
		let project_details = ProjectsDetails::<T>::get(project_id).ok_or(Error::<T>::ProjectDetailsNotFound)?;
		let mut released_evaluation =
			Evaluations::<T>::get((project_id, evaluator, evaluation_id)).ok_or(Error::<T>::EvaluationNotFound)?;
		let release_amount = released_evaluation.current_plmc_bond;

		// * Validity checks *
		ensure!(
			(project_details.evaluation_round_info.evaluators_outcome == EvaluatorsOutcomeOf::<T>::Unchanged ||
				released_evaluation.rewarded_or_slashed.is_some()) &&
				matches!(
					project_details.status,
					ProjectStatus::EvaluationFailed | ProjectStatus::FundingFailed | ProjectStatus::FundingSuccessful
				),
			Error::<T>::NotAllowed
		);

		// * Update Storage *
		T::NativeCurrency::release(
			&HoldReason::Evaluation(project_id).into(),
			evaluator,
			released_evaluation.current_plmc_bond,
			Precision::Exact,
		)?;

		released_evaluation.current_plmc_bond = Zero::zero();
		Evaluations::<T>::insert((project_id, evaluator, evaluation_id), released_evaluation);

		// FIXME: same question as removing bid
		// Evaluations::<T>::remove((project_id, evaluator, evaluation_id));

		// * Emit events *
		Self::deposit_event(Event::BondReleased {
			project_id,
			amount: release_amount,
			bonder: evaluator.clone(),
			releaser: releaser.clone(),
		});

		Ok(())
	}

	pub fn do_evaluation_reward_payout_for(
		caller: &AccountIdOf<T>,
		project_id: ProjectId,
		evaluator: &AccountIdOf<T>,
		evaluation_id: u32,
	) -> DispatchResultWithPostInfo {
		// * Get variables *
		let project_details = ProjectsDetails::<T>::get(project_id).ok_or(Error::<T>::ProjectDetailsNotFound)?;
		let reward_info =
			if let EvaluatorsOutcome::Rewarded(info) = project_details.evaluation_round_info.evaluators_outcome {
				info
			} else {
				return Err(Error::<T>::NotAllowed.into());
			};
		let mut evaluation =
			Evaluations::<T>::get((project_id, evaluator, evaluation_id)).ok_or(Error::<T>::EvaluationNotFound)?;

		// weight return variables
		let mut ct_account_created = false;

		// * Validity checks *
		ensure!(
			evaluation.rewarded_or_slashed.is_none() &&
				matches!(project_details.status, ProjectStatus::FundingSuccessful),
			Error::<T>::NotAllowed
		);

		// * Calculate variables *
		let early_reward_weight =
			Perquintill::from_rational(evaluation.early_usd_amount, reward_info.early_evaluator_total_bonded_usd);
		let normal_reward_weight = Perquintill::from_rational(
			evaluation.late_usd_amount.saturating_add(evaluation.early_usd_amount),
			reward_info.normal_evaluator_total_bonded_usd,
		);
		let early_evaluators_rewards = early_reward_weight * reward_info.early_evaluator_reward_pot;
		let normal_evaluators_rewards = normal_reward_weight * reward_info.normal_evaluator_reward_pot;
		let total_reward_amount = early_evaluators_rewards.saturating_add(normal_evaluators_rewards);

		// * Update storage *
		if !T::ContributionTokenCurrency::contains(&project_id, &evaluation.evaluator) {
			ct_account_created = true;
<<<<<<< HEAD
			T::NativeCurrency::release(
				&HoldReason::FutureDeposit(project_id).into(),
				&evaluation.evaluator,
				T::ContributionTokenCurrency::deposit_required(project_id),
				Precision::Exact,
			)?;
			T::ContributionTokenCurrency::touch(project_id, &evaluation.evaluator, &evaluation.evaluator)?;
=======
			T::ContributionTokenCurrency::touch(
				project_id,
				evaluation.evaluator.clone(),
				evaluation.evaluator.clone(),
			)?;
>>>>>>> 0fb2ef36
		}
		T::ContributionTokenCurrency::mint_into(project_id, &evaluation.evaluator, total_reward_amount)?;
		evaluation.rewarded_or_slashed = Some(RewardOrSlash::Reward(total_reward_amount));
		Evaluations::<T>::insert((project_id, evaluator, evaluation_id), evaluation);

		// * Emit events *
		Self::deposit_event(Event::EvaluationRewarded {
			project_id,
			evaluator: evaluator.clone(),
			id: evaluation_id,
			amount: total_reward_amount,
			caller: caller.clone(),
		});

		Ok(if ct_account_created {
			PostDispatchInfo {
				actual_weight: Some(WeightInfoOf::<T>::evaluation_reward_payout_for_with_ct_account_creation()),
				pays_fee: Pays::Yes,
			}
		} else {
			PostDispatchInfo {
				actual_weight: Some(WeightInfoOf::<T>::evaluation_reward_payout_for_no_ct_account_creation()),
				pays_fee: Pays::Yes,
			}
		})
	}

	pub fn do_evaluation_slash_for(
		caller: &AccountIdOf<T>,
		project_id: ProjectId,
		evaluator: &AccountIdOf<T>,
		evaluation_id: u32,
	) -> DispatchResult {
		// * Get variables *
		let project_details = ProjectsDetails::<T>::get(project_id).ok_or(Error::<T>::ProjectDetailsNotFound)?;
		let slash_percentage = T::EvaluatorSlash::get();
		let treasury_account = T::ProtocolGrowthTreasury::get();

		let mut evaluation =
			Evaluations::<T>::get((project_id, evaluator, evaluation_id)).ok_or(Error::<T>::EvaluationNotFound)?;

		// * Validity checks *
		ensure!(
			evaluation.rewarded_or_slashed.is_none() &&
				matches!(project_details.evaluation_round_info.evaluators_outcome, EvaluatorsOutcome::Slashed),
			Error::<T>::NotAllowed
		);

		// * Calculate variables *
		// We need to make sure that the current PLMC bond is always >= than the slash amount.
		let slashed_amount = slash_percentage * evaluation.original_plmc_bond;

		// * Update storage *
		evaluation.rewarded_or_slashed = Some(RewardOrSlash::Slash(slashed_amount));

		T::NativeCurrency::transfer_on_hold(
			&HoldReason::Evaluation(project_id).into(),
			evaluator,
			&treasury_account,
			slashed_amount,
			Precision::Exact,
			Restriction::Free,
			Fortitude::Force,
		)?;

		evaluation.current_plmc_bond.saturating_reduce(slashed_amount);
		Evaluations::<T>::insert((project_id, evaluator, evaluation.id), evaluation);

		// * Emit events *
		Self::deposit_event(Event::EvaluationSlashed {
			project_id,
			evaluator: evaluator.clone(),
			id: evaluation_id,
			amount: slashed_amount,
			caller: caller.clone(),
		});

		Ok(())
	}

	pub fn do_start_bid_vesting_schedule_for(
		caller: &AccountIdOf<T>,
		project_id: ProjectId,
		bidder: &AccountIdOf<T>,
		bid_id: u32,
	) -> DispatchResult {
		// * Get variables *
		let project_details = ProjectsDetails::<T>::get(project_id).ok_or(Error::<T>::ProjectDetailsNotFound)?;
		let mut bid = Bids::<T>::get((project_id, bidder, bid_id)).ok_or(Error::<T>::BidNotFound)?;
		let funding_end_block = project_details.funding_end_block.ok_or(Error::<T>::ImpossibleState)?;

		// * Validity checks *
		ensure!(
			bid.plmc_vesting_info.is_none() &&
				project_details.status == ProjectStatus::FundingSuccessful &&
				matches!(bid.status, BidStatus::Accepted | BidStatus::PartiallyAccepted(..)),
			Error::<T>::NotAllowed
		);

		// * Calculate variables *
		let vest_info =
			Self::calculate_vesting_info(bidder, bid.multiplier, bid.plmc_bond).map_err(|_| Error::<T>::BadMath)?;
		bid.plmc_vesting_info = Some(vest_info);

		// * Update storage *
		T::Vesting::add_release_schedule(
			bidder,
			vest_info.total_amount,
			vest_info.amount_per_block,
			funding_end_block,
			HoldReason::Participation(project_id).into(),
		)?;
		Bids::<T>::insert((project_id, bidder, bid_id), bid);

		// * Emit events *
		Self::deposit_event(Event::BidPlmcVestingScheduled {
			project_id,
			bidder: bidder.clone(),
			id: bid_id,
			amount: vest_info.total_amount,
			caller: caller.clone(),
		});

		Ok(())
	}

	pub fn do_start_contribution_vesting_schedule_for(
		caller: &AccountIdOf<T>,
		project_id: ProjectId,
		contributor: &AccountIdOf<T>,
		contribution_id: u32,
	) -> DispatchResult {
		// * Get variables *
		let project_details = ProjectsDetails::<T>::get(project_id).ok_or(Error::<T>::ProjectDetailsNotFound)?;
		let mut contribution =
			Contributions::<T>::get((project_id, contributor, contribution_id)).ok_or(Error::<T>::BidNotFound)?;
		let funding_end_block = project_details.funding_end_block.ok_or(Error::<T>::ImpossibleState)?;

		// * Validity checks *
		ensure!(
			contribution.plmc_vesting_info.is_none() && project_details.status == ProjectStatus::FundingSuccessful,
			Error::<T>::NotAllowed
		);

		// * Calculate variables *
		let vest_info = Self::calculate_vesting_info(contributor, contribution.multiplier, contribution.plmc_bond)
			.map_err(|_| Error::<T>::BadMath)?;
		contribution.plmc_vesting_info = Some(vest_info);

		// * Update storage *
		T::Vesting::add_release_schedule(
			contributor,
			vest_info.total_amount,
			vest_info.amount_per_block,
			funding_end_block,
			HoldReason::Participation(project_id).into(),
		)?;
		Contributions::<T>::insert((project_id, contributor, contribution_id), contribution);

		// * Emit events *
		Self::deposit_event(Event::ContributionPlmcVestingScheduled {
			project_id,
			contributor: contributor.clone(),
			id: contribution_id,
			amount: vest_info.total_amount,
			caller: caller.clone(),
		});

		Ok(())
	}

	pub fn do_vest_plmc_for(
		caller: AccountIdOf<T>,
		project_id: ProjectId,
		participant: AccountIdOf<T>,
	) -> DispatchResult {
		// * Get variables *
		let project_details = ProjectsDetails::<T>::get(project_id).ok_or(Error::<T>::ProjectDetailsNotFound)?;

		// * Validity checks *
		ensure!(matches!(project_details.status, ProjectStatus::FundingSuccessful), Error::<T>::NotAllowed);

		// * Update storage *
		let vested_amount = T::Vesting::vest(participant.clone(), HoldReason::Participation(project_id).into())?;

		// * Emit events *
		Self::deposit_event(Event::ParticipantPlmcVested { project_id, participant, amount: vested_amount, caller });

		Ok(())
	}

	pub fn do_release_bid_funds_for(
		caller: &AccountIdOf<T>,
		project_id: ProjectId,
		bidder: &AccountIdOf<T>,
		bid_id: u32,
	) -> DispatchResult {
		// * Get variables *
		let project_details = ProjectsDetails::<T>::get(project_id).ok_or(Error::<T>::ProjectDetailsNotFound)?;
		let mut bid = Bids::<T>::get((project_id, bidder, bid_id)).ok_or(Error::<T>::BidNotFound)?;

		// * Validity checks *
		ensure!(
			project_details.status == ProjectStatus::FundingFailed &&
				matches!(bid.status, BidStatus::Accepted | BidStatus::PartiallyAccepted(..)),
			Error::<T>::NotAllowed
		);

		// * Calculate variables *
		let project_pot = Self::fund_account_id(project_id);
		let payout_amount = bid.funding_asset_amount_locked;
		let payout_asset = bid.funding_asset;

		// * Update storage *
		T::FundingCurrency::transfer(
			payout_asset.to_assethub_id(),
			&project_pot,
			bidder,
			payout_amount,
			Preservation::Expendable,
		)?;
		bid.funds_released = true;
		Bids::<T>::insert((project_id, bidder, bid_id), bid);

		// * Emit events *
		Self::deposit_event(Event::BidFundingReleased {
			project_id,
			bidder: bidder.clone(),
			id: bid_id,
			amount: payout_amount,
			caller: caller.clone(),
		});

		Ok(())
	}

	// Unbond the PLMC of a bid instantly, following a failed funding outcome.
	// Unbonding of PLMC in a successful funding outcome is handled by the vesting schedule.
	pub fn do_bid_unbond_for(
		caller: &AccountIdOf<T>,
		project_id: ProjectId,
		bidder: &AccountIdOf<T>,
		bid_id: u32,
	) -> DispatchResult {
		// * Get variables *
		let project_details = ProjectsDetails::<T>::get(project_id).ok_or(Error::<T>::ProjectDetailsNotFound)?;
		let bid = Bids::<T>::get((project_id, bidder, bid_id)).ok_or(Error::<T>::EvaluationNotFound)?;

		// * Validity checks *
		ensure!(
			project_details.status == ProjectStatus::FundingFailed &&
				matches!(bid.status, BidStatus::Accepted | BidStatus::PartiallyAccepted(..)) &&
				bid.funds_released,
			Error::<T>::NotAllowed
		);

		// * Update Storage *
		T::NativeCurrency::release(
			&HoldReason::Participation(project_id).into(),
			bidder,
			bid.plmc_bond,
			Precision::Exact,
		)?;

		Bids::<T>::remove((project_id, bidder, bid_id));

		// * Emit events *
		Self::deposit_event(Event::BondReleased {
			project_id,
			amount: bid.plmc_bond,
			bonder: bidder.clone(),
			releaser: caller.clone(),
		});

		Ok(())
	}

	pub fn do_release_contribution_funds_for(
		caller: &AccountIdOf<T>,
		project_id: ProjectId,
		contributor: &AccountIdOf<T>,
		contribution_id: u32,
	) -> DispatchResult {
		// * Get variables *
		let project_details = ProjectsDetails::<T>::get(project_id).ok_or(Error::<T>::ProjectDetailsNotFound)?;
		let mut contribution = Contributions::<T>::get((project_id, contributor, contribution_id))
			.ok_or(Error::<T>::ContributionNotFound)?;

		// * Validity checks *
		ensure!(project_details.status == ProjectStatus::FundingFailed, Error::<T>::NotAllowed);

		// * Calculate variables *
		let project_pot = Self::fund_account_id(project_id);
		let payout_amount = contribution.funding_asset_amount;
		let payout_asset = contribution.funding_asset;

		// * Update storage *
		T::FundingCurrency::transfer(
			payout_asset.to_assethub_id(),
			&project_pot,
			contributor,
			payout_amount,
			Preservation::Expendable,
		)?;
		contribution.funds_released = true;
		Contributions::<T>::insert((project_id, contributor, contribution_id), contribution);

		// * Emit events *
		Self::deposit_event(Event::ContributionFundingReleased {
			project_id,
			contributor: contributor.clone(),
			id: contribution_id,
			amount: payout_amount,
			caller: caller.clone(),
		});

		Ok(())
	}

	// Unbond the PLMC of a contribution instantly, following a failed funding outcome.
	// Unbonding of PLMC in a successful funding outcome is handled by the vesting schedule.
	pub fn do_contribution_unbond_for(
		caller: &AccountIdOf<T>,
		project_id: ProjectId,
		contributor: &AccountIdOf<T>,
		contribution_id: u32,
	) -> DispatchResult {
		// * Get variables *
		let project_details = ProjectsDetails::<T>::get(project_id).ok_or(Error::<T>::ProjectDetailsNotFound)?;
		let bid = Contributions::<T>::get((project_id, contributor, contribution_id))
			.ok_or(Error::<T>::EvaluationNotFound)?;

		// * Validity checks *
		ensure!(project_details.status == ProjectStatus::FundingFailed, Error::<T>::NotAllowed);

		// * Update Storage *
		T::NativeCurrency::release(
			&HoldReason::Participation(project_id).into(),
			contributor,
			bid.plmc_bond,
			Precision::Exact,
		)?;

		Contributions::<T>::remove((project_id, contributor, contribution_id));

		// * Emit events *
		Self::deposit_event(Event::BondReleased {
			project_id,
			amount: bid.plmc_bond,
			bonder: contributor.clone(),
			releaser: caller.clone(),
		});

		Ok(())
	}

	pub fn do_payout_bid_funds_for(
		caller: &AccountIdOf<T>,
		project_id: ProjectId,
		bidder: &AccountIdOf<T>,
		bid_id: u32,
	) -> DispatchResult {
		// * Get variables *
		let project_details = ProjectsDetails::<T>::get(project_id).ok_or(Error::<T>::ProjectDetailsNotFound)?;
		let mut bid = Bids::<T>::get((project_id, bidder, bid_id)).ok_or(Error::<T>::BidNotFound)?;

		// * Validity checks *
		ensure!(
			project_details.status == ProjectStatus::FundingSuccessful &&
				matches!(bid.status, BidStatus::Accepted | BidStatus::PartiallyAccepted(..)),
			Error::<T>::NotAllowed
		);

		// * Calculate variables *
		let issuer = project_details.issuer_account;
		let project_pot = Self::fund_account_id(project_id);
		let payout_amount = bid.funding_asset_amount_locked;
		let payout_asset = bid.funding_asset;

		// * Update storage *
		T::FundingCurrency::transfer(
			payout_asset.to_assethub_id(),
			&project_pot,
			&issuer,
			payout_amount,
			Preservation::Expendable,
		)?;
		bid.funds_released = true;
		Bids::<T>::insert((project_id, bidder, bid_id), &bid);

		// * Emit events *
		Self::deposit_event(Event::BidFundingPaidOut {
			project_id,
			bidder: bidder.clone(),
			id: bid_id,
			amount: payout_amount,
			caller: caller.clone(),
		});

		Ok(())
	}

	pub fn do_payout_contribution_funds_for(
		caller: &AccountIdOf<T>,
		project_id: ProjectId,
		contributor: &AccountIdOf<T>,
		contribution_id: u32,
	) -> DispatchResult {
		// * Get variables *
		let project_details = ProjectsDetails::<T>::get(project_id).ok_or(Error::<T>::ProjectDetailsNotFound)?;
		let mut contribution =
			Contributions::<T>::get((project_id, contributor, contribution_id)).ok_or(Error::<T>::BidNotFound)?;

		// * Validity checks *
		ensure!(project_details.status == ProjectStatus::FundingSuccessful, Error::<T>::NotAllowed);

		// * Calculate variables *
		let issuer = project_details.issuer_account;
		let project_pot = Self::fund_account_id(project_id);
		let payout_amount = contribution.funding_asset_amount;
		let payout_asset = contribution.funding_asset;

		// * Update storage *
		T::FundingCurrency::transfer(
			payout_asset.to_assethub_id(),
			&project_pot,
			&issuer,
			payout_amount,
			Preservation::Expendable,
		)?;
		contribution.funds_released = true;
		Contributions::<T>::insert((project_id, contributor, contribution_id), contribution);

		// * Emit events *
		Self::deposit_event(Event::ContributionFundingPaidOut {
			project_id,
			contributor: contributor.clone(),
			id: contribution_id,
			amount: payout_amount,
			caller: caller.clone(),
		});

		Ok(())
	}

	pub fn do_set_para_id_for_project(
		caller: &AccountIdOf<T>,
		project_id: ProjectId,
		para_id: ParaId,
	) -> DispatchResult {
		// * Get variables *
		let mut project_details = ProjectsDetails::<T>::get(project_id).ok_or(Error::<T>::ProjectDetailsNotFound)?;

		// * Validity checks *
		ensure!(&(project_details.issuer_account) == caller, Error::<T>::NotAllowed);

		// * Update storage *
		project_details.parachain_id = Some(para_id);
		ProjectsDetails::<T>::insert(project_id, project_details);

		// * Emit events *
		Self::deposit_event(Event::ProjectParaIdSet { project_id, para_id, caller: caller.clone() });

		Ok(())
	}

	pub fn do_handle_channel_open_request(message: Instruction) -> XcmResult {
		// TODO: set these constants with a proper value
		const EXECUTION_DOT: MultiAsset = MultiAsset {
			id: Concrete(MultiLocation { parents: 0, interior: Here }),
			fun: Fungible(1_0_000_000_000u128),
		};
		const MAX_WEIGHT: Weight = Weight::from_parts(20_000_000_000, 1_000_000);

		let max_message_size_thresholds = T::MaxMessageSizeThresholds::get();
		let max_capacity_thresholds = T::MaxCapacityThresholds::get();

		log::trace!(target: "pallet_funding::hrmp", "HrmpNewChannelOpenRequest received: {:?}", message);

		match message {
			Instruction::HrmpNewChannelOpenRequest { sender, max_message_size, max_capacity }
				if max_message_size >= max_message_size_thresholds.0 &&
					max_message_size <= max_message_size_thresholds.1 &&
					max_capacity >= max_capacity_thresholds.0 &&
					max_capacity <= max_capacity_thresholds.1 =>
			{
				log::trace!(target: "pallet_funding::hrmp", "HrmpNewChannelOpenRequest accepted");

				let (project_id, mut project_details) = ProjectsDetails::<T>::iter()
					.find(|(_id, details)| {
						details.parachain_id == Some(ParaId::from(sender)) && details.status == FundingSuccessful
					})
					.ok_or(XcmError::BadOrigin)?;

				let mut accept_channel_relay_call = vec![60u8, 1];
				let sender_id = ParaId::from(sender).encode();
				accept_channel_relay_call.extend_from_slice(&sender_id);

				let mut request_channel_relay_call = vec![60u8, 0];
				let recipient = ParaId::from(sender).encode();
				request_channel_relay_call.extend_from_slice(&recipient);
				let proposed_max_capacity = T::RequiredMaxCapacity::get().encode();
				request_channel_relay_call.extend_from_slice(&proposed_max_capacity);
				let proposed_max_message_size = T::RequiredMaxMessageSize::get().encode();
				request_channel_relay_call.extend_from_slice(&proposed_max_message_size);

				let xcm: Xcm<()> = Xcm(vec![
					WithdrawAsset(vec![EXECUTION_DOT.clone()].into()),
					BuyExecution { fees: EXECUTION_DOT.clone(), weight_limit: Unlimited },
					Transact {
						origin_kind: OriginKind::Native,
						require_weight_at_most: MAX_WEIGHT,
						call: accept_channel_relay_call.into(),
					},
					Transact {
						origin_kind: OriginKind::Native,
						require_weight_at_most: MAX_WEIGHT,
						call: request_channel_relay_call.into(),
					},
					RefundSurplus,
					DepositAsset {
						assets: Wild(All),
						beneficiary: MultiLocation { parents: 0, interior: X1(Parachain(POLIMEC_PARA_ID)) },
					},
				]);
				let mut message = Some(xcm);

				let dest_loc = MultiLocation { parents: 1, interior: Here };
				let mut destination = Some(dest_loc);
				let (ticket, _price) = T::XcmRouter::validate(&mut destination, &mut message)?;

				match T::XcmRouter::deliver(ticket) {
					Ok(_) => {
						log::trace!(target: "pallet_funding::hrmp", "HrmpNewChannelOpenRequest: acceptance successfully sent");
						project_details.hrmp_channel_status.project_to_polimec = ChannelStatus::Open;
						project_details.hrmp_channel_status.polimec_to_project = ChannelStatus::AwaitingAcceptance;
						ProjectsDetails::<T>::insert(project_id, project_details);

						Pallet::<T>::deposit_event(Event::<T>::HrmpChannelAccepted {
							project_id,
							para_id: ParaId::from(sender),
						});
						Ok(())
					},
					Err(e) => {
						log::trace!(target: "pallet_funding::hrmp", "HrmpNewChannelOpenRequest: acceptance sending failed - {:?}", e);
						Err(XcmError::Unimplemented)
					},
				}
			},
			instr => {
				log::trace!(target: "pallet_funding::hrmp", "Bad instruction: {:?}", instr);
				Err(XcmError::Unimplemented)
			},
		}
	}

	pub fn do_handle_channel_accepted(message: Instruction) -> XcmResult {
		match message {
			Instruction::HrmpChannelAccepted { recipient } => {
				log::trace!(target: "pallet_funding::hrmp", "HrmpChannelAccepted received: {:?}", message);
				let (project_id, mut project_details) = ProjectsDetails::<T>::iter()
					.find(|(_id, details)| {
						details.parachain_id == Some(ParaId::from(recipient)) && details.status == FundingSuccessful
					})
					.ok_or(XcmError::BadOrigin)?;

				project_details.hrmp_channel_status.polimec_to_project = ChannelStatus::Open;
				ProjectsDetails::<T>::insert(project_id, project_details);
				Pallet::<T>::deposit_event(Event::<T>::HrmpChannelEstablished {
					project_id,
					para_id: ParaId::from(recipient),
				});

				Pallet::<T>::do_start_migration_readiness_check(
					&(T::PalletId::get().into_account_truncating()),
					project_id,
				)
				.map_err(|_| XcmError::NoDeal)?;
				Ok(())
			},
			instr => {
				log::trace!(target: "pallet_funding::hrmp", "Bad instruction: {:?}", instr);
				Err(XcmError::Unimplemented)
			},
		}
	}

	pub fn do_start_migration_readiness_check(caller: &AccountIdOf<T>, project_id: ProjectId) -> DispatchResult {
		// * Get variables *
		let mut project_details = ProjectsDetails::<T>::get(project_id).ok_or(Error::<T>::ProjectDetailsNotFound)?;
		let parachain_id: u32 = project_details.parachain_id.ok_or(Error::<T>::ImpossibleState)?.into();
		let project_multilocation = ParentThen(X1(Parachain(parachain_id)));
		let now = <frame_system::Pallet<T>>::block_number();

		// TODO: check these values
		let max_weight = Weight::from_parts(700_000_000, 10_000);

		// * Validity checks *
		ensure!(project_details.status == ProjectStatus::FundingSuccessful, Error::<T>::NotAllowed);
		ensure!(
			project_details.hrmp_channel_status ==
				HRMPChannelStatus {
					project_to_polimec: ChannelStatus::Open,
					polimec_to_project: ChannelStatus::Open
				},
			Error::<T>::CommsNotEstablished
		);
		if project_details.migration_readiness_check.is_none() {
			ensure!(caller.clone() == T::PalletId::get().into_account_truncating(), Error::<T>::NotAllowed);
		} else if matches!(
			project_details.migration_readiness_check,
			Some(MigrationReadinessCheck {
				holding_check: (_, CheckOutcome::Failed),
				pallet_check: (_, CheckOutcome::Failed),
				..
			})
		) {
			ensure!(caller == &project_details.issuer_account, Error::<T>::NotAllowed);
		}

		// * Update storage *
		let call = Call::<T>::migration_check_response { query_id: Default::default(), response: Default::default() };

		let query_id_holdings = pallet_xcm::Pallet::<T>::new_notify_query(
			project_multilocation.clone(),
			<T as Config>::RuntimeCall::from(call.clone()),
			now + QUERY_RESPONSE_TIME_WINDOW_BLOCKS.into(),
			Here,
		);
		let query_id_pallet = pallet_xcm::Pallet::<T>::new_notify_query(
			project_multilocation.clone(),
			<T as Config>::RuntimeCall::from(call),
			now + QUERY_RESPONSE_TIME_WINDOW_BLOCKS.into(),
			Here,
		);

		project_details.migration_readiness_check = Some(MigrationReadinessCheck {
			holding_check: (query_id_holdings, CheckOutcome::AwaitingResponse),
			pallet_check: (query_id_pallet, CheckOutcome::AwaitingResponse),
		});
		ProjectsDetails::<T>::insert(project_id, project_details);

		// * Send the migration query *
		let expected_tokens: MultiAsset =
			(MultiLocation { parents: 0, interior: Here }, 1_000_000_0_000_000_000u128).into(); // 1MM units for migrations
		let xcm = Xcm(vec![
			UnpaidExecution { weight_limit: WeightLimit::Unlimited, check_origin: None },
			WithdrawAsset(vec![expected_tokens].into()),
			ReportHolding {
				response_info: QueryResponseInfo {
					destination: ParentThen(Parachain(POLIMEC_PARA_ID).into()).into(),
					query_id: 0,
					max_weight,
				},
				assets: Wild(All),
			},
			QueryPallet {
				module_name: Vec::from("polimec_receiver"),
				response_info: QueryResponseInfo {
					destination: ParentThen(Parachain(POLIMEC_PARA_ID).into()).into(),
					query_id: 1,
					max_weight,
				},
			},
			DepositAsset { assets: Wild(All), beneficiary: ParentThen(Parachain(POLIMEC_PARA_ID).into()).into() },
		]);
		<pallet_xcm::Pallet<T>>::send_xcm(Here, project_multilocation, xcm).map_err(|_| Error::<T>::XcmFailed)?;

		// * Emit events *
		Self::deposit_event(Event::<T>::MigrationReadinessCheckStarted { project_id, caller: caller.clone() });

		Ok(())
	}

	pub fn do_migration_check_response(
		location: MultiLocation,
		query_id: xcm::v3::QueryId,
		response: xcm::v3::Response,
	) -> DispatchResult {
		use xcm::v3::prelude::*;
		// TODO: check if this is too low performance. Maybe we want a new map of query_id -> project_id
		let (project_id, mut project_details, mut migration_check) = ProjectsDetails::<T>::iter()
			.find_map(|(project_id, details)| {
				if let Some(check @ MigrationReadinessCheck { holding_check, pallet_check }) =
					details.migration_readiness_check
				{
					if holding_check.0 == query_id || pallet_check.0 == query_id {
						return Some((project_id, details, check));
					}
				}
				None
			})
			.ok_or(Error::<T>::NotAllowed)?;

		let para_id = if let MultiLocation { parents: 1, interior: X1(Parachain(para_id)) } = location {
			ParaId::from(para_id)
		} else {
			return Err(Error::<T>::NotAllowed.into());
		};

		let project_metadata = ProjectsMetadata::<T>::get(project_id).ok_or(Error::<T>::ProjectNotFound)?;
		let contribution_tokens_sold =
			project_metadata.total_allocation_size.saturating_sub(project_details.remaining_contribution_tokens);
		ensure!(project_details.parachain_id == Some(para_id), Error::<T>::NotAllowed);

		match (response.clone(), migration_check) {
			(
				Response::Assets(assets),
				MigrationReadinessCheck { holding_check: (_, CheckOutcome::AwaitingResponse), .. },
			) => {
				let ct_sold_as_u128: u128 = contribution_tokens_sold.try_into().map_err(|_| Error::<T>::BadMath)?;
				let assets: Vec<MultiAsset> = assets.into_inner();
				let asset_1 = assets[0].clone();
				match asset_1 {
					MultiAsset {
						id: Concrete(MultiLocation { parents: 1, interior: X1(Parachain(pid)) }),
						fun: Fungible(amount),
					} if amount >= ct_sold_as_u128 && pid == u32::from(para_id) => {
						migration_check.holding_check.1 = CheckOutcome::Passed;
						Self::deposit_event(Event::<T>::MigrationCheckResponseAccepted {
							project_id,
							query_id,
							response,
						});
					},
					_ => {
						migration_check.holding_check.1 = CheckOutcome::Failed;
						Self::deposit_event(Event::<T>::MigrationCheckResponseRejected {
							project_id,
							query_id,
							response,
						});
					},
				}
			},

			(
				Response::PalletsInfo(pallets_info),
				MigrationReadinessCheck { pallet_check: (_, CheckOutcome::AwaitingResponse), .. },
			) =>
				if pallets_info.len() == 1 && pallets_info[0] == T::PolimecReceiverInfo::get() {
					migration_check.pallet_check.1 = CheckOutcome::Passed;
					Self::deposit_event(Event::<T>::MigrationCheckResponseAccepted { project_id, query_id, response });
				} else {
					migration_check.pallet_check.1 = CheckOutcome::Failed;
					Self::deposit_event(Event::<T>::MigrationCheckResponseRejected { project_id, query_id, response });
				},
			_ => return Err(Error::<T>::NotAllowed.into()),
		};

		project_details.migration_readiness_check = Some(migration_check);
		ProjectsDetails::<T>::insert(project_id, project_details);
		Ok(())
	}

	pub fn do_start_migration(caller: &AccountIdOf<T>, project_id: ProjectId) -> DispatchResult {
		// * Get variables *
		let project_details = ProjectsDetails::<T>::get(project_id).ok_or(Error::<T>::ProjectDetailsNotFound)?;
		let migration_readiness_check = project_details.migration_readiness_check.ok_or(Error::<T>::NotAllowed)?;

		// * Validity Checks *
		ensure!(caller.clone() == project_details.issuer_account, Error::<T>::NotAllowed);

		ensure!(migration_readiness_check.is_ready(), Error::<T>::NotAllowed);

		// Start automated migration process

		// * Emit events *
		Self::deposit_event(Event::<T>::MigrationStarted { project_id });

		Ok(())
	}

	pub fn do_migrate_one_participant(
		caller: AccountIdOf<T>,
		project_id: ProjectId,
		participant: AccountIdOf<T>,
	) -> DispatchResult {
		// * Get variables *
		let project_details = ProjectsDetails::<T>::get(project_id).ok_or(Error::<T>::ProjectDetailsNotFound)?;
		let migration_readiness_check = project_details.migration_readiness_check.ok_or(Error::<T>::NotAllowed)?;
		let user_evaluations = Evaluations::<T>::iter_prefix_values((project_id, participant.clone()));
		let user_bids = Bids::<T>::iter_prefix_values((project_id, participant.clone()));
		let user_contributions = Contributions::<T>::iter_prefix_values((project_id, participant.clone()));
		let project_para_id = project_details.parachain_id.ok_or(Error::<T>::ImpossibleState)?;
		let now = <frame_system::Pallet<T>>::block_number();

		// * Validity Checks *
		ensure!(migration_readiness_check.is_ready(), Error::<T>::NotAllowed);

		// * Process Data *
		// u128 is a balance, u64 is now a BlockNumber, but will be a Moment/Timestamp in the future
		let evaluation_migrations =
			user_evaluations.filter_map(|evaluation| MigrationGenerator::<T>::evaluation_migration(evaluation));
		let bid_migrations = user_bids.filter_map(|bid| MigrationGenerator::<T>::bid_migration(bid));
		let contribution_migrations =
			user_contributions.filter_map(|contribution| MigrationGenerator::<T>::contribution_migration(contribution));

		let migrations = evaluation_migrations.chain(bid_migrations).chain(contribution_migrations).collect_vec();
		let migrations = Migrations::from(migrations);

		let constructed_migrations = Self::construct_migration_xcm_messages(migrations);
		for (migrations, xcm) in constructed_migrations {
			let project_multilocation = MultiLocation { parents: 1, interior: X1(Parachain(project_para_id.into())) };
			let project_migration_origins = ProjectMigrationOriginsOf::<T> {
				project_id,
				migration_origins: migrations
					.origins()
					.try_into()
					.expect("construct function uses same constraint T::MaxMigrationsPerXcm"),
			};

			let call: <T as Config>::RuntimeCall =
				Call::confirm_migrations { query_id: Default::default(), response: Default::default() }.into();
			let transact_response_query_id =
				pallet_xcm::Pallet::<T>::new_notify_query(project_multilocation, call.into(), now + 20u32.into(), Here);
			// TODO: check these values
			let max_weight = Weight::from_parts(700_000_000, 10_000);

			let mut instructions = xcm.into_inner();
			instructions.push(ReportTransactStatus(QueryResponseInfo {
				destination: ParentThen(X1(Parachain(POLIMEC_PARA_ID))).into(),
				query_id: transact_response_query_id,
				max_weight,
			}));
			let xcm = Xcm(instructions);

			<pallet_xcm::Pallet<T>>::send_xcm(Here, project_multilocation, xcm).map_err(|_| Error::<T>::XcmFailed)?;
			Self::mark_migrations_as_sent(project_migration_origins.clone(), transact_response_query_id);
			UnconfirmedMigrations::<T>::insert(transact_response_query_id, project_migration_origins);

			Self::deposit_event(Event::<T>::UserMigrationSent {
				project_id,
				caller: caller.clone(),
				participant: participant.clone(),
			});
		}
		Ok(())
	}

	pub fn do_confirm_migrations(location: MultiLocation, query_id: QueryId, response: Response) -> DispatchResult {
		use xcm::v3::prelude::*;
		let unconfirmed_migrations = UnconfirmedMigrations::<T>::take(query_id).ok_or(Error::<T>::NotAllowed)?;
		let project_id = unconfirmed_migrations.project_id;
		let para_id = if let MultiLocation { parents: 1, interior: X1(Parachain(para_id)) } = location {
			ParaId::from(para_id)
		} else {
			return Err(Error::<T>::NotAllowed.into());
		};
		let project_details = ProjectsDetails::<T>::get(project_id).ok_or(Error::<T>::ProjectDetailsNotFound)?;

		ensure!(project_details.parachain_id == Some(para_id), Error::<T>::NotAllowed);

		match response {
			Response::DispatchResult(MaybeErrorCode::Success) => {
				Self::mark_migrations_as_confirmed(unconfirmed_migrations.clone());
				Self::deposit_event(Event::MigrationsConfirmed {
					project_id,
					migration_origins: unconfirmed_migrations.migration_origins,
				});
				// Self::deposit_event(Event::MigrationsConfirmed { project_id });
				Ok(())
			},
			Response::DispatchResult(MaybeErrorCode::Error(e)) |
			Response::DispatchResult(MaybeErrorCode::TruncatedError(e)) => {
				Self::mark_migrations_as_failed(unconfirmed_migrations.clone(), e);
				Self::deposit_event(Event::MigrationsFailed {
					project_id,
					migration_origins: unconfirmed_migrations.migration_origins,
				});
				// Self::deposit_event(Event::MigrationsFailed { project_id});
				Ok(())
			},
			_ => Err(Error::<T>::NotAllowed.into()),
		}
	}
}

// Helper functions
impl<T: Config> Pallet<T> {
	/// The account ID of the project pot.
	///
	/// This actually does computation. If you need to keep using it, then make sure you cache the
	/// value and only call this once.
	#[inline(always)]
	pub fn fund_account_id(index: ProjectId) -> AccountIdOf<T> {
		// since the project_id starts at 0, we need to add 1 to get a different sub_account than the pallet account.
		T::PalletId::get().into_sub_account_truncating(index.saturating_add(One::one()))
	}

	/// Adds a project to the ProjectsToUpdate storage, so it can be updated at some later point in time.
	pub fn add_to_update_store(block_number: BlockNumberFor<T>, store: (&ProjectId, UpdateType)) -> Result<u32, u32> {
		// Try to get the project into the earliest possible block to update.
		// There is a limit for how many projects can update each block, so we need to make sure we don't exceed that limit
		let mut block_number = block_number;
		for i in 1..T::MaxProjectsToUpdateInsertionAttempts::get() + 1 {
			if ProjectsToUpdate::<T>::try_append(block_number, store.clone()).is_err() {
				block_number += 1u32.into();
			} else {
				return Ok(i);
			}
		}
		return Err(T::MaxProjectsToUpdateInsertionAttempts::get());
	}

	pub fn create_bucket_from_metadata(metadata: &ProjectMetadataOf<T>) -> Result<BucketOf<T>, DispatchError> {
		let auction_allocation_size = metadata.auction_round_allocation_percentage * metadata.total_allocation_size;
		let bucket_delta_amount = Percent::from_percent(10) * auction_allocation_size;
		let ten_percent_in_price: <T as Config>::Price =
			PriceOf::<T>::checked_from_rational(1, 10).ok_or(Error::<T>::BadMath)?;
		let bucket_delta_price: <T as Config>::Price = metadata.minimum_price.saturating_mul(ten_percent_in_price);

		let bucket: BucketOf<T> =
			Bucket::new(auction_allocation_size, metadata.minimum_price, bucket_delta_price, bucket_delta_amount);

		Ok(bucket)
	}

	pub fn calculate_plmc_bond(
		ticket_size: BalanceOf<T>,
		multiplier: MultiplierOf<T>,
		plmc_price: PriceOf<T>,
	) -> Result<BalanceOf<T>, DispatchError> {
		let usd_bond = multiplier.calculate_bonding_requirement::<T>(ticket_size).map_err(|_| Error::<T>::BadMath)?;
		plmc_price.reciprocal().ok_or(Error::<T>::BadMath)?.checked_mul_int(usd_bond).ok_or(Error::<T>::BadMath.into())
	}

	/// Based on the amount of tokens and price to buy, a desired multiplier, and the type of investor the caller is,
	/// calculate the amount and vesting periods of bonded PLMC and reward CT tokens.
	pub fn calculate_vesting_info(
		_caller: &AccountIdOf<T>,
		multiplier: MultiplierOf<T>,
		bonded_amount: BalanceOf<T>,
	) -> Result<VestingInfo<BlockNumberFor<T>, BalanceOf<T>>, DispatchError> {
		// TODO: duration should depend on `_multiplier` and `_caller` credential
		let duration: BlockNumberFor<T> = multiplier.calculate_vesting_duration::<T>();
		let duration_as_balance = T::BlockNumberToBalance::convert(duration);
		let amount_per_block = if duration_as_balance == Zero::zero() {
			bonded_amount
		} else {
			bonded_amount.checked_div(&duration_as_balance).ok_or(Error::<T>::BadMath)?
		};

		Ok(VestingInfo { total_amount: bonded_amount, amount_per_block, duration })
	}

	/// Calculates the price (in USD) of contribution tokens for the Community and Remainder Rounds
	pub fn calculate_weighted_average_price(
		project_id: ProjectId,
		end_block: BlockNumberFor<T>,
		auction_allocation_size: BalanceOf<T>,
	) -> Result<(u32, u32), DispatchError> {
		// Get all the bids that were made before the end of the candle
		let mut bids = Bids::<T>::iter_prefix_values((project_id,)).collect::<Vec<_>>();
		// temp variable to store the sum of the bids
		let mut bid_token_amount_sum = Zero::zero();
		// temp variable to store the total value of the bids (i.e price * amount = Cumulative Ticket Size)
		let mut bid_usd_value_sum = BalanceOf::<T>::zero();
		let project_account = Self::fund_account_id(project_id);
		let plmc_price = T::PriceProvider::get_price(PLMC_FOREIGN_ID).ok_or(Error::<T>::PLMCPriceNotAvailable)?;

		// Weight calculation variables
		let mut accepted_bids_count = 0u32;
		let mut rejected_bids_count = 0u32;

		// sort bids by price, and equal prices sorted by id
		bids.sort_by(|a, b| b.cmp(a));
		// accept only bids that were made before `end_block` i.e end of candle auction
		let bids: Result<Vec<_>, DispatchError> = bids
			.into_iter()
			.map(|mut bid| {
				if bid.when > end_block {
					rejected_bids_count += 1;
					return Self::refund_bid(&mut bid, project_id, &project_account, RejectionReason::AfterCandleEnd)
						.and(Ok(bid));
				}
				let buyable_amount = auction_allocation_size.saturating_sub(bid_token_amount_sum);
				if buyable_amount.is_zero() {
					rejected_bids_count += 1;
					return Self::refund_bid(&mut bid, project_id, &project_account, RejectionReason::NoTokensLeft)
						.and(Ok(bid));
				} else if bid.original_ct_amount <= buyable_amount {
					accepted_bids_count += 1;
					let ticket_size = bid.original_ct_usd_price.saturating_mul_int(bid.original_ct_amount);
					bid_token_amount_sum.saturating_accrue(bid.original_ct_amount);
					bid_usd_value_sum.saturating_accrue(ticket_size);
					bid.status = BidStatus::Accepted;
					DidWithWinningBids::<T>::mutate(project_id, bid.did.clone(), |flag| {
						*flag = true;
					});
				} else {
					accepted_bids_count += 1;
					let ticket_size = bid.original_ct_usd_price.saturating_mul_int(buyable_amount);
					bid_usd_value_sum.saturating_accrue(ticket_size);
					bid_token_amount_sum.saturating_accrue(buyable_amount);
					bid.status = BidStatus::PartiallyAccepted(buyable_amount, RejectionReason::NoTokensLeft);
					DidWithWinningBids::<T>::mutate(project_id, bid.did.clone(), |flag| {
						*flag = true;
					});
					bid.final_ct_amount = buyable_amount;

					let funding_asset_price = T::PriceProvider::get_price(bid.funding_asset.to_assethub_id())
						.ok_or(Error::<T>::PriceNotFound)?;
					let funding_asset_amount_needed = funding_asset_price
						.reciprocal()
						.ok_or(Error::<T>::BadMath)?
						.checked_mul_int(ticket_size)
						.ok_or(Error::<T>::BadMath)?;
					T::FundingCurrency::transfer(
						bid.funding_asset.to_assethub_id(),
						&project_account,
						&bid.bidder,
						bid.funding_asset_amount_locked.saturating_sub(funding_asset_amount_needed),
						Preservation::Preserve,
					)?;

					let usd_bond_needed = bid
						.multiplier
						.calculate_bonding_requirement::<T>(ticket_size)
						.map_err(|_| Error::<T>::BadMath)?;
					let plmc_bond_needed = plmc_price
						.reciprocal()
						.ok_or(Error::<T>::BadMath)?
						.checked_mul_int(usd_bond_needed)
						.ok_or(Error::<T>::BadMath)?;
					T::NativeCurrency::release(
						&HoldReason::Participation(project_id.into()).into(),
						&bid.bidder,
						bid.plmc_bond.saturating_sub(plmc_bond_needed),
						Precision::Exact,
					)?;

					bid.funding_asset_amount_locked = funding_asset_amount_needed;
					bid.plmc_bond = plmc_bond_needed;
				}

				Ok(bid)
			})
			.collect();
		let bids = bids?;
		// Calculate the weighted price of the token for the next funding rounds, using winning bids.
		// for example: if there are 3 winning bids,
		// A: 10K tokens @ USD15 per token = 150K USD value
		// B: 20K tokens @ USD20 per token = 400K USD value
		// C: 20K tokens @ USD10 per token = 200K USD value,

		// then the weight for each bid is:
		// A: 150K / (150K + 400K + 200K) = 0.20
		// B: 400K / (150K + 400K + 200K) = 0.533...
		// C: 200K / (150K + 400K + 200K) = 0.266...

		// then multiply each weight by the price of the token to get the weighted price per bid
		// A: 0.20 * 15 = 3
		// B: 0.533... * 20 = 10.666...
		// C: 0.266... * 10 = 2.666...

		// lastly, sum all the weighted prices to get the final weighted price for the next funding round
		// 3 + 10.6 + 2.6 = 16.333...
		let current_bucket = Buckets::<T>::get(project_id).ok_or(Error::<T>::ProjectNotFound)?;
		let project_metadata = ProjectsMetadata::<T>::get(project_id).ok_or(Error::<T>::ProjectNotFound)?;
		let is_first_bucket = current_bucket.current_price == project_metadata.minimum_price;

		let calc_weighted_price_fn = |bid: &BidInfoOf<T>, amount: BalanceOf<T>| -> Option<PriceOf<T>> {
			let ticket_size = bid.original_ct_usd_price.saturating_mul_int(amount);
			let bid_weight = <T::Price as FixedPointNumber>::saturating_from_rational(ticket_size, bid_usd_value_sum);
			let weighted_price = bid.original_ct_usd_price.saturating_mul(bid_weight);
			Some(weighted_price)
		};
		let weighted_token_price = match is_first_bucket && !bids.is_empty() {
			true => project_metadata.minimum_price,
			false => bids
				.iter()
				.filter_map(|bid| match bid.status {
					BidStatus::Accepted => calc_weighted_price_fn(bid, bid.original_ct_amount),
					BidStatus::PartiallyAccepted(amount, _) => calc_weighted_price_fn(bid, amount),
					_ => None,
				})
				.reduce(|a, b| a.saturating_add(b))
				.ok_or(Error::<T>::NoBidsFound)?,
		};

		let mut final_total_funding_reached_by_bids = BalanceOf::<T>::zero();
		// Update the bid in the storage
		for mut bid in bids.into_iter() {
			if bid.final_ct_usd_price > weighted_token_price {
				bid.final_ct_usd_price = weighted_token_price;
				let new_ticket_size =
					weighted_token_price.checked_mul_int(bid.final_ct_amount).ok_or(Error::<T>::BadMath)?;

				let funding_asset_price =
					T::PriceProvider::get_price(bid.funding_asset.to_assethub_id()).ok_or(Error::<T>::PriceNotFound)?;
				let funding_asset_amount_needed = funding_asset_price
					.reciprocal()
					.ok_or(Error::<T>::BadMath)?
					.checked_mul_int(new_ticket_size)
					.ok_or(Error::<T>::BadMath)?;

				T::FundingCurrency::transfer(
					bid.funding_asset.to_assethub_id(),
					&project_account,
					&bid.bidder,
					bid.funding_asset_amount_locked.saturating_sub(funding_asset_amount_needed),
					Preservation::Preserve,
				)?;

				bid.funding_asset_amount_locked = funding_asset_amount_needed;

				let usd_bond_needed = bid
					.multiplier
					.calculate_bonding_requirement::<T>(new_ticket_size)
					.map_err(|_| Error::<T>::BadMath)?;
				let plmc_bond_needed = plmc_price
					.reciprocal()
					.ok_or(Error::<T>::BadMath)?
					.checked_mul_int(usd_bond_needed)
					.ok_or(Error::<T>::BadMath)?;

				T::NativeCurrency::release(
					&HoldReason::Participation(project_id).into(),
					&bid.bidder,
					bid.plmc_bond.saturating_sub(plmc_bond_needed),
					Precision::Exact,
				)?;

				bid.plmc_bond = plmc_bond_needed;
			}
			let final_ticket_size =
				bid.final_ct_usd_price.checked_mul_int(bid.final_ct_amount).ok_or(Error::<T>::BadMath)?;
			final_total_funding_reached_by_bids.saturating_accrue(final_ticket_size);
			Bids::<T>::insert((project_id, &bid.bidder, &bid.id), &bid);
		}

		// Update storage
		ProjectsDetails::<T>::mutate(project_id, |maybe_info| -> DispatchResult {
			if let Some(info) = maybe_info {
				info.weighted_average_price = Some(weighted_token_price);
				info.remaining_contribution_tokens.saturating_reduce(bid_token_amount_sum);
				info.funding_amount_reached.saturating_accrue(final_total_funding_reached_by_bids);
				Ok(())
			} else {
				Err(Error::<T>::ProjectNotFound.into())
			}
		})?;

		Ok((accepted_bids_count, rejected_bids_count))
	}

	/// Refund a bid because of `reason`.
	fn refund_bid<'a>(
		bid: &'a mut BidInfoOf<T>,
		project_id: ProjectId,
		project_account: &'a AccountIdOf<T>,
		reason: RejectionReason,
	) -> Result<(), DispatchError> {
		bid.status = BidStatus::Rejected(reason);
		bid.final_ct_amount = Zero::zero();
		bid.final_ct_usd_price = Zero::zero();

		T::FundingCurrency::transfer(
			bid.funding_asset.to_assethub_id(),
			project_account,
			&bid.bidder,
			bid.funding_asset_amount_locked,
			Preservation::Preserve,
		)?;
		T::NativeCurrency::release(
			&HoldReason::Participation(project_id).into(),
			&bid.bidder,
			bid.plmc_bond,
			Precision::Exact,
		)?;
		bid.funding_asset_amount_locked = Zero::zero();
		bid.plmc_bond = Zero::zero();

		Ok(())
	}

	pub fn select_random_block(
		candle_starting_block: BlockNumberFor<T>,
		candle_ending_block: BlockNumberFor<T>,
	) -> BlockNumberFor<T> {
		let nonce = Self::get_and_increment_nonce();
		let (random_value, _known_since) = T::Randomness::random(&nonce);
		let random_block = <BlockNumberFor<T>>::decode(&mut random_value.as_ref())
			.expect("secure hashes should always be bigger than the block number; qed");
		let block_range = candle_ending_block - candle_starting_block;

		candle_starting_block + (random_block % block_range)
	}

	fn get_and_increment_nonce() -> Vec<u8> {
		let nonce = Nonce::<T>::get();
		Nonce::<T>::put(nonce.wrapping_add(1));
		nonce.encode()
	}

	/// People that contributed to the project during the Funding Round can claim their Contribution Tokens
	// This function is kept separate from the `do_claim_contribution_tokens` for easier testing the logic
	#[inline(always)]
	pub fn calculate_claimable_tokens(
		contribution_amount: BalanceOf<T>,
		weighted_average_price: BalanceOf<T>,
	) -> FixedU128 {
		FixedU128::saturating_from_rational(contribution_amount, weighted_average_price)
	}

	pub fn try_plmc_participation_lock(
		who: &T::AccountId,
		project_id: ProjectId,
		amount: BalanceOf<T>,
	) -> DispatchResult {
		// Check if the user has already locked tokens in the evaluation period
		let user_evaluations = Evaluations::<T>::iter_prefix_values((project_id, who));

		let mut to_convert = amount;
		for mut evaluation in user_evaluations {
			if to_convert == Zero::zero() {
				break;
			}
			let slash_deposit = <T as Config>::EvaluatorSlash::get() * evaluation.original_plmc_bond;
			let available_to_convert = evaluation.current_plmc_bond.saturating_sub(slash_deposit);
			let converted = to_convert.min(available_to_convert);
			evaluation.current_plmc_bond = evaluation.current_plmc_bond.saturating_sub(converted);
			Evaluations::<T>::insert((project_id, who, evaluation.id), evaluation);
			T::NativeCurrency::release(&HoldReason::Evaluation(project_id).into(), who, converted, Precision::Exact)
				.map_err(|_| Error::<T>::ImpossibleState)?;
			T::NativeCurrency::hold(&HoldReason::Participation(project_id).into(), who, converted)
				.map_err(|_| Error::<T>::ImpossibleState)?;
			to_convert = to_convert.saturating_sub(converted)
		}

		T::NativeCurrency::hold(&HoldReason::Participation(project_id).into(), who, to_convert)?;

		Ok(())
	}

	// TODO(216): use the hold interface of the fungibles::MutateHold once its implemented on pallet_assets.
	pub fn try_funding_asset_hold(
		who: &T::AccountId,
		project_id: ProjectId,
		amount: BalanceOf<T>,
		asset_id: AssetIdOf<T>,
	) -> DispatchResult {
		let fund_account = Self::fund_account_id(project_id);
		// Why `Preservation::Expendable`?
		// the min_balance of funding assets (e.g USDT) are low enough so we don't expect users to care about their balance being dusted.
		// We do think the UX would be bad if they cannot use all of their available tokens.
		// Specially since a new funding asset account can be easily created by increasing the provider reference
		T::FundingCurrency::transfer(asset_id, who, &fund_account, amount, Preservation::Expendable)
			.map_err(|_| Error::<T>::NotEnoughFunds)?;

		Ok(())
	}

	/// Calculate the total fees based on the funding reached.
	pub fn calculate_fees(funding_reached: BalanceOf<T>) -> Perquintill {
		let total_fee = Self::compute_total_fee_from_brackets(funding_reached);
		Perquintill::from_rational(total_fee, funding_reached)
	}

	/// Computes the total fee from all defined fee brackets.
	fn compute_total_fee_from_brackets(funding_reached: BalanceOf<T>) -> BalanceOf<T> {
		let mut remaining_for_fee = funding_reached;

		T::FeeBrackets::get()
			.into_iter()
			.map(|(fee, limit)| Self::compute_fee_for_bracket(&mut remaining_for_fee, fee, limit))
			.fold(BalanceOf::<T>::zero(), |acc, fee| acc.saturating_add(fee))
	}

	/// Calculate the fee for a particular bracket.
	fn compute_fee_for_bracket(
		remaining_for_fee: &mut BalanceOf<T>,
		fee: Percent,
		limit: BalanceOf<T>,
	) -> BalanceOf<T> {
		if let Some(amount_to_bid) = remaining_for_fee.checked_sub(&limit) {
			*remaining_for_fee = amount_to_bid;
			fee * limit
		} else {
			let fee_for_this_bracket = fee * *remaining_for_fee;
			*remaining_for_fee = BalanceOf::<T>::zero();
			fee_for_this_bracket
		}
	}

	/// Generate and return evaluator rewards based on a project's funding status.
	///
	/// The function calculates rewards based on several metrics: funding achieved,
	/// total allocations, and issuer fees. It also differentiates between early and
	/// normal evaluators for reward distribution.
	///
	/// Note: Consider refactoring the `RewardInfo` struct to make it more generic and
	/// reusable, not just for evaluator rewards.
	pub fn generate_evaluator_rewards_info(project_id: ProjectId) -> Result<(RewardInfoOf<T>, u32), DispatchError> {
		// Fetching the necessary data for a specific project.
		let project_details = ProjectsDetails::<T>::get(project_id).ok_or(Error::<T>::ProjectNotFound)?;
		let project_metadata = ProjectsMetadata::<T>::get(project_id).ok_or(Error::<T>::ProjectNotFound)?;
		let evaluations = Evaluations::<T>::iter_prefix((project_id,)).collect::<Vec<_>>();
		// used for weight calculation
		let evaluations_count = evaluations.len() as u32;

		// Determine how much funding has been achieved.
		let funding_amount_reached = project_details.funding_amount_reached;
		let fundraising_target = project_details.fundraising_target;
		let total_issuer_fees = Self::calculate_fees(funding_amount_reached);

		let initial_token_allocation_size = project_metadata.total_allocation_size;
		let final_remaining_contribution_tokens = project_details.remaining_contribution_tokens;

		// Calculate the number of tokens sold for the project.
		let token_sold = initial_token_allocation_size
			.checked_sub(&final_remaining_contribution_tokens)
			// Ensure safety by providing a default in case of unexpected situations.
			.unwrap_or(initial_token_allocation_size);
		let total_fee_allocation = total_issuer_fees * token_sold;

		// Calculate the percentage of target funding based on available documentation.
		let percentage_of_target_funding = Perquintill::from_rational(funding_amount_reached, fundraising_target);

		// Calculate rewards.
		let evaluator_rewards = percentage_of_target_funding * Perquintill::from_percent(30) * total_fee_allocation;

		// Distribute rewards between early and normal evaluators.
		let early_evaluator_reward_pot = Perquintill::from_percent(20) * evaluator_rewards;
		let normal_evaluator_reward_pot = Perquintill::from_percent(80) * evaluator_rewards;

		// Sum up the total bonded USD amounts for both early and late evaluators.
		let early_evaluator_total_bonded_usd =
			evaluations.iter().fold(BalanceOf::<T>::zero(), |acc, ((_evaluator, _id), evaluation)| {
				acc.saturating_add(evaluation.early_usd_amount)
			});
		let late_evaluator_total_bonded_usd =
			evaluations.iter().fold(BalanceOf::<T>::zero(), |acc, ((_evaluator, _id), evaluation)| {
				acc.saturating_add(evaluation.late_usd_amount)
			});

		let normal_evaluator_total_bonded_usd =
			early_evaluator_total_bonded_usd.saturating_add(late_evaluator_total_bonded_usd);

		// Construct the reward information object.
		let reward_info = RewardInfo {
			early_evaluator_reward_pot,
			normal_evaluator_reward_pot,
			early_evaluator_total_bonded_usd,
			normal_evaluator_total_bonded_usd,
		};

		Ok((reward_info, evaluations_count))
	}

	pub fn generate_liquidity_pools_and_long_term_holder_rewards(
		project_id: ProjectId,
	) -> Result<(BalanceOf<T>, BalanceOf<T>), DispatchError> {
		// Fetching the necessary data for a specific project.
		let project_details = ProjectsDetails::<T>::get(project_id).ok_or(Error::<T>::ProjectNotFound)?;
		let project_metadata = ProjectsMetadata::<T>::get(project_id).ok_or(Error::<T>::ProjectNotFound)?;

		// Determine how much funding has been achieved.
		let funding_amount_reached = project_details.funding_amount_reached;
		let fundraising_target = project_details.fundraising_target;
		let total_issuer_fees = Self::calculate_fees(funding_amount_reached);

		let initial_token_allocation_size = project_metadata.total_allocation_size;
		let final_remaining_contribution_tokens = project_details.remaining_contribution_tokens;

		// Calculate the number of tokens sold for the project.
		let token_sold = initial_token_allocation_size
			.checked_sub(&final_remaining_contribution_tokens)
			// Ensure safety by providing a default in case of unexpected situations.
			.unwrap_or(initial_token_allocation_size);
		let total_fee_allocation = total_issuer_fees * token_sold;

		// Calculate the percentage of target funding based on available documentation.
		// A.K.A variable "Y" in the documentation.
		let percentage_of_target_funding = Perquintill::from_rational(funding_amount_reached, fundraising_target);
		let inverse_percentage_of_target_funding = Perquintill::from_percent(100) - percentage_of_target_funding;

		let liquidity_pools_percentage = Perquintill::from_percent(50);
		let liquidity_pools_reward_pot = liquidity_pools_percentage * total_fee_allocation;

		let long_term_holder_percentage = if percentage_of_target_funding < Perquintill::from_percent(90) {
			Perquintill::from_percent(50)
		} else {
			Perquintill::from_percent(20) + Perquintill::from_percent(30) * inverse_percentage_of_target_funding
		};
		let long_term_holder_reward_pot = long_term_holder_percentage * total_fee_allocation;

		Ok((liquidity_pools_reward_pot, long_term_holder_reward_pot))
	}

	pub fn make_project_funding_successful(
		project_id: ProjectId,
		mut project_details: ProjectDetailsOf<T>,
		reason: SuccessReason,
		settlement_delta: BlockNumberFor<T>,
	) -> Result<u32, DispatchError> {
		let now = <frame_system::Pallet<T>>::block_number();
		project_details.status = ProjectStatus::FundingSuccessful;
		ProjectsDetails::<T>::insert(project_id, project_details);

		let insertion_iterations =
			match Self::add_to_update_store(now + settlement_delta, (&project_id, UpdateType::StartSettlement)) {
				Ok(iterations) => iterations,
				Err(_iterations) => return Err(Error::<T>::TooManyInsertionAttempts.into()),
			};

		Self::deposit_event(Event::FundingEnded { project_id, outcome: FundingOutcome::Success(reason) });

		Ok(insertion_iterations)
	}

	pub fn make_project_funding_fail(
		project_id: ProjectId,
		mut project_details: ProjectDetailsOf<T>,
		reason: FailureReason,
		settlement_delta: BlockNumberFor<T>,
	) -> Result<u32, DispatchError> {
		let now = <frame_system::Pallet<T>>::block_number();
		project_details.status = ProjectStatus::FundingFailed;
		ProjectsDetails::<T>::insert(project_id, project_details);

		let insertion_iterations =
			match Self::add_to_update_store(now + settlement_delta, (&project_id, UpdateType::StartSettlement)) {
				Ok(iterations) => iterations,
				Err(_iterations) => return Err(Error::<T>::TooManyInsertionAttempts.into()),
			};
		Self::deposit_event(Event::FundingEnded { project_id, outcome: FundingOutcome::Failure(reason) });
		Ok(insertion_iterations)
	}

	pub fn migrations_per_xcm_message_allowed() -> u32 {
		const MAX_WEIGHT: Weight = Weight::from_parts(20_000_000_000, 1_000_000);

		let one_migration_bytes = (0u128, 0u64).encode().len() as u32;

		// our encoded call starts with pallet index 51, and call index 0
		let mut encoded_call = vec![51u8, 0];
		let encoded_first_param = [0u8; 32].encode();
		let encoded_second_param = Vec::<MigrationInfo>::new().encode();
		// we append the encoded parameters, with our migrations vec being empty for now
		encoded_call.extend_from_slice(encoded_first_param.as_slice());
		encoded_call.extend_from_slice(encoded_second_param.as_slice());

		let base_xcm_message: Xcm<()> = Xcm(vec![
			UnpaidExecution { weight_limit: WeightLimit::Unlimited, check_origin: None },
			Transact { origin_kind: OriginKind::Native, require_weight_at_most: MAX_WEIGHT, call: encoded_call.into() },
			ReportTransactStatus(QueryResponseInfo {
				destination: Parachain(3344).into(),
				query_id: 0,
				max_weight: MAX_WEIGHT,
			}),
		]);
		let xcm_size = base_xcm_message.encode().len();

		let available_bytes_for_migration_per_message =
			T::RequiredMaxMessageSize::get().saturating_sub(xcm_size as u32);

		available_bytes_for_migration_per_message.saturating_div(one_migration_bytes)
	}

	pub fn construct_migration_xcm_messages(migrations: Migrations) -> Vec<(Migrations, Xcm<()>)> {
		// TODO: adjust this as benchmarks for polimec-receiver are written
		const MAX_WEIGHT: Weight = Weight::from_parts(10_000, 0);

		// const MAX_WEIGHT: Weight = Weight::from_parts(100_003_000_000_000, 10_000_196_608);
		let _polimec_receiver_info = T::PolimecReceiverInfo::get();
		// TODO: use the actual pallet index when the fields are not private anymore (https://github.com/paritytech/polkadot-sdk/pull/2231)
		let mut output = Vec::new();

		for migrations_slice in migrations.inner().chunks(MaxMigrationsPerXcm::<T>::get() as usize) {
			let migrations_vec = migrations_slice.to_vec();
			let migrations_item = Migrations::from(migrations_vec);

			let mut encoded_call = vec![51u8, 0];
			encoded_call.extend_from_slice(migrations_item.encode().as_slice());
			let xcm: Xcm<()> = Xcm(vec![
				UnpaidExecution { weight_limit: WeightLimit::Unlimited, check_origin: None },
				Transact {
					origin_kind: OriginKind::Native,
					require_weight_at_most: MAX_WEIGHT,
					call: encoded_call.into(),
				},
				// ReportTransactStatus should be appended here after knowing the query_id
			]);

			output.push((migrations_item, xcm));
		}

		// TODO: we probably want to ensure we dont build too many messages to overflow the queue. Which we know from the parameter `T::RequiredMaxCapacity`.
		// the problem is that we don't know the existing messages in the destination queue. So for now we assume all messages will succeed
		output
	}

	pub fn mark_migrations_as_sent(project_migration_origins: ProjectMigrationOriginsOf<T>, query_id: QueryId) {
		let project_id = project_migration_origins.project_id;
		let migration_origins = project_migration_origins.migration_origins;
		for MigrationOrigin { user, id, participation_type } in migration_origins {
			match participation_type {
				ParticipationType::Evaluation => {
					Evaluations::<T>::mutate(
						(project_id, T::AccountId32Conversion::convert_back(user), id),
						|maybe_evaluation| {
							if let Some(evaluation) = maybe_evaluation {
								evaluation.ct_migration_status = MigrationStatus::Sent(query_id);
							}
						},
					);
				},
				ParticipationType::Bid => {
					Bids::<T>::mutate((project_id, T::AccountId32Conversion::convert_back(user), id), |maybe_bid| {
						if let Some(bid) = maybe_bid {
							bid.ct_migration_status = MigrationStatus::Sent(query_id);
						}
					});
				},
				ParticipationType::Contribution => {
					Contributions::<T>::mutate(
						(project_id, T::AccountId32Conversion::convert_back(user), id),
						|maybe_contribution| {
							if let Some(contribution) = maybe_contribution {
								contribution.ct_migration_status = MigrationStatus::Sent(query_id);
							}
						},
					);
				},
			}
		}
	}

	pub fn mark_migrations_as_confirmed(project_migration_origins: ProjectMigrationOriginsOf<T>) {
		let project_id = project_migration_origins.project_id;
		let migration_origins = project_migration_origins.migration_origins;
		for MigrationOrigin { user, id, participation_type } in migration_origins {
			match participation_type {
				ParticipationType::Evaluation => {
					Evaluations::<T>::mutate(
						(project_id, T::AccountId32Conversion::convert_back(user), id),
						|maybe_evaluation| {
							if let Some(evaluation) = maybe_evaluation {
								evaluation.ct_migration_status = MigrationStatus::Confirmed;
							}
						},
					);
				},
				ParticipationType::Bid => {
					Bids::<T>::mutate((project_id, T::AccountId32Conversion::convert_back(user), id), |maybe_bid| {
						if let Some(bid) = maybe_bid {
							bid.ct_migration_status = MigrationStatus::Confirmed;
						}
					});
				},
				ParticipationType::Contribution => {
					Contributions::<T>::mutate(
						(project_id, T::AccountId32Conversion::convert_back(user), id),
						|maybe_contribution| {
							if let Some(contribution) = maybe_contribution {
								contribution.ct_migration_status = MigrationStatus::Confirmed;
							}
						},
					);
				},
			}
		}
	}

	pub fn mark_migrations_as_failed(
		project_migration_origins: ProjectMigrationOriginsOf<T>,
		error: BoundedVec<u8, MaxDispatchErrorLen>,
	) {
		let project_id = project_migration_origins.project_id;
		let migration_origins = project_migration_origins.migration_origins;
		for MigrationOrigin { user, id, participation_type } in migration_origins {
			match participation_type {
				ParticipationType::Evaluation => {
					Evaluations::<T>::mutate(
						(project_id, T::AccountId32Conversion::convert_back(user), id),
						|maybe_evaluation| {
							if let Some(evaluation) = maybe_evaluation {
								evaluation.ct_migration_status = MigrationStatus::Failed(error.clone());
							}
						},
					);
				},
				ParticipationType::Bid => {
					Bids::<T>::mutate((project_id, T::AccountId32Conversion::convert_back(user), id), |maybe_bid| {
						if let Some(bid) = maybe_bid {
							bid.ct_migration_status = MigrationStatus::Failed(error.clone());
						}
					});
				},
				ParticipationType::Contribution => {
					Contributions::<T>::mutate(
						(project_id, T::AccountId32Conversion::convert_back(user), id),
						|maybe_contribution| {
							if let Some(contribution) = maybe_contribution {
								contribution.ct_migration_status = MigrationStatus::Failed(error.clone());
							}
						},
					);
				},
			}
		}
	}
}<|MERGE_RESOLUTION|>--- conflicted
+++ resolved
@@ -1473,7 +1473,6 @@
 		// * Update storage *
 		if !T::ContributionTokenCurrency::contains(&project_id, &bid.bidder) {
 			ct_account_created = true;
-<<<<<<< HEAD
 			T::NativeCurrency::release(
 				&HoldReason::FutureDeposit(project_id).into(),
 				&bid.bidder,
@@ -1481,9 +1480,6 @@
 				Precision::Exact,
 			)?;
 			T::ContributionTokenCurrency::touch(project_id, &bid.bidder, &bid.bidder)?;
-=======
-			T::ContributionTokenCurrency::touch(project_id, bid.bidder.clone(), bid.bidder.clone())?;
->>>>>>> 0fb2ef36
 		}
 		T::ContributionTokenCurrency::mint_into(project_id, &bid.bidder, ct_amount)?;
 		Bids::<T>::insert((project_id, bidder, bid_id), &bid);
@@ -1532,7 +1528,6 @@
 		// * Update storage *
 		if !T::ContributionTokenCurrency::contains(&project_id, &contribution.contributor) {
 			ct_account_created = true;
-<<<<<<< HEAD
 			T::NativeCurrency::release(
 				&HoldReason::FutureDeposit(project_id).into(),
 				&contribution.contributor,
@@ -1540,13 +1535,6 @@
 				Precision::Exact,
 			)?;
 			T::ContributionTokenCurrency::touch(project_id, &contribution.contributor, &contribution.contributor)?;
-=======
-			T::ContributionTokenCurrency::touch(
-				project_id,
-				contribution.contributor.clone(),
-				contribution.contributor.clone(),
-			)?;
->>>>>>> 0fb2ef36
 		}
 		T::ContributionTokenCurrency::mint_into(project_id, &contribution.contributor, ct_amount)?;
 		Contributions::<T>::insert((project_id, contributor, contribution_id), contribution);
@@ -1658,7 +1646,6 @@
 		// * Update storage *
 		if !T::ContributionTokenCurrency::contains(&project_id, &evaluation.evaluator) {
 			ct_account_created = true;
-<<<<<<< HEAD
 			T::NativeCurrency::release(
 				&HoldReason::FutureDeposit(project_id).into(),
 				&evaluation.evaluator,
@@ -1666,13 +1653,6 @@
 				Precision::Exact,
 			)?;
 			T::ContributionTokenCurrency::touch(project_id, &evaluation.evaluator, &evaluation.evaluator)?;
-=======
-			T::ContributionTokenCurrency::touch(
-				project_id,
-				evaluation.evaluator.clone(),
-				evaluation.evaluator.clone(),
-			)?;
->>>>>>> 0fb2ef36
 		}
 		T::ContributionTokenCurrency::mint_into(project_id, &evaluation.evaluator, total_reward_amount)?;
 		evaluation.rewarded_or_slashed = Some(RewardOrSlash::Reward(total_reward_amount));
