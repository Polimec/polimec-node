--- conflicted
+++ resolved
@@ -637,19 +637,9 @@
 		ensure!(project_details.status == ProjectStatus::CommunityRound, Error::<T>::ProjectNotInCommunityRound);
 
 		// Transition to remainder round was initiated by `do_community_funding`, but the ct
-<<<<<<< HEAD
-		// tokens where already sold in the community round. This transition is obsolite.
+		// tokens where already sold in the community round. This transition is obsolete.
 		ensure!(
 			project_details.remaining_contribution_tokens > 0u32.into(),
-=======
-		// tokens where already sold in the community round. This transition is obsolete.
-		ensure!(
-			project_details
-				.remaining_contribution_tokens
-				.0
-				.saturating_add(project_details.remaining_contribution_tokens.1) >
-				0u32.into(),
->>>>>>> 28c7bf13
 			Error::<T>::RoundTransitionAlreadyHappened
 		);
 
