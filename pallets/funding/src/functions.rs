// Polimec Blockchain – https://www.polimec.org/
// Copyright (C) Polimec 2022. All rights reserved.

// The Polimec Blockchain is free software: you can redistribute it and/or modify
// it under the terms of the GNU General Public License as published by
// the Free Software Foundation, either version 3 of the License, or
// (at your option) any later version.

// The Polimec Blockchain is distributed in the hope that it will be useful,
// but WITHOUT ANY WARRANTY; without even the implied warranty of
// MERCHANTABILITY or FITNESS FOR A PARTICULAR PURPOSE.  See the
// GNU General Public License for more details.

// You should have received a copy of the GNU General Public License
// along with this program.  If not, see <https://www.gnu.org/licenses/>.

// If you feel like getting in touch with us, you can do so at info@polimec.org

//! Functions for the Funding pallet.

use frame_support::{
	dispatch::DispatchResult,
	ensure,
	pallet_prelude::*,
	traits::{
		fungible::MutateHold as FungibleMutateHold,
		fungibles::{metadata::Mutate as MetadataMutate, Create, Inspect, Mutate as FungiblesMutate},
		tokens::{Fortitude, Precision, Preservation, Restriction},
		Get,
	},
};
use sp_arithmetic::{
	traits::{CheckedDiv, CheckedSub, Zero},
	Percent, Perquintill,
};
use sp_runtime::traits::Convert;
use sp_std::marker::PhantomData;

use crate::ProjectStatus::FundingSuccessful;
use polimec_traits::ReleaseSchedule;

use crate::traits::{BondingRequirementCalculation, ProvideStatemintPrice, VestingDurationCalculation};

use super::*;

// Round transitions
impl<T: Config> Pallet<T> {
	/// Called by user extrinsic
	/// Creates a project and assigns it to the `issuer` account.
	///
	/// # Arguments
	/// * `issuer` - The account that will be the issuer of the project.
	/// * `project` - The project struct containing all the necessary information.
	///
	/// # Storage access
	/// * [`ProjectsMetadata`] - Inserting the main project information. 1 to 1 with the `project` argument.
	/// * [`ProjectsDetails`] - Inserting the project information. constructed from the `project` argument.
	/// * [`ProjectsIssuers`] - Inserting the issuer of the project. Mapping of the two parameters `project_id` and `issuer`.
	/// * [`NextProjectId`] - Getting the next usable id, and updating it for the next project.
	///
	/// # Success path
	/// The `project` argument is valid. A ProjectInfo struct is constructed, and the storage is updated
	/// with the new structs and mappings to reflect the new project creation
	///
	/// # Next step
	/// The issuer will call an extrinsic to start the evaluation round of the project.
	/// [`do_evaluation_start`](Self::do_evaluation_start) will be executed.
	pub fn do_create(issuer: &AccountIdOf<T>, initial_metadata: ProjectMetadataOf<T>) -> DispatchResult {
		// * Get variables *
		let project_id = Self::next_project_id();

		// * Validity checks *
		if let Some(metadata) = initial_metadata.offchain_information_hash {
			ensure!(!Images::<T>::contains_key(metadata), Error::<T>::MetadataAlreadyExists);
		}

		if let Err(error) = initial_metadata.validity_check() {
			return match error {
				ValidityError::PriceTooLow => Err(Error::<T>::PriceTooLow.into()),
				ValidityError::ParticipantsSizeError => Err(Error::<T>::ParticipantsSizeError.into()),
				ValidityError::TicketSizeError => Err(Error::<T>::TicketSizeError.into()),
			}
		}
		let total_allocation_size =
			initial_metadata.total_allocation_size.0.saturating_add(initial_metadata.total_allocation_size.1);

		// * Calculate new variables *
		let fundraising_target =
			initial_metadata.minimum_price.checked_mul_int(total_allocation_size).ok_or(Error::<T>::BadMath)?;
		let now = <frame_system::Pallet<T>>::block_number();
		let project_details = ProjectDetails {
			issuer: issuer.clone(),
			is_frozen: false,
			weighted_average_price: None,
			fundraising_target,
			status: ProjectStatus::Application,
			phase_transition_points: PhaseTransitionPoints::new(now),
			remaining_contribution_tokens: initial_metadata.total_allocation_size,
			funding_amount_reached: BalanceOf::<T>::zero(),
			cleanup: Cleaner::NotReady,
			evaluation_round_info: EvaluationRoundInfoOf::<T> {
				total_bonded_usd: Zero::zero(),
				total_bonded_plmc: Zero::zero(),
				evaluators_outcome: EvaluatorsOutcome::Unchanged,
			},
			funding_end_block: None,
			parachain_id: None,
			migration_readiness_check: None,
<<<<<<< HEAD
			comm_status: CommStatus {
=======
			hrmp_channel_status: HRMPChannelStatus {
>>>>>>> cdad43ee
				project_to_polimec: ChannelStatus::Closed,
				polimec_to_project: ChannelStatus::Closed,
			},
		};

		let bucket: BucketOf<T> = Self::create_bucket_from_metadata(&initial_metadata)?;
		// * Update storage *
		ProjectsMetadata::<T>::insert(project_id, &initial_metadata);
		ProjectsDetails::<T>::insert(project_id, project_details);
		Buckets::<T>::insert(project_id, bucket);
		NextProjectId::<T>::mutate(|n| n.saturating_inc());
		if let Some(metadata) = initial_metadata.offchain_information_hash {
			Images::<T>::insert(metadata, issuer);
		}

		// * Emit events *
		Self::deposit_event(Event::ProjectCreated { project_id, issuer: issuer.clone() });

		Ok(())
	}

	/// Called by user extrinsic
	/// Starts the evaluation round of a project. It needs to be called by the project issuer.
	///
	/// # Arguments
	/// * `project_id` - The id of the project to start the evaluation round for.
	///
	/// # Storage access
	/// * [`ProjectsDetails`] - Checking and updating the round status, transition points and freezing the project.
	/// * [`ProjectsToUpdate`] - Scheduling the project for automatic transition by on_initialize later on.
	///
	/// # Success path
	/// The project information is found, its round status was in Application round, and It's not yet frozen.
	/// The pertinent project info is updated on the storage, and the project is scheduled for automatic transition by on_initialize.
	///
	/// # Next step
	/// Users will pond PLMC for this project, and when the time comes, the project will be transitioned
	/// to the next round by `on_initialize` using [`do_evaluation_end`](Self::do_evaluation_end)
	pub fn do_evaluation_start(caller: AccountIdOf<T>, project_id: T::ProjectIdentifier) -> DispatchResult {
		// * Get variables *
		let project_metadata = ProjectsMetadata::<T>::get(project_id).ok_or(Error::<T>::ProjectNotFound)?;
		let mut project_details = ProjectsDetails::<T>::get(project_id).ok_or(Error::<T>::ProjectDetailsNotFound)?;
		let now = <frame_system::Pallet<T>>::block_number();

		// * Validity checks *
		ensure!(project_details.issuer == caller, Error::<T>::NotAllowed);
		ensure!(project_details.status == ProjectStatus::Application, Error::<T>::ProjectNotInApplicationRound);
		ensure!(!project_details.is_frozen, Error::<T>::ProjectAlreadyFrozen);
		ensure!(project_metadata.offchain_information_hash.is_some(), Error::<T>::MetadataNotProvided);

		// * Calculate new variables *
		let evaluation_end_block = now + T::EvaluationDuration::get();
		project_details.phase_transition_points.application.update(None, Some(now));
		project_details.phase_transition_points.evaluation.update(Some(now + 1u32.into()), Some(evaluation_end_block));
		project_details.is_frozen = true;
		project_details.status = ProjectStatus::EvaluationRound;

		// * Update storage *
		ProjectsDetails::<T>::insert(project_id, project_details);
		Self::add_to_update_store(evaluation_end_block + 1u32.into(), (&project_id, UpdateType::EvaluationEnd));

		// * Emit events *
		Self::deposit_event(Event::EvaluationStarted { project_id });

		Ok(())
	}

	/// Called automatically by on_initialize.
	/// Ends the evaluation round, and sets the current round to `AuctionInitializePeriod` if it
	/// reached enough PLMC bonding, or to `EvaluationFailed` if it didn't.
	///
	/// # Arguments
	/// * `project_id` - The id of the project to end the evaluation round for.
	///
	/// # Storage access
	/// * [`ProjectsDetails`] - Checking the round status and transition points for validity, and updating
	/// the round status and transition points in case of success or failure of the evaluation.
	/// * [`Evaluations`] - Checking that the threshold for PLMC bonded was reached, to decide
	/// whether the project failed or succeeded.
	///
	/// # Possible paths
	/// * Project achieves its evaluation goal. >=10% of the target funding was reached through bonding,
	/// so the project is transitioned to the [`AuctionInitializePeriod`](ProjectStatus::AuctionInitializePeriod) round. The project information
	/// is updated with the new transition points and round status.
	///
	/// * Project doesn't reach the evaluation goal - <10% of the target funding was reached
	/// through bonding, so the project is transitioned to the `EvaluationFailed` round. The project
	/// information is updated with the new rounds status and it is scheduled for automatic unbonding.
	///
	/// # Next step
	/// * Bonding achieved - The issuer calls an extrinsic within the set period to initialize the
	/// auction round. `auction` is called
	///
	/// * Bonding failed - `on_idle` at some point checks for failed evaluation projects, and
	/// unbonds the evaluators funds.
	pub fn do_evaluation_end(project_id: T::ProjectIdentifier) -> DispatchResult {
		// * Get variables *
		let mut project_details = ProjectsDetails::<T>::get(project_id).ok_or(Error::<T>::ProjectDetailsNotFound)?;
		let now = <frame_system::Pallet<T>>::block_number();
		let evaluation_end_block =
			project_details.phase_transition_points.evaluation.end().ok_or(Error::<T>::FieldIsNone)?;
		let fundraising_target_usd = project_details.fundraising_target;
		let current_plmc_price =
			T::PriceProvider::get_price(PLMC_STATEMINT_ID).ok_or(Error::<T>::PLMCPriceNotAvailable)?;

		// * Validity checks *
		ensure!(project_details.status == ProjectStatus::EvaluationRound, Error::<T>::ProjectNotInEvaluationRound);
		ensure!(now > evaluation_end_block, Error::<T>::EvaluationPeriodNotEnded);

		// * Calculate new variables *
		let initial_balance: BalanceOf<T> = 0u32.into();
		let total_amount_bonded = Evaluations::<T>::iter_prefix((project_id,))
			.fold(initial_balance, |total, (_evaluator, bond)| total.saturating_add(bond.original_plmc_bond));

		let evaluation_target_usd = <T as Config>::EvaluationSuccessThreshold::get() * fundraising_target_usd;
		let evaluation_target_plmc = current_plmc_price
			.reciprocal()
			.ok_or(Error::<T>::BadMath)?
			.checked_mul_int(evaluation_target_usd)
			.ok_or(Error::<T>::BadMath)?;

		let auction_initialize_period_start_block = now + 1u32.into();
		let auction_initialize_period_end_block =
			auction_initialize_period_start_block + T::AuctionInitializePeriodDuration::get();

		// Check which logic path to follow
		let is_funded = total_amount_bonded >= evaluation_target_plmc;

		// * Branch in possible project paths *
		// Successful path
		if is_funded {
			// * Update storage *
			project_details
				.phase_transition_points
				.auction_initialize_period
				.update(Some(auction_initialize_period_start_block), Some(auction_initialize_period_end_block));
			project_details.status = ProjectStatus::AuctionInitializePeriod;
			ProjectsDetails::<T>::insert(project_id, project_details);
			Self::add_to_update_store(
				auction_initialize_period_end_block + 1u32.into(),
				(&project_id, UpdateType::EnglishAuctionStart),
			);

			// * Emit events *
			Self::deposit_event(Event::AuctionInitializePeriod {
				project_id,
				start_block: auction_initialize_period_start_block,
				end_block: auction_initialize_period_end_block,
			});

		// Unsuccessful path
		} else {
			// * Update storage *
			project_details.status = ProjectStatus::EvaluationFailed;
			project_details.cleanup = Cleaner::Failure(CleanerState::Initialized(PhantomData::<Failure>));
			ProjectsDetails::<T>::insert(project_id, project_details);

			// * Emit events *
			Self::deposit_event(Event::EvaluationFailed { project_id });
		}

		Ok(())
	}

	/// Called by user extrinsic
	/// Starts the auction round for a project. From the next block forward, any professional or
	/// institutional user can set bids for a token_amount/token_price pair.
	/// Any bids from this point until the candle_auction starts, will be considered as valid.
	///
	/// # Arguments
	/// * `project_id` - The project identifier
	///
	/// # Storage access
	/// * [`ProjectsDetails`] - Get the project information, and check if the project is in the correct
	/// round, and the current block is between the defined start and end blocks of the initialize period.
	/// Update the project information with the new round status and transition points in case of success.
	///
	/// # Success Path
	/// The validity checks pass, and the project is transitioned to the English Auction round.
	/// The project is scheduled to be transitioned automatically by `on_initialize` at the end of the
	/// english auction round.
	///
	/// # Next step
	/// Professional and Institutional users set bids for the project using the [`bid`](Self::bid) extrinsic.
	/// Later on, `on_initialize` transitions the project into the candle auction round, by calling
	/// [`do_candle_auction`](Self::do_candle_auction).
	pub fn do_english_auction(caller: AccountIdOf<T>, project_id: T::ProjectIdentifier) -> DispatchResult {
		// * Get variables *
		let mut project_details = ProjectsDetails::<T>::get(project_id).ok_or(Error::<T>::ProjectDetailsNotFound)?;
		let now = <frame_system::Pallet<T>>::block_number();
		let auction_initialize_period_start_block = project_details
			.phase_transition_points
			.auction_initialize_period
			.start()
			.ok_or(Error::<T>::EvaluationPeriodNotEnded)?;
		let auction_initialize_period_end_block = project_details
			.phase_transition_points
			.auction_initialize_period
			.end()
			.ok_or(Error::<T>::EvaluationPeriodNotEnded)?;

		// * Validity checks *
		ensure!(
			caller == project_details.issuer || caller == T::PalletId::get().into_account_truncating(),
			Error::<T>::NotAllowed
		);
		ensure!(now >= auction_initialize_period_start_block, Error::<T>::TooEarlyForEnglishAuctionStart);
		ensure!(
			project_details.status == ProjectStatus::AuctionInitializePeriod,
			Error::<T>::ProjectNotInAuctionInitializePeriodRound
		);

		// * Calculate new variables *
		let english_start_block = now + 1u32.into();
		let english_end_block = now + T::EnglishAuctionDuration::get();

		// * Update Storage *
		project_details
			.phase_transition_points
			.english_auction
			.update(Some(english_start_block), Some(english_end_block));
		project_details.status = ProjectStatus::AuctionRound(AuctionPhase::English);
		ProjectsDetails::<T>::insert(project_id, project_details);

		// If this function was called inside the period, then it was called by the extrinsic and we need to
		// remove the scheduled automatic transition
		if now <= auction_initialize_period_end_block {
			Self::remove_from_update_store(&project_id)?;
		}
		// Schedule for automatic transition to candle auction round
		Self::add_to_update_store(english_end_block + 1u32.into(), (&project_id, UpdateType::CandleAuctionStart));

		// * Emit events *
		Self::deposit_event(Event::EnglishAuctionStarted { project_id, when: now });

		Ok(())
	}

	/// Called automatically by on_initialize
	/// Starts the candle round for a project.
	/// Any bids from this point until the candle round ends, are not guaranteed. Only bids
	/// made before the random ending block between the candle start and end will be considered
	///
	/// # Arguments
	/// * `project_id` - The project identifier
	///
	/// # Storage access
	/// * [`ProjectsDetails`] - Get the project information, and check if the project is in the correct
	/// round, and the current block after the english auction end period.
	/// Update the project information with the new round status and transition points in case of success.
	///
	/// # Success Path
	/// The validity checks pass, and the project is transitioned to the Candle Auction round.
	/// The project is scheduled to be transitioned automatically by `on_initialize` at the end of the
	/// candle auction round.
	///
	/// # Next step
	/// Professional and Institutional users set bids for the project using the `bid` extrinsic,
	/// but now their bids are not guaranteed.
	/// Later on, `on_initialize` ends the candle auction round and starts the community round,
	/// by calling [`do_community_funding`](Self::do_community_funding).
	pub fn do_candle_auction(project_id: T::ProjectIdentifier) -> DispatchResult {
		// * Get variables *
		let mut project_details = ProjectsDetails::<T>::get(project_id).ok_or(Error::<T>::ProjectDetailsNotFound)?;
		let now = <frame_system::Pallet<T>>::block_number();
		let english_end_block =
			project_details.phase_transition_points.english_auction.end().ok_or(Error::<T>::FieldIsNone)?;

		// * Validity checks *
		ensure!(now > english_end_block, Error::<T>::TooEarlyForCandleAuctionStart);
		ensure!(
			project_details.status == ProjectStatus::AuctionRound(AuctionPhase::English),
			Error::<T>::ProjectNotInEnglishAuctionRound
		);

		// * Calculate new variables *
		let candle_start_block = now + 1u32.into();
		let candle_end_block = now + T::CandleAuctionDuration::get();

		// * Update Storage *
		project_details.phase_transition_points.candle_auction.update(Some(candle_start_block), Some(candle_end_block));
		project_details.status = ProjectStatus::AuctionRound(AuctionPhase::Candle);
		ProjectsDetails::<T>::insert(project_id, project_details);
		// Schedule for automatic check by on_initialize. Success depending on enough funding reached
		Self::add_to_update_store(candle_end_block + 1u32.into(), (&project_id, UpdateType::CommunityFundingStart));

		// * Emit events *
		Self::deposit_event(Event::CandleAuctionStarted { project_id, when: now });

		Ok(())
	}

	/// Called automatically by on_initialize
	/// Starts the community round for a project.
	/// Retail users now buy tokens instead of bidding on them. The price of the tokens are calculated
	/// based on the available bids, using the function [`calculate_weighted_average_price`](Self::calculate_weighted_average_price).
	///
	/// # Arguments
	/// * `project_id` - The project identifier
	///
	/// # Storage access
	/// * [`ProjectsDetails`] - Get the project information, and check if the project is in the correct
	/// round, and the current block is after the candle auction end period.
	/// Update the project information with the new round status and transition points in case of success.
	///
	/// # Success Path
	/// The validity checks pass, and the project is transitioned to the Community Funding round.
	/// The project is scheduled to be transitioned automatically by `on_initialize` at the end of the
	/// round.
	///
	/// # Next step
	/// Retail users buy tokens at the price set on the auction round.
	/// Later on, `on_initialize` ends the community round by calling [`do_remainder_funding`](Self::do_remainder_funding) and
	/// starts the remainder round, where anyone can buy at that price point.
	pub fn do_community_funding(project_id: T::ProjectIdentifier) -> DispatchResult {
		// * Get variables *
		let project_details = ProjectsDetails::<T>::get(project_id).ok_or(Error::<T>::ProjectDetailsNotFound)?;
		let project_metadata = ProjectsMetadata::<T>::get(project_id).ok_or(Error::<T>::ProjectDetailsNotFound)?;
		let now = <frame_system::Pallet<T>>::block_number();
		let auction_candle_start_block =
			project_details.phase_transition_points.candle_auction.start().ok_or(Error::<T>::FieldIsNone)?;
		let auction_candle_end_block =
			project_details.phase_transition_points.candle_auction.end().ok_or(Error::<T>::FieldIsNone)?;

		// * Validity checks *
		ensure!(now > auction_candle_end_block, Error::<T>::TooEarlyForCommunityRoundStart);
		ensure!(
			project_details.status == ProjectStatus::AuctionRound(AuctionPhase::Candle),
			Error::<T>::ProjectNotInCandleAuctionRound
		);

		// * Calculate new variables *
		let end_block = Self::select_random_block(auction_candle_start_block, auction_candle_end_block);
		let community_start_block = now + 1u32.into();
		let community_end_block = now + T::CommunityFundingDuration::get();

		// * Update Storage *
		let calculation_result =
			Self::calculate_weighted_average_price(project_id, end_block, project_metadata.total_allocation_size.0);
		let mut project_details = ProjectsDetails::<T>::get(project_id).ok_or(Error::<T>::ProjectDetailsNotFound)?;
		match calculation_result {
			Err(pallet_error) if pallet_error == Error::<T>::NoBidsFound.into() => {
				project_details.status = ProjectStatus::FundingFailed;
				ProjectsDetails::<T>::insert(project_id, project_details);
				Self::add_to_update_store(
					<frame_system::Pallet<T>>::block_number() + 1u32.into(),
					(&project_id, UpdateType::FundingEnd),
				);

				// * Emit events *
				Self::deposit_event(Event::AuctionFailed { project_id });

				Ok(())
			},
			e @ Err(_) => e,
			Ok(()) => {
				// Get info again after updating it with new price.
				project_details.phase_transition_points.random_candle_ending = Some(end_block);
				project_details
					.phase_transition_points
					.community
					.update(Some(community_start_block), Some(community_end_block));
				project_details.status = ProjectStatus::CommunityRound;
				ProjectsDetails::<T>::insert(project_id, project_details);
				Self::add_to_update_store(
					community_end_block + 1u32.into(),
					(&project_id, UpdateType::RemainderFundingStart),
				);

				// * Emit events *
				Self::deposit_event(Event::CommunityFundingStarted { project_id });

				Ok(())
			},
		}
	}

	/// Called automatically by on_initialize
	/// Starts the remainder round for a project.
	/// Anyone can now buy tokens, until they are all sold out, or the time is reached.
	///
	/// # Arguments
	/// * `project_id` - The project identifier
	///
	/// # Storage access
	/// * [`ProjectsDetails`] - Get the project information, and check if the project is in the correct
	/// round, the current block is after the community funding end period, and there are still tokens left to sell.
	/// Update the project information with the new round status and transition points in case of success.
	///
	/// # Success Path
	/// The validity checks pass, and the project is transitioned to the Remainder Funding round.
	/// The project is scheduled to be transitioned automatically by `on_initialize` at the end of the
	/// round.
	///
	/// # Next step
	/// Any users can now buy tokens at the price set on the auction round.
	/// Later on, `on_initialize` ends the remainder round, and finalizes the project funding, by calling
	/// [`do_end_funding`](Self::do_end_funding).
	pub fn do_remainder_funding(project_id: T::ProjectIdentifier) -> DispatchResult {
		// * Get variables *
		let mut project_details = ProjectsDetails::<T>::get(project_id).ok_or(Error::<T>::ProjectDetailsNotFound)?;
		let now = <frame_system::Pallet<T>>::block_number();
		let community_end_block =
			project_details.phase_transition_points.community.end().ok_or(Error::<T>::FieldIsNone)?;

		// * Validity checks *
		ensure!(now > community_end_block, Error::<T>::TooEarlyForRemainderRoundStart);
		ensure!(project_details.status == ProjectStatus::CommunityRound, Error::<T>::ProjectNotInCommunityRound);

		// * Calculate new variables *
		let remainder_start_block = now + 1u32.into();
		let remainder_end_block = now + T::RemainderFundingDuration::get();

		// * Update Storage *
		project_details
			.phase_transition_points
			.remainder
			.update(Some(remainder_start_block), Some(remainder_end_block));
		project_details.status = ProjectStatus::RemainderRound;
		ProjectsDetails::<T>::insert(project_id, project_details);
		// Schedule for automatic transition by `on_initialize`
		Self::add_to_update_store(remainder_end_block + 1u32.into(), (&project_id, UpdateType::FundingEnd));

		// * Emit events *
		Self::deposit_event(Event::RemainderFundingStarted { project_id });

		Ok(())
	}

	/// Called automatically by on_initialize
	/// Ends the project funding, and calculates if the project was successfully funded or not.
	///
	/// # Arguments
	/// * `project_id` - The project identifier
	///
	/// # Storage access
	/// * [`ProjectsDetails`] - Get the project information, and check if the project is in the correct
	/// round, the current block is after the remainder funding end period.
	/// Update the project information with the new round status.
	///
	/// # Success Path
	/// The validity checks pass, and either of 2 paths happen:
	///
	/// * Project achieves its funding target - the project info is set to a successful funding state,
	/// and the contribution token asset class is created with the same id as the project.
	///
	/// * Project doesn't achieve its funding target - the project info is set to an unsuccessful funding state.
	///
	/// # Next step
	/// If **successful**, bidders can claim:
	///	* Contribution tokens with [`vested_contribution_token_bid_mint_for`](Self::vested_contribution_token_bid_mint_for)
	/// * Bonded plmc with [`vested_plmc_bid_unbond_for`](Self::vested_plmc_bid_unbond_for)
	///
	/// And contributors can claim:
	/// * Contribution tokens with [`vested_contribution_token_purchase_mint_for`](Self::vested_contribution_token_purchase_mint_for)
	/// * Bonded plmc with [`vested_plmc_purchase_unbond_for`](Self::vested_plmc_purchase_unbond_for)
	///
	/// If **unsuccessful**, users every user should have their PLMC vesting unbonded.
	pub fn do_end_funding(project_id: T::ProjectIdentifier) -> DispatchResult {
		// * Get variables *
		let mut project_details = ProjectsDetails::<T>::get(project_id).ok_or(Error::<T>::ProjectDetailsNotFound)?;
		let project_metadata = ProjectsMetadata::<T>::get(project_id).ok_or(Error::<T>::ProjectNotFound)?;
		let remaining_cts = project_details
			.remaining_contribution_tokens
			.0
			.saturating_add(project_details.remaining_contribution_tokens.1);
		let remainder_end_block = project_details.phase_transition_points.remainder.end();
		let now = <frame_system::Pallet<T>>::block_number();

		// * Validity checks *
		ensure!(
			remaining_cts == Zero::zero() ||
				project_details.status == ProjectStatus::FundingFailed ||
				matches!(remainder_end_block, Some(end_block) if now > end_block),
			Error::<T>::TooEarlyForFundingEnd
		);

		// * Calculate new variables *
		let funding_target = project_metadata
			.minimum_price
			.checked_mul_int(project_metadata.total_allocation_size.0)
			.ok_or(Error::<T>::BadMath)?;
		let funding_reached = project_details.funding_amount_reached;
		let funding_ratio = Perquintill::from_rational(funding_reached, funding_target);

		// * Update Storage *
		if funding_ratio <= Perquintill::from_percent(33u64) {
			project_details.evaluation_round_info.evaluators_outcome = EvaluatorsOutcome::Slashed;
			Self::make_project_funding_fail(project_id, project_details, FailureReason::TargetNotReached, 1u32.into())
		} else if funding_ratio <= Perquintill::from_percent(75u64) {
			project_details.evaluation_round_info.evaluators_outcome = EvaluatorsOutcome::Slashed;
			project_details.status = ProjectStatus::AwaitingProjectDecision;
			Self::add_to_update_store(
				now + T::ManualAcceptanceDuration::get() + 1u32.into(),
				(&project_id, UpdateType::ProjectDecision(FundingOutcomeDecision::AcceptFunding)),
			);
			ProjectsDetails::<T>::insert(project_id, project_details);
			Ok(())
		} else if funding_ratio < Perquintill::from_percent(90u64) {
			project_details.evaluation_round_info.evaluators_outcome = EvaluatorsOutcome::Unchanged;
			project_details.status = ProjectStatus::AwaitingProjectDecision;
			Self::add_to_update_store(
				now + T::ManualAcceptanceDuration::get() + 1u32.into(),
				(&project_id, UpdateType::ProjectDecision(FundingOutcomeDecision::AcceptFunding)),
			);
			ProjectsDetails::<T>::insert(project_id, project_details);
			Ok(())
		} else {
			let reward_info = Self::generate_evaluator_rewards_info(project_id)?;
			project_details.evaluation_round_info.evaluators_outcome = EvaluatorsOutcome::Rewarded(reward_info);
			Self::make_project_funding_successful(
				project_id,
				project_details,
				SuccessReason::ReachedTarget,
				T::SuccessToSettlementTime::get(),
			)
		}
	}

	pub fn do_project_decision(project_id: T::ProjectIdentifier, decision: FundingOutcomeDecision) -> DispatchResult {
		// * Get variables *
		let project_details = ProjectsDetails::<T>::get(project_id).ok_or(Error::<T>::ProjectDetailsNotFound)?;

		// * Update storage *
		match decision {
			FundingOutcomeDecision::AcceptFunding => {
				Self::make_project_funding_successful(
					project_id,
					project_details,
					SuccessReason::ProjectDecision,
					T::SuccessToSettlementTime::get(),
				)?;
			},
			FundingOutcomeDecision::RejectFunding => {
				Self::make_project_funding_fail(
					project_id,
					project_details,
					FailureReason::ProjectDecision,
					T::SuccessToSettlementTime::get(),
				)?;
			},
		}

		Ok(())
	}

	pub fn do_start_settlement(project_id: T::ProjectIdentifier) -> DispatchResult {
		// * Get variables *
		let mut project_details = ProjectsDetails::<T>::get(project_id).ok_or(Error::<T>::ProjectDetailsNotFound)?;
		let token_information =
			ProjectsMetadata::<T>::get(project_id).ok_or(Error::<T>::ProjectNotFound)?.token_information;
		let now = <frame_system::Pallet<T>>::block_number();

		// * Validity checks *
		ensure!(
			project_details.status == ProjectStatus::FundingSuccessful ||
				project_details.status == ProjectStatus::FundingFailed,
			Error::<T>::NotAllowed
		);

		// * Calculate new variables *
		project_details.cleanup =
			Cleaner::try_from(project_details.status.clone()).map_err(|_| Error::<T>::NotAllowed)?;
		project_details.funding_end_block = Some(now);

		// * Update storage *

		ProjectsDetails::<T>::insert(project_id, &project_details);

		if project_details.status == ProjectStatus::FundingSuccessful {
			T::ContributionTokenCurrency::create(project_id, project_details.issuer.clone(), false, 1_u32.into())?;
			T::ContributionTokenCurrency::set(
				project_id,
				&project_details.issuer,
				token_information.name.into(),
				token_information.symbol.into(),
				token_information.decimals,
			)?;
		}

		Ok(())
	}
}

// Extrinsics and HRMP interactions
impl<T: Config> Pallet<T> {
	/// Change the metadata hash of a project
	///
	/// # Arguments
	/// * `issuer` - The project issuer account
	/// * `project_id` - The project identifier
	/// * `project_metadata_hash` - The hash of the image that contains the metadata
	///
	/// # Storage access
	/// * [`ProjectsIssuers`] - Check that the issuer is the owner of the project
	/// * [`Images`] - Check that the image exists
	/// * [`ProjectsDetails`] - Check that the project is not frozen
	/// * [`ProjectsMetadata`] - Update the metadata hash
	pub fn do_edit_metadata(
		issuer: AccountIdOf<T>,
		project_id: T::ProjectIdentifier,
		project_metadata_hash: T::Hash,
	) -> DispatchResult {
		// * Get variables *
		let mut project_metadata = ProjectsMetadata::<T>::get(project_id).ok_or(Error::<T>::ProjectNotFound)?;
		let project_details = ProjectsDetails::<T>::get(project_id).ok_or(Error::<T>::ProjectDetailsNotFound)?;

		// * Validity checks *
		ensure!(project_details.issuer == issuer, Error::<T>::NotAllowed);
		ensure!(!project_details.is_frozen, Error::<T>::Frozen);
		ensure!(!Images::<T>::contains_key(project_metadata_hash), Error::<T>::MetadataAlreadyExists);

		// * Calculate new variables *

		// * Update Storage *
		project_metadata.offchain_information_hash = Some(project_metadata_hash);
		ProjectsMetadata::<T>::insert(project_id, project_metadata);

		// * Emit events *
		Self::deposit_event(Event::MetadataEdited { project_id });

		Ok(())
	}

	// Note: usd_amount needs to have the same amount of decimals as PLMC,, so when multiplied by the plmc-usd price, it gives us the PLMC amount with the decimals we wanted.
	pub fn do_evaluate(
		evaluator: &AccountIdOf<T>,
		project_id: T::ProjectIdentifier,
		usd_amount: BalanceOf<T>,
	) -> DispatchResult {
		// * Get variables *
		let mut project_details = ProjectsDetails::<T>::get(project_id).ok_or(Error::<T>::ProjectDetailsNotFound)?;
		let now = <frame_system::Pallet<T>>::block_number();
		let evaluation_id = Self::next_evaluation_id();
		let caller_existing_evaluations: Vec<(u32, EvaluationInfoOf<T>)> =
			Evaluations::<T>::iter_prefix((project_id, evaluator)).collect();
		let plmc_usd_price = T::PriceProvider::get_price(PLMC_STATEMINT_ID).ok_or(Error::<T>::PLMCPriceNotAvailable)?;
		let early_evaluation_reward_threshold_usd =
			T::EvaluationSuccessThreshold::get() * project_details.fundraising_target;
		let evaluation_round_info = &mut project_details.evaluation_round_info;

		// * Validity Checks *
		ensure!(evaluator.clone() != project_details.issuer, Error::<T>::ContributionToThemselves);
		ensure!(project_details.status == ProjectStatus::EvaluationRound, Error::<T>::EvaluationNotStarted);

		// * Calculate new variables *
		let plmc_bond = plmc_usd_price
			.reciprocal()
			.ok_or(Error::<T>::BadMath)?
			.checked_mul_int(usd_amount)
			.ok_or(Error::<T>::BadMath)?;

		let previous_total_evaluation_bonded_usd = evaluation_round_info.total_bonded_usd;

		let remaining_bond_to_reach_threshold =
			early_evaluation_reward_threshold_usd.saturating_sub(previous_total_evaluation_bonded_usd);

		let early_usd_amount = if usd_amount <= remaining_bond_to_reach_threshold {
			usd_amount
		} else {
			remaining_bond_to_reach_threshold
		};

		let late_usd_amount = usd_amount.checked_sub(&early_usd_amount).ok_or(Error::<T>::BadMath)?;

		let new_evaluation = EvaluationInfoOf::<T> {
			id: evaluation_id,
			project_id,
			evaluator: evaluator.clone(),
			original_plmc_bond: plmc_bond,
			current_plmc_bond: plmc_bond,
			early_usd_amount,
			late_usd_amount,
			when: now,
			rewarded_or_slashed: false,
		};

		// * Update Storage *
		if caller_existing_evaluations.len() < T::MaxEvaluationsPerUser::get() as usize {
			T::NativeCurrency::hold(&LockType::Evaluation(project_id), evaluator, plmc_bond)?;
		} else {
			let (low_id, lowest_evaluation) = caller_existing_evaluations
				.iter()
				.min_by_key(|(_, evaluation)| evaluation.original_plmc_bond)
				.ok_or(Error::<T>::ImpossibleState)?;

			ensure!(lowest_evaluation.original_plmc_bond < plmc_bond, Error::<T>::EvaluationBondTooLow);
			ensure!(
				lowest_evaluation.original_plmc_bond == lowest_evaluation.current_plmc_bond,
				"Using evaluation funds for participating should not be possible in the evaluation round"
			);

			T::NativeCurrency::release(
				&LockType::Evaluation(project_id),
				&lowest_evaluation.evaluator,
				lowest_evaluation.original_plmc_bond,
				Precision::Exact,
			)?;

			T::NativeCurrency::hold(&LockType::Evaluation(project_id), evaluator, plmc_bond)?;

			Evaluations::<T>::remove((project_id, evaluator, low_id));
		}

		Evaluations::<T>::insert((project_id, evaluator, evaluation_id), new_evaluation);
		NextEvaluationId::<T>::set(evaluation_id.saturating_add(One::one()));
		evaluation_round_info.total_bonded_usd += usd_amount;
		evaluation_round_info.total_bonded_plmc += plmc_bond;
		ProjectsDetails::<T>::insert(project_id, project_details);

		// * Emit events *
		Self::deposit_event(Event::FundsBonded { project_id, amount: plmc_bond, bonder: evaluator.clone() });

		Ok(())
	}

	/// Bid for a project in the bidding stage.
	///
	/// # Arguments
	/// * `bidder` - The account that is bidding
	/// * `project_id` - The project to bid for
	/// * `amount` - The amount of tokens that the bidder wants to buy
	/// * `multiplier` - Used for calculating how much PLMC needs to be bonded to spend this much money (in USD)
	///
	/// # Storage access
	/// * [`ProjectsIssuers`] - Check that the bidder is not the project issuer
	/// * [`ProjectsDetails`] - Check that the project is in the bidding stage
	/// * [`BiddingBonds`] - Update the storage with the bidder's PLMC bond for that bid
	/// * [`Bids`] - Check previous bids by that user, and update the storage with the new bid
	pub fn do_bid(
		bidder: &AccountIdOf<T>,
		project_id: T::ProjectIdentifier,
		ct_amount: BalanceOf<T>,
		multiplier: MultiplierOf<T>,
		funding_asset: AcceptedFundingAsset,
	) -> DispatchResult {
		// * Get variables *
		ensure!(ct_amount > Zero::zero(), Error::<T>::BidTooLow);
		let project_details = ProjectsDetails::<T>::get(project_id).ok_or(Error::<T>::ProjectDetailsNotFound)?;
		let project_metadata = ProjectsMetadata::<T>::get(project_id).ok_or(Error::<T>::ProjectNotFound)?;
		let plmc_usd_price = T::PriceProvider::get_price(PLMC_STATEMINT_ID).ok_or(Error::<T>::PriceNotFound)?;

		// * Validity checks *
		ensure!(bidder.clone() != project_details.issuer, Error::<T>::ContributionToThemselves);
		ensure!(matches!(project_details.status, ProjectStatus::AuctionRound(_)), Error::<T>::AuctionNotStarted);
		ensure!(funding_asset == project_metadata.participation_currencies, Error::<T>::FundingAssetNotAccepted);
		// Note: We limit the CT Amount to the total allocation size, to avoid long running loops.
		ensure!(ct_amount <= project_metadata.total_allocation_size.0, Error::<T>::NotAllowed);

		// Fetch current bucket details and other required info
		let mut current_bucket = Buckets::<T>::get(project_id).ok_or(Error::<T>::ProjectNotFound)?;
		let now = <frame_system::Pallet<T>>::block_number();
		let mut amount_to_bid = ct_amount;

		// While there's a remaining amount to bid for
		while !amount_to_bid.is_zero() {
			let bid_amount = if amount_to_bid <= current_bucket.amount_left {
				// Simple case, the bucket has enough to cover the bid
				amount_to_bid
			} else {
				// The bucket doesn't have enough to cover the bid, so we bid the remaining amount of the current bucket
				current_bucket.amount_left
			};
			let bid_id = Self::next_bid_id();

			Self::perform_do_bid(
				bidder,
				project_id,
				bid_amount,
				current_bucket.current_price,
				multiplier,
				funding_asset,
				project_metadata.ticket_size,
				bid_id,
				now,
				plmc_usd_price,
			)?;
			// Update current bucket, and reduce the amount to bid by the amount we just bid
			current_bucket.update(bid_amount);
			amount_to_bid.saturating_reduce(bid_amount);
		}

		// Note: If the bucket has been exhausted, the 'update' function has already made the 'current_bucket' point to the next one.
		Buckets::<T>::insert(project_id, current_bucket);

		Ok(())
	}

	fn perform_do_bid(
		bidder: &AccountIdOf<T>,
		project_id: T::ProjectIdentifier,
		ct_amount: BalanceOf<T>,
		ct_usd_price: T::Price,
		multiplier: MultiplierOf<T>,
		funding_asset: AcceptedFundingAsset,
		project_ticket_size: TicketSize<BalanceOf<T>>,
		bid_id: u32,
		now: BlockNumberOf<T>,
		plmc_usd_price: T::Price,
	) -> Result<BidInfoOf<T>, DispatchError> {
		let ticket_size = ct_usd_price.checked_mul_int(ct_amount).ok_or(Error::<T>::BadMath)?;
		let funding_asset_usd_price =
			T::PriceProvider::get_price(funding_asset.to_statemint_id()).ok_or(Error::<T>::PriceNotFound)?;
		let existing_bids = Bids::<T>::iter_prefix_values((project_id, bidder)).collect::<Vec<_>>();

		if let Some(minimum_ticket_size) = project_ticket_size.minimum {
			// Make sure the bid amount is greater than the minimum specified by the issuer
			ensure!(ticket_size >= minimum_ticket_size, Error::<T>::BidTooLow);
		};
		if let Some(maximum_ticket_size) = project_ticket_size.maximum {
			// Make sure the bid amount is less than the maximum specified by the issuer
			ensure!(ticket_size <= maximum_ticket_size, Error::<T>::BidTooLow);
		};
		// * Calculate new variables *
		let plmc_bond =
			Self::calculate_plmc_bond(ticket_size, multiplier, plmc_usd_price).map_err(|_| Error::<T>::BadMath)?;

		let funding_asset_amount_locked =
			funding_asset_usd_price.reciprocal().ok_or(Error::<T>::BadMath)?.saturating_mul_int(ticket_size);
		let asset_id = funding_asset.to_statemint_id();

		let new_bid = BidInfoOf::<T> {
			id: bid_id,
			project_id,
			bidder: bidder.clone(),
			status: BidStatus::YetUnknown,
			original_ct_amount: ct_amount,
			original_ct_usd_price: ct_usd_price,
			final_ct_amount: ct_amount,
			final_ct_usd_price: ct_usd_price,
			funding_asset,
			funding_asset_amount_locked,
			multiplier,
			plmc_bond,
			plmc_vesting_info: None,
			when: now,
			funds_released: false,
			ct_minted: false,
		};

		// * Update storage *
		if existing_bids.len() >= T::MaxBidsPerUser::get() as usize {
			let lowest_bid = existing_bids.iter().min_by_key(|bid| &bid.id).ok_or(Error::<T>::ImpossibleState)?;

			// TODO: Check how to handle this
			// ensure!(new_bid.plmc_bond > lowest_bid.plmc_bond, Error::<T>::BidTooLow);

			T::NativeCurrency::release(
				&LockType::Participation(project_id),
				&lowest_bid.bidder,
				lowest_bid.plmc_bond,
				Precision::Exact,
			)?;
			T::FundingCurrency::transfer(
				asset_id,
				&Self::fund_account_id(project_id),
				&lowest_bid.bidder,
				lowest_bid.funding_asset_amount_locked,
				Preservation::Expendable,
			)?;
			Bids::<T>::remove((project_id, &lowest_bid.bidder, lowest_bid.id));
		}

		Self::try_plmc_participation_lock(bidder, project_id, plmc_bond)?;
		Self::try_funding_asset_hold(bidder, project_id, funding_asset_amount_locked, asset_id)?;

		Bids::<T>::insert((project_id, bidder, bid_id), &new_bid);
		NextBidId::<T>::set(bid_id.saturating_add(One::one()));

		Self::deposit_event(Event::Bid { project_id, amount: ct_amount, price: ct_usd_price, multiplier });

		Ok(new_bid)
	}

	/// Buy tokens in the Community Round at the price set in the Bidding Round
	///
	/// # Arguments
	/// * contributor: The account that is buying the tokens
	/// * project_id: The identifier of the project
	/// * token_amount: The amount of contribution tokens to buy
	/// * multiplier: Decides how much PLMC bonding is required for buying that amount of tokens
	///
	/// # Storage access
	/// * [`ProjectsIssuers`] - Check that the issuer is not a contributor
	/// * [`ProjectsDetails`] - Check that the project is in the Community Round, and the amount is big
	/// enough to buy at least 1 token
	/// * [`Contributions`] - Update storage with the new contribution
	/// * [`T::NativeCurrency`] - Update the balance of the contributor and the project pot
	pub fn do_contribute(
		contributor: &AccountIdOf<T>,
		project_id: T::ProjectIdentifier,
		token_amount: BalanceOf<T>,
		multiplier: MultiplierOf<T>,
		asset: AcceptedFundingAsset,
	) -> DispatchResultWithPostInfo {
		let project_metadata = ProjectsMetadata::<T>::get(project_id).ok_or(Error::<T>::ProjectNotFound)?;
		let mut project_details = ProjectsDetails::<T>::get(project_id).ok_or(Error::<T>::ProjectDetailsNotFound)?;

		// * Validity checks *
		ensure!(project_metadata.participation_currencies == asset, Error::<T>::FundingAssetNotAccepted);
		ensure!(contributor.clone() != project_details.issuer, Error::<T>::ContributionToThemselves);
		ensure!(
			project_details.status == ProjectStatus::CommunityRound ||
				project_details.status == ProjectStatus::RemainderRound,
			Error::<T>::AuctionNotStarted
		);

		let now = <frame_system::Pallet<T>>::block_number();

		let ct_usd_price = project_details.weighted_average_price.ok_or(Error::<T>::AuctionNotStarted)?;
		let plmc_usd_price = T::PriceProvider::get_price(PLMC_STATEMINT_ID).ok_or(Error::<T>::PriceNotFound)?;
		let funding_asset_usd_price =
			T::PriceProvider::get_price(asset.to_statemint_id()).ok_or(Error::<T>::PriceNotFound)?;

		// * Calculate variables *
		let buyable_tokens = Self::calculate_buyable_amount(
			&project_details.status,
			token_amount,
			project_details.remaining_contribution_tokens,
		);
		let ticket_size = ct_usd_price.checked_mul_int(buyable_tokens).ok_or(Error::<T>::BadMath)?;
		if let Some(minimum_ticket_size) = project_metadata.ticket_size.minimum {
			// Make sure the bid amount is greater than the minimum specified by the issuer
			ensure!(ticket_size >= minimum_ticket_size, Error::<T>::ContributionTooLow);
		};
		if let Some(maximum_ticket_size) = project_metadata.ticket_size.maximum {
			// Make sure the bid amount is less than the maximum specified by the issuer
			ensure!(ticket_size <= maximum_ticket_size, Error::<T>::ContributionTooHigh);
		};

		let plmc_bond = Self::calculate_plmc_bond(ticket_size, multiplier, plmc_usd_price)?;
		let funding_asset_amount =
			funding_asset_usd_price.reciprocal().ok_or(Error::<T>::BadMath)?.saturating_mul_int(ticket_size);
		let asset_id = asset.to_statemint_id();

		let contribution_id = Self::next_contribution_id();
		let new_contribution = ContributionInfoOf::<T> {
			id: contribution_id,
			project_id,
			contributor: contributor.clone(),
			ct_amount: buyable_tokens,
			usd_contribution_amount: ticket_size,
			multiplier,
			funding_asset: asset,
			funding_asset_amount,
			plmc_bond,
			plmc_vesting_info: None,
			funds_released: false,
			ct_minted: false,
		};

		// * Update storage *
		// Try adding the new contribution to the system
		let existing_contributions =
			Contributions::<T>::iter_prefix_values((project_id, contributor)).collect::<Vec<_>>();
		if existing_contributions.len() < T::MaxContributionsPerUser::get() as usize {
			Self::try_plmc_participation_lock(contributor, project_id, plmc_bond)?;
			Self::try_funding_asset_hold(contributor, project_id, funding_asset_amount, asset_id)?;
		} else {
			let lowest_contribution = existing_contributions
				.iter()
				.min_by_key(|contribution| contribution.plmc_bond)
				.ok_or(Error::<T>::ImpossibleState)?;

			ensure!(new_contribution.plmc_bond > lowest_contribution.plmc_bond, Error::<T>::ContributionTooLow);

			T::NativeCurrency::release(
				&LockType::Participation(project_id),
				&lowest_contribution.contributor,
				lowest_contribution.plmc_bond,
				Precision::Exact,
			)?;
			T::FundingCurrency::transfer(
				asset_id,
				&Self::fund_account_id(project_id),
				&lowest_contribution.contributor,
				lowest_contribution.funding_asset_amount,
				Preservation::Expendable,
			)?;
			Contributions::<T>::remove((project_id, &lowest_contribution.contributor, &lowest_contribution.id));

			Self::try_plmc_participation_lock(contributor, project_id, plmc_bond)?;
			Self::try_funding_asset_hold(contributor, project_id, funding_asset_amount, asset_id)?;

			project_details.remaining_contribution_tokens.1.saturating_accrue(lowest_contribution.ct_amount);
			project_details.funding_amount_reached.saturating_reduce(lowest_contribution.usd_contribution_amount);
		}

		Contributions::<T>::insert((project_id, contributor, contribution_id), &new_contribution);
		NextContributionId::<T>::set(contribution_id.saturating_add(One::one()));

		// Update remaining contribution tokens
		if project_details.status == ProjectStatus::CommunityRound {
			project_details.remaining_contribution_tokens.1.saturating_reduce(new_contribution.ct_amount);
		} else {
			let before = project_details.remaining_contribution_tokens.0;
			let remaining_cts_in_round = before.saturating_sub(new_contribution.ct_amount);
			project_details.remaining_contribution_tokens.0 = remaining_cts_in_round;

			// If the entire ct_amount could not be subtracted from remaining_contribution_tokens.0, subtract the difference from remaining_contribution_tokens.1
			if remaining_cts_in_round.is_zero() {
				let difference = new_contribution.ct_amount.saturating_sub(before);
				project_details.remaining_contribution_tokens.1.saturating_reduce(difference);
			}
		}

		let remaining_cts_after_purchase = project_details
			.remaining_contribution_tokens
			.0
			.saturating_add(project_details.remaining_contribution_tokens.1);
		project_details.funding_amount_reached.saturating_accrue(new_contribution.usd_contribution_amount);
		ProjectsDetails::<T>::insert(project_id, project_details);
		// If no CTs remain, end the funding phase
		if remaining_cts_after_purchase.is_zero() {
			Self::remove_from_update_store(&project_id)?;
			Self::add_to_update_store(now + 1u32.into(), (&project_id, UpdateType::FundingEnd));
		}

		// * Emit events *
		Self::deposit_event(Event::Contribution {
			project_id,
			contributor: contributor.clone(),
			amount: token_amount,
			multiplier,
		});

		Ok(Pays::No.into())
	}

	fn calculate_buyable_amount(
		status: &ProjectStatus,
		amount: BalanceOf<T>,
		remaining_contribution_tokens: (BalanceOf<T>, BalanceOf<T>),
	) -> BalanceOf<T> {
		match status {
			ProjectStatus::CommunityRound =>
				if amount <= remaining_contribution_tokens.1 {
					amount
				} else {
					remaining_contribution_tokens.1
				},
			ProjectStatus::RemainderRound => {
				let sum = remaining_contribution_tokens.0.saturating_add(remaining_contribution_tokens.1);
				if sum >= amount {
					amount
				} else {
					sum
				}
			},
			_ => Zero::zero(),
		}
	}

	pub fn do_decide_project_outcome(
		issuer: AccountIdOf<T>,
		project_id: T::ProjectIdentifier,
		decision: FundingOutcomeDecision,
	) -> DispatchResult {
		// * Get variables *
		let project_details = ProjectsDetails::<T>::get(project_id).ok_or(Error::<T>::ProjectDetailsNotFound)?;
		let now = <frame_system::Pallet<T>>::block_number();

		// * Validity checks *
		ensure!(project_details.issuer == issuer, Error::<T>::NotAllowed);
		ensure!(project_details.status == ProjectStatus::AwaitingProjectDecision, Error::<T>::NotAllowed);

		// * Update storage *
		Self::remove_from_update_store(&project_id)?;
		Self::add_to_update_store(now + 1u32.into(), (&project_id, UpdateType::ProjectDecision(decision)));

		Self::deposit_event(Event::ProjectOutcomeDecided { project_id, decision });

		Ok(())
	}

	pub fn do_bid_ct_mint_for(
		releaser: &AccountIdOf<T>,
		project_id: T::ProjectIdentifier,
		bidder: &AccountIdOf<T>,
		bid_id: u32,
	) -> DispatchResult {
		// * Get variables *
		let mut bid = Bids::<T>::get((project_id, bidder, bid_id)).ok_or(Error::<T>::BidNotFound)?;
		let project_details = ProjectsDetails::<T>::get(project_id).ok_or(Error::<T>::ProjectNotFound)?;
		let ct_amount = bid.final_ct_amount;

		// * Validity checks *
		ensure!(project_details.status == ProjectStatus::FundingSuccessful, Error::<T>::NotAllowed);
		ensure!(!bid.ct_minted, Error::<T>::NotAllowed);
		ensure!(matches!(bid.status, BidStatus::Accepted | BidStatus::PartiallyAccepted(..)), Error::<T>::NotAllowed);
		ensure!(T::ContributionTokenCurrency::asset_exists(project_id), Error::<T>::CannotClaimYet);

		// * Calculate variables *
		bid.ct_minted = true;

		// * Update storage *
		T::ContributionTokenCurrency::mint_into(project_id, &bid.bidder, ct_amount)?;
		Bids::<T>::insert((project_id, bidder, bid_id), &bid);

		// * Emit events *
		Self::deposit_event(Event::ContributionTokenMinted {
			releaser: releaser.clone(),
			project_id: bid.project_id,
			claimer: bidder.clone(),
			amount: ct_amount,
		});

		Ok(())
	}

	pub fn do_contribution_ct_mint_for(
		releaser: &AccountIdOf<T>,
		project_id: T::ProjectIdentifier,
		contributor: &AccountIdOf<T>,
		contribution_id: u32,
	) -> DispatchResult {
		// * Get variables *
		let mut contribution =
			Contributions::<T>::get((project_id, contributor, contribution_id)).ok_or(Error::<T>::BidNotFound)?;
		let project_details = ProjectsDetails::<T>::get(project_id).ok_or(Error::<T>::ProjectNotFound)?;
		let ct_amount = contribution.ct_amount;

		// * Validity checks *
		ensure!(project_details.status == ProjectStatus::FundingSuccessful, Error::<T>::NotAllowed);
		ensure!(!contribution.ct_minted, Error::<T>::NotAllowed);
		ensure!(T::ContributionTokenCurrency::asset_exists(project_id), Error::<T>::CannotClaimYet);

		// * Calculate variables *
		contribution.ct_minted = true;

		// * Update storage *
		T::ContributionTokenCurrency::mint_into(project_id, &contribution.contributor, ct_amount)?;
		Contributions::<T>::insert((project_id, contributor, contribution_id), contribution);

		// * Emit events *
		Self::deposit_event(Event::ContributionTokenMinted {
			releaser: releaser.clone(),
			project_id,
			claimer: contributor.clone(),
			amount: ct_amount,
		});

		Ok(())
	}

	pub fn do_evaluation_unbond_for(
		releaser: &AccountIdOf<T>,
		project_id: T::ProjectIdentifier,
		evaluator: &AccountIdOf<T>,
		evaluation_id: u32,
	) -> DispatchResult {
		// * Get variables *
		let project_details = ProjectsDetails::<T>::get(project_id).ok_or(Error::<T>::ProjectDetailsNotFound)?;
		let released_evaluation =
			Evaluations::<T>::get((project_id, evaluator, evaluation_id)).ok_or(Error::<T>::EvaluationNotFound)?;

		// * Validity checks *
		ensure!(
			(project_details.evaluation_round_info.evaluators_outcome == EvaluatorsOutcomeOf::<T>::Unchanged ||
				released_evaluation.rewarded_or_slashed) &&
				matches!(
					project_details.status,
					ProjectStatus::EvaluationFailed | ProjectStatus::FundingFailed | ProjectStatus::FundingSuccessful
				),
			Error::<T>::NotAllowed
		);

		// * Update Storage *
		T::NativeCurrency::release(
			&LockType::Evaluation(project_id),
			evaluator,
			released_evaluation.current_plmc_bond,
			Precision::Exact,
		)?;
		Evaluations::<T>::remove((project_id, evaluator, evaluation_id));

		// * Emit events *
		Self::deposit_event(Event::BondReleased {
			project_id,
			amount: released_evaluation.current_plmc_bond,
			bonder: evaluator.clone(),
			releaser: releaser.clone(),
		});

		Ok(())
	}

	pub fn do_evaluation_reward_payout_for(
		caller: &AccountIdOf<T>,
		project_id: T::ProjectIdentifier,
		evaluator: &AccountIdOf<T>,
		evaluation_id: u32,
	) -> DispatchResult {
		// * Get variables *
		let project_details = ProjectsDetails::<T>::get(project_id).ok_or(Error::<T>::ProjectDetailsNotFound)?;
		let reward_info =
			if let EvaluatorsOutcome::Rewarded(info) = project_details.evaluation_round_info.evaluators_outcome {
				info
			} else {
				return Err(Error::<T>::NotAllowed.into())
			};
		let mut evaluation =
			Evaluations::<T>::get((project_id, evaluator, evaluation_id)).ok_or(Error::<T>::EvaluationNotFound)?;

		// * Validity checks *
		ensure!(
			!evaluation.rewarded_or_slashed && matches!(project_details.status, ProjectStatus::FundingSuccessful),
			Error::<T>::NotAllowed
		);

		// * Calculate variables *
		let early_reward_weight =
			Perquintill::from_rational(evaluation.early_usd_amount, reward_info.early_evaluator_total_bonded_usd);
		let normal_reward_weight = Perquintill::from_rational(
			evaluation.late_usd_amount.saturating_add(evaluation.early_usd_amount),
			reward_info.normal_evaluator_total_bonded_usd,
		);
		let early_evaluators_rewards = early_reward_weight * reward_info.early_evaluator_reward_pot;
		let normal_evaluators_rewards = normal_reward_weight * reward_info.normal_evaluator_reward_pot;
		let total_reward_amount = early_evaluators_rewards.saturating_add(normal_evaluators_rewards);
		// * Update storage *
		T::ContributionTokenCurrency::mint_into(project_id, &evaluation.evaluator, total_reward_amount)?;
		evaluation.rewarded_or_slashed = true;
		Evaluations::<T>::insert((project_id, evaluator, evaluation_id), evaluation);

		// * Emit events *
		Self::deposit_event(Event::EvaluationRewarded {
			project_id,
			evaluator: evaluator.clone(),
			id: evaluation_id,
			amount: total_reward_amount,
			caller: caller.clone(),
		});

		Ok(())
	}

	pub fn do_evaluation_slash_for(
		caller: &AccountIdOf<T>,
		project_id: T::ProjectIdentifier,
		evaluator: &AccountIdOf<T>,
		evaluation_id: u32,
	) -> DispatchResult {
		// * Get variables *
		let project_details = ProjectsDetails::<T>::get(project_id).ok_or(Error::<T>::ProjectDetailsNotFound)?;
		let slash_percentage = T::EvaluatorSlash::get();
		let treasury_account = T::TreasuryAccount::get();

		let mut evaluation =
			Evaluations::<T>::get((project_id, evaluator, evaluation_id)).ok_or(Error::<T>::EvaluationNotFound)?;

		// * Validity checks *
		ensure!(
			!evaluation.rewarded_or_slashed &&
				matches!(project_details.evaluation_round_info.evaluators_outcome, EvaluatorsOutcome::Slashed),
			Error::<T>::NotAllowed
		);

		// * Calculate variables *
		// We need to make sure that the current PLMC bond is always >= than the slash amount.
		let slashed_amount = slash_percentage * evaluation.original_plmc_bond;

		// * Update storage *
		evaluation.rewarded_or_slashed = true;

		T::NativeCurrency::transfer_on_hold(
			&LockType::Evaluation(project_id),
			evaluator,
			&treasury_account,
			slashed_amount,
			Precision::Exact,
			Restriction::Free,
			Fortitude::Force,
		)?;

		evaluation.current_plmc_bond.saturating_reduce(slashed_amount);
		Evaluations::<T>::insert((project_id, evaluator, evaluation.id), evaluation);

		// * Emit events *
		Self::deposit_event(Event::EvaluationSlashed {
			project_id,
			evaluator: evaluator.clone(),
			id: evaluation_id,
			amount: slashed_amount,
			caller: caller.clone(),
		});

		Ok(())
	}

	pub fn do_start_bid_vesting_schedule_for(
		caller: &AccountIdOf<T>,
		project_id: T::ProjectIdentifier,
		bidder: &AccountIdOf<T>,
		bid_id: u32,
	) -> DispatchResult {
		// * Get variables *
		let project_details = ProjectsDetails::<T>::get(project_id).ok_or(Error::<T>::ProjectDetailsNotFound)?;
		let mut bid = Bids::<T>::get((project_id, bidder, bid_id)).ok_or(Error::<T>::BidNotFound)?;
		let funding_end_block = project_details.funding_end_block.ok_or(Error::<T>::ImpossibleState)?;

		// * Validity checks *
		ensure!(
			bid.plmc_vesting_info.is_none() &&
				project_details.status == ProjectStatus::FundingSuccessful &&
				matches!(bid.status, BidStatus::Accepted | BidStatus::PartiallyAccepted(..)),
			Error::<T>::NotAllowed
		);

		// * Calculate variables *
		let vest_info =
			Self::calculate_vesting_info(bidder, bid.multiplier, bid.plmc_bond).map_err(|_| Error::<T>::BadMath)?;
		bid.plmc_vesting_info = Some(vest_info);

		// * Update storage *
		T::Vesting::add_release_schedule(
			bidder,
			vest_info.total_amount,
			vest_info.amount_per_block,
			funding_end_block,
			LockType::Participation(project_id),
		)?;
		Bids::<T>::insert((project_id, bidder, bid_id), bid);

		// * Emit events *
		Self::deposit_event(Event::BidPlmcVestingScheduled {
			project_id,
			bidder: bidder.clone(),
			id: bid_id,
			amount: vest_info.total_amount,
			caller: caller.clone(),
		});

		Ok(())
	}

	pub fn do_start_contribution_vesting_schedule_for(
		caller: &AccountIdOf<T>,
		project_id: T::ProjectIdentifier,
		contributor: &AccountIdOf<T>,
		contribution_id: u32,
	) -> DispatchResult {
		// * Get variables *
		let project_details = ProjectsDetails::<T>::get(project_id).ok_or(Error::<T>::ProjectDetailsNotFound)?;
		let mut contribution =
			Contributions::<T>::get((project_id, contributor, contribution_id)).ok_or(Error::<T>::BidNotFound)?;
		let funding_end_block = project_details.funding_end_block.ok_or(Error::<T>::ImpossibleState)?;

		// * Validity checks *
		ensure!(
			contribution.plmc_vesting_info.is_none() && project_details.status == ProjectStatus::FundingSuccessful,
			Error::<T>::NotAllowed
		);

		// * Calculate variables *
		let vest_info = Self::calculate_vesting_info(contributor, contribution.multiplier, contribution.plmc_bond)
			.map_err(|_| Error::<T>::BadMath)?;
		contribution.plmc_vesting_info = Some(vest_info);

		// * Update storage *
		T::Vesting::add_release_schedule(
			contributor,
			vest_info.total_amount,
			vest_info.amount_per_block,
			funding_end_block,
			LockType::Participation(project_id),
		)?;
		Contributions::<T>::insert((project_id, contributor, contribution_id), contribution);

		// * Emit events *
		Self::deposit_event(Event::ContributionPlmcVestingScheduled {
			project_id,
			contributor: contributor.clone(),
			id: contribution_id,
			amount: vest_info.total_amount,
			caller: caller.clone(),
		});

		Ok(())
	}

	pub fn do_vest_plmc_for(
		caller: AccountIdOf<T>,
		project_id: T::ProjectIdentifier,
		participant: AccountIdOf<T>,
	) -> DispatchResult {
		// * Get variables *
		let project_details = ProjectsDetails::<T>::get(project_id).ok_or(Error::<T>::ProjectDetailsNotFound)?;

		// * Validity checks *
		ensure!(matches!(project_details.status, ProjectStatus::FundingSuccessful), Error::<T>::NotAllowed);

		// * Update storage *
		let vested_amount = T::Vesting::vest(participant.clone(), LockType::Participation(project_id))?;

		// * Emit events *
		Self::deposit_event(Event::ParticipantPlmcVested { project_id, participant, amount: vested_amount, caller });

		Ok(())
	}

	pub fn do_release_bid_funds_for(
		caller: &AccountIdOf<T>,
		project_id: T::ProjectIdentifier,
		bidder: &AccountIdOf<T>,
		bid_id: u32,
	) -> DispatchResult {
		// * Get variables *
		let project_details = ProjectsDetails::<T>::get(project_id).ok_or(Error::<T>::ProjectDetailsNotFound)?;
		let mut bid = Bids::<T>::get((project_id, bidder, bid_id)).ok_or(Error::<T>::BidNotFound)?;

		// * Validity checks *
		ensure!(
			project_details.status == ProjectStatus::FundingFailed &&
				matches!(bid.status, BidStatus::Accepted | BidStatus::PartiallyAccepted(..)),
			Error::<T>::NotAllowed
		);

		// * Calculate variables *
		let project_pot = Self::fund_account_id(project_id);
		let payout_amount = bid.funding_asset_amount_locked;
		let payout_asset = bid.funding_asset;

		// * Update storage *
		T::FundingCurrency::transfer(
			payout_asset.to_statemint_id(),
			&project_pot,
			bidder,
			payout_amount,
			Preservation::Expendable,
		)?;
		bid.funds_released = true;
		Bids::<T>::insert((project_id, bidder, bid_id), bid);

		// * Emit events *
		Self::deposit_event(Event::BidFundingReleased {
			project_id,
			bidder: bidder.clone(),
			id: bid_id,
			amount: payout_amount,
			caller: caller.clone(),
		});

		Ok(())
	}

	pub fn do_bid_unbond_for(
		caller: &AccountIdOf<T>,
		project_id: T::ProjectIdentifier,
		bidder: &AccountIdOf<T>,
		bid_id: u32,
	) -> DispatchResult {
		// * Get variables *
		let project_details = ProjectsDetails::<T>::get(project_id).ok_or(Error::<T>::ProjectDetailsNotFound)?;
		let bid = Bids::<T>::get((project_id, bidder, bid_id)).ok_or(Error::<T>::EvaluationNotFound)?;

		// * Validity checks *
		ensure!(
			project_details.status == ProjectStatus::FundingFailed &&
				matches!(bid.status, BidStatus::Accepted | BidStatus::PartiallyAccepted(..)) &&
				bid.funds_released,
			Error::<T>::NotAllowed
		);

		// * Update Storage *
		T::NativeCurrency::release(&LockType::Participation(project_id), bidder, bid.plmc_bond, Precision::Exact)?;
		Bids::<T>::remove((project_id, bidder, bid_id));

		// * Emit events *
		Self::deposit_event(Event::BondReleased {
			project_id,
			amount: bid.plmc_bond,
			bonder: bidder.clone(),
			releaser: caller.clone(),
		});

		Ok(())
	}

	pub fn do_release_contribution_funds_for(
		caller: &AccountIdOf<T>,
		project_id: T::ProjectIdentifier,
		contributor: &AccountIdOf<T>,
		contribution_id: u32,
	) -> DispatchResult {
		// * Get variables *
		let project_details = ProjectsDetails::<T>::get(project_id).ok_or(Error::<T>::ProjectDetailsNotFound)?;
		let mut contribution = Contributions::<T>::get((project_id, contributor, contribution_id))
			.ok_or(Error::<T>::ContributionNotFound)?;

		// * Validity checks *
		ensure!(project_details.status == ProjectStatus::FundingFailed, Error::<T>::NotAllowed);

		// * Calculate variables *
		let project_pot = Self::fund_account_id(project_id);
		let payout_amount = contribution.funding_asset_amount;
		let payout_asset = contribution.funding_asset;

		// * Update storage *
		T::FundingCurrency::transfer(
			payout_asset.to_statemint_id(),
			&project_pot,
			contributor,
			payout_amount,
			Preservation::Expendable,
		)?;
		contribution.funds_released = true;
		Contributions::<T>::insert((project_id, contributor, contribution_id), contribution);

		// * Emit events *
		Self::deposit_event(Event::ContributionFundingReleased {
			project_id,
			contributor: contributor.clone(),
			id: contribution_id,
			amount: payout_amount,
			caller: caller.clone(),
		});

		Ok(())
	}

	pub fn do_contribution_unbond_for(
		caller: &AccountIdOf<T>,
		project_id: T::ProjectIdentifier,
		contributor: &AccountIdOf<T>,
		contribution_id: u32,
	) -> DispatchResult {
		// * Get variables *
		let project_details = ProjectsDetails::<T>::get(project_id).ok_or(Error::<T>::ProjectDetailsNotFound)?;
		let bid = Contributions::<T>::get((project_id, contributor, contribution_id))
			.ok_or(Error::<T>::EvaluationNotFound)?;

		// * Validity checks *
		ensure!(project_details.status == ProjectStatus::FundingFailed, Error::<T>::NotAllowed);

		// * Update Storage *
		T::NativeCurrency::release(&LockType::Participation(project_id), contributor, bid.plmc_bond, Precision::Exact)?;
		Contributions::<T>::remove((project_id, contributor, contribution_id));

		// * Emit events *
		Self::deposit_event(Event::BondReleased {
			project_id,
			amount: bid.plmc_bond,
			bonder: contributor.clone(),
			releaser: caller.clone(),
		});

		Ok(())
	}

	pub fn do_payout_bid_funds_for(
		caller: &AccountIdOf<T>,
		project_id: T::ProjectIdentifier,
		bidder: &AccountIdOf<T>,
		bid_id: u32,
	) -> DispatchResult {
		// * Get variables *
		let project_details = ProjectsDetails::<T>::get(project_id).ok_or(Error::<T>::ProjectDetailsNotFound)?;
		let mut bid = Bids::<T>::get((project_id, bidder, bid_id)).ok_or(Error::<T>::BidNotFound)?;

		// * Validity checks *
		ensure!(
			project_details.status == ProjectStatus::FundingSuccessful &&
				matches!(bid.status, BidStatus::Accepted | BidStatus::PartiallyAccepted(..)),
			Error::<T>::NotAllowed
		);

		// * Calculate variables *
		let issuer = project_details.issuer;
		let project_pot = Self::fund_account_id(project_id);
		let payout_amount = bid.funding_asset_amount_locked;
		let payout_asset = bid.funding_asset;

		// * Update storage *
		T::FundingCurrency::transfer(
			payout_asset.to_statemint_id(),
			&project_pot,
			&issuer,
			payout_amount,
			Preservation::Expendable,
		)?;
		bid.funds_released = true;
		Bids::<T>::insert((project_id, bidder, bid_id), &bid);

		// * Emit events *
		Self::deposit_event(Event::BidFundingPaidOut {
			project_id,
			bidder: bidder.clone(),
			id: bid_id,
			amount: payout_amount,
			caller: caller.clone(),
		});

		Ok(())
	}

	pub fn do_payout_contribution_funds_for(
		caller: &AccountIdOf<T>,
		project_id: T::ProjectIdentifier,
		contributor: &AccountIdOf<T>,
		contribution_id: u32,
	) -> DispatchResult {
		// * Get variables *
		let project_details = ProjectsDetails::<T>::get(project_id).ok_or(Error::<T>::ProjectDetailsNotFound)?;
		let mut contribution =
			Contributions::<T>::get((project_id, contributor, contribution_id)).ok_or(Error::<T>::BidNotFound)?;

		// * Validity checks *
		ensure!(project_details.status == ProjectStatus::FundingSuccessful, Error::<T>::NotAllowed);

		// * Calculate variables *
		let issuer = project_details.issuer;
		let project_pot = Self::fund_account_id(project_id);
		let payout_amount = contribution.funding_asset_amount;
		let payout_asset = contribution.funding_asset;

		// * Update storage *
		T::FundingCurrency::transfer(
			payout_asset.to_statemint_id(),
			&project_pot,
			&issuer,
			payout_amount,
			Preservation::Expendable,
		)?;
		contribution.funds_released = true;
		Contributions::<T>::insert((project_id, contributor, contribution_id), contribution);

		// * Emit events *
		Self::deposit_event(Event::ContributionFundingPaidOut {
			project_id,
			contributor: contributor.clone(),
			id: contribution_id,
			amount: payout_amount,
			caller: caller.clone(),
		});

		Ok(())
	}

	pub fn do_set_para_id_for_project(
		caller: &AccountIdOf<T>,
		project_id: T::ProjectIdentifier,
		para_id: ParaId,
<<<<<<< HEAD
	) -> DispatchResult {
		// * Get variables *
		let mut project_details = ProjectsDetails::<T>::get(project_id).ok_or(Error::<T>::ProjectDetailsNotFound)?;
=======
	) -> Result<(), DispatchError> {
		// * Get variables *
		let mut project_details = ProjectsDetails::<T>::get(project_id).ok_or(Error::<T>::ProjectInfoNotFound)?;
>>>>>>> cdad43ee

		// * Validity checks *
		ensure!(&(project_details.issuer) == caller, Error::<T>::NotAllowed);

		// * Update storage *
		project_details.parachain_id = Some(para_id);
		ProjectsDetails::<T>::insert(project_id, project_details);

		// * Emit events *
		Self::deposit_event(Event::ProjectParaIdSet { project_id, para_id, caller: caller.clone() });

		Ok(())
	}

<<<<<<< HEAD
	pub fn do_handle_channel_open_request(message: Instruction) -> XcmResult {
		// TODO: set these constants with a proper value
		const MAX_MESSAGE_SIZE_THRESHOLDS: (u32, u32) = (50000, 102_400);
		const MAX_CAPACITY_THRESHOLDS: (u32, u32) = (8, 1000);
		const REQUIRED_MAX_CAPACITY: u32 = 8u32;
		const REQUIRED_MAX_MESSAGE_SIZE: u32 = 102_400u32;
		const EXECUTION_DOT: MultiAsset = MultiAsset {
			id: Concrete(MultiLocation { parents: 0, interior: Here }),
			fun: Fungible(1_0_000_000_000u128),
		};
		const MAX_WEIGHT: Weight = Weight::from_parts(20_000_000_000, 1_000_000);
		const POLIMEC_PARA_ID: u32 = 3355u32;

		log::trace!(target: "pallet_funding::hrmp", "HrmpNewChannelOpenRequest received: {:?}", message);

		match message {
			Instruction::HrmpNewChannelOpenRequest { sender, max_message_size, max_capacity }
				if max_message_size >= MAX_MESSAGE_SIZE_THRESHOLDS.0 &&
					max_message_size <= MAX_MESSAGE_SIZE_THRESHOLDS.1 &&
					max_capacity >= MAX_CAPACITY_THRESHOLDS.0 &&
					max_capacity <= MAX_CAPACITY_THRESHOLDS.1 =>
			{
				log::trace!(target: "pallet_funding::hrmp", "HrmpNewChannelOpenRequest accepted");

				let (project_id, mut project_details) = ProjectsDetails::<T>::iter()
					.find(|(_id, details)| {
						details.parachain_id == Some(ParaId::from(sender)) && details.status == FundingSuccessful
					})
					.ok_or(XcmError::BadOrigin)?;

				let accept_channel_relay_call =
					polkadot_runtime::RuntimeCall::Hrmp(polkadot_runtime_parachains::hrmp::Call::<
						polkadot_runtime::Runtime,
					>::hrmp_accept_open_channel {
						sender: ParaId::from(sender),
					})
					.encode();

				let request_channel_relay_call =
					polkadot_runtime::RuntimeCall::Hrmp(polkadot_runtime_parachains::hrmp::Call::<
						polkadot_runtime::Runtime,
					>::hrmp_init_open_channel {
						recipient: ParaId::from(sender),
						proposed_max_capacity: REQUIRED_MAX_CAPACITY,
						proposed_max_message_size: REQUIRED_MAX_MESSAGE_SIZE,
					})
					.encode();

				let xcm: Xcm<()> = Xcm(vec![
					WithdrawAsset(vec![EXECUTION_DOT.clone()].into()),
					BuyExecution { fees: EXECUTION_DOT.clone(), weight_limit: Unlimited },
					Transact {
						origin_kind: OriginKind::Native,
						require_weight_at_most: MAX_WEIGHT,
						call: accept_channel_relay_call.into(),
					},
					Transact {
						origin_kind: OriginKind::Native,
						require_weight_at_most: MAX_WEIGHT,
						call: request_channel_relay_call.into(),
					},
					RefundSurplus,
					DepositAsset {
						assets: Wild(All),
						beneficiary: MultiLocation { parents: 0, interior: X1(Parachain(POLIMEC_PARA_ID)) },
					},
				]);
				let mut message = Some(xcm);

				let dest_loc = MultiLocation { parents: 1, interior: Here };
				let mut destination = Some(dest_loc);
				let (ticket, _price) = T::XcmRouter::validate(&mut destination, &mut message)?;

				match T::XcmRouter::deliver(ticket) {
					Ok(_) => {
						log::trace!(target: "pallet_funding::hrmp", "HrmpNewChannelOpenRequest: acceptance successfully sent");
						project_details.comm_status.project_to_polimec = ChannelStatus::Open;
						project_details.comm_status.polimec_to_project = ChannelStatus::AwaitingAcceptance;
						ProjectsDetails::<T>::insert(project_id, project_details);

						Pallet::<T>::deposit_event(Event::<T>::HrmpChannelAccepted {
							project_id,
							para_id: ParaId::from(sender),
						});
						Ok(())
					},
					Err(e) => {
						log::trace!(target: "pallet_funding::hrmp", "HrmpNewChannelOpenRequest: acceptance sending failed - {:?}", e);
						Err(XcmError::Unimplemented)
					},
				}
			},
			instr @ _ => {
				log::trace!(target: "pallet_funding::hrmp", "Bad instruction: {:?}", instr);
				Err(XcmError::Unimplemented)
			},
		}
	}

	pub fn do_handle_channel_accepted(message: Instruction) -> XcmResult {
		match message {
			Instruction::HrmpChannelAccepted { recipient } => {
				log::trace!(target: "pallet_funding::hrmp", "HrmpChannelAccepted received: {:?}", message);
				let (project_id, mut project_details) = ProjectsDetails::<T>::iter()
					.find(|(_id, details)| {
						details.parachain_id == Some(ParaId::from(recipient)) && details.status == FundingSuccessful
					})
					.ok_or(XcmError::BadOrigin)?;

				project_details.comm_status.polimec_to_project = ChannelStatus::Open;
				ProjectsDetails::<T>::insert(project_id, project_details);
				Pallet::<T>::deposit_event(Event::<T>::HrmpChannelEstablished {
					project_id,
					para_id: ParaId::from(recipient),
				});

				Pallet::<T>::do_start_migration_readiness_check(
					&(T::PalletId::get().into_account_truncating()),
					project_id,
				)
				.map_err(|_| XcmError::NoDeal)?;
				Ok(())
			},
			instr @ _ => {
				log::trace!(target: "pallet_funding::hrmp", "Bad instruction: {:?}", instr);
				Err(XcmError::Unimplemented)
			},
		}
	}

	pub fn do_start_migration_readiness_check(
		caller: &AccountIdOf<T>,
		project_id: T::ProjectIdentifier,
	) -> DispatchResult {
		// * Get variables *
		let mut project_details = ProjectsDetails::<T>::get(project_id).ok_or(Error::<T>::ProjectDetailsNotFound)?;
		let project_metadata = ProjectsMetadata::<T>::get(project_id).ok_or(Error::<T>::ProjectNotFound)?;
		let parachain_id: u32 = project_details.parachain_id.ok_or(Error::<T>::ImpossibleState)?.into();
		let project_multilocation = ParentThen(X1(Parachain(parachain_id)));
		let now = <frame_system::Pallet<T>>::block_number();
		let contribution_tokens_sold = project_metadata
			.total_allocation_size
			.0
			.saturating_add(project_metadata.total_allocation_size.1)
			.saturating_sub(project_details.remaining_contribution_tokens.0)
			.saturating_sub(project_details.remaining_contribution_tokens.1);
		// TODO: check these values
		let max_weight = Weight::from_parts(700_000_000, 10_000);

		// * Validity checks *
		ensure!(project_details.status == ProjectStatus::FundingSuccessful, Error::<T>::NotAllowed);
		ensure!(
			project_details.comm_status ==
				CommStatus { project_to_polimec: ChannelStatus::Open, polimec_to_project: ChannelStatus::Open },
=======
	pub fn start_migration_readiness_check(
		caller: &AccountIdOf<T>,
		project_id: T::ProjectIdentifier,
	) -> Result<(), DispatchError> {
		let mut project_details = ProjectsDetails::<T>::get(project_id).ok_or(Error::<T>::ProjectInfoNotFound)?;
		ensure!(project_details.status == ProjectStatus::FundingSuccessful, Error::<T>::NotAllowed);
		ensure!(
			project_details.hrmp_channel_status ==
				HRMPChannelStatus {
					project_to_polimec: ChannelStatus::Open,
					polimec_to_project: ChannelStatus::Open
				},
>>>>>>> cdad43ee
			Error::<T>::CommsNotEstablished
		);
		if project_details.migration_readiness_check.is_none() {
			ensure!(caller.clone() == T::PalletId::get().into_account_truncating(), Error::<T>::NotAllowed);
<<<<<<< HEAD
		} else if matches!(
			project_details.migration_readiness_check,
			Some(MigrationReadinessCheck {
				holding_check: (_, CheckOutcome::Failed),
				pallet_check: (_, CheckOutcome::Failed),
				..
			})
		) {
			ensure!(caller == &project_details.issuer, Error::<T>::NotAllowed);
		}

		// * Update storage *
		let call: <T as Config>::RuntimeCall =
			Call::migration_check_response { query_id: Default::default(), response: Default::default() }.into();

		let query_id_holdings = pallet_xcm::Pallet::<T>::new_notify_query(
			project_multilocation.clone(),
			call.clone().into(),
			now + 20u32.into(),
			Here,
		);
		let query_id_pallet = pallet_xcm::Pallet::<T>::new_notify_query(
			project_multilocation.clone(),
			call.into(),
			now + 20u32.into(),
			Here,
		);

		project_details.migration_readiness_check = Some(MigrationReadinessCheck {
			holding_check: (query_id_holdings, CheckOutcome::AwaitingResponse),
			pallet_check: (query_id_pallet, CheckOutcome::AwaitingResponse),
		});
		ProjectsDetails::<T>::insert(project_id, project_details);

		// * Send the migration query *
		let expected_tokens: MultiAsset =
			(MultiLocation { parents: 0, interior: Here }, 1_000_000_0_000_000_000u128).into(); // 1MM units for migrations
		let xcm = Xcm(vec![
			UnpaidExecution { weight_limit: WeightLimit::Unlimited, check_origin: None },
			WithdrawAsset(vec![expected_tokens.clone()].into()),
			ReportHolding {
				response_info: QueryResponseInfo {
					destination: ParentThen(Parachain(3355).into()).into(),
					query_id: 0,
					max_weight: max_weight.clone(),
				},
				assets: Wild(All),
			},
			QueryPallet {
				module_name: Vec::from("polimec_receiver"),
				response_info: QueryResponseInfo {
					destination: ParentThen(Parachain(3355).into()).into(),
					query_id: 1,
					max_weight: max_weight.clone(),
				},
			},
			DepositAsset { assets: Wild(All), beneficiary: ParentThen(Parachain(3355).into()).into() },
		]);
		<pallet_xcm::Pallet<T>>::send_xcm(Here, project_multilocation, xcm).map_err(|_| Error::<T>::XcmFailed)?;
=======
		} else if project_details.migration_readiness_check == Some(MigrationReadinessCheck::CheckFailed) {
			ensure!(caller == &project_details.issuer, Error::<T>::NotAllowed);
		} else {
			return Err(Error::<T>::NotAllowed.into())
		}

		project_details.migration_readiness_check = Some(MigrationReadinessCheck::QuerySent);
		ProjectsDetails::<T>::insert(project_id, project_details);

		// TODO: send message to polimec receiver pallet with query
>>>>>>> cdad43ee

		Self::deposit_event(Event::<T>::MigrationReadinessCheckStarted { project_id, caller: caller.clone() });

		Ok(())
	}

<<<<<<< HEAD
	pub fn do_migration_check_response(
		location: MultiLocation,
		query_id: xcm::v3::QueryId,
		response: xcm::v3::Response,
	) -> DispatchResult {
		// * Get variables *
		use xcm::v3::prelude::*;
		// TODO: check if this is too low performance. Maybe we want a new map of query_id -> project_id
		let (project_id, mut project_details, mut migration_check) = ProjectsDetails::<T>::iter()
			.find_map(|(project_id, details)| {
				if let Some(check @ MigrationReadinessCheck { holding_check, pallet_check }) = details.migration_readiness_check {
					if holding_check.0 == query_id || pallet_check.0 == query_id {
						return Some((project_id, details, check.clone()))
					}
				}
				None
			})
			.ok_or(Error::<T>::NotAllowed)?;

		let para_id = if let MultiLocation { parents: 1, interior: X1(Parachain(para_id)) } = location {
			ParaId::from(para_id)
		} else {
			return Err(Error::<T>::NotAllowed.into())
		};

		let project_metadata = ProjectsMetadata::<T>::get(project_id).ok_or(Error::<T>::ProjectNotFound)?;
		let contribution_tokens_sold = project_metadata
			.total_allocation_size
			.0
			.saturating_add(project_metadata.total_allocation_size.1)
			.saturating_sub(project_details.remaining_contribution_tokens.0)
			.saturating_sub(project_details.remaining_contribution_tokens.1);

		// * Validity checks *
		ensure!(project_details.parachain_id == Some(para_id), Error::<T>::NotAllowed);

		// * Update storage *
		match (response.clone(), migration_check) {
			(
				Response::Assets(assets),
				MigrationReadinessCheck { holding_check: (_, CheckOutcome::AwaitingResponse), .. },
			) => {
				let ct_sold_as_u128: u128 = contribution_tokens_sold.try_into().map_err(|_| Error::<T>::BadMath)?;
				let expected_id = Concrete(MultiLocation { parents: 1, interior: X1(Parachain(para_id.into())) });
				let assets: Vec<MultiAsset> = assets.into_inner();
				let asset_1 = assets[0].clone();

				match asset_1 {
					MultiAsset { id: expected_id, fun: Fungible(amount) } if amount >= ct_sold_as_u128 => {
						migration_check.holding_check.1 = CheckOutcome::Passed;
						Self::deposit_event(Event::<T>::MigrationCheckResponseAccepted { query_id, response });
					},
					_ => {
						migration_check.holding_check.1 = CheckOutcome::Failed;
						Self::deposit_event(Event::<T>::MigrationCheckResponseRejected { query_id, response });
					}
				}
			},

			(
				Response::PalletsInfo(pallets_info),
				MigrationReadinessCheck { pallet_check: (_, CheckOutcome::AwaitingResponse), .. },
			) =>
				if pallets_info.len() == 1 && pallets_info[0] == T::PolimecReceiverInfo::get() {
					migration_check.pallet_check.1 = CheckOutcome::Passed;
					Self::deposit_event(Event::<T>::MigrationCheckResponseAccepted { query_id, response });
				} else {
					migration_check.pallet_check.1 = CheckOutcome::Failed;
					Self::deposit_event(Event::<T>::MigrationCheckResponseRejected { query_id, response });
				},
			_ => return Err(Error::<T>::NotAllowed.into()),
		};

		project_details.migration_readiness_check = Some(migration_check);
		ProjectsDetails::<T>::insert(project_id, project_details);
		Ok(())
	}

	pub fn do_migration(caller: AccountIdOf<T>, project_id: T::ProjectIdentifier) -> DispatchResult {
		// * Get variables *
		let project_details = ProjectsDetails::<T>::get(project_id).ok_or(Error::<T>::ProjectDetailsNotFound)?;
		let migration_readiness_check = project_details.migration_readiness_check.ok_or(Error::<T>::NotAllowed)?;

		// * Validity Checks *
		ensure!(caller == project_details.issuer, Error::<T>::NotAllowed);
		ensure!(migration_readiness_check.is_ready(), Error::<T>::NotAllowed);

		// * Update storage *


		// * Emit events *
		Self::deposit_event(Event::<T>::MigrationStarted { project_id });

=======
	pub fn finish_migration_readiness_check(
		_caller: ParaId,
		_project_id: T::ProjectIdentifier,
		_check_bytes: Vec<u8>,
	) -> Result<(), DispatchError> {
>>>>>>> cdad43ee
		Ok(())
	}
}

// Helper functions
impl<T: Config> Pallet<T> {
	/// The account ID of the project pot.
	///
	/// This actually does computation. If you need to keep using it, then make sure you cache the
	/// value and only call this once.
	#[inline(always)]
	pub fn fund_account_id(index: T::ProjectIdentifier) -> AccountIdOf<T> {
		T::PalletId::get().into_sub_account_truncating(index)
	}

	/// Adds a project to the ProjectsToUpdate storage, so it can be updated at some later point in time.
	pub fn add_to_update_store(block_number: T::BlockNumber, store: (&T::ProjectIdentifier, UpdateType)) {
		// Try to get the project into the earliest possible block to update.
		// There is a limit for how many projects can update each block, so we need to make sure we don't exceed that limit
		let mut block_number = block_number;
		while ProjectsToUpdate::<T>::try_append(block_number, store.clone()).is_err() {
			// TODO: Should we end the loop if we iterated over too many blocks?
			block_number += 1u32.into();
		}
	}

	pub fn remove_from_update_store(project_id: &T::ProjectIdentifier) -> DispatchResult {
		let (block_position, project_index) = ProjectsToUpdate::<T>::iter()
			.find_map(|(block, project_vec)| {
				let project_index = project_vec.iter().position(|(id, _update_type)| id == project_id)?;
				Some((block, project_index))
			})
			.ok_or(Error::<T>::ProjectNotInUpdateStore)?;

		ProjectsToUpdate::<T>::mutate(block_position, |project_vec| {
			project_vec.remove(project_index);
		});

		Ok(())
	}

	pub fn create_bucket_from_metadata(metadata: &ProjectMetadataOf<T>) -> Result<BucketOf<T>, DispatchError> {
		let bucket_delta_amount = Percent::from_percent(10) * metadata.total_allocation_size.0;
		let ten_percent_in_price: <T as Config>::Price =
			PriceOf::<T>::checked_from_rational(1, 10).ok_or(Error::<T>::BadMath)?;
		let bucket_delta_price: <T as Config>::Price = metadata.minimum_price.saturating_mul(ten_percent_in_price);

		let bucket: BucketOf<T> = Bucket::new(
			metadata.total_allocation_size.0,
			metadata.minimum_price,
			bucket_delta_price,
			bucket_delta_amount,
		);

		Ok(bucket)
	}

	pub fn calculate_plmc_bond(
		ticket_size: BalanceOf<T>,
		multiplier: MultiplierOf<T>,
		plmc_price: PriceOf<T>,
	) -> Result<BalanceOf<T>, DispatchError> {
		let usd_bond = multiplier.calculate_bonding_requirement::<T>(ticket_size).map_err(|_| Error::<T>::BadMath)?;
		plmc_price.reciprocal().ok_or(Error::<T>::BadMath)?.checked_mul_int(usd_bond).ok_or(Error::<T>::BadMath.into())
	}

	/// Based on the amount of tokens and price to buy, a desired multiplier, and the type of investor the caller is,
	/// calculate the amount and vesting periods of bonded PLMC and reward CT tokens.
	pub fn calculate_vesting_info(
		_caller: &AccountIdOf<T>,
		multiplier: MultiplierOf<T>,
		bonded_amount: BalanceOf<T>,
	) -> Result<VestingInfo<T::BlockNumber, BalanceOf<T>>, DispatchError> {
		// TODO: duration should depend on `_multiplier` and `_caller` credential
		let duration: T::BlockNumber = multiplier.calculate_vesting_duration::<T>();
		let duration_as_balance = T::BlockNumberToBalance::convert(duration);
		let amount_per_block = if duration_as_balance == Zero::zero() {
			bonded_amount
		} else {
			bonded_amount.checked_div(&duration_as_balance).ok_or(Error::<T>::BadMath)?
		};

		Ok(VestingInfo { total_amount: bonded_amount, amount_per_block, duration })
	}

	/// Calculates the price (in USD) of contribution tokens for the Community and Remainder Rounds
	pub fn calculate_weighted_average_price(
		project_id: T::ProjectIdentifier,
		end_block: T::BlockNumber,
		total_allocation_size: BalanceOf<T>,
	) -> DispatchResult {
		// Get all the bids that were made before the end of the candle
		let mut bids = Bids::<T>::iter_prefix_values((project_id,)).collect::<Vec<_>>();
		// temp variable to store the sum of the bids
		let mut bid_token_amount_sum = Zero::zero();
		// temp variable to store the total value of the bids (i.e price * amount = Cumulative Ticket Size)
		let mut bid_usd_value_sum = BalanceOf::<T>::zero();
		let project_account = Self::fund_account_id(project_id);
		let plmc_price = T::PriceProvider::get_price(PLMC_STATEMINT_ID).ok_or(Error::<T>::PLMCPriceNotAvailable)?;
		// sort bids by price, and equal prices sorted by id
		bids.sort_by(|a, b| b.cmp(a));
		// accept only bids that were made before `end_block` i.e end of candle auction
		let bids: Result<Vec<_>, DispatchError> = bids
			.into_iter()
			.map(|mut bid| {
				if bid.when > end_block {
					return Self::refund_bid(&mut bid, project_id, &project_account, RejectionReason::AfterCandleEnd)
						.and(Ok(bid))
				}
				let buyable_amount = total_allocation_size.saturating_sub(bid_token_amount_sum);
				if buyable_amount.is_zero() {
					return Self::refund_bid(&mut bid, project_id, &project_account, RejectionReason::NoTokensLeft)
						.and(Ok(bid))
				} else if bid.original_ct_amount <= buyable_amount {
					let maybe_ticket_size = bid.original_ct_usd_price.checked_mul_int(bid.original_ct_amount);
					if let Some(ticket_size) = maybe_ticket_size {
						bid_token_amount_sum.saturating_accrue(bid.original_ct_amount);
						bid_usd_value_sum.saturating_accrue(ticket_size);
						bid.status = BidStatus::Accepted;
					} else {
						return Self::refund_bid(&mut bid, project_id, &project_account, RejectionReason::BadMath)
							.and(Ok(bid))
					}
				} else {
					let maybe_ticket_size = bid.original_ct_usd_price.checked_mul_int(buyable_amount);
					if let Some(ticket_size) = maybe_ticket_size {
						bid_usd_value_sum.saturating_accrue(ticket_size);
						bid_token_amount_sum.saturating_accrue(buyable_amount);
						bid.status = BidStatus::PartiallyAccepted(buyable_amount, RejectionReason::NoTokensLeft);
						bid.final_ct_amount = buyable_amount;

						let funding_asset_price = T::PriceProvider::get_price(bid.funding_asset.to_statemint_id())
							.ok_or(Error::<T>::PriceNotFound)?;
						let funding_asset_amount_needed = funding_asset_price
							.reciprocal()
							.ok_or(Error::<T>::BadMath)?
							.checked_mul_int(ticket_size)
							.ok_or(Error::<T>::BadMath)?;
						T::FundingCurrency::transfer(
							bid.funding_asset.to_statemint_id(),
							&project_account,
							&bid.bidder,
							bid.funding_asset_amount_locked.saturating_sub(funding_asset_amount_needed),
							Preservation::Preserve,
						)?;

						let usd_bond_needed = bid
							.multiplier
							.calculate_bonding_requirement::<T>(ticket_size)
							.map_err(|_| Error::<T>::BadMath)?;
						let plmc_bond_needed = plmc_price
							.reciprocal()
							.ok_or(Error::<T>::BadMath)?
							.checked_mul_int(usd_bond_needed)
							.ok_or(Error::<T>::BadMath)?;
						T::NativeCurrency::release(
							&LockType::Participation(project_id),
							&bid.bidder,
							bid.plmc_bond.saturating_sub(plmc_bond_needed),
							Precision::Exact,
						)?;

						bid.funding_asset_amount_locked = funding_asset_amount_needed;
						bid.plmc_bond = plmc_bond_needed;
					} else {
						return Self::refund_bid(&mut bid, project_id, &project_account, RejectionReason::BadMath)
							.and(Ok(bid))
					}
				}

				Ok(bid)
			})
			.collect();
		let bids = bids?;
		// Calculate the weighted price of the token for the next funding rounds, using winning bids.
		// for example: if there are 3 winning bids,
		// A: 10K tokens @ USD15 per token = 150K USD value
		// B: 20K tokens @ USD20 per token = 400K USD value
		// C: 20K tokens @ USD10 per token = 200K USD value,

		// then the weight for each bid is:
		// A: 150K / (150K + 400K + 200K) = 0.20
		// B: 400K / (150K + 400K + 200K) = 0.533...
		// C: 200K / (150K + 400K + 200K) = 0.266...

		// then multiply each weight by the price of the token to get the weighted price per bid
		// A: 0.20 * 15 = 3
		// B: 0.533... * 20 = 10.666...
		// C: 0.266... * 10 = 2.666...

		// lastly, sum all the weighted prices to get the final weighted price for the next funding round
		// 3 + 10.6 + 2.6 = 16.333...
		let current_bucket = Buckets::<T>::get(project_id).ok_or(Error::<T>::ProjectNotFound)?;
		let project_metadata = ProjectsMetadata::<T>::get(project_id).ok_or(Error::<T>::ProjectNotFound)?;
		let is_first_bucket = current_bucket.current_price == project_metadata.minimum_price;

		let calc_weighted_price_fn = |bid: &BidInfoOf<T>, amount: BalanceOf<T>| -> Option<PriceOf<T>> {
			let ticket_size = bid.original_ct_usd_price.saturating_mul_int(amount);
			let bid_weight = <T::Price as FixedPointNumber>::saturating_from_rational(ticket_size, bid_usd_value_sum);
			let weighted_price = bid.original_ct_usd_price.saturating_mul(bid_weight);
			Some(weighted_price)
		};
		let weighted_token_price = match is_first_bucket && !bids.is_empty() {
			true => project_metadata.minimum_price,
			false => bids
				.iter()
				.filter_map(|bid| match bid.status {
					BidStatus::Accepted => calc_weighted_price_fn(bid, bid.original_ct_amount),
					BidStatus::PartiallyAccepted(amount, _) => calc_weighted_price_fn(bid, amount),
					_ => None,
				})
				.reduce(|a, b| a.saturating_add(b))
				.ok_or(Error::<T>::NoBidsFound)?,
		};

		let mut final_total_funding_reached_by_bids = BalanceOf::<T>::zero();
		// Update the bid in the storage
		for mut bid in bids.into_iter() {
			if bid.final_ct_usd_price > weighted_token_price {
				bid.final_ct_usd_price = weighted_token_price;
				let new_ticket_size =
					weighted_token_price.checked_mul_int(bid.final_ct_amount).ok_or(Error::<T>::BadMath)?;

				let funding_asset_price = T::PriceProvider::get_price(bid.funding_asset.to_statemint_id())
					.ok_or(Error::<T>::PriceNotFound)?;
				let funding_asset_amount_needed = funding_asset_price
					.reciprocal()
					.ok_or(Error::<T>::BadMath)?
					.checked_mul_int(new_ticket_size)
					.ok_or(Error::<T>::BadMath)?;

				T::FundingCurrency::transfer(
					bid.funding_asset.to_statemint_id(),
					&project_account,
					&bid.bidder,
					bid.funding_asset_amount_locked.saturating_sub(funding_asset_amount_needed),
					Preservation::Preserve,
				)?;

				bid.funding_asset_amount_locked = funding_asset_amount_needed;

				let usd_bond_needed = bid
					.multiplier
					.calculate_bonding_requirement::<T>(new_ticket_size)
					.map_err(|_| Error::<T>::BadMath)?;
				let plmc_bond_needed = plmc_price
					.reciprocal()
					.ok_or(Error::<T>::BadMath)?
					.checked_mul_int(usd_bond_needed)
					.ok_or(Error::<T>::BadMath)?;

				T::NativeCurrency::release(
					&LockType::Participation(project_id),
					&bid.bidder,
					bid.plmc_bond.saturating_sub(plmc_bond_needed),
					Precision::Exact,
				)?;

				bid.plmc_bond = plmc_bond_needed;
			}
			let final_ticket_size =
				bid.final_ct_usd_price.checked_mul_int(bid.final_ct_amount).ok_or(Error::<T>::BadMath)?;
			final_total_funding_reached_by_bids.saturating_accrue(final_ticket_size);
			Bids::<T>::insert((project_id, &bid.bidder, &bid.id), &bid);
		}

		// Update storage
		ProjectsDetails::<T>::mutate(project_id, |maybe_info| -> DispatchResult {
			if let Some(info) = maybe_info {
				info.weighted_average_price = Some(weighted_token_price);
				info.remaining_contribution_tokens.0.saturating_reduce(bid_token_amount_sum);
				info.funding_amount_reached.saturating_accrue(final_total_funding_reached_by_bids);
				Ok(())
			} else {
				Err(Error::<T>::ProjectNotFound.into())
			}
		})?;

		Ok(())
	}

	/// Refund a bid because of `reason`.
	fn refund_bid<'a>(
		bid: &'a mut BidInfoOf<T>,
		project_id: T::ProjectIdentifier,
		project_account: &'a AccountIdOf<T>,
		reason: RejectionReason,
	) -> Result<(), DispatchError> {
		bid.status = BidStatus::Rejected(reason);
		bid.final_ct_amount = Zero::zero();
		bid.final_ct_usd_price = Zero::zero();

		T::FundingCurrency::transfer(
			bid.funding_asset.to_statemint_id(),
			project_account,
			&bid.bidder,
			bid.funding_asset_amount_locked,
			Preservation::Preserve,
		)?;
		T::NativeCurrency::release(&LockType::Participation(project_id), &bid.bidder, bid.plmc_bond, Precision::Exact)?;
		bid.funding_asset_amount_locked = Zero::zero();
		bid.plmc_bond = Zero::zero();

		Ok(())
	}

	pub fn select_random_block(
		candle_starting_block: T::BlockNumber,
		candle_ending_block: T::BlockNumber,
	) -> T::BlockNumber {
		let nonce = Self::get_and_increment_nonce();
		let (random_value, _known_since) = T::Randomness::random(&nonce);
		let random_block = <T::BlockNumber>::decode(&mut random_value.as_ref())
			.expect("secure hashes should always be bigger than the block number; qed");
		let block_range = candle_ending_block - candle_starting_block;

		candle_starting_block + (random_block % block_range)
	}

	fn get_and_increment_nonce() -> Vec<u8> {
		let nonce = Nonce::<T>::get();
		Nonce::<T>::put(nonce.wrapping_add(1));
		nonce.encode()
	}

	/// People that contributed to the project during the Funding Round can claim their Contribution Tokens
	// This function is kept separate from the `do_claim_contribution_tokens` for easier testing the logic
	#[inline(always)]
	pub fn calculate_claimable_tokens(
		contribution_amount: BalanceOf<T>,
		weighted_average_price: BalanceOf<T>,
	) -> FixedU128 {
		FixedU128::saturating_from_rational(contribution_amount, weighted_average_price)
	}

	pub fn try_plmc_participation_lock(
		who: &T::AccountId,
		project_id: T::ProjectIdentifier,
		amount: BalanceOf<T>,
	) -> DispatchResult {
		// Check if the user has already locked tokens in the evaluation period
		let user_evaluations = Evaluations::<T>::iter_prefix_values((project_id, who));

		let mut to_convert = amount;
		for mut evaluation in user_evaluations {
			if to_convert == Zero::zero() {
				break
			}
			let slash_deposit = <T as Config>::EvaluatorSlash::get() * evaluation.original_plmc_bond;
			let available_to_convert = evaluation.current_plmc_bond.saturating_sub(slash_deposit);
			let converted = to_convert.min(available_to_convert);
			evaluation.current_plmc_bond = evaluation.current_plmc_bond.saturating_sub(converted);
			Evaluations::<T>::insert((project_id, who, evaluation.id), evaluation);
			T::NativeCurrency::release(&LockType::Evaluation(project_id), who, converted, Precision::Exact)
				.map_err(|_| Error::<T>::ImpossibleState)?;
			T::NativeCurrency::hold(&LockType::Participation(project_id), who, converted)
				.map_err(|_| Error::<T>::ImpossibleState)?;
			to_convert = to_convert.saturating_sub(converted)
		}

		T::NativeCurrency::hold(&LockType::Participation(project_id), who, to_convert)?;

		Ok(())
	}

	// TODO(216): use the hold interface of the fungibles::MutateHold once its implemented on pallet_assets.
	pub fn try_funding_asset_hold(
		who: &T::AccountId,
		project_id: T::ProjectIdentifier,
		amount: BalanceOf<T>,
		asset_id: AssetIdOf<T>,
	) -> DispatchResult {
		let fund_account = Self::fund_account_id(project_id);

		T::FundingCurrency::transfer(asset_id, who, &fund_account, amount, Preservation::Expendable)?;

		Ok(())
	}

	/// Calculate the total fees based on the funding reached.
	pub fn calculate_fees(funding_reached: BalanceOf<T>) -> Perquintill {
		let total_fee = Self::compute_total_fee_from_brackets(funding_reached);
		Perquintill::from_rational(total_fee, funding_reached)
	}

	/// Computes the total fee from all defined fee brackets.
	fn compute_total_fee_from_brackets(funding_reached: BalanceOf<T>) -> BalanceOf<T> {
		let mut remaining_for_fee = funding_reached;

		T::FeeBrackets::get()
			.into_iter()
			.map(|(fee, limit)| Self::compute_fee_for_bracket(&mut remaining_for_fee, fee, limit))
			.fold(BalanceOf::<T>::zero(), |acc, fee| acc.saturating_add(fee))
	}

	/// Calculate the fee for a particular bracket.
	fn compute_fee_for_bracket(
		remaining_for_fee: &mut BalanceOf<T>,
		fee: Percent,
		limit: BalanceOf<T>,
	) -> BalanceOf<T> {
		if let Some(amount_to_bid) = remaining_for_fee.checked_sub(&limit) {
			*remaining_for_fee = amount_to_bid;
			fee * limit
		} else {
			let fee_for_this_bracket = fee * *remaining_for_fee;
			*remaining_for_fee = BalanceOf::<T>::zero();
			fee_for_this_bracket
		}
	}

	/// Generate and return evaluator rewards based on a project's funding status.
	///
	/// The function calculates rewards based on several metrics: funding achieved,
	/// total allocations, and issuer fees. It also differentiates between early and
	/// normal evaluators for reward distribution.
	///
	/// Note: Consider refactoring the `RewardInfo` struct to make it more generic and
	/// reusable, not just for evaluator rewards.
	pub fn generate_evaluator_rewards_info(
		project_id: <T as Config>::ProjectIdentifier,
	) -> Result<RewardInfoOf<T>, DispatchError> {
		// Fetching the necessary data for a specific project.
		let project_details = ProjectsDetails::<T>::get(project_id).ok_or(Error::<T>::ProjectNotFound)?;
		let project_metadata = ProjectsMetadata::<T>::get(project_id).ok_or(Error::<T>::ProjectNotFound)?;
		let evaluations = Evaluations::<T>::iter_prefix((project_id,)).collect::<Vec<_>>();

		// Determine how much funding has been achieved.
		let funding_amount_reached = project_details.funding_amount_reached;
		let fundraising_target = project_details.fundraising_target;
		let total_issuer_fees = Self::calculate_fees(funding_amount_reached);

		let initial_token_allocation_size =
			project_metadata.total_allocation_size.0.saturating_add(project_metadata.total_allocation_size.1);
		let final_remaining_contribution_tokens = project_details
			.remaining_contribution_tokens
			.0
			.saturating_add(project_details.remaining_contribution_tokens.1);

		// Calculate the number of tokens sold for the project.
		let token_sold = initial_token_allocation_size
			.checked_sub(&final_remaining_contribution_tokens)
			// Ensure safety by providing a default in case of unexpected situations.
			.unwrap_or(initial_token_allocation_size);
		let total_fee_allocation = total_issuer_fees * token_sold;

		// Calculate the percentage of target funding based on available documentation.
		let percentage_of_target_funding = Perquintill::from_rational(funding_amount_reached, fundraising_target);

		// Calculate rewards.
		let evaluator_rewards = percentage_of_target_funding * Perquintill::from_percent(30) * total_fee_allocation;
		// Placeholder allocations (intended for future use).
		let _liquidity_pool = Perquintill::from_percent(50) * total_fee_allocation;
		let _long_term_holder_bonus = _liquidity_pool.saturating_sub(evaluator_rewards);

		// Distribute rewards between early and normal evaluators.
		let early_evaluator_reward_pot = Perquintill::from_percent(20) * evaluator_rewards;
		let normal_evaluator_reward_pot = Perquintill::from_percent(80) * evaluator_rewards;

		// Sum up the total bonded USD amounts for both early and late evaluators.
		let early_evaluator_total_bonded_usd =
			evaluations.iter().fold(BalanceOf::<T>::zero(), |acc, ((_evaluator, _id), evaluation)| {
				acc.saturating_add(evaluation.early_usd_amount)
			});
		let late_evaluator_total_bonded_usd =
			evaluations.iter().fold(BalanceOf::<T>::zero(), |acc, ((_evaluator, _id), evaluation)| {
				acc.saturating_add(evaluation.late_usd_amount)
			});

		let normal_evaluator_total_bonded_usd =
			early_evaluator_total_bonded_usd.saturating_add(late_evaluator_total_bonded_usd);

		// Construct the reward information object.
		let reward_info = RewardInfo {
			early_evaluator_reward_pot,
			normal_evaluator_reward_pot,
			early_evaluator_total_bonded_usd,
			normal_evaluator_total_bonded_usd,
		};

		Ok(reward_info)
	}

	pub fn make_project_funding_successful(
		project_id: T::ProjectIdentifier,
		mut project_details: ProjectDetailsOf<T>,
		reason: SuccessReason,
		settlement_delta: T::BlockNumber,
	) -> DispatchResult {
		let now = <frame_system::Pallet<T>>::block_number();
		project_details.status = ProjectStatus::FundingSuccessful;
		ProjectsDetails::<T>::insert(project_id, project_details);

		Self::add_to_update_store(now + settlement_delta, (&project_id, UpdateType::StartSettlement));

		Self::deposit_event(Event::FundingEnded { project_id, outcome: FundingOutcome::Success(reason) });

		Ok(())
	}

	pub fn make_project_funding_fail(
		project_id: T::ProjectIdentifier,
		mut project_details: ProjectDetailsOf<T>,
		reason: FailureReason,
		settlement_delta: T::BlockNumber,
	) -> DispatchResult {
		let now = <frame_system::Pallet<T>>::block_number();
		project_details.status = ProjectStatus::FundingFailed;
		ProjectsDetails::<T>::insert(project_id, project_details);

		Self::add_to_update_store(now + settlement_delta, (&project_id, UpdateType::StartSettlement));
		Self::deposit_event(Event::FundingEnded { project_id, outcome: FundingOutcome::Failure(reason) });
		Ok(())
	}
}<|MERGE_RESOLUTION|>--- conflicted
+++ resolved
@@ -106,11 +106,7 @@
 			funding_end_block: None,
 			parachain_id: None,
 			migration_readiness_check: None,
-<<<<<<< HEAD
-			comm_status: CommStatus {
-=======
 			hrmp_channel_status: HRMPChannelStatus {
->>>>>>> cdad43ee
 				project_to_polimec: ChannelStatus::Closed,
 				polimec_to_project: ChannelStatus::Closed,
 			},
@@ -1754,15 +1750,9 @@
 		caller: &AccountIdOf<T>,
 		project_id: T::ProjectIdentifier,
 		para_id: ParaId,
-<<<<<<< HEAD
 	) -> DispatchResult {
 		// * Get variables *
 		let mut project_details = ProjectsDetails::<T>::get(project_id).ok_or(Error::<T>::ProjectDetailsNotFound)?;
-=======
-	) -> Result<(), DispatchError> {
-		// * Get variables *
-		let mut project_details = ProjectsDetails::<T>::get(project_id).ok_or(Error::<T>::ProjectInfoNotFound)?;
->>>>>>> cdad43ee
 
 		// * Validity checks *
 		ensure!(&(project_details.issuer) == caller, Error::<T>::NotAllowed);
@@ -1777,7 +1767,6 @@
 		Ok(())
 	}
 
-<<<<<<< HEAD
 	pub fn do_handle_channel_open_request(message: Instruction) -> XcmResult {
 		// TODO: set these constants with a proper value
 		const MAX_MESSAGE_SIZE_THRESHOLDS: (u32, u32) = (50000, 102_400);
@@ -1854,8 +1843,8 @@
 				match T::XcmRouter::deliver(ticket) {
 					Ok(_) => {
 						log::trace!(target: "pallet_funding::hrmp", "HrmpNewChannelOpenRequest: acceptance successfully sent");
-						project_details.comm_status.project_to_polimec = ChannelStatus::Open;
-						project_details.comm_status.polimec_to_project = ChannelStatus::AwaitingAcceptance;
+						project_details.hrmp_channel_status.project_to_polimec = ChannelStatus::Open;
+						project_details.hrmp_channel_status.polimec_to_project = ChannelStatus::AwaitingAcceptance;
 						ProjectsDetails::<T>::insert(project_id, project_details);
 
 						Pallet::<T>::deposit_event(Event::<T>::HrmpChannelAccepted {
@@ -1887,7 +1876,7 @@
 					})
 					.ok_or(XcmError::BadOrigin)?;
 
-				project_details.comm_status.polimec_to_project = ChannelStatus::Open;
+				project_details.hrmp_channel_status.polimec_to_project = ChannelStatus::Open;
 				ProjectsDetails::<T>::insert(project_id, project_details);
 				Pallet::<T>::deposit_event(Event::<T>::HrmpChannelEstablished {
 					project_id,
@@ -1930,27 +1919,12 @@
 		// * Validity checks *
 		ensure!(project_details.status == ProjectStatus::FundingSuccessful, Error::<T>::NotAllowed);
 		ensure!(
-			project_details.comm_status ==
-				CommStatus { project_to_polimec: ChannelStatus::Open, polimec_to_project: ChannelStatus::Open },
-=======
-	pub fn start_migration_readiness_check(
-		caller: &AccountIdOf<T>,
-		project_id: T::ProjectIdentifier,
-	) -> Result<(), DispatchError> {
-		let mut project_details = ProjectsDetails::<T>::get(project_id).ok_or(Error::<T>::ProjectInfoNotFound)?;
-		ensure!(project_details.status == ProjectStatus::FundingSuccessful, Error::<T>::NotAllowed);
-		ensure!(
 			project_details.hrmp_channel_status ==
-				HRMPChannelStatus {
-					project_to_polimec: ChannelStatus::Open,
-					polimec_to_project: ChannelStatus::Open
-				},
->>>>>>> cdad43ee
+				HRMPChannelStatus { project_to_polimec: ChannelStatus::Open, polimec_to_project: ChannelStatus::Open },
 			Error::<T>::CommsNotEstablished
 		);
 		if project_details.migration_readiness_check.is_none() {
 			ensure!(caller.clone() == T::PalletId::get().into_account_truncating(), Error::<T>::NotAllowed);
-<<<<<<< HEAD
 		} else if matches!(
 			project_details.migration_readiness_check,
 			Some(MigrationReadinessCheck {
@@ -2010,25 +1984,12 @@
 			DepositAsset { assets: Wild(All), beneficiary: ParentThen(Parachain(3355).into()).into() },
 		]);
 		<pallet_xcm::Pallet<T>>::send_xcm(Here, project_multilocation, xcm).map_err(|_| Error::<T>::XcmFailed)?;
-=======
-		} else if project_details.migration_readiness_check == Some(MigrationReadinessCheck::CheckFailed) {
-			ensure!(caller == &project_details.issuer, Error::<T>::NotAllowed);
-		} else {
-			return Err(Error::<T>::NotAllowed.into())
-		}
-
-		project_details.migration_readiness_check = Some(MigrationReadinessCheck::QuerySent);
-		ProjectsDetails::<T>::insert(project_id, project_details);
-
-		// TODO: send message to polimec receiver pallet with query
->>>>>>> cdad43ee
 
 		Self::deposit_event(Event::<T>::MigrationReadinessCheckStarted { project_id, caller: caller.clone() });
 
 		Ok(())
 	}
 
-<<<<<<< HEAD
 	pub fn do_migration_check_response(
 		location: MultiLocation,
 		query_id: xcm::v3::QueryId,
@@ -2122,13 +2083,6 @@
 		// * Emit events *
 		Self::deposit_event(Event::<T>::MigrationStarted { project_id });
 
-=======
-	pub fn finish_migration_readiness_check(
-		_caller: ParaId,
-		_project_id: T::ProjectIdentifier,
-		_check_bytes: Vec<u8>,
-	) -> Result<(), DispatchError> {
->>>>>>> cdad43ee
 		Ok(())
 	}
 }
