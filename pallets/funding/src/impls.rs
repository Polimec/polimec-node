--- conflicted
+++ resolved
@@ -17,11 +17,7 @@
 		}
 	}
 
-<<<<<<< HEAD
-	fn do_one_operation(&mut self, project_id: T::ProjectIdentifier) -> Result<Weight, DispatchError> {
-=======
-	pub fn do_one_operation<T: Config>(&mut self, project_id: ProjectId) -> Result<Weight, DispatchError> {
->>>>>>> 79d59a27
+	pub fn do_one_operation(&mut self, project_id: ProjectId) -> Result<Weight, DispatchError> {
 		match self {
 			Cleaner::NotReady => Err(DispatchError::Other("Cleaner not ready")),
 			Cleaner::Success(state) =>
@@ -41,11 +37,7 @@
 		!matches!(self, CleanerState::Finished(_))
 	}
 
-<<<<<<< HEAD
-	fn do_one_operation(&mut self, project_id: T::ProjectIdentifier) -> Result<Weight, DispatchError> {
-=======
-	fn do_one_operation<T: Config>(&mut self, project_id: ProjectId) -> Result<Weight, DispatchError> {
->>>>>>> 79d59a27
+	fn do_one_operation(&mut self, project_id: ProjectId) -> Result<Weight, DispatchError> {
 		let evaluators_outcome = ProjectsDetails::<T>::get(project_id)
 			.ok_or(Error::<T>::ImpossibleState)?
 			.evaluation_round_info
@@ -160,11 +152,7 @@
 		!matches!(self, CleanerState::Finished(PhantomData::<Failure>))
 	}
 
-<<<<<<< HEAD
-	fn do_one_operation(&mut self, project_id: T::ProjectIdentifier) -> Result<Weight, DispatchError> {
-=======
-	fn do_one_operation<T: Config>(&mut self, project_id: ProjectId) -> Result<Weight, DispatchError> {
->>>>>>> 79d59a27
+	fn do_one_operation(&mut self, project_id: ProjectId) -> Result<Weight, DispatchError> {
 		let evaluators_outcome = ProjectsDetails::<T>::get(project_id)
 			.ok_or(Error::<T>::ImpossibleState)?
 			.evaluation_round_info
@@ -273,9 +261,8 @@
 	}
 }
 
-<<<<<<< HEAD
 fn release_future_ct_deposit_one_participant<T: Config>(
-	project_id: <T as Config>::ProjectIdentifier,
+	project_id: ProjectId,
 	remaining_participants: AccountListOf<T>,
 ) -> (Weight, AccountListOf<T>) {
 	let base_weight = Weight::from_parts(10_000_000, 0);
@@ -312,12 +299,9 @@
 }
 
 fn remaining_evaluators_to_reward_or_slash<T: Config>(
-	project_id: T::ProjectIdentifier,
+	project_id: ProjectId,
 	outcome: EvaluatorsOutcomeOf<T>,
 ) -> u64 {
-=======
-fn remaining_evaluators_to_reward_or_slash<T: Config>(project_id: ProjectId, outcome: EvaluatorsOutcomeOf<T>) -> u64 {
->>>>>>> 79d59a27
 	if outcome == EvaluatorsOutcomeOf::<T>::Unchanged {
 		0u64
 	} else {
@@ -354,7 +338,6 @@
 	Contributions::<T>::iter_prefix_values((project_id,)).count() as u64
 }
 
-<<<<<<< HEAD
 fn remaining_participants<T: Config>(project_id: T::ProjectIdentifier) -> AccountListOf<T> {
 	let evaluators = Evaluations::<T>::iter_key_prefix((project_id,)).map(|(evaluator, _evaluation_id)| evaluator);
 	let bidders = Bids::<T>::iter_key_prefix((project_id,)).map(|(bidder, _bid_id)| bidder);
@@ -368,9 +351,6 @@
 }
 
 fn remaining_bids_without_ct_minted<T: Config>(project_id: T::ProjectIdentifier) -> u64 {
-=======
-fn remaining_bids_without_ct_minted<T: Config>(project_id: ProjectId) -> u64 {
->>>>>>> 79d59a27
 	let project_bids = Bids::<T>::iter_prefix_values((project_id,));
 	project_bids.filter(|bid| !bid.ct_minted).count() as u64
 }
