--- conflicted
+++ resolved
@@ -18,11 +18,6 @@
 
 //! Benchmarking setup for Funding pallet
 
-<<<<<<< HEAD
-=======
-use sp_runtime::traits::TrailingZeroInput;
-
->>>>>>> f5549535
 use super::*;
 use crate::instantiator::*;
 use frame_benchmarking::v2::*;
@@ -32,10 +27,7 @@
 	dispatch::RawOrigin,
 	traits::{
 		fungible::{InspectHold, MutateHold},
-<<<<<<< HEAD
 		fungibles::metadata::MetadataDeposit,
-=======
->>>>>>> f5549535
 		OriginTrait,
 	},
 	Parameter,
@@ -48,11 +40,7 @@
 use sp_arithmetic::Percent;
 use sp_core::H256;
 use sp_io::hashing::blake2_256;
-<<<<<<< HEAD
 use sp_runtime::traits::{BlakeTwo256, Get, Member, TrailingZeroInput};
-=======
-use sp_runtime::traits::{BlakeTwo256, Get, Member};
->>>>>>> f5549535
 
 const METADATA: &str = r#"
 {
@@ -322,11 +310,7 @@
 	// fill the `ProjectsToUpdate` vectors from @ expected_insertion_block to @ expected_insertion_block+x, to benchmark all the failed insertion attempts
 	for _ in 0..fully_filled_vecs_from_insertion {
 		while ProjectsToUpdate::<T>::try_append(expected_insertion_block, (&69u32, UpdateType::EvaluationEnd)).is_ok() {
-<<<<<<< HEAD
 			continue
-=======
-			continue;
->>>>>>> f5549535
 		}
 		expected_insertion_block += 1u32.into();
 	}
@@ -337,12 +321,7 @@
 		// We keep in mind that we already filled `x` amount of vecs to max capacity
 		let remaining_vecs = total_vecs_in_storage.saturating_sub(fully_filled_vecs_from_insertion);
 		if remaining_vecs > 0 {
-<<<<<<< HEAD
 			let items_per_vec = T::MaxProjectsToUpdatePerBlock::get();
-=======
-			// we benchmarked this with different values, and it had no impact on the weight, so we use a low value to speed up the benchmark
-			let items_per_vec = 5u32;
->>>>>>> f5549535
 			let mut block_number: BlockNumberFor<T> = Zero::zero();
 			for _ in 0..remaining_vecs {
 				// To iterate over all expected items when looking to remove, we need to insert everything _before_ our already stored project's block_number
@@ -385,12 +364,9 @@
 
 	impl_benchmark_test_suite!(PalletFunding, crate::mock::new_test_ext(), crate::mock::TestRuntime);
 
-<<<<<<< HEAD
 	//
 	// Extrinsics
 	//
-=======
->>>>>>> f5549535
 	#[benchmark]
 	fn create() {
 		// * setup *
@@ -479,11 +455,7 @@
 		// fill the `ProjectsToUpdate` vectors from @ block_number to @ block_number+x, to benchmark all the failed insertion attempts
 		for _ in 0..x {
 			while ProjectsToUpdate::<T>::try_append(block_number, (&69u32, UpdateType::EvaluationEnd)).is_ok() {
-<<<<<<< HEAD
 				continue
-=======
-				continue;
->>>>>>> f5549535
 			}
 			block_number += 1u32.into();
 		}
@@ -520,7 +492,6 @@
 		y: Linear<1, 10_000>,
 	) {
 		// * setup *
-<<<<<<< HEAD
 		let mut inst = BenchInstantiator::<T>::new(None);
 
 		// We need to leave enough block numbers to fill `ProjectsToUpdate` before our project insertion
@@ -569,272 +540,6 @@
 		// Events
 		frame_system::Pallet::<T>::assert_last_event(
 			Event::<T>::EnglishAuctionStarted { project_id, when: current_block.into() }.into(),
-		);
-	}
-
-	// possible branches:
-	// - pays ct account deposit
-	//      - we know this happens only if param x = 0, but we cannot fit it in the linear regression
-	// - is over max evals per user, and needs to unbond the lowest evaluation
-	// 		- this case, we know they paid already for ct account deposit
-
-	fn evaluation_setup<T: Config>(
-		x: u32,
-	) -> (BenchInstantiator<T>, ProjectId, UserToUSDBalance<T>, BalanceOf<T>, BalanceOf<T>)
-	where
-		<T as Config>::Balance: From<u128>,
-		<T as Config>::Price: From<u128>,
-		T::Hash: From<H256>,
-		<T as frame_system::Config>::RuntimeEvent: From<pallet::Event<T>>,
-	{
-		// setup
-=======
->>>>>>> f5549535
-		let mut inst = BenchInstantiator::<T>::new(None);
-
-		// We need to leave enough block numbers to fill `ProjectsToUpdate` before our project insertion
-		let u32_remaining_vecs: u32 = y.saturating_sub(x);
-		let time_advance: u32 = 1 + u32_remaining_vecs + 1;
-		inst.advance_time(time_advance.into()).unwrap();
-
-		let issuer = account::<AccountIdOf<T>>("issuer", 0, 0);
-		whitelist_account!(issuer);
-
-		let project_metadata = default_project::<T>(inst.get_new_nonce(), issuer.clone());
-<<<<<<< HEAD
-		let test_project_id = inst.create_evaluating_project(project_metadata, issuer);
-
-		let existing_evaluation = UserToUSDBalance::new(test_evaluator.clone(), (100 * US_DOLLAR).into());
-		let extrinsic_evaluation = UserToUSDBalance::new(test_evaluator.clone(), (1_000 * US_DOLLAR).into());
-		let existing_evaluations = vec![existing_evaluation; x as usize];
-
-		let plmc_for_existing_evaluations =
-			BenchInstantiator::<T>::calculate_evaluation_plmc_spent(existing_evaluations.clone());
-		let plmc_for_extrinsic_evaluation =
-			BenchInstantiator::<T>::calculate_evaluation_plmc_spent(vec![extrinsic_evaluation.clone()]);
-		let existential_plmc: Vec<UserToPLMCBalance<T>> =
-			plmc_for_extrinsic_evaluation.accounts().existential_deposits();
-		let ct_account_deposits: Vec<UserToPLMCBalance<T>> =
-			plmc_for_extrinsic_evaluation.accounts().ct_account_deposits();
-
-		inst.mint_plmc_to(existential_plmc);
-		inst.mint_plmc_to(ct_account_deposits);
-		inst.mint_plmc_to(plmc_for_existing_evaluations.clone());
-		inst.mint_plmc_to(plmc_for_extrinsic_evaluation.clone());
-=======
-		let project_id = inst.create_evaluating_project(project_metadata, issuer.clone());
-
-		let evaluations = default_evaluations();
-		let plmc_for_evaluating = BenchInstantiator::<T>::calculate_evaluation_plmc_spent(evaluations.clone());
-		let existential_plmc: Vec<UserToPLMCBalance<T>> = plmc_for_evaluating.accounts().existential_deposits();
-		let ct_account_deposits: Vec<UserToPLMCBalance<T>> = plmc_for_evaluating.accounts().ct_account_deposits();
-
-		inst.mint_plmc_to(existential_plmc);
-		inst.mint_plmc_to(ct_account_deposits);
-		inst.mint_plmc_to(plmc_for_evaluating);
->>>>>>> f5549535
-
-		inst.advance_time(One::one()).unwrap();
-		inst.bond_for_users(project_id, evaluations).expect("All evaluations are accepted");
-
-		inst.advance_time(<T as Config>::EvaluationDuration::get() + One::one()).unwrap();
-
-		let current_block = inst.current_block();
-		// `do_english_auction` fn will try to add an automatic transition 1 block after the last english round block
-		let insertion_block_number: BlockNumberFor<T> = current_block + T::EnglishAuctionDuration::get() + One::one();
-
-		fill_projects_to_update::<T>(x, insertion_block_number, Some(y));
-
-<<<<<<< HEAD
-		// do "x" evaluations for this user
-		inst.bond_for_users(test_project_id, existing_evaluations).expect("All evaluations are accepted");
-
-		let extrinsic_plmc_bonded = plmc_for_extrinsic_evaluation[0].plmc_amount;
-		let mut total_expected_plmc_bonded = BenchInstantiator::<T>::sum_balance_mappings(vec![
-			plmc_for_existing_evaluations.clone(),
-			plmc_for_extrinsic_evaluation.clone(),
-		]);
-
-		// if we are going to unbond evaluations due to being over the limit per user, then deduct them from the total expected plmc bond
-		if x >= <T as Config>::MaxEvaluationsPerUser::get() {
-			total_expected_plmc_bonded -= plmc_for_existing_evaluations[0].plmc_amount *
-				(x as u128 - <T as Config>::MaxEvaluationsPerUser::get() as u128 + 1u128).into();
-		}
-=======
-		#[extrinsic_call]
-		start_auction(RawOrigin::Signed(issuer), project_id);
->>>>>>> f5549535
-
-		(inst, test_project_id, extrinsic_evaluation, extrinsic_plmc_bonded, total_expected_plmc_bonded)
-	}
-	fn evaluation_verification<T: Config>(
-		mut inst: BenchInstantiator<T>,
-		project_id: ProjectId,
-		evaluation: UserToUSDBalance<T>,
-		extrinsic_plmc_bonded: BalanceOf<T>,
-		total_expected_plmc_bonded: BalanceOf<T>,
-	) where
-		<T as Config>::Balance: From<u128>,
-		<T as Config>::Price: From<u128>,
-		T::Hash: From<H256>,
-		<T as frame_system::Config>::RuntimeEvent: From<pallet::Event<T>>,
-	{
-		// * validity checks *
-		// Storage
-<<<<<<< HEAD
-		let stored_evaluation = Evaluations::<T>::iter_prefix_values((project_id, evaluation.account.clone()))
-			.sorted_by(|a, b| a.id.cmp(&b.id))
-			.last()
-			.unwrap();
-
-		match stored_evaluation {
-			EvaluationInfo {
-				project_id,
-				evaluator,
-				original_plmc_bond,
-				current_plmc_bond,
-				rewarded_or_slashed,
-				..
-			} if project_id == project_id &&
-				evaluator == evaluation.account.clone() &&
-				original_plmc_bond == extrinsic_plmc_bonded &&
-				current_plmc_bond == extrinsic_plmc_bonded &&
-				rewarded_or_slashed.is_none() => {},
-			_ => assert!(false, "Evaluation is not stored correctly"),
-		}
-
-		// Balances
-		let bonded_plmc = inst.get_reserved_plmc_balances_for(
-			vec![evaluation.account.clone()],
-			HoldReason::Evaluation(project_id).into(),
-		)[0]
-		.plmc_amount;
-		assert_eq!(bonded_plmc, total_expected_plmc_bonded);
-
-		// Events
-		frame_system::Pallet::<T>::assert_last_event(
-			Event::<T>::FundsBonded { project_id, amount: extrinsic_plmc_bonded, bonder: evaluation.account.clone() }
-				.into(),
-=======
-		let stored_details = ProjectsDetails::<T>::get(project_id).unwrap();
-		assert_eq!(stored_details.status, ProjectStatus::AuctionRound(AuctionPhase::English));
-
-		// Events
-		frame_system::Pallet::<T>::assert_last_event(
-			Event::<T>::EnglishAuctionStarted { project_id, when: current_block }.into(),
->>>>>>> f5549535
-		);
-	}
-
-	// - We know how many iterations it does in storage
-	// - We know that it requires a ct deposit
-	// - We know that it does not require to unbond the lowest evaluation
-	#[benchmark]
-<<<<<<< HEAD
-	pub fn first_evaluation() {
-		// How many other evaluations the user did for that same project
-		let x = 0;
-		let (inst, project_id, extrinsic_evaluation, extrinsic_plmc_bonded, total_expected_plmc_bonded) =
-			evaluation_setup::<T>(x);
-=======
-	fn start_auction_automatically(
-		// Insertion attempts in add_to_update_store. Total amount of storage items iterated through in `ProjectsToUpdate`. Leave one free to make the extrinsic pass
-		x: Linear<1, { <T as Config>::MaxProjectsToUpdateInsertionAttempts::get() - 1 }>,
-		// No `y` param because we don't need to remove the automatic transition from storage
-	) {
-		// * setup *
-		let mut inst = BenchInstantiator::<T>::new(None);
->>>>>>> f5549535
-
-		#[extrinsic_call]
-		evaluate(RawOrigin::Signed(extrinsic_evaluation.account.clone()), project_id, extrinsic_evaluation.usd_amount);
-
-		evaluation_verification::<T>(
-			inst,
-			project_id,
-			extrinsic_evaluation,
-			extrinsic_plmc_bonded,
-			total_expected_plmc_bonded,
-		);
-	}
-
-	// - We know that it does not require a ct deposit
-	// - We know that it does not require to unbond the lowest evaluation.
-	// - We don't know how many iterations it does in storage (i.e "x")
-	#[benchmark]
-	fn second_to_limit_evaluation(
-		// How many other evaluations the user did for that same project
-		x: Linear<1, { T::MaxEvaluationsPerUser::get() - 1 }>,
-	) {
-		let (inst, project_id, extrinsic_evaluation, extrinsic_plmc_bonded, total_expected_plmc_bonded) =
-			evaluation_setup::<T>(x);
-
-		#[extrinsic_call]
-		evaluate(RawOrigin::Signed(extrinsic_evaluation.account.clone()), project_id, extrinsic_evaluation.usd_amount);
-
-		evaluation_verification::<T>(
-			inst,
-			project_id,
-			extrinsic_evaluation,
-			extrinsic_plmc_bonded,
-			total_expected_plmc_bonded,
-		);
-	}
-
-	// - We know how many iterations it does in storage
-	// - We know that it does not require a ct deposit
-	// - We know that it requires to unbond the lowest evaluation
-	#[benchmark]
-	fn evaluation_over_limit() {
-		// How many other evaluations the user did for that same project
-		let x = <T as Config>::MaxEvaluationsPerUser::get();
-		let (inst, project_id, extrinsic_evaluation, extrinsic_plmc_bonded, total_expected_plmc_bonded) =
-			evaluation_setup::<T>(x);
-
-<<<<<<< HEAD
-=======
-		inst.advance_time(<T as Config>::EvaluationDuration::get() + One::one()).unwrap();
-
-		let current_block = inst.current_block();
-		let automatic_transition_block =
-			current_block + <T as Config>::AuctionInitializePeriodDuration::get() + One::one();
-		let insertion_block_number: BlockNumberFor<T> =
-			automatic_transition_block + T::EnglishAuctionDuration::get() + One::one();
-		let block_number = insertion_block_number;
-
-		fill_projects_to_update::<T>(x, block_number, None);
-
-		let now = inst.current_block();
-		inst.advance_time(automatic_transition_block - now - One::one()).unwrap();
-		let now = inst.current_block();
-		// we don't use advance time to avoid triggering on_initialize. This benchmark should only measure the extrinsic
-		// weight and not the whole on_initialize call weight
-		frame_system::Pallet::<T>::set_block_number(now + One::one());
-
->>>>>>> f5549535
-		#[extrinsic_call]
-		evaluate(RawOrigin::Signed(extrinsic_evaluation.account.clone()), project_id, extrinsic_evaluation.usd_amount);
-
-<<<<<<< HEAD
-		evaluation_verification::<T>(
-			inst,
-			project_id,
-			extrinsic_evaluation,
-			extrinsic_plmc_bonded,
-			total_expected_plmc_bonded,
-		);
-	}
-
-=======
-		// * validity checks *
-		// Storage
-		let stored_details = ProjectsDetails::<T>::get(project_id).unwrap();
-		assert_eq!(stored_details.status, ProjectStatus::AuctionRound(AuctionPhase::English));
-
-		// Events
-		let current_block = inst.current_block();
-		frame_system::Pallet::<T>::assert_last_event(
-			Event::<T>::EnglishAuctionStarted { project_id, when: current_block }.into(),
 		);
 	}
 
@@ -897,8 +602,8 @@
 
 		// if we are going to unbond evaluations due to being over the limit per user, then deduct them from the total expected plmc bond
 		if x >= <T as Config>::MaxEvaluationsPerUser::get() {
-			total_expected_plmc_bonded -= plmc_for_existing_evaluations[0].plmc_amount
-				* (x as u128 - <T as Config>::MaxEvaluationsPerUser::get() as u128 + 1u128).into();
+			total_expected_plmc_bonded -= plmc_for_existing_evaluations[0].plmc_amount *
+				(x as u128 - <T as Config>::MaxEvaluationsPerUser::get() as u128 + 1u128).into();
 		}
 
 		(inst, test_project_id, extrinsic_evaluation, extrinsic_plmc_bonded, total_expected_plmc_bonded)
@@ -930,11 +635,11 @@
 				current_plmc_bond,
 				rewarded_or_slashed,
 				..
-			} if project_id == project_id
-				&& evaluator == evaluation.account.clone()
-				&& original_plmc_bond == extrinsic_plmc_bonded
-				&& current_plmc_bond == extrinsic_plmc_bonded
-				&& rewarded_or_slashed.is_none() => {},
+			} if project_id == project_id &&
+				evaluator == evaluation.account.clone() &&
+				original_plmc_bond == extrinsic_plmc_bonded &&
+				current_plmc_bond == extrinsic_plmc_bonded &&
+				rewarded_or_slashed.is_none() => {},
 			_ => assert!(false, "Evaluation is not stored correctly"),
 		}
 
@@ -1020,7 +725,6 @@
 		);
 	}
 
->>>>>>> f5549535
 	fn bid_setup<T: Config>(
 		existing_bids_count: u32,
 		do_perform_bid_calls: u32,
@@ -1084,11 +788,7 @@
 		inst.mint_statemint_asset_to(usdt_for_existing_bids.clone());
 
 		// do "x" contributions for this user
-<<<<<<< HEAD
 		inst.bid_for_users(project_id, existing_bids_post_bucketing.clone()).unwrap();
-=======
-		inst.bid_for_users(project_id, existing_bids_post_bucketing.clone());
->>>>>>> f5549535
 
 		// to call do_perform_bid several times, we need the bucket to reach its limit. You can only bid over 10 buckets
 		// in a single bid, since the increase delta is 10% of the total allocation, and you cannot bid more than the allocation.
@@ -1126,17 +826,10 @@
 			inst.mint_plmc_to(plmc_ct_deposit);
 			inst.mint_statemint_asset_to(usdt_for_new_bidder.clone());
 
-<<<<<<< HEAD
 			inst.bid_for_users(project_id, vec![bid_params]).unwrap();
 
 			ct_amount = Percent::from_percent(10) *
 				(project_metadata.total_allocation_size.0 * (do_perform_bid_calls as u128).into());
-=======
-			inst.bid_for_users(project_id, vec![bid_params]);
-
-			ct_amount = Percent::from_percent(10)
-				* (project_metadata.total_allocation_size.0 * (do_perform_bid_calls as u128).into());
->>>>>>> f5549535
 			usdt_for_filler_bidder = usdt_for_new_bidder;
 		}
 		let extrinsic_bid = BidParams::new(bidder.clone(), ct_amount, 1_u128.into(), 1u8, AcceptedFundingAsset::USDT);
@@ -1190,12 +883,8 @@
 		total_plmc_bonded: BalanceOf<T>,
 		total_free_usdt: BalanceOf<T>,
 		total_usdt_locked: BalanceOf<T>,
-<<<<<<< HEAD
 	) -> ()
 	where
-=======
-	) where
->>>>>>> f5549535
 		<T as Config>::Balance: From<u128>,
 		<T as Config>::Price: From<u128>,
 		T::Hash: From<H256>,
@@ -1305,11 +994,7 @@
 			total_usdt_locked,
 		) = bid_setup::<T>(x, y);
 
-<<<<<<< HEAD
 		let _new_plmc_minted = make_ct_deposit_for::<T>(original_extrinsic_bid.bidder.clone(), project_id);
-=======
-		make_ct_deposit_for::<T>(original_extrinsic_bid.bidder.clone(), project_id);
->>>>>>> f5549535
 
 		#[extrinsic_call]
 		bid(
@@ -1404,17 +1089,10 @@
 		// We need to leave enough block numbers to fill `ProjectsToUpdate` before our project insertion
 		let mut time_advance: u32 = 1;
 		if let Some((y, z)) = ends_round {
-<<<<<<< HEAD
 			let u32_remaining_vecs: u32 = z.saturating_sub(y).into();
 			time_advance += u32_remaining_vecs + 1;
 		}
 		frame_system::Pallet::<T>::set_block_number(time_advance.into());
-=======
-			let u32_remaining_vecs: u32 = z.saturating_sub(y);
-			time_advance += u32_remaining_vecs + 1;
-		}
-		inst.advance_time(time_advance.into()).unwrap();
->>>>>>> f5549535
 
 		let issuer = account::<AccountIdOf<T>>("issuer", 0, 0);
 		let contributor = account::<AccountIdOf<T>>("contributor", 0, 0);
@@ -1432,15 +1110,9 @@
 		let price = inst.get_project_details(project_id).weighted_average_price.unwrap();
 
 		let existing_amount: BalanceOf<T> = (50 * ASSET_UNIT).into();
-<<<<<<< HEAD
 		let extrinsic_amount: BalanceOf<T> = if let Some(_) = ends_round {
 			project_metadata.total_allocation_size.0 -
 				existing_amount * (x.min(<T as Config>::MaxContributionsPerUser::get() - 1) as u128).into()
-=======
-		let extrinsic_amount: BalanceOf<T> = if ends_round.is_some() {
-			project_metadata.total_allocation_size.0
-				- existing_amount * (x.min(<T as Config>::MaxContributionsPerUser::get() - 1) as u128).into()
->>>>>>> f5549535
 		} else {
 			(100 * ASSET_UNIT).into()
 		};
@@ -1557,15 +1229,9 @@
 
 		match stored_contribution {
 			ContributionInfoOf::<T> { project_id, contributor, ct_amount, .. }
-<<<<<<< HEAD
 				if project_id == project_id &&
 					contributor == contributor &&
 					ct_amount == extrinsic_contribution.amount => {},
-=======
-				if project_id == project_id
-					&& contributor == contributor
-					&& ct_amount == extrinsic_contribution.amount => {},
->>>>>>> f5549535
 			_ => {
 				assert!(false, "Contribution is not stored correctly")
 			},
@@ -1612,8 +1278,6 @@
 	// - We know it requires no CT deposit (remainder round only)
 	// - We know that it does not require to unbond the lowest contribution
 	// - We know it doesn't end the round
-<<<<<<< HEAD
-=======
 	#[benchmark]
 	fn first_contribution_with_ct_deposit() {
 		// How many other contributions the user did for that same project
@@ -1676,7 +1340,7 @@
 			total_ct_sold,
 		) = contribution_setup::<T>(x, ends_round);
 
-		make_ct_deposit_for::<T>(extrinsic_contribution.contributor.clone(), project_id);
+		let _new_plmc_minted = make_ct_deposit_for::<T>(extrinsic_contribution.contributor.clone(), project_id);
 
 		#[extrinsic_call]
 		contribute(
@@ -1767,7 +1431,7 @@
 			total_ct_sold,
 		) = contribution_setup::<T>(x, ends_round);
 
-		make_ct_deposit_for::<T>(extrinsic_contribution.contributor.clone(), project_id);
+		let _new_plmc_minter = make_ct_deposit_for::<T>(extrinsic_contribution.contributor.clone(), project_id);
 
 		#[extrinsic_call]
 		contribute(
@@ -1918,236 +1582,78 @@
 		);
 	}
 
->>>>>>> f5549535
-	#[benchmark]
-	fn first_contribution_with_ct_deposit() {
-		// How many other contributions the user did for that same project
-		let x = 0;
-		let ends_round = None;
-
-		let (
-			inst,
-			project_id,
-			project_metadata,
-			extrinsic_contribution,
-			total_free_plmc,
-			total_plmc_bonded,
-			total_free_usdt,
-			total_usdt_locked,
-			total_ct_sold,
-		) = contribution_setup::<T>(x, ends_round);
-
-		#[extrinsic_call]
-		contribute(
-			RawOrigin::Signed(extrinsic_contribution.contributor.clone()),
-			project_id,
-			extrinsic_contribution.amount,
-			extrinsic_contribution.multiplier,
-			extrinsic_contribution.asset,
-		);
-
-		contribution_verification::<T>(
-			inst,
-			project_id,
-			project_metadata,
-			extrinsic_contribution,
-			total_free_plmc,
-			total_plmc_bonded,
-			total_free_usdt,
-			total_usdt_locked,
-			total_ct_sold,
-		);
-	}
-
-	// - We know how many iterations it does in storage
-	// - We know it requires a CT deposit
-	// - We know that it does not require to unbond the lowest contribution
-	// - We know it doesn't end the round
-	#[benchmark]
-	fn first_contribution_no_ct_deposit() {
-		// How many other contributions the user did for that same project
-		let x = 0;
-		let ends_round = None;
-
-<<<<<<< HEAD
-		let (
-			inst,
-			project_id,
-			project_metadata,
-			extrinsic_contribution,
-			total_free_plmc,
-			total_plmc_bonded,
-			total_free_usdt,
-			total_usdt_locked,
-			total_ct_sold,
-		) = contribution_setup::<T>(x, ends_round);
-
-		let _new_plmc_minted = make_ct_deposit_for::<T>(extrinsic_contribution.contributor.clone(), project_id);
-=======
+	#[benchmark]
+	fn evaluation_unbond_for() {
+		// setup
+		let mut inst = BenchInstantiator::<T>::new(None);
+
+		// real benchmark starts at block 0, and we can't call `events()` at block 0
+		inst.advance_time(1u32.into()).unwrap();
+
+		let issuer = account::<AccountIdOf<T>>("issuer", 0, 0);
+		let evaluations = default_evaluations::<T>();
+		let evaluator = evaluations[0].account.clone();
+		whitelist_account!(evaluator);
+
+		let project_id = inst.create_finished_project(
+			default_project::<T>(inst.get_new_nonce(), issuer.clone()),
+			issuer,
+			evaluations,
+			default_bids::<T>(),
+			default_community_contributions::<T>(),
+			vec![],
+		);
+
+		let (settlement_block, _) = inst.get_update_pair(project_id);
+		frame_system::Pallet::<T>::set_block_number(settlement_block - 1u32.into());
+		inst.advance_time(1u32.into()).unwrap();
+		assert_eq!(inst.get_project_details(project_id).status, ProjectStatus::FundingSuccessful);
+		assert_eq!(
+			inst.get_project_details(project_id).cleanup,
+			Cleaner::Success(CleanerState::Initialized(PhantomData))
+		);
+
+		let evaluation_to_unbond =
+			inst.execute(|| Evaluations::<T>::iter_prefix_values((project_id, evaluator.clone())).next().unwrap());
+
 		inst.execute(|| {
 			PalletFunding::<T>::evaluation_reward_payout_for(
-				<T as frame_system::Config>::RuntimeOrigin::signed(evaluator.clone()),
+				<T as frame_system::Config>::RuntimeOrigin::signed(evaluator.clone().into()),
 				project_id,
 				evaluator.clone(),
 				evaluation_to_unbond.id,
 			)
 			.expect("")
 		});
->>>>>>> f5549535
 
 		#[extrinsic_call]
-		contribute(
-			RawOrigin::Signed(extrinsic_contribution.contributor.clone()),
-			project_id,
-			extrinsic_contribution.amount,
-			extrinsic_contribution.multiplier,
-			extrinsic_contribution.asset,
-		);
-
-		contribution_verification::<T>(
-			inst,
-			project_id,
-			project_metadata,
-			extrinsic_contribution,
-			total_free_plmc,
-			total_plmc_bonded,
-			total_free_usdt,
-			total_usdt_locked,
-			total_ct_sold,
-		);
-	}
-	#[benchmark]
-	fn first_contribution_ends_round_with_ct_deposit(
-		// Insertion attempts in add_to_update_store. Total amount of storage items iterated through in `ProjectsToUpdate`. Leave one free to make the extrinsic pass
-		y: Linear<1, { <T as Config>::MaxProjectsToUpdateInsertionAttempts::get() - 1 }>,
-		// Total amount of storage items iterated through in `ProjectsToUpdate` when trying to remove our project in `remove_from_update_store`.
-		// Upper bound is assumed to be enough
-		z: Linear<1, 10_000>,
-	) {
-		// How many other contributions the user did for that same project
-		let x = 0;
-		let ends_round = Some((y, z));
-		let (
-			inst,
-			project_id,
-			project_metadata,
-			extrinsic_contribution,
-			total_free_plmc,
-			total_plmc_bonded,
-			total_free_usdt,
-			total_usdt_locked,
-			total_ct_sold,
-		) = contribution_setup::<T>(x, ends_round);
-
-		#[extrinsic_call]
-		contribute(
-			RawOrigin::Signed(extrinsic_contribution.contributor.clone()),
-			project_id,
-			extrinsic_contribution.amount,
-			extrinsic_contribution.multiplier,
-			extrinsic_contribution.asset,
-		);
-
-		contribution_verification::<T>(
-			inst,
-			project_id,
-			project_metadata,
-			extrinsic_contribution,
-			total_free_plmc,
-			total_plmc_bonded,
-			total_free_usdt,
-			total_usdt_locked,
-			total_ct_sold,
-		);
-	}
-
-	#[benchmark]
-<<<<<<< HEAD
-	fn first_contribution_ends_round_no_ct_deposit(
-		// Insertion attempts in add_to_update_store. Total amount of storage items iterated through in `ProjectsToUpdate`. Leave one free to make the extrinsic pass
-		y: Linear<1, { <T as Config>::MaxProjectsToUpdateInsertionAttempts::get() - 1 }>,
-		// Total amount of storage items iterated through in `ProjectsToUpdate` when trying to remove our project in `remove_from_update_store`.
-		// Upper bound is assumed to be enough
-		z: Linear<1, 10_000>,
-	) {
-		// How many other contributions the user did for that same project
-		let x = 0;
-		let ends_round = Some((y, z));
-		let (
-			inst,
-			project_id,
-			project_metadata,
-			extrinsic_contribution,
-			total_free_plmc,
-			total_plmc_bonded,
-			total_free_usdt,
-			total_usdt_locked,
-			total_ct_sold,
-		) = contribution_setup::<T>(x, ends_round);
-
-		let _new_plmc_minter = make_ct_deposit_for::<T>(extrinsic_contribution.contributor.clone(), project_id);
-
-		#[extrinsic_call]
-		contribute(
-			RawOrigin::Signed(extrinsic_contribution.contributor.clone()),
-			project_id,
-			extrinsic_contribution.amount,
-			extrinsic_contribution.multiplier,
-			extrinsic_contribution.asset,
-		);
-
-		contribution_verification::<T>(
-			inst,
-			project_id,
-			project_metadata,
-			extrinsic_contribution,
-			total_free_plmc,
-			total_plmc_bonded,
-			total_free_usdt,
-			total_usdt_locked,
-			total_ct_sold,
-		);
-	}
-
-	#[benchmark]
-	fn second_to_limit_contribution(
-		// How many other contributions the user did for that same project
-		x: Linear<1, { T::MaxContributionsPerUser::get() - 1 }>,
-	) {
-		let ends_round = None;
-
-		let (
-			inst,
-			project_id,
-			project_metadata,
-			extrinsic_contribution,
-			total_free_plmc,
-			total_plmc_bonded,
-			total_free_usdt,
-			total_usdt_locked,
-			total_ct_sold,
-		) = contribution_setup::<T>(x, ends_round);
-
-		#[extrinsic_call]
-		contribute(
-			RawOrigin::Signed(extrinsic_contribution.contributor.clone()),
-			project_id,
-			extrinsic_contribution.amount,
-			extrinsic_contribution.multiplier,
-			extrinsic_contribution.asset,
-		);
-
-		contribution_verification::<T>(
-			inst,
-			project_id,
-			project_metadata,
-			extrinsic_contribution,
-			total_free_plmc,
-			total_plmc_bonded,
-			total_free_usdt,
-			total_usdt_locked,
-			total_ct_sold,
-=======
+		evaluation_unbond_for(
+			RawOrigin::Signed(evaluator.clone()),
+			project_id,
+			evaluator.clone(),
+			evaluation_to_unbond.id,
+		);
+
+		// * validity checks *
+		// Balance
+		let bonded_plmc = inst
+			.get_reserved_plmc_balances_for(vec![evaluator.clone()], HoldReason::Evaluation(project_id).into())[0]
+			.plmc_amount;
+		assert_eq!(bonded_plmc, 0.into());
+
+		// Events
+		frame_system::Pallet::<T>::assert_last_event(
+			Event::BondReleased {
+				project_id,
+				amount: evaluation_to_unbond.current_plmc_bond,
+				bonder: evaluator.clone(),
+				releaser: evaluator,
+			}
+			.into(),
+		);
+	}
+
+	#[benchmark]
 	fn evaluation_reward_payout_for_with_ct_account_creation() {
 		// setup
 		let mut inst = BenchInstantiator::<T>::new(None);
@@ -2173,7 +1679,9 @@
 			vec![],
 		);
 
-		inst.advance_time(<T as Config>::SuccessToSettlementTime::get()).unwrap();
+		let (update_block, _) = inst.get_update_pair(project_id);
+		frame_system::Pallet::<T>::set_block_number(update_block - 1u32.into());
+		inst.advance_time(One::one()).unwrap();
 		assert_eq!(
 			inst.get_project_details(project_id).cleanup,
 			Cleaner::Success(CleanerState::Initialized(PhantomData))
@@ -2217,95 +1725,10 @@
 				caller: evaluator,
 			}
 			.into(),
->>>>>>> f5549535
-		);
-	}
-
-	#[benchmark]
-<<<<<<< HEAD
-	fn second_to_limit_contribution_ends_round(
-		// How many other contributions the user did for that same project
-		x: Linear<1, { T::MaxContributionsPerUser::get() - 1 }>,
-		// Insertion attempts in add_to_update_store. Total amount of storage items iterated through in `ProjectsToUpdate`. Leave one free to make the extrinsic pass
-		y: Linear<1, { <T as Config>::MaxProjectsToUpdateInsertionAttempts::get() - 1 }>,
-		// Total amount of storage items iterated through in `ProjectsToUpdate` when trying to remove our project in `remove_from_update_store`.
-		// Upper bound is assumed to be enough
-		z: Linear<1, 10_000>,
-	) {
-		let ends_round = Some((y, z));
-
-		let (
-			inst,
-			project_id,
-			project_metadata,
-			extrinsic_contribution,
-			total_free_plmc,
-			total_plmc_bonded,
-			total_free_usdt,
-			total_usdt_locked,
-			total_ct_sold,
-		) = contribution_setup::<T>(x, ends_round);
-
-		#[extrinsic_call]
-		contribute(
-			RawOrigin::Signed(extrinsic_contribution.contributor.clone()),
-			project_id,
-			extrinsic_contribution.amount,
-			extrinsic_contribution.multiplier,
-			extrinsic_contribution.asset,
-		);
-
-		contribution_verification::<T>(
-			inst,
-			project_id,
-			project_metadata,
-			extrinsic_contribution,
-			total_free_plmc,
-			total_plmc_bonded,
-			total_free_usdt,
-			total_usdt_locked,
-			total_ct_sold,
-		);
-	}
-
-	#[benchmark]
-	fn contribution_over_limit() {
-		// How many other contributions the user did for that same project
-		let x = <T as Config>::MaxContributionsPerUser::get();
-		let ends_round = None;
-
-		let (
-			inst,
-			project_id,
-			project_metadata,
-			extrinsic_contribution,
-			total_free_plmc,
-			total_plmc_bonded,
-			total_free_usdt,
-			total_usdt_locked,
-			total_ct_sold,
-		) = contribution_setup::<T>(x, ends_round);
-
-		#[extrinsic_call]
-		contribute(
-			RawOrigin::Signed(extrinsic_contribution.contributor.clone()),
-			project_id,
-			extrinsic_contribution.amount,
-			extrinsic_contribution.multiplier,
-			extrinsic_contribution.asset,
-		);
-
-		contribution_verification::<T>(
-			inst,
-			project_id,
-			project_metadata,
-			extrinsic_contribution,
-			total_free_plmc,
-			total_plmc_bonded,
-			total_free_usdt,
-			total_usdt_locked,
-			total_ct_sold,
-=======
+		);
+	}
+
+	#[benchmark]
 	fn evaluation_reward_payout_for_no_ct_account_creation() {
 		// setup
 		let mut inst = BenchInstantiator::<T>::new(None);
@@ -2331,7 +1754,9 @@
 			vec![],
 		);
 
-		inst.advance_time(<T as Config>::SuccessToSettlementTime::get()).unwrap();
+		let (update_block, _) = inst.get_update_pair(project_id);
+		frame_system::Pallet::<T>::set_block_number(update_block - 1u32.into());
+		inst.advance_time(One::one()).unwrap();
 		assert_eq!(
 			inst.get_project_details(project_id).cleanup,
 			Cleaner::Success(CleanerState::Initialized(PhantomData))
@@ -2388,304 +1813,11 @@
 				caller: evaluator,
 			}
 			.into(),
->>>>>>> f5549535
-		);
-	}
-
-	#[benchmark]
-<<<<<<< HEAD
-	fn evaluation_unbond_for() {
-=======
+		);
+	}
+
+	#[benchmark]
 	fn evaluation_slash_for() {
->>>>>>> f5549535
-		// setup
-		let mut inst = BenchInstantiator::<T>::new(None);
-
-		// real benchmark starts at block 0, and we can't call `events()` at block 0
-		inst.advance_time(1u32.into()).unwrap();
-
-		let issuer = account::<AccountIdOf<T>>("issuer", 0, 0);
-		let evaluations = default_evaluations::<T>();
-		let evaluator = evaluations[0].account.clone();
-		whitelist_account!(evaluator);
-
-		let project_id = inst.create_finished_project(
-			default_project::<T>(inst.get_new_nonce(), issuer.clone()),
-			issuer,
-			evaluations,
-			default_bids::<T>(),
-			default_community_contributions::<T>(),
-			vec![],
-		);
-
-		let (settlement_block, _) = inst.get_update_pair(project_id);
-		frame_system::Pallet::<T>::set_block_number(settlement_block - 1u32.into());
-		inst.advance_time(1u32.into()).unwrap();
-		assert_eq!(inst.get_project_details(project_id).status, ProjectStatus::FundingSuccessful);
-		assert_eq!(
-			inst.get_project_details(project_id).cleanup,
-			Cleaner::Success(CleanerState::Initialized(PhantomData))
-		);
-
-		let evaluation_to_unbond =
-			inst.execute(|| Evaluations::<T>::iter_prefix_values((project_id, evaluator.clone())).next().unwrap());
-
-		inst.execute(|| {
-			PalletFunding::<T>::evaluation_reward_payout_for(
-				<T as frame_system::Config>::RuntimeOrigin::signed(evaluator.clone().into()),
-				project_id,
-				evaluator.clone(),
-				evaluation_to_unbond.id,
-			)
-			.expect("")
-		});
-
-		#[extrinsic_call]
-		evaluation_unbond_for(
-			RawOrigin::Signed(evaluator.clone()),
-			project_id,
-			evaluator.clone(),
-			evaluation_to_unbond.id,
-		);
-
-		// * validity checks *
-		// Balance
-		let bonded_plmc = inst
-			.get_reserved_plmc_balances_for(vec![evaluator.clone()], HoldReason::Evaluation(project_id).into())[0]
-			.plmc_amount;
-		assert_eq!(bonded_plmc, 0.into());
-
-		// Events
-		frame_system::Pallet::<T>::assert_last_event(
-			Event::BondReleased {
-				project_id,
-				amount: evaluation_to_unbond.current_plmc_bond,
-				bonder: evaluator.clone(),
-				releaser: evaluator,
-			}
-			.into(),
-		);
-	}
-
-	#[benchmark]
-<<<<<<< HEAD
-	fn evaluation_reward_payout_for_with_ct_account_creation() {
-=======
-	fn bid_ct_mint_for_with_ct_account_creation() {
->>>>>>> f5549535
-		// setup
-		let mut inst = BenchInstantiator::<T>::new(None);
-
-		// real benchmark starts at block 0, and we can't call `events()` at block 0
-		inst.advance_time(1u32.into()).unwrap();
-
-		let issuer = account::<AccountIdOf<T>>("issuer", 0, 0);
-<<<<<<< HEAD
-		let evaluations: Vec<UserToUSDBalance<T>> = vec![
-			UserToUSDBalance::new(account::<AccountIdOf<T>>("evaluator_bench", 0, 0), (50_000 * US_DOLLAR).into()),
-			UserToUSDBalance::new(account::<AccountIdOf<T>>("evaluator_bench", 0, 0), (25_000 * US_DOLLAR).into()),
-			UserToUSDBalance::new(account::<AccountIdOf<T>>("evaluator_3", 0, 0), (32_000 * US_DOLLAR).into()),
-		];
-		let evaluator: AccountIdOf<T> = evaluations[0].account.clone();
-		whitelist_account!(evaluator);
-=======
-		let bids = default_bids::<T>();
-		let bidder = bids[0].bidder.clone();
-		whitelist_account!(bidder);
->>>>>>> f5549535
-
-		let project_id = inst.create_finished_project(
-			default_project::<T>(inst.get_new_nonce(), issuer.clone()),
-			issuer,
-			default_evaluations::<T>(),
-			bids,
-			default_community_contributions::<T>(),
-			vec![],
-		);
-
-		let (update_block, _) = inst.get_update_pair(project_id);
-		frame_system::Pallet::<T>::set_block_number(update_block - 1u32.into());
-		inst.advance_time(One::one()).unwrap();
-		assert_eq!(
-			inst.get_project_details(project_id).cleanup,
-			Cleaner::Success(CleanerState::Initialized(PhantomData))
-		);
-
-		let bid_to_mint_ct =
-			inst.execute(|| Bids::<T>::iter_prefix_values((project_id, bidder.clone())).next().unwrap());
-
-		#[extrinsic_call]
-		bid_ct_mint_for(RawOrigin::Signed(bidder.clone()), project_id, bidder.clone(), bid_to_mint_ct.id);
-
-		// * validity checks *
-		// Storage
-		let stored_bid = Bids::<T>::get((project_id, bidder.clone(), bid_to_mint_ct.id)).unwrap();
-		assert!(stored_bid.ct_minted);
-
-		// Balances
-		let ct_amount = inst.get_ct_asset_balances_for(project_id, vec![bidder.clone()])[0];
-		assert_eq!(stored_bid.final_ct_amount, ct_amount);
-
-		// Events
-		frame_system::Pallet::<T>::assert_last_event(
-			Event::ContributionTokenMinted { releaser: bidder.clone(), project_id, claimer: bidder, amount: ct_amount }
-				.into(),
-		);
-	}
-
-	#[benchmark]
-<<<<<<< HEAD
-	fn evaluation_reward_payout_for_no_ct_account_creation() {
-=======
-	fn bid_ct_mint_for_no_ct_account_creation() {
->>>>>>> f5549535
-		// setup
-		let mut inst = BenchInstantiator::<T>::new(None);
-
-		// real benchmark starts at block 0, and we can't call `events()` at block 0
-		inst.advance_time(1u32.into()).unwrap();
-
-		let issuer = account::<AccountIdOf<T>>("issuer", 0, 0);
-<<<<<<< HEAD
-		let evaluations: Vec<UserToUSDBalance<T>> = vec![
-			UserToUSDBalance::new(account::<AccountIdOf<T>>("evaluator_1", 0, 0), (50_000 * US_DOLLAR).into()),
-			UserToUSDBalance::new(account::<AccountIdOf<T>>("evaluator_1", 0, 0), (25_000 * US_DOLLAR).into()),
-			UserToUSDBalance::new(account::<AccountIdOf<T>>("evaluator_3", 0, 0), (32_000 * US_DOLLAR).into()),
-		];
-		let evaluator: AccountIdOf<T> = evaluations[0].account.clone();
-		whitelist_account!(evaluator);
-=======
-		let bids: Vec<BidParams<T>> = vec![
-			BidParams::new(
-				account::<AccountIdOf<T>>("bidder_1", 0, 0),
-				(40_000 * ASSET_UNIT).into(),
-				1_u128.into(),
-				1u8,
-				AcceptedFundingAsset::USDT,
-			),
-			BidParams::new(
-				account::<AccountIdOf<T>>("bidder_1", 0, 0),
-				(5_000 * ASSET_UNIT).into(),
-				1_u128.into(),
-				7u8,
-				AcceptedFundingAsset::USDT,
-			),
-		];
-		let bidder = bids[0].bidder.clone();
-		whitelist_account!(bidder);
->>>>>>> f5549535
-
-		let project_id = inst.create_finished_project(
-			default_project::<T>(inst.get_new_nonce(), issuer.clone()),
-			issuer,
-			evaluations,
-			default_bids::<T>(),
-			default_community_contributions::<T>(),
-			vec![],
-		);
-
-		let (update_block, _) = inst.get_update_pair(project_id);
-		frame_system::Pallet::<T>::set_block_number(update_block - 1u32.into());
-		inst.advance_time(One::one()).unwrap();
-		assert_eq!(
-			inst.get_project_details(project_id).cleanup,
-			Cleaner::Success(CleanerState::Initialized(PhantomData))
-		);
-
-<<<<<<< HEAD
-		let mut evaluations_to_unbond =
-			inst.execute(|| Evaluations::<T>::iter_prefix_values((project_id, evaluator.clone())));
-
-		let pre_evaluation = evaluations_to_unbond.next().unwrap();
-		let bench_evaluation = evaluations_to_unbond.next().unwrap();
-
-		Pallet::<T>::evaluation_reward_payout_for(
-			RawOrigin::Signed(evaluator.clone()).into(),
-			project_id,
-			evaluator.clone(),
-			pre_evaluation.id,
-=======
-		let mut bids_to_mint_ct = inst.execute(|| Bids::<T>::iter_prefix_values((project_id, bidder.clone())));
-
-		let pre_bid_to_mint_ct = bids_to_mint_ct.next().unwrap();
-		let bench_bid_to_mint_ct = bids_to_mint_ct.next().unwrap();
-
-		Pallet::<T>::bid_ct_mint_for(
-			RawOrigin::Signed(bidder.clone()).into(),
-			project_id,
-			bidder.clone(),
-			pre_bid_to_mint_ct.id,
->>>>>>> f5549535
-		)
-		.unwrap();
-
-		#[extrinsic_call]
-<<<<<<< HEAD
-		evaluation_reward_payout_for(
-			RawOrigin::Signed(evaluator.clone()),
-			project_id,
-			evaluator.clone(),
-			bench_evaluation.id,
-		);
-
-		// * validity checks *
-		// Storage
-		let stored_evaluation = Evaluations::<T>::get((project_id, evaluator.clone(), bench_evaluation.id)).unwrap();
-		assert!(stored_evaluation.rewarded_or_slashed.is_some());
-
-		// Balances
-		let project_details = ProjectsDetails::<T>::get(project_id).unwrap();
-		let reward_info = match project_details.evaluation_round_info.evaluators_outcome {
-			EvaluatorsOutcome::Rewarded(reward_info) => reward_info,
-			_ => panic!("EvaluatorsOutcome should be Rewarded"),
-		};
-
-		let pre_reward =
-			BenchInstantiator::<T>::calculate_total_reward_for_evaluation(pre_evaluation.clone(), reward_info.clone());
-		let bench_reward =
-			BenchInstantiator::<T>::calculate_total_reward_for_evaluation(bench_evaluation.clone(), reward_info);
-		let ct_amount = inst.get_ct_asset_balances_for(project_id, vec![evaluator.clone()])[0];
-		assert_eq!(ct_amount, pre_reward + bench_reward);
-
-		// Events
-		frame_system::Pallet::<T>::assert_last_event(
-			Event::EvaluationRewarded {
-				project_id,
-				evaluator: evaluator.clone(),
-				id: stored_evaluation.id,
-				amount: bench_reward,
-				caller: evaluator,
-=======
-		bid_ct_mint_for(RawOrigin::Signed(bidder.clone()), project_id, bidder.clone(), bench_bid_to_mint_ct.id);
-
-		// * validity checks *
-		// Storage
-		let stored_bid = Bids::<T>::get((project_id, bidder.clone(), bench_bid_to_mint_ct.id)).unwrap();
-		assert!(stored_bid.ct_minted);
-
-		// Balances
-		let ct_amount = inst.get_ct_asset_balances_for(project_id, vec![bidder.clone()])[0];
-		assert_eq!(ct_amount, pre_bid_to_mint_ct.final_ct_amount + stored_bid.final_ct_amount);
-
-		// Events
-		frame_system::Pallet::<T>::assert_last_event(
-			Event::ContributionTokenMinted {
-				releaser: bidder.clone(),
-				project_id,
-				claimer: bidder,
-				amount: bench_bid_to_mint_ct.final_ct_amount,
->>>>>>> f5549535
-			}
-			.into(),
-		);
-	}
-
-	#[benchmark]
-<<<<<<< HEAD
-	fn evaluation_slash_for() {
-=======
-	fn contribution_ct_mint_for_with_ct_account_creation() {
->>>>>>> f5549535
 		// setup
 		let mut inst = BenchInstantiator::<T>::new(None);
 
@@ -3005,13 +2137,9 @@
 			vec![],
 		);
 
-<<<<<<< HEAD
 		let (update_block, _) = inst.get_update_pair(project_id);
 		frame_system::Pallet::<T>::set_block_number(update_block - 1u32.into());
 		inst.advance_time(One::one()).unwrap();
-=======
-		inst.advance_time(<T as Config>::SuccessToSettlementTime::get()).unwrap();
->>>>>>> f5549535
 		assert_eq!(
 			inst.get_project_details(project_id).cleanup,
 			Cleaner::Success(CleanerState::Initialized(PhantomData))
@@ -3316,15 +2444,9 @@
 		let mut inst = BenchInstantiator::<T>::new(None);
 
 		// We need to leave enough block numbers to fill `ProjectsToUpdate` before our project insertion
-<<<<<<< HEAD
 		let u32_remaining_vecs: u32 = y.saturating_sub(x).into();
 		let time_advance: u32 = 1 + u32_remaining_vecs + 1;
 		frame_system::Pallet::<T>::set_block_number(time_advance.into());
-=======
-		let u32_remaining_vecs: u32 = y.saturating_sub(x);
-		let time_advance: u32 = 1 + u32_remaining_vecs + 1;
-		inst.advance_time(time_advance.into()).unwrap();
->>>>>>> f5549535
 
 		let issuer = account::<AccountIdOf<T>>("issuer", 0, 0);
 		whitelist_account!(issuer);
@@ -3570,11 +2692,7 @@
 
 		inst.execute(|| {
 			PalletFunding::<T>::release_bid_funds_for(
-<<<<<<< HEAD
 				<T as frame_system::Config>::RuntimeOrigin::signed(bidder.clone().into()),
-=======
-				<T as frame_system::Config>::RuntimeOrigin::signed(bidder.clone()),
->>>>>>> f5549535
 				project_id,
 				bidder.clone(),
 				stored_bid.id,
@@ -3647,7 +2765,7 @@
 
 		inst.execute(|| {
 			PalletFunding::<T>::release_contribution_funds_for(
-				<T as frame_system::Config>::RuntimeOrigin::signed(contributor.clone()),
+				<T as frame_system::Config>::RuntimeOrigin::signed(contributor.clone().into()),
 				project_id,
 				contributor.clone(),
 				stored_contribution.id,
@@ -3684,7 +2802,6 @@
 		);
 	}
 
-<<<<<<< HEAD
 	//
 	// on_initialize
 	//
@@ -3952,7 +3069,635 @@
 			participation_currencies: AcceptedFundingAsset::USDT,
 			funding_destination_account: issuer.clone(),
 			offchain_information_hash: Some(metadata_hash.into()),
-=======
+		};
+		let project_id =
+			inst.create_auctioning_project(project_metadata.clone(), issuer.clone(), default_evaluations());
+
+		let accepted_bids = (0..y)
+			.map(|i| {
+				BidParams::<T>::new(
+					account::<AccountIdOf<T>>("bidder", 0, i),
+					(10u128 * ASSET_UNIT).into(),
+					project_metadata.minimum_price,
+					1u8,
+					AcceptedFundingAsset::USDT,
+				)
+			})
+			.collect_vec();
+
+		let plmc_needed_for_bids = BenchInstantiator::<T>::calculate_auction_plmc_spent(&accepted_bids, None);
+		let plmc_ed = accepted_bids.accounts().existential_deposits();
+		let plmc_ct_account_deposit = accepted_bids.accounts().ct_account_deposits();
+		let funding_asset_needed_for_bids =
+			BenchInstantiator::<T>::calculate_auction_funding_asset_spent(&accepted_bids, None);
+
+		inst.mint_plmc_to(plmc_needed_for_bids);
+		inst.mint_plmc_to(plmc_ed);
+		inst.mint_plmc_to(plmc_ct_account_deposit);
+		inst.mint_statemint_asset_to(funding_asset_needed_for_bids);
+
+		inst.bid_for_users(project_id, accepted_bids).unwrap();
+
+		let now = inst.current_block();
+		frame_system::Pallet::<T>::set_block_number(now + <T as Config>::EnglishAuctionDuration::get());
+		// automatic transition to candle
+		inst.advance_time(1u32.into()).unwrap();
+
+		// testing always produced this random ending
+		let random_ending: BlockNumberFor<T> = 9176u32.into();
+		frame_system::Pallet::<T>::set_block_number(random_ending + 2u32.into());
+
+		let rejected_bids = (0..z)
+			.map(|i| {
+				BidParams::<T>::new(
+					account::<AccountIdOf<T>>("bidder", 0, i),
+					(10u128 * ASSET_UNIT).into(),
+					project_metadata.minimum_price,
+					1u8,
+					AcceptedFundingAsset::USDT,
+				)
+			})
+			.collect_vec();
+
+		let plmc_needed_for_bids = BenchInstantiator::<T>::calculate_auction_plmc_spent(&rejected_bids, None);
+		let plmc_ed = rejected_bids.accounts().existential_deposits();
+		let plmc_ct_account_deposit = rejected_bids.accounts().ct_account_deposits();
+		let funding_asset_needed_for_bids =
+			BenchInstantiator::<T>::calculate_auction_funding_asset_spent(&rejected_bids, None);
+
+		inst.mint_plmc_to(plmc_needed_for_bids);
+		inst.mint_plmc_to(plmc_ed);
+		inst.mint_plmc_to(plmc_ct_account_deposit);
+		inst.mint_statemint_asset_to(funding_asset_needed_for_bids);
+
+		inst.bid_for_users(project_id, rejected_bids).unwrap();
+
+		let auction_candle_end_block =
+			inst.get_project_details(project_id).phase_transition_points.candle_auction.end().unwrap();
+		// we don't use advance time to avoid triggering on_initialize. This benchmark should only measure the fn
+		// weight and not the whole on_initialize call weight
+		frame_system::Pallet::<T>::set_block_number(auction_candle_end_block + One::one());
+		let now = inst.current_block();
+
+		let community_end_block = now + T::CommunityFundingDuration::get();
+
+		let insertion_block_number = community_end_block + One::one();
+		fill_projects_to_update::<T>(x, insertion_block_number, None);
+
+		#[block]
+		{
+			Pallet::<T>::do_community_funding(project_id).unwrap();
+		}
+
+		// * validity checks *
+		// Storage
+		let stored_details = ProjectsDetails::<T>::get(project_id).unwrap();
+		assert_eq!(stored_details.status, ProjectStatus::CommunityRound);
+
+		let accepted_bids_count =
+			Bids::<T>::iter_prefix_values((project_id,)).filter(|b| matches!(b.status, BidStatus::Accepted)).count();
+		let rejected_bids_count =
+			Bids::<T>::iter_prefix_values((project_id,)).filter(|b| matches!(b.status, BidStatus::Rejected(_))).count();
+		assert_eq!(rejected_bids_count, z as usize);
+		assert_eq!(accepted_bids_count, y as usize);
+
+		// Events
+		frame_system::Pallet::<T>::assert_last_event(Event::<T>::CommunityFundingStarted { project_id }.into());
+	}
+
+	#[benchmark]
+	fn start_community_funding_failure(
+		// Insertion attempts in add_to_update_store. Total amount of storage items iterated through in `ProjectsToUpdate`. Leave one free to make the fn succeed
+		x: Linear<1, { <T as Config>::MaxProjectsToUpdateInsertionAttempts::get() - 1 }>,
+	) {
+		// * setup *
+		let mut inst = BenchInstantiator::<T>::new(None);
+
+		// real benchmark starts at block 0, and we can't call `events()` at block 0
+		inst.advance_time(1u32.into()).unwrap();
+
+		let issuer = account::<AccountIdOf<T>>("issuer", 0, 0);
+		whitelist_account!(issuer);
+
+		let project_metadata = default_project::<T>(inst.get_new_nonce(), issuer.clone());
+		let project_id = inst.create_auctioning_project(project_metadata, issuer.clone(), default_evaluations());
+
+		// no bids are made, so the project fails
+		let (update_block, _) = inst.get_update_pair(project_id);
+		frame_system::Pallet::<T>::set_block_number(update_block - 1u32.into());
+		inst.advance_time(One::one()).unwrap();
+
+		let auction_candle_end_block =
+			inst.get_project_details(project_id).phase_transition_points.candle_auction.end().unwrap();
+		// we don't use advance time to avoid triggering on_initialize. This benchmark should only measure the fn
+		// weight and not the whole on_initialize call weight
+		frame_system::Pallet::<T>::set_block_number(auction_candle_end_block + One::one());
+		let now = inst.current_block();
+
+		let community_end_block = now + T::CommunityFundingDuration::get();
+
+		let insertion_block_number = community_end_block + One::one();
+		fill_projects_to_update::<T>(x, insertion_block_number, None);
+
+		#[block]
+		{
+			Pallet::<T>::do_community_funding(project_id).unwrap();
+		}
+
+		// * validity checks *
+		// Storage
+		let stored_details = ProjectsDetails::<T>::get(project_id).unwrap();
+		assert_eq!(stored_details.status, ProjectStatus::FundingFailed);
+
+		// Events
+		frame_system::Pallet::<T>::assert_last_event(Event::<T>::AuctionFailed { project_id }.into());
+	}
+
+	// do_remainder_funding
+	#[benchmark]
+	fn start_remainder_funding(
+		// Insertion attempts in add_to_update_store. Total amount of storage items iterated through in `ProjectsToUpdate`. Leave one free to make the fn succeed
+		x: Linear<1, { <T as Config>::MaxProjectsToUpdateInsertionAttempts::get() - 1 }>,
+	) {
+		// * setup *
+		let mut inst = BenchInstantiator::<T>::new(None);
+
+		// real benchmark starts at block 0, and we can't call `events()` at block 0
+		inst.advance_time(1u32.into()).unwrap();
+
+		let issuer = account::<AccountIdOf<T>>("issuer", 0, 0);
+		whitelist_account!(issuer);
+
+		let project_metadata = default_project::<T>(inst.get_new_nonce(), issuer.clone());
+		let (project_id, _) = inst.create_community_contributing_project(
+			project_metadata,
+			issuer.clone(),
+			default_evaluations(),
+			default_bids(),
+		);
+
+		let community_end_block = inst.get_project_details(project_id).phase_transition_points.community.end().unwrap();
+
+		// we don't use advance time to avoid triggering on_initialize. This benchmark should only measure the fn
+		// weight and not the whole on_initialize call weight
+		frame_system::Pallet::<T>::set_block_number(community_end_block + One::one());
+
+		let now = inst.current_block();
+		let remainder_end_block = now + T::RemainderFundingDuration::get();
+		let insertion_block_number = remainder_end_block + 1u32.into();
+
+		fill_projects_to_update::<T>(x, insertion_block_number, None);
+
+		#[block]
+		{
+			Pallet::<T>::do_remainder_funding(project_id).unwrap();
+		}
+
+		// * validity checks *
+		// Storage
+		let stored_details = ProjectsDetails::<T>::get(project_id).unwrap();
+		assert_eq!(stored_details.status, ProjectStatus::RemainderRound);
+
+		// Events
+		frame_system::Pallet::<T>::assert_last_event(Event::<T>::RemainderFundingStarted { project_id }.into());
+	}
+
+	// do_end_funding
+	#[benchmark]
+	fn end_funding_automatically_rejected_evaluators_slashed(
+		// Insertion attempts in add_to_update_store. Total amount of storage items iterated through in `ProjectsToUpdate`. Leave one free to make the fn succeed
+		x: Linear<1, { <T as Config>::MaxProjectsToUpdateInsertionAttempts::get() - 1 }>,
+	) {
+		// setup
+		let mut inst = BenchInstantiator::<T>::new(None);
+
+		let issuer = account::<AccountIdOf<T>>("issuer", 0, 0);
+
+		let project_metadata = default_project::<T>(inst.get_new_nonce(), issuer.clone());
+		let target_funding_amount: BalanceOf<T> = project_metadata
+			.minimum_price
+			.saturating_mul_int(project_metadata.total_allocation_size.0 + project_metadata.total_allocation_size.1);
+
+		let automatically_rejected_threshold = Percent::from_percent(33);
+
+		let bids: Vec<BidParams<T>> = BenchInstantiator::generate_bids_from_total_usd(
+			(automatically_rejected_threshold * target_funding_amount) / 2.into(),
+			project_metadata.minimum_price,
+			default_weights(),
+			default_bidders::<T>(),
+			default_bidder_multipliers(),
+		);
+		let contributions = BenchInstantiator::generate_contributions_from_total_usd(
+			(automatically_rejected_threshold * target_funding_amount) / 2.into(),
+			BenchInstantiator::calculate_price_from_test_bids(bids.clone()),
+			default_weights(),
+			default_contributors::<T>(),
+			default_community_contributor_multipliers(),
+		);
+
+		let (project_id, _) = inst.create_remainder_contributing_project(
+			project_metadata,
+			issuer.clone(),
+			default_evaluations::<T>(),
+			bids,
+			contributions,
+		);
+
+		let project_details = inst.get_project_details(project_id);
+		assert_eq!(project_details.status, ProjectStatus::RemainderRound);
+		let last_funding_block = project_details.phase_transition_points.remainder.end().unwrap();
+
+		frame_system::Pallet::<T>::set_block_number(last_funding_block + 1u32.into());
+
+		let insertion_block_number = inst.current_block() + 1u32.into();
+		fill_projects_to_update::<T>(x, insertion_block_number, None);
+
+		#[block]
+		{
+			Pallet::<T>::do_end_funding(project_id).unwrap();
+		}
+
+		// * validity checks *
+		let project_details = inst.get_project_details(project_id);
+		assert_eq!(project_details.status, ProjectStatus::FundingFailed);
+	}
+	#[benchmark]
+	fn end_funding_awaiting_decision_evaluators_slashed(
+		// Insertion attempts in add_to_update_store. Total amount of storage items iterated through in `ProjectsToUpdate`. Leave one free to make the fn succeed
+		x: Linear<1, { <T as Config>::MaxProjectsToUpdateInsertionAttempts::get() - 1 }>,
+	) {
+		// setup
+		let mut inst = BenchInstantiator::<T>::new(None);
+
+		let issuer = account::<AccountIdOf<T>>("issuer", 0, 0);
+
+		let project_metadata = default_project::<T>(inst.get_new_nonce(), issuer.clone());
+		let target_funding_amount: BalanceOf<T> = project_metadata
+			.minimum_price
+			.saturating_mul_int(project_metadata.total_allocation_size.0 + project_metadata.total_allocation_size.1);
+
+		let automatically_rejected_threshold = Percent::from_percent(75);
+
+		let bids: Vec<BidParams<T>> = BenchInstantiator::generate_bids_from_total_usd(
+			(automatically_rejected_threshold * target_funding_amount) / 2.into(),
+			project_metadata.minimum_price,
+			default_weights(),
+			default_bidders::<T>(),
+			default_bidder_multipliers(),
+		);
+		let contributions = BenchInstantiator::generate_contributions_from_total_usd(
+			(automatically_rejected_threshold * target_funding_amount) / 2.into(),
+			BenchInstantiator::calculate_price_from_test_bids(bids.clone()),
+			default_weights(),
+			default_contributors::<T>(),
+			default_community_contributor_multipliers(),
+		);
+
+		let (project_id, _) = inst.create_remainder_contributing_project(
+			project_metadata,
+			issuer.clone(),
+			default_evaluations::<T>(),
+			bids,
+			contributions,
+		);
+
+		let project_details = inst.get_project_details(project_id);
+		assert_eq!(project_details.status, ProjectStatus::RemainderRound);
+		let last_funding_block = project_details.phase_transition_points.remainder.end().unwrap();
+
+		frame_system::Pallet::<T>::set_block_number(last_funding_block + 1u32.into());
+
+		let insertion_block_number = inst.current_block() + T::ManualAcceptanceDuration::get().into() + 1u32.into();
+		fill_projects_to_update::<T>(x, insertion_block_number, None);
+
+		#[block]
+		{
+			Pallet::<T>::do_end_funding(project_id).unwrap();
+		}
+
+		// * validity checks *
+		let project_details = inst.get_project_details(project_id);
+		assert_eq!(project_details.status, ProjectStatus::AwaitingProjectDecision);
+		assert_eq!(project_details.evaluation_round_info.evaluators_outcome, EvaluatorsOutcome::Slashed)
+	}
+	#[benchmark]
+	fn end_funding_awaiting_decision_evaluators_unchanged(
+		// Insertion attempts in add_to_update_store. Total amount of storage items iterated through in `ProjectsToUpdate`. Leave one free to make the fn succeed
+		x: Linear<1, { <T as Config>::MaxProjectsToUpdateInsertionAttempts::get() - 1 }>,
+	) {
+		// setup
+		let mut inst = BenchInstantiator::<T>::new(None);
+
+		let issuer = account::<AccountIdOf<T>>("issuer", 0, 0);
+
+		let project_metadata = default_project::<T>(inst.get_new_nonce(), issuer.clone());
+		let target_funding_amount: BalanceOf<T> = project_metadata
+			.minimum_price
+			.saturating_mul_int(project_metadata.total_allocation_size.0 + project_metadata.total_allocation_size.1);
+
+		let automatically_rejected_threshold = Percent::from_percent(89);
+
+		let bids: Vec<BidParams<T>> = BenchInstantiator::generate_bids_from_total_usd(
+			(automatically_rejected_threshold * target_funding_amount) / 2.into(),
+			project_metadata.minimum_price,
+			default_weights(),
+			default_bidders::<T>(),
+			default_bidder_multipliers(),
+		);
+		let contributions = BenchInstantiator::generate_contributions_from_total_usd(
+			(automatically_rejected_threshold * target_funding_amount) / 2.into(),
+			BenchInstantiator::calculate_price_from_test_bids(bids.clone()),
+			default_weights(),
+			default_contributors::<T>(),
+			default_community_contributor_multipliers(),
+		);
+
+		let (project_id, _) = inst.create_remainder_contributing_project(
+			project_metadata,
+			issuer.clone(),
+			default_evaluations::<T>(),
+			bids,
+			contributions,
+		);
+
+		let project_details = inst.get_project_details(project_id);
+		assert_eq!(project_details.status, ProjectStatus::RemainderRound);
+		let last_funding_block = project_details.phase_transition_points.remainder.end().unwrap();
+
+		frame_system::Pallet::<T>::set_block_number(last_funding_block + 1u32.into());
+
+		let insertion_block_number = inst.current_block() + T::ManualAcceptanceDuration::get().into() + 1u32.into();
+		fill_projects_to_update::<T>(x, insertion_block_number, None);
+
+		#[block]
+		{
+			Pallet::<T>::do_end_funding(project_id).unwrap();
+		}
+
+		// * validity checks *
+		let project_details = inst.get_project_details(project_id);
+		assert_eq!(project_details.status, ProjectStatus::AwaitingProjectDecision);
+		assert_eq!(project_details.evaluation_round_info.evaluators_outcome, EvaluatorsOutcome::Unchanged)
+	}
+	#[benchmark]
+	fn end_funding_automatically_accepted_evaluators_rewarded(
+		// Insertion attempts in add_to_update_store. Total amount of storage items iterated through in `ProjectsToUpdate`. Leave one free to make the fn succeed
+		x: Linear<1, { <T as Config>::MaxProjectsToUpdateInsertionAttempts::get() - 1 }>,
+		// How many evaluations have been made. Used when calculating evaluator rewards
+		y: Linear<1, { <T as Config>::MaxEvaluationsPerProject::get() }>,
+	) {
+		// setup
+		let mut inst = BenchInstantiator::<T>::new(None);
+
+		let issuer = account::<AccountIdOf<T>>("issuer", 0, 0);
+
+		let project_metadata = default_project::<T>(inst.get_new_nonce(), issuer.clone());
+		let target_funding_amount: BalanceOf<T> = project_metadata
+			.minimum_price
+			.saturating_mul_int(project_metadata.total_allocation_size.0 + project_metadata.total_allocation_size.1);
+
+		let automatically_rejected_threshold = Percent::from_percent(91);
+
+		let mut evaluations = (0..y.saturating_sub(1))
+			.map(|i| {
+				UserToUSDBalance::<T>::new(account::<AccountIdOf<T>>("evaluator", 0, i), (10u128 * ASSET_UNIT).into())
+			})
+			.collect_vec();
+
+		let evaluation_target_usd = <T as Config>::EvaluationSuccessThreshold::get() * target_funding_amount;
+		evaluations.push(UserToUSDBalance::<T>::new(
+			account::<AccountIdOf<T>>("evaluator_success", 0, 69420),
+			evaluation_target_usd,
+		));
+
+		let plmc_needed_for_evaluating = BenchInstantiator::<T>::calculate_evaluation_plmc_spent(evaluations.clone());
+		let plmc_ed = evaluations.accounts().existential_deposits();
+		let plmc_ct_account_deposit = evaluations.accounts().ct_account_deposits();
+
+		inst.mint_plmc_to(plmc_needed_for_evaluating);
+		inst.mint_plmc_to(plmc_ed);
+		inst.mint_plmc_to(plmc_ct_account_deposit);
+
+		let bids: Vec<BidParams<T>> = BenchInstantiator::generate_bids_from_total_usd(
+			(automatically_rejected_threshold * target_funding_amount) / 2.into(),
+			project_metadata.minimum_price,
+			default_weights(),
+			default_bidders::<T>(),
+			default_bidder_multipliers(),
+		);
+		let contributions = BenchInstantiator::generate_contributions_from_total_usd(
+			(automatically_rejected_threshold * target_funding_amount) / 2.into(),
+			BenchInstantiator::calculate_price_from_test_bids(bids.clone()),
+			default_weights(),
+			default_contributors::<T>(),
+			default_community_contributor_multipliers(),
+		);
+
+		let (project_id, _) = inst.create_remainder_contributing_project(
+			project_metadata,
+			issuer.clone(),
+			evaluations,
+			bids,
+			contributions,
+		);
+
+		let project_details = inst.get_project_details(project_id);
+		assert_eq!(project_details.status, ProjectStatus::RemainderRound);
+		let last_funding_block = project_details.phase_transition_points.remainder.end().unwrap();
+
+		frame_system::Pallet::<T>::set_block_number(last_funding_block + 1u32.into());
+
+		let insertion_block_number = inst.current_block() + T::SuccessToSettlementTime::get().into();
+		fill_projects_to_update::<T>(x, insertion_block_number, None);
+
+		#[block]
+		{
+			Pallet::<T>::do_end_funding(project_id).unwrap();
+		}
+
+		// * validity checks *
+		let project_details = inst.get_project_details(project_id);
+		assert_eq!(project_details.status, ProjectStatus::FundingSuccessful);
+	}
+
+	// do_project_decision
+	#[benchmark]
+	fn project_decision_accept_funding() {
+		// setup
+		let mut inst = BenchInstantiator::<T>::new(None);
+
+		let issuer = account::<AccountIdOf<T>>("issuer", 0, 0);
+
+		let project_metadata = default_project::<T>(inst.get_new_nonce(), issuer.clone());
+		let target_funding_amount: BalanceOf<T> = project_metadata
+			.minimum_price
+			.saturating_mul_int(project_metadata.total_allocation_size.0 + project_metadata.total_allocation_size.1);
+		let manual_outcome_threshold = Percent::from_percent(50);
+
+		let bids: Vec<BidParams<T>> = BenchInstantiator::generate_bids_from_total_usd(
+			(manual_outcome_threshold * target_funding_amount) / 2.into(),
+			project_metadata.minimum_price,
+			default_weights(),
+			default_bidders::<T>(),
+			default_bidder_multipliers(),
+		);
+		let contributions = BenchInstantiator::generate_contributions_from_total_usd(
+			(manual_outcome_threshold * target_funding_amount) / 2.into(),
+			BenchInstantiator::calculate_price_from_test_bids(bids.clone()),
+			default_weights(),
+			default_contributors::<T>(),
+			default_community_contributor_multipliers(),
+		);
+
+		let project_id = inst.create_finished_project(
+			project_metadata,
+			issuer.clone(),
+			default_evaluations::<T>(),
+			bids,
+			contributions,
+			vec![],
+		);
+
+		assert_eq!(inst.get_project_details(project_id).status, ProjectStatus::AwaitingProjectDecision);
+
+		#[block]
+		{
+			Pallet::<T>::do_project_decision(project_id, FundingOutcomeDecision::AcceptFunding).unwrap();
+		}
+
+		// * validity checks *
+		let project_details = inst.get_project_details(project_id);
+		assert_eq!(project_details.status, ProjectStatus::FundingSuccessful);
+	}
+
+	#[benchmark]
+	fn project_decision_reject_funding() {
+		// setup
+		let mut inst = BenchInstantiator::<T>::new(None);
+
+		let issuer = account::<AccountIdOf<T>>("issuer", 0, 0);
+
+		let project_metadata = default_project::<T>(inst.get_new_nonce(), issuer.clone());
+		let target_funding_amount: BalanceOf<T> = project_metadata
+			.minimum_price
+			.saturating_mul_int(project_metadata.total_allocation_size.0 + project_metadata.total_allocation_size.1);
+		let manual_outcome_threshold = Percent::from_percent(50);
+
+		let bids: Vec<BidParams<T>> = BenchInstantiator::generate_bids_from_total_usd(
+			(manual_outcome_threshold * target_funding_amount) / 2.into(),
+			project_metadata.minimum_price,
+			default_weights(),
+			default_bidders::<T>(),
+			default_bidder_multipliers(),
+		);
+		let contributions = BenchInstantiator::generate_contributions_from_total_usd(
+			(manual_outcome_threshold * target_funding_amount) / 2.into(),
+			BenchInstantiator::calculate_price_from_test_bids(bids.clone()),
+			default_weights(),
+			default_contributors::<T>(),
+			default_community_contributor_multipliers(),
+		);
+
+		let project_id = inst.create_finished_project(
+			project_metadata,
+			issuer.clone(),
+			default_evaluations::<T>(),
+			bids,
+			contributions,
+			vec![],
+		);
+
+		assert_eq!(inst.get_project_details(project_id).status, ProjectStatus::AwaitingProjectDecision);
+
+		#[block]
+		{
+			Pallet::<T>::do_project_decision(project_id, FundingOutcomeDecision::RejectFunding).unwrap();
+		}
+
+		// * validity checks *
+		let project_details = inst.get_project_details(project_id);
+		assert_eq!(project_details.status, ProjectStatus::FundingFailed);
+	}
+
+	// do_start_settlement
+	#[benchmark]
+	fn start_settlement_funding_success() {
+		// setup
+		let mut inst = BenchInstantiator::<T>::new(None);
+
+		let issuer = account::<AccountIdOf<T>>("issuer", 0, 0);
+
+		let project_metadata = default_project::<T>(inst.get_new_nonce(), issuer.clone());
+		let project_id = inst.create_finished_project(
+			project_metadata,
+			issuer.clone(),
+			default_evaluations::<T>(),
+			default_bids::<T>(),
+			default_community_contributions::<T>(),
+			vec![],
+		);
+
+		// let issuer_mint = UserToPLMCBalance::<T>::new(issuer.clone(), (100 * ASSET_UNIT).into());
+		// inst.mint_plmc_to(vec![issuer_mint]);
+
+		#[block]
+		{
+			Pallet::<T>::do_start_settlement(project_id).unwrap();
+		}
+
+		// * validity checks *
+		let project_details = inst.get_project_details(project_id);
+		assert_eq!(project_details.cleanup, Cleaner::Success(CleanerState::Initialized(PhantomData)));
+	}
+
+	#[benchmark]
+	fn start_settlement_funding_failure() {
+		// setup
+		let mut inst = BenchInstantiator::<T>::new(None);
+
+		let issuer = account::<AccountIdOf<T>>("issuer", 0, 0);
+
+		let project_metadata = default_project::<T>(inst.get_new_nonce(), issuer.clone());
+		let target_funding_amount: BalanceOf<T> = project_metadata
+			.minimum_price
+			.saturating_mul_int(project_metadata.total_allocation_size.0 + project_metadata.total_allocation_size.1);
+
+		let bids: Vec<BidParams<T>> = BenchInstantiator::generate_bids_from_total_usd(
+			Percent::from_percent(15) * target_funding_amount,
+			1u128.into(),
+			default_weights(),
+			default_bidders::<T>(),
+			default_bidder_multipliers(),
+		);
+		let contributions = BenchInstantiator::generate_contributions_from_total_usd(
+			Percent::from_percent(10) * target_funding_amount,
+			BenchInstantiator::calculate_price_from_test_bids(bids.clone()),
+			default_weights(),
+			default_contributors::<T>(),
+			default_community_contributor_multipliers(),
+		);
+
+		let project_id = inst.create_finished_project(
+			project_metadata,
+			issuer.clone(),
+			default_evaluations::<T>(),
+			bids,
+			contributions,
+			vec![],
+		);
+
+		assert_eq!(inst.get_project_details(project_id).status, ProjectStatus::FundingFailed);
+
+		#[block]
+		{
+			Pallet::<T>::do_start_settlement(project_id).unwrap();
+		}
+
+		// * validity checks *
+		let project_details = inst.get_project_details(project_id);
+		assert_eq!(project_details.cleanup, Cleaner::Failure(CleanerState::Initialized(PhantomData)));
+	}
+
 	#[macro_export]
 	macro_rules! find_event {
 		($env: expr, $pattern:pat) => {
@@ -3972,655 +3717,6 @@
 					return None;
 				})
 			})
->>>>>>> f5549535
-		};
-		let project_id =
-			inst.create_auctioning_project(project_metadata.clone(), issuer.clone(), default_evaluations());
-
-		let accepted_bids = (0..y)
-			.map(|i| {
-				BidParams::<T>::new(
-					account::<AccountIdOf<T>>("bidder", 0, i),
-					(10u128 * ASSET_UNIT).into(),
-					project_metadata.minimum_price,
-					1u8,
-					AcceptedFundingAsset::USDT,
-				)
-			})
-			.collect_vec();
-
-		let plmc_needed_for_bids = BenchInstantiator::<T>::calculate_auction_plmc_spent(&accepted_bids, None);
-		let plmc_ed = accepted_bids.accounts().existential_deposits();
-		let plmc_ct_account_deposit = accepted_bids.accounts().ct_account_deposits();
-		let funding_asset_needed_for_bids =
-			BenchInstantiator::<T>::calculate_auction_funding_asset_spent(&accepted_bids, None);
-
-		inst.mint_plmc_to(plmc_needed_for_bids);
-		inst.mint_plmc_to(plmc_ed);
-		inst.mint_plmc_to(plmc_ct_account_deposit);
-		inst.mint_statemint_asset_to(funding_asset_needed_for_bids);
-
-		inst.bid_for_users(project_id, accepted_bids).unwrap();
-
-		let now = inst.current_block();
-		frame_system::Pallet::<T>::set_block_number(now + <T as Config>::EnglishAuctionDuration::get());
-		// automatic transition to candle
-		inst.advance_time(1u32.into()).unwrap();
-
-		// testing always produced this random ending
-		let random_ending: BlockNumberFor<T> = 9176u32.into();
-		frame_system::Pallet::<T>::set_block_number(random_ending + 2u32.into());
-
-		let rejected_bids = (0..z)
-			.map(|i| {
-				BidParams::<T>::new(
-					account::<AccountIdOf<T>>("bidder", 0, i),
-					(10u128 * ASSET_UNIT).into(),
-					project_metadata.minimum_price,
-					1u8,
-					AcceptedFundingAsset::USDT,
-				)
-			})
-			.collect_vec();
-
-		let plmc_needed_for_bids = BenchInstantiator::<T>::calculate_auction_plmc_spent(&rejected_bids, None);
-		let plmc_ed = rejected_bids.accounts().existential_deposits();
-		let plmc_ct_account_deposit = rejected_bids.accounts().ct_account_deposits();
-		let funding_asset_needed_for_bids =
-			BenchInstantiator::<T>::calculate_auction_funding_asset_spent(&rejected_bids, None);
-
-		inst.mint_plmc_to(plmc_needed_for_bids);
-		inst.mint_plmc_to(plmc_ed);
-		inst.mint_plmc_to(plmc_ct_account_deposit);
-		inst.mint_statemint_asset_to(funding_asset_needed_for_bids);
-
-		inst.bid_for_users(project_id, rejected_bids).unwrap();
-
-		let auction_candle_end_block =
-			inst.get_project_details(project_id).phase_transition_points.candle_auction.end().unwrap();
-		// we don't use advance time to avoid triggering on_initialize. This benchmark should only measure the fn
-		// weight and not the whole on_initialize call weight
-		frame_system::Pallet::<T>::set_block_number(auction_candle_end_block + One::one());
-		let now = inst.current_block();
-
-		let community_end_block = now + T::CommunityFundingDuration::get();
-
-		let insertion_block_number = community_end_block + One::one();
-		fill_projects_to_update::<T>(x, insertion_block_number, None);
-
-		#[block]
-		{
-			Pallet::<T>::do_community_funding(project_id).unwrap();
-		}
-
-		// * validity checks *
-		// Storage
-		let stored_details = ProjectsDetails::<T>::get(project_id).unwrap();
-		assert_eq!(stored_details.status, ProjectStatus::CommunityRound);
-
-		let accepted_bids_count =
-			Bids::<T>::iter_prefix_values((project_id,)).filter(|b| matches!(b.status, BidStatus::Accepted)).count();
-		let rejected_bids_count =
-			Bids::<T>::iter_prefix_values((project_id,)).filter(|b| matches!(b.status, BidStatus::Rejected(_))).count();
-		assert_eq!(rejected_bids_count, z as usize);
-		assert_eq!(accepted_bids_count, y as usize);
-
-		// Events
-		frame_system::Pallet::<T>::assert_last_event(Event::<T>::CommunityFundingStarted { project_id }.into());
-	}
-
-	#[benchmark]
-	fn start_community_funding_failure(
-		// Insertion attempts in add_to_update_store. Total amount of storage items iterated through in `ProjectsToUpdate`. Leave one free to make the fn succeed
-		x: Linear<1, { <T as Config>::MaxProjectsToUpdateInsertionAttempts::get() - 1 }>,
-	) {
-		// * setup *
-		let mut inst = BenchInstantiator::<T>::new(None);
-
-		// real benchmark starts at block 0, and we can't call `events()` at block 0
-		inst.advance_time(1u32.into()).unwrap();
-
-		let issuer = account::<AccountIdOf<T>>("issuer", 0, 0);
-		whitelist_account!(issuer);
-
-		let project_metadata = default_project::<T>(inst.get_new_nonce(), issuer.clone());
-		let project_id = inst.create_auctioning_project(project_metadata, issuer.clone(), default_evaluations());
-
-		// no bids are made, so the project fails
-		let (update_block, _) = inst.get_update_pair(project_id);
-		frame_system::Pallet::<T>::set_block_number(update_block - 1u32.into());
-		inst.advance_time(One::one()).unwrap();
-
-		let auction_candle_end_block =
-			inst.get_project_details(project_id).phase_transition_points.candle_auction.end().unwrap();
-		// we don't use advance time to avoid triggering on_initialize. This benchmark should only measure the fn
-		// weight and not the whole on_initialize call weight
-		frame_system::Pallet::<T>::set_block_number(auction_candle_end_block + One::one());
-		let now = inst.current_block();
-
-		let community_end_block = now + T::CommunityFundingDuration::get();
-
-		let insertion_block_number = community_end_block + One::one();
-		fill_projects_to_update::<T>(x, insertion_block_number, None);
-
-		#[block]
-		{
-			Pallet::<T>::do_community_funding(project_id).unwrap();
-		}
-
-		// * validity checks *
-		// Storage
-		let stored_details = ProjectsDetails::<T>::get(project_id).unwrap();
-		assert_eq!(stored_details.status, ProjectStatus::FundingFailed);
-
-		// Events
-		frame_system::Pallet::<T>::assert_last_event(Event::<T>::AuctionFailed { project_id }.into());
-	}
-
-	// do_remainder_funding
-	#[benchmark]
-	fn start_remainder_funding(
-		// Insertion attempts in add_to_update_store. Total amount of storage items iterated through in `ProjectsToUpdate`. Leave one free to make the fn succeed
-		x: Linear<1, { <T as Config>::MaxProjectsToUpdateInsertionAttempts::get() - 1 }>,
-	) {
-		// * setup *
-		let mut inst = BenchInstantiator::<T>::new(None);
-
-		// real benchmark starts at block 0, and we can't call `events()` at block 0
-		inst.advance_time(1u32.into()).unwrap();
-
-		let issuer = account::<AccountIdOf<T>>("issuer", 0, 0);
-		whitelist_account!(issuer);
-
-		let project_metadata = default_project::<T>(inst.get_new_nonce(), issuer.clone());
-		let (project_id, _) = inst.create_community_contributing_project(
-			project_metadata,
-			issuer.clone(),
-			default_evaluations(),
-			default_bids(),
-		);
-
-		let community_end_block = inst.get_project_details(project_id).phase_transition_points.community.end().unwrap();
-
-		// we don't use advance time to avoid triggering on_initialize. This benchmark should only measure the fn
-		// weight and not the whole on_initialize call weight
-		frame_system::Pallet::<T>::set_block_number(community_end_block + One::one());
-
-		let now = inst.current_block();
-		let remainder_end_block = now + T::RemainderFundingDuration::get();
-		let insertion_block_number = remainder_end_block + 1u32.into();
-
-		fill_projects_to_update::<T>(x, insertion_block_number, None);
-
-		#[block]
-		{
-			Pallet::<T>::do_remainder_funding(project_id).unwrap();
-		}
-
-		// * validity checks *
-		// Storage
-		let stored_details = ProjectsDetails::<T>::get(project_id).unwrap();
-		assert_eq!(stored_details.status, ProjectStatus::RemainderRound);
-
-		// Events
-		frame_system::Pallet::<T>::assert_last_event(Event::<T>::RemainderFundingStarted { project_id }.into());
-	}
-
-	// do_end_funding
-	#[benchmark]
-	fn end_funding_automatically_rejected_evaluators_slashed(
-		// Insertion attempts in add_to_update_store. Total amount of storage items iterated through in `ProjectsToUpdate`. Leave one free to make the fn succeed
-		x: Linear<1, { <T as Config>::MaxProjectsToUpdateInsertionAttempts::get() - 1 }>,
-	) {
-		// setup
-		let mut inst = BenchInstantiator::<T>::new(None);
-
-		let issuer = account::<AccountIdOf<T>>("issuer", 0, 0);
-
-		let project_metadata = default_project::<T>(inst.get_new_nonce(), issuer.clone());
-		let target_funding_amount: BalanceOf<T> = project_metadata
-			.minimum_price
-			.saturating_mul_int(project_metadata.total_allocation_size.0 + project_metadata.total_allocation_size.1);
-
-		let automatically_rejected_threshold = Percent::from_percent(33);
-
-		let bids: Vec<BidParams<T>> = BenchInstantiator::generate_bids_from_total_usd(
-			(automatically_rejected_threshold * target_funding_amount) / 2.into(),
-			project_metadata.minimum_price,
-			default_weights(),
-			default_bidders::<T>(),
-			default_bidder_multipliers(),
-		);
-		let contributions = BenchInstantiator::generate_contributions_from_total_usd(
-			(automatically_rejected_threshold * target_funding_amount) / 2.into(),
-			BenchInstantiator::calculate_price_from_test_bids(bids.clone()),
-			default_weights(),
-			default_contributors::<T>(),
-			default_community_contributor_multipliers(),
-		);
-
-		let (project_id, _) = inst.create_remainder_contributing_project(
-			project_metadata,
-			issuer.clone(),
-			default_evaluations::<T>(),
-			bids,
-			contributions,
-		);
-
-		let project_details = inst.get_project_details(project_id);
-		assert_eq!(project_details.status, ProjectStatus::RemainderRound);
-		let last_funding_block = project_details.phase_transition_points.remainder.end().unwrap();
-
-		frame_system::Pallet::<T>::set_block_number(last_funding_block + 1u32.into());
-
-		let insertion_block_number = inst.current_block() + 1u32.into();
-		fill_projects_to_update::<T>(x, insertion_block_number, None);
-
-		#[block]
-		{
-			Pallet::<T>::do_end_funding(project_id).unwrap();
-		}
-
-		// * validity checks *
-		let project_details = inst.get_project_details(project_id);
-		assert_eq!(project_details.status, ProjectStatus::FundingFailed);
-	}
-	#[benchmark]
-	fn end_funding_awaiting_decision_evaluators_slashed(
-		// Insertion attempts in add_to_update_store. Total amount of storage items iterated through in `ProjectsToUpdate`. Leave one free to make the fn succeed
-		x: Linear<1, { <T as Config>::MaxProjectsToUpdateInsertionAttempts::get() - 1 }>,
-	) {
-		// setup
-		let mut inst = BenchInstantiator::<T>::new(None);
-
-		let issuer = account::<AccountIdOf<T>>("issuer", 0, 0);
-
-		let project_metadata = default_project::<T>(inst.get_new_nonce(), issuer.clone());
-		let target_funding_amount: BalanceOf<T> = project_metadata
-			.minimum_price
-			.saturating_mul_int(project_metadata.total_allocation_size.0 + project_metadata.total_allocation_size.1);
-
-		let automatically_rejected_threshold = Percent::from_percent(75);
-
-		let bids: Vec<BidParams<T>> = BenchInstantiator::generate_bids_from_total_usd(
-			(automatically_rejected_threshold * target_funding_amount) / 2.into(),
-			project_metadata.minimum_price,
-			default_weights(),
-			default_bidders::<T>(),
-			default_bidder_multipliers(),
-		);
-		let contributions = BenchInstantiator::generate_contributions_from_total_usd(
-			(automatically_rejected_threshold * target_funding_amount) / 2.into(),
-			BenchInstantiator::calculate_price_from_test_bids(bids.clone()),
-			default_weights(),
-			default_contributors::<T>(),
-			default_community_contributor_multipliers(),
-		);
-
-		let (project_id, _) = inst.create_remainder_contributing_project(
-			project_metadata,
-			issuer.clone(),
-			default_evaluations::<T>(),
-			bids,
-			contributions,
-		);
-
-		let project_details = inst.get_project_details(project_id);
-		assert_eq!(project_details.status, ProjectStatus::RemainderRound);
-		let last_funding_block = project_details.phase_transition_points.remainder.end().unwrap();
-
-		frame_system::Pallet::<T>::set_block_number(last_funding_block + 1u32.into());
-
-		let insertion_block_number = inst.current_block() + T::ManualAcceptanceDuration::get().into() + 1u32.into();
-		fill_projects_to_update::<T>(x, insertion_block_number, None);
-
-		#[block]
-		{
-			Pallet::<T>::do_end_funding(project_id).unwrap();
-		}
-
-		// * validity checks *
-		let project_details = inst.get_project_details(project_id);
-		assert_eq!(project_details.status, ProjectStatus::AwaitingProjectDecision);
-		assert_eq!(project_details.evaluation_round_info.evaluators_outcome, EvaluatorsOutcome::Slashed)
-	}
-	#[benchmark]
-	fn end_funding_awaiting_decision_evaluators_unchanged(
-		// Insertion attempts in add_to_update_store. Total amount of storage items iterated through in `ProjectsToUpdate`. Leave one free to make the fn succeed
-		x: Linear<1, { <T as Config>::MaxProjectsToUpdateInsertionAttempts::get() - 1 }>,
-	) {
-		// setup
-		let mut inst = BenchInstantiator::<T>::new(None);
-
-		let issuer = account::<AccountIdOf<T>>("issuer", 0, 0);
-
-		let project_metadata = default_project::<T>(inst.get_new_nonce(), issuer.clone());
-		let target_funding_amount: BalanceOf<T> = project_metadata
-			.minimum_price
-			.saturating_mul_int(project_metadata.total_allocation_size.0 + project_metadata.total_allocation_size.1);
-
-		let automatically_rejected_threshold = Percent::from_percent(89);
-
-		let bids: Vec<BidParams<T>> = BenchInstantiator::generate_bids_from_total_usd(
-			(automatically_rejected_threshold * target_funding_amount) / 2.into(),
-			project_metadata.minimum_price,
-			default_weights(),
-			default_bidders::<T>(),
-			default_bidder_multipliers(),
-		);
-		let contributions = BenchInstantiator::generate_contributions_from_total_usd(
-			(automatically_rejected_threshold * target_funding_amount) / 2.into(),
-			BenchInstantiator::calculate_price_from_test_bids(bids.clone()),
-			default_weights(),
-			default_contributors::<T>(),
-			default_community_contributor_multipliers(),
-		);
-
-		let (project_id, _) = inst.create_remainder_contributing_project(
-			project_metadata,
-			issuer.clone(),
-			default_evaluations::<T>(),
-			bids,
-			contributions,
-		);
-
-		let project_details = inst.get_project_details(project_id);
-		assert_eq!(project_details.status, ProjectStatus::RemainderRound);
-		let last_funding_block = project_details.phase_transition_points.remainder.end().unwrap();
-
-		frame_system::Pallet::<T>::set_block_number(last_funding_block + 1u32.into());
-
-		let insertion_block_number = inst.current_block() + T::ManualAcceptanceDuration::get().into() + 1u32.into();
-		fill_projects_to_update::<T>(x, insertion_block_number, None);
-
-		#[block]
-		{
-			Pallet::<T>::do_end_funding(project_id).unwrap();
-		}
-
-		// * validity checks *
-		let project_details = inst.get_project_details(project_id);
-		assert_eq!(project_details.status, ProjectStatus::AwaitingProjectDecision);
-		assert_eq!(project_details.evaluation_round_info.evaluators_outcome, EvaluatorsOutcome::Unchanged)
-	}
-	#[benchmark]
-	fn end_funding_automatically_accepted_evaluators_rewarded(
-		// Insertion attempts in add_to_update_store. Total amount of storage items iterated through in `ProjectsToUpdate`. Leave one free to make the fn succeed
-		x: Linear<1, { <T as Config>::MaxProjectsToUpdateInsertionAttempts::get() - 1 }>,
-		// How many evaluations have been made. Used when calculating evaluator rewards
-		y: Linear<1, { <T as Config>::MaxEvaluationsPerProject::get() }>,
-	) {
-		// setup
-		let mut inst = BenchInstantiator::<T>::new(None);
-
-		let issuer = account::<AccountIdOf<T>>("issuer", 0, 0);
-
-		let project_metadata = default_project::<T>(inst.get_new_nonce(), issuer.clone());
-		let target_funding_amount: BalanceOf<T> = project_metadata
-			.minimum_price
-			.saturating_mul_int(project_metadata.total_allocation_size.0 + project_metadata.total_allocation_size.1);
-
-		let automatically_rejected_threshold = Percent::from_percent(91);
-
-		let mut evaluations = (0..y.saturating_sub(1))
-			.map(|i| {
-				UserToUSDBalance::<T>::new(account::<AccountIdOf<T>>("evaluator", 0, i), (10u128 * ASSET_UNIT).into())
-			})
-			.collect_vec();
-
-		let evaluation_target_usd = <T as Config>::EvaluationSuccessThreshold::get() * target_funding_amount;
-		evaluations.push(UserToUSDBalance::<T>::new(
-			account::<AccountIdOf<T>>("evaluator_success", 0, 69420),
-			evaluation_target_usd,
-		));
-
-		let plmc_needed_for_evaluating = BenchInstantiator::<T>::calculate_evaluation_plmc_spent(evaluations.clone());
-		let plmc_ed = evaluations.accounts().existential_deposits();
-		let plmc_ct_account_deposit = evaluations.accounts().ct_account_deposits();
-
-		inst.mint_plmc_to(plmc_needed_for_evaluating);
-		inst.mint_plmc_to(plmc_ed);
-		inst.mint_plmc_to(plmc_ct_account_deposit);
-
-		let bids: Vec<BidParams<T>> = BenchInstantiator::generate_bids_from_total_usd(
-			(automatically_rejected_threshold * target_funding_amount) / 2.into(),
-			project_metadata.minimum_price,
-			default_weights(),
-			default_bidders::<T>(),
-			default_bidder_multipliers(),
-		);
-		let contributions = BenchInstantiator::generate_contributions_from_total_usd(
-			(automatically_rejected_threshold * target_funding_amount) / 2.into(),
-			BenchInstantiator::calculate_price_from_test_bids(bids.clone()),
-			default_weights(),
-			default_contributors::<T>(),
-			default_community_contributor_multipliers(),
-		);
-
-		let (project_id, _) = inst.create_remainder_contributing_project(
-			project_metadata,
-			issuer.clone(),
-			evaluations,
-			bids,
-			contributions,
-		);
-
-		let project_details = inst.get_project_details(project_id);
-		assert_eq!(project_details.status, ProjectStatus::RemainderRound);
-		let last_funding_block = project_details.phase_transition_points.remainder.end().unwrap();
-
-		frame_system::Pallet::<T>::set_block_number(last_funding_block + 1u32.into());
-
-		let insertion_block_number = inst.current_block() + T::SuccessToSettlementTime::get().into();
-		fill_projects_to_update::<T>(x, insertion_block_number, None);
-
-		#[block]
-		{
-			Pallet::<T>::do_end_funding(project_id).unwrap();
-		}
-
-		// * validity checks *
-		let project_details = inst.get_project_details(project_id);
-		assert_eq!(project_details.status, ProjectStatus::FundingSuccessful);
-	}
-
-	// do_project_decision
-	#[benchmark]
-	fn project_decision_accept_funding() {
-		// setup
-		let mut inst = BenchInstantiator::<T>::new(None);
-
-		let issuer = account::<AccountIdOf<T>>("issuer", 0, 0);
-
-		let project_metadata = default_project::<T>(inst.get_new_nonce(), issuer.clone());
-		let target_funding_amount: BalanceOf<T> = project_metadata
-			.minimum_price
-			.saturating_mul_int(project_metadata.total_allocation_size.0 + project_metadata.total_allocation_size.1);
-		let manual_outcome_threshold = Percent::from_percent(50);
-
-		let bids: Vec<BidParams<T>> = BenchInstantiator::generate_bids_from_total_usd(
-			(manual_outcome_threshold * target_funding_amount) / 2.into(),
-			project_metadata.minimum_price,
-			default_weights(),
-			default_bidders::<T>(),
-			default_bidder_multipliers(),
-		);
-		let contributions = BenchInstantiator::generate_contributions_from_total_usd(
-			(manual_outcome_threshold * target_funding_amount) / 2.into(),
-			BenchInstantiator::calculate_price_from_test_bids(bids.clone()),
-			default_weights(),
-			default_contributors::<T>(),
-			default_community_contributor_multipliers(),
-		);
-
-		let project_id = inst.create_finished_project(
-			project_metadata,
-			issuer.clone(),
-			default_evaluations::<T>(),
-			bids,
-			contributions,
-			vec![],
-		);
-
-		assert_eq!(inst.get_project_details(project_id).status, ProjectStatus::AwaitingProjectDecision);
-
-		#[block]
-		{
-			Pallet::<T>::do_project_decision(project_id, FundingOutcomeDecision::AcceptFunding).unwrap();
-		}
-
-		// * validity checks *
-		let project_details = inst.get_project_details(project_id);
-		assert_eq!(project_details.status, ProjectStatus::FundingSuccessful);
-	}
-
-	#[benchmark]
-	fn project_decision_reject_funding() {
-		// setup
-		let mut inst = BenchInstantiator::<T>::new(None);
-
-		let issuer = account::<AccountIdOf<T>>("issuer", 0, 0);
-
-		let project_metadata = default_project::<T>(inst.get_new_nonce(), issuer.clone());
-		let target_funding_amount: BalanceOf<T> = project_metadata
-			.minimum_price
-			.saturating_mul_int(project_metadata.total_allocation_size.0 + project_metadata.total_allocation_size.1);
-		let manual_outcome_threshold = Percent::from_percent(50);
-
-		let bids: Vec<BidParams<T>> = BenchInstantiator::generate_bids_from_total_usd(
-			(manual_outcome_threshold * target_funding_amount) / 2.into(),
-			project_metadata.minimum_price,
-			default_weights(),
-			default_bidders::<T>(),
-			default_bidder_multipliers(),
-		);
-		let contributions = BenchInstantiator::generate_contributions_from_total_usd(
-			(manual_outcome_threshold * target_funding_amount) / 2.into(),
-			BenchInstantiator::calculate_price_from_test_bids(bids.clone()),
-			default_weights(),
-			default_contributors::<T>(),
-			default_community_contributor_multipliers(),
-		);
-
-		let project_id = inst.create_finished_project(
-			project_metadata,
-			issuer.clone(),
-			default_evaluations::<T>(),
-			bids,
-			contributions,
-			vec![],
-		);
-
-		assert_eq!(inst.get_project_details(project_id).status, ProjectStatus::AwaitingProjectDecision);
-
-		#[block]
-		{
-			Pallet::<T>::do_project_decision(project_id, FundingOutcomeDecision::RejectFunding).unwrap();
-		}
-
-		// * validity checks *
-		let project_details = inst.get_project_details(project_id);
-		assert_eq!(project_details.status, ProjectStatus::FundingFailed);
-	}
-
-	// do_start_settlement
-	#[benchmark]
-	fn start_settlement_funding_success() {
-		// setup
-		let mut inst = BenchInstantiator::<T>::new(None);
-
-		let issuer = account::<AccountIdOf<T>>("issuer", 0, 0);
-
-		let project_metadata = default_project::<T>(inst.get_new_nonce(), issuer.clone());
-		let project_id = inst.create_finished_project(
-			project_metadata,
-			issuer.clone(),
-			default_evaluations::<T>(),
-			default_bids::<T>(),
-			default_community_contributions::<T>(),
-			vec![],
-		);
-
-		// let issuer_mint = UserToPLMCBalance::<T>::new(issuer.clone(), (100 * ASSET_UNIT).into());
-		// inst.mint_plmc_to(vec![issuer_mint]);
-
-		#[block]
-		{
-			Pallet::<T>::do_start_settlement(project_id).unwrap();
-		}
-
-		// * validity checks *
-		let project_details = inst.get_project_details(project_id);
-		assert_eq!(project_details.cleanup, Cleaner::Success(CleanerState::Initialized(PhantomData)));
-	}
-
-	#[benchmark]
-	fn start_settlement_funding_failure() {
-		// setup
-		let mut inst = BenchInstantiator::<T>::new(None);
-
-		let issuer = account::<AccountIdOf<T>>("issuer", 0, 0);
-
-		let project_metadata = default_project::<T>(inst.get_new_nonce(), issuer.clone());
-		let target_funding_amount: BalanceOf<T> = project_metadata
-			.minimum_price
-			.saturating_mul_int(project_metadata.total_allocation_size.0 + project_metadata.total_allocation_size.1);
-
-		let bids: Vec<BidParams<T>> = BenchInstantiator::generate_bids_from_total_usd(
-			Percent::from_percent(15) * target_funding_amount,
-			1u128.into(),
-			default_weights(),
-			default_bidders::<T>(),
-			default_bidder_multipliers(),
-		);
-		let contributions = BenchInstantiator::generate_contributions_from_total_usd(
-			Percent::from_percent(10) * target_funding_amount,
-			BenchInstantiator::calculate_price_from_test_bids(bids.clone()),
-			default_weights(),
-			default_contributors::<T>(),
-			default_community_contributor_multipliers(),
-		);
-
-		let project_id = inst.create_finished_project(
-			project_metadata,
-			issuer.clone(),
-			default_evaluations::<T>(),
-			bids,
-			contributions,
-			vec![],
-		);
-
-		assert_eq!(inst.get_project_details(project_id).status, ProjectStatus::FundingFailed);
-
-		#[block]
-		{
-			Pallet::<T>::do_start_settlement(project_id).unwrap();
-		}
-
-		// * validity checks *
-		let project_details = inst.get_project_details(project_id);
-		assert_eq!(project_details.cleanup, Cleaner::Failure(CleanerState::Initialized(PhantomData)));
-	}
-
-	#[macro_export]
-	macro_rules! find_event {
-		($env: expr, $pattern:pat) => {
-			$env.execute(|| {
-				let events: Vec<frame_system::EventRecord<<T as Config>::RuntimeEvent, T::Hash>> =
-					frame_system::Pallet::<T>::events();
-
-				events.iter().find_map(|event_record| {
-					let runtime_event = event_record.event.clone();
-					if let Ok(eve) = runtime_event.try_into() {
-						if let $pattern = &eve {
-							return Some(Rc::new(eve))
-						} else {
-							return None
-						}
-					}
-					return None
-				})
-			})
 		};
 	}
 
@@ -4966,248 +4062,4 @@
 			});
 		}
 	}
-
-	#[cfg(test)]
-	mod tests {
-		use super::*;
-		use crate::mock::{new_test_ext, TestRuntime};
-
-		#[test]
-		fn bench_create() {
-			new_test_ext().execute_with(|| {
-				assert_ok!(PalletFunding::<TestRuntime>::test_create());
-			});
-		}
-
-		#[test]
-		fn bench_edit_metadata() {
-			new_test_ext().execute_with(|| {
-				assert_ok!(PalletFunding::<TestRuntime>::test_edit_metadata());
-			});
-		}
-
-		#[test]
-		fn bench_start_evaluation() {
-			new_test_ext().execute_with(|| {
-				assert_ok!(PalletFunding::<TestRuntime>::test_start_evaluation());
-			});
-		}
-
-		#[test]
-		fn bench_first_evaluation() {
-			new_test_ext().execute_with(|| {
-				assert_ok!(PalletFunding::<TestRuntime>::test_first_evaluation());
-			});
-		}
-
-		#[test]
-		fn bench_second_to_limit_evaluation() {
-			new_test_ext().execute_with(|| {
-				assert_ok!(PalletFunding::<TestRuntime>::test_second_to_limit_evaluation());
-			});
-		}
-
-		#[test]
-		fn bench_evaluation_over_limit() {
-			new_test_ext().execute_with(|| {
-				assert_ok!(PalletFunding::<TestRuntime>::test_evaluation_over_limit());
-			});
-		}
-
-		#[test]
-		fn bench_start_auction_manually() {
-			new_test_ext().execute_with(|| {
-				assert_ok!(PalletFunding::<TestRuntime>::test_start_auction_manually());
-			});
-		}
-
-		#[test]
-		fn bench_start_auction_automatically() {
-			new_test_ext().execute_with(|| {
-				assert_ok!(PalletFunding::<TestRuntime>::test_start_auction_automatically());
-			});
-		}
-
-		#[test]
-		fn bench_bid_with_ct_deposit() {
-			new_test_ext().execute_with(|| {
-				assert_ok!(PalletFunding::<TestRuntime>::test_bid_with_ct_deposit());
-			});
-		}
-
-		#[test]
-		fn bench_bid_no_ct_deposit() {
-			new_test_ext().execute_with(|| {
-				assert_ok!(PalletFunding::<TestRuntime>::test_bid_no_ct_deposit());
-			});
-		}
-
-		#[test]
-		fn bench_first_contribution_no_ct_deposit() {
-			new_test_ext().execute_with(|| {
-				assert_ok!(PalletFunding::<TestRuntime>::test_first_contribution_no_ct_deposit());
-			});
-		}
-
-		#[test]
-		fn bench_first_contribution_with_ct_deposit() {
-			new_test_ext().execute_with(|| {
-				assert_ok!(PalletFunding::<TestRuntime>::test_first_contribution_with_ct_deposit());
-			});
-		}
-
-		#[test]
-		fn bench_first_contribution_ends_round_no_ct_deposit() {
-			new_test_ext().execute_with(|| {
-				assert_ok!(PalletFunding::<TestRuntime>::test_first_contribution_ends_round_no_ct_deposit());
-			});
-		}
-
-		#[test]
-		fn bench_first_contribution_ends_round_with_ct_deposit() {
-			new_test_ext().execute_with(|| {
-				assert_ok!(PalletFunding::<TestRuntime>::test_first_contribution_ends_round_with_ct_deposit());
-			});
-		}
-
-		#[test]
-		fn bench_second_to_limit_contribution() {
-			new_test_ext().execute_with(|| {
-				assert_ok!(PalletFunding::<TestRuntime>::test_second_to_limit_contribution());
-			});
-		}
-
-		#[test]
-		fn bench_second_to_limit_contribution_ends_round() {
-			new_test_ext().execute_with(|| {
-				assert_ok!(PalletFunding::<TestRuntime>::test_second_to_limit_contribution_ends_round());
-			});
-		}
-
-		#[test]
-		fn bench_contribution_over_limit() {
-			new_test_ext().execute_with(|| {
-				assert_ok!(PalletFunding::<TestRuntime>::test_contribution_over_limit());
-			});
-		}
-
-		#[test]
-		fn bench_evaluation_unbond_for() {
-			new_test_ext().execute_with(|| {
-				assert_ok!(PalletFunding::<TestRuntime>::test_evaluation_unbond_for());
-			});
-		}
-
-		#[test]
-		fn bench_evaluation_reward_payout_for_with_ct_account_creation() {
-			new_test_ext().execute_with(|| {
-				assert_ok!(PalletFunding::<TestRuntime>::test_evaluation_reward_payout_for_with_ct_account_creation());
-			});
-		}
-
-		#[test]
-		fn bench_evaluation_reward_payout_for_no_ct_account_creation() {
-			new_test_ext().execute_with(|| {
-				assert_ok!(PalletFunding::<TestRuntime>::test_evaluation_reward_payout_for_no_ct_account_creation());
-			});
-		}
-
-		#[test]
-		fn bench_evaluation_slash_for() {
-			new_test_ext().execute_with(|| {
-				assert_ok!(PalletFunding::<TestRuntime>::test_evaluation_slash_for());
-			});
-		}
-
-		#[test]
-		fn bench_bid_ct_mint_for_with_ct_account_creation() {
-			new_test_ext().execute_with(|| {
-				assert_ok!(PalletFunding::<TestRuntime>::test_bid_ct_mint_for_with_ct_account_creation());
-			});
-		}
-
-		#[test]
-		fn bench_bid_ct_mint_for_no_ct_account_creation() {
-			new_test_ext().execute_with(|| {
-				assert_ok!(PalletFunding::<TestRuntime>::test_bid_ct_mint_for_no_ct_account_creation());
-			});
-		}
-
-		#[test]
-		fn bench_contribution_ct_mint_for_with_ct_account_creation() {
-			new_test_ext().execute_with(|| {
-				assert_ok!(PalletFunding::<TestRuntime>::test_contribution_ct_mint_for_with_ct_account_creation());
-			});
-		}
-
-		#[test]
-		fn bench_contribution_ct_mint_for_no_ct_account_creation() {
-			new_test_ext().execute_with(|| {
-				assert_ok!(PalletFunding::<TestRuntime>::test_contribution_ct_mint_for_no_ct_account_creation());
-			});
-		}
-
-		#[test]
-		fn bench_start_bid_vesting_schedule_for() {
-			new_test_ext().execute_with(|| {
-				assert_ok!(PalletFunding::<TestRuntime>::test_start_bid_vesting_schedule_for());
-			});
-		}
-
-		#[test]
-		fn bench_start_contribution_vesting_schedule_for() {
-			new_test_ext().execute_with(|| {
-				assert_ok!(PalletFunding::<TestRuntime>::test_start_contribution_vesting_schedule_for());
-			});
-		}
-
-		#[test]
-		fn bench_payout_bid_funds_for() {
-			new_test_ext().execute_with(|| {
-				assert_ok!(PalletFunding::<TestRuntime>::test_payout_bid_funds_for());
-			});
-		}
-
-		#[test]
-		fn bench_payout_contribution_funds_for() {
-			new_test_ext().execute_with(|| {
-				assert_ok!(PalletFunding::<TestRuntime>::test_payout_contribution_funds_for());
-			});
-		}
-
-		#[test]
-		fn bench_decide_project_outcome() {
-			new_test_ext().execute_with(|| {
-				assert_ok!(PalletFunding::<TestRuntime>::test_decide_project_outcome());
-			});
-		}
-
-		#[test]
-		fn bench_release_bid_funds_for() {
-			new_test_ext().execute_with(|| {
-				assert_ok!(PalletFunding::<TestRuntime>::test_release_bid_funds_for());
-			});
-		}
-
-		#[test]
-		fn bench_release_contribution_funds_for() {
-			new_test_ext().execute_with(|| {
-				assert_ok!(PalletFunding::<TestRuntime>::test_release_contribution_funds_for());
-			});
-		}
-
-		#[test]
-		fn bench_bid_unbond_for() {
-			new_test_ext().execute_with(|| {
-				assert_ok!(PalletFunding::<TestRuntime>::test_bid_unbond_for());
-			});
-		}
-
-		#[test]
-		fn bench_contribution_unbond_for() {
-			new_test_ext().execute_with(|| {
-				assert_ok!(PalletFunding::<TestRuntime>::test_contribution_unbond_for());
-			});
-		}
-	}
 }