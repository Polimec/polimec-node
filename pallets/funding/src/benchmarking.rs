--- conflicted
+++ resolved
@@ -530,14 +530,8 @@
 		inst.advance_time(One::one()).unwrap();
 		inst.bond_for_users(project_id, evaluations).expect("All evaluations are accepted");
 
-<<<<<<< HEAD
-		let (evaluation_end_block, _) = inst.get_update_pair(project_id);
-		frame_system::Pallet::<T>::set_block_number(evaluation_end_block - 1u32.into());
-		inst.advance_time(2u32.into()).unwrap();
-=======
 		run_blocks_to_execute_next_transition(project_id, Some(UpdateType::EvaluationEnd), &mut inst);
 		inst.advance_time(1u32.into()).unwrap();
->>>>>>> 49f22160
 
 		assert_eq!(inst.get_project_details(project_id).status, ProjectStatus::AuctionInitializePeriod);
 
@@ -1621,14 +1615,8 @@
 			vec![],
 		);
 
-<<<<<<< HEAD
-		let (settlement_block, _) = inst.get_update_pair(project_id);
-		frame_system::Pallet::<T>::set_block_number(settlement_block - 1u32.into());
-		inst.advance_time(1u32.into()).unwrap();
-=======
 		run_blocks_to_execute_next_transition(project_id, None, &mut inst);
 
->>>>>>> 49f22160
 		assert_eq!(inst.get_project_details(project_id).status, ProjectStatus::FundingSuccessful);
 		assert_eq!(
 			inst.get_project_details(project_id).cleanup,
@@ -1701,14 +1689,8 @@
 			vec![],
 		);
 
-<<<<<<< HEAD
-		let (update_block, _) = inst.get_update_pair(project_id);
-		frame_system::Pallet::<T>::set_block_number(update_block - 1u32.into());
-		inst.advance_time(One::one()).unwrap();
-=======
 		run_blocks_to_execute_next_transition(project_id, None, &mut inst);
 
->>>>>>> 49f22160
 		assert_eq!(
 			inst.get_project_details(project_id).cleanup,
 			SettlementMachine::Success(SettlementType::Initialized(PhantomData))
@@ -1781,14 +1763,8 @@
 			vec![],
 		);
 
-<<<<<<< HEAD
-		let (update_block, _) = inst.get_update_pair(project_id);
-		frame_system::Pallet::<T>::set_block_number(update_block - 1u32.into());
-		inst.advance_time(One::one()).unwrap();
-=======
 		run_blocks_to_execute_next_transition(project_id, None, &mut inst);
 
->>>>>>> 49f22160
 		assert_eq!(
 			inst.get_project_details(project_id).cleanup,
 			SettlementMachine::Success(SettlementType::Initialized(PhantomData))
@@ -1953,14 +1929,8 @@
 			vec![],
 		);
 
-<<<<<<< HEAD
-		let (update_block, _) = inst.get_update_pair(project_id);
-		frame_system::Pallet::<T>::set_block_number(update_block - 1u32.into());
-		inst.advance_time(One::one()).unwrap();
-=======
 		run_blocks_to_execute_next_transition(project_id, None, &mut inst);
 
->>>>>>> 49f22160
 		assert_eq!(
 			inst.get_project_details(project_id).cleanup,
 			SettlementMachine::Success(SettlementType::Initialized(PhantomData))
@@ -2025,14 +1995,8 @@
 			vec![],
 		);
 
-<<<<<<< HEAD
-		let (update_block, _) = inst.get_update_pair(project_id);
-		frame_system::Pallet::<T>::set_block_number(update_block - 1u32.into());
-		inst.advance_time(One::one()).unwrap();
-=======
 		run_blocks_to_execute_next_transition(project_id, None, &mut inst);
 
->>>>>>> 49f22160
 		assert_eq!(
 			inst.get_project_details(project_id).cleanup,
 			SettlementMachine::Success(SettlementType::Initialized(PhantomData))
@@ -2097,14 +2061,8 @@
 			vec![],
 		);
 
-<<<<<<< HEAD
-		let (update_block, _) = inst.get_update_pair(project_id);
-		frame_system::Pallet::<T>::set_block_number(update_block - 1u32.into());
-		inst.advance_time(One::one()).unwrap();
-=======
 		run_blocks_to_execute_next_transition(project_id, None, &mut inst);
 
->>>>>>> 49f22160
 		assert_eq!(
 			inst.get_project_details(project_id).cleanup,
 			SettlementMachine::Success(SettlementType::Initialized(PhantomData))
@@ -2184,14 +2142,8 @@
 			vec![],
 		);
 
-<<<<<<< HEAD
-		let (update_block, _) = inst.get_update_pair(project_id);
-		frame_system::Pallet::<T>::set_block_number(update_block - 1u32.into());
-		inst.advance_time(One::one()).unwrap();
-=======
 		run_blocks_to_execute_next_transition(project_id, None, &mut inst);
 
->>>>>>> 49f22160
 		assert_eq!(
 			inst.get_project_details(project_id).cleanup,
 			SettlementMachine::Success(SettlementType::Initialized(PhantomData))
@@ -2263,14 +2215,8 @@
 			vec![],
 		);
 
-<<<<<<< HEAD
-		let (update_block, _) = inst.get_update_pair(project_id);
-		frame_system::Pallet::<T>::set_block_number(update_block - 1u32.into());
-		inst.advance_time(One::one()).unwrap();
-=======
 		run_blocks_to_execute_next_transition(project_id, None, &mut inst);
 
->>>>>>> 49f22160
 		assert_eq!(
 			inst.get_project_details(project_id).cleanup,
 			SettlementMachine::Success(SettlementType::Initialized(PhantomData))
@@ -2325,14 +2271,8 @@
 			vec![],
 		);
 
-<<<<<<< HEAD
-		let (update_block, _) = inst.get_update_pair(project_id);
-		frame_system::Pallet::<T>::set_block_number(update_block - 1u32.into());
-		inst.advance_time(One::one()).unwrap();
-=======
 		run_blocks_to_execute_next_transition(project_id, None, &mut inst);
 
->>>>>>> 49f22160
 		assert_eq!(
 			inst.get_project_details(project_id).cleanup,
 			SettlementMachine::Success(SettlementType::Initialized(PhantomData))
@@ -2394,14 +2334,8 @@
 			vec![],
 		);
 
-<<<<<<< HEAD
-		let (update_block, _) = inst.get_update_pair(project_id);
-		frame_system::Pallet::<T>::set_block_number(update_block - 1u32.into());
-		inst.advance_time(One::one()).unwrap();
-=======
 		run_blocks_to_execute_next_transition(project_id, None, &mut inst);
 
->>>>>>> 49f22160
 		assert_eq!(
 			inst.get_project_details(project_id).cleanup,
 			SettlementMachine::Success(SettlementType::Initialized(PhantomData))
@@ -2453,14 +2387,8 @@
 			vec![],
 		);
 
-<<<<<<< HEAD
-		let (update_block, _) = inst.get_update_pair(project_id);
-		frame_system::Pallet::<T>::set_block_number(update_block - 1u32.into());
-		inst.advance_time(One::one()).unwrap();
-=======
 		run_blocks_to_execute_next_transition(project_id, None, &mut inst);
 
->>>>>>> 49f22160
 		assert_eq!(
 			inst.get_project_details(project_id).cleanup,
 			SettlementMachine::Success(SettlementType::Initialized(PhantomData))
@@ -2874,7 +2802,6 @@
 	//
 	// on_initialize
 	//
-<<<<<<< HEAD
 
 	//do_evaluation_end
 	#[benchmark]
@@ -2980,113 +2907,6 @@
 			Pallet::<T>::do_evaluation_end(project_id).unwrap();
 		}
 
-=======
-
-	//do_evaluation_end
-	#[benchmark]
-	fn end_evaluation_success(
-		// Insertion attempts in add_to_update_store. Total amount of storage items iterated through in `ProjectsToUpdate`. Leave one free to make the fn succeed
-		x: Linear<1, { <T as Config>::MaxProjectsToUpdateInsertionAttempts::get() - 1 }>,
-	) {
-		// * setup *
-		let mut inst = BenchInstantiator::<T>::new(None);
-
-		// real benchmark starts at block 0, and we can't call `events()` at block 0
-		inst.advance_time(1u32.into()).unwrap();
-
-		let issuer = account::<AccountIdOf<T>>("issuer", 0, 0);
-		whitelist_account!(issuer);
-
-		let project_metadata = default_project::<T>(inst.get_new_nonce(), issuer.clone());
-		let project_id = inst.create_evaluating_project(project_metadata, issuer.clone());
-
-		let evaluations = default_evaluations();
-		let plmc_for_evaluating = BenchInstantiator::<T>::calculate_evaluation_plmc_spent(evaluations.clone());
-		let existential_plmc: Vec<UserToPLMCBalance<T>> = plmc_for_evaluating.accounts().existential_deposits();
-		let ct_account_deposits: Vec<UserToPLMCBalance<T>> = plmc_for_evaluating.accounts().ct_account_deposits();
-
-		inst.mint_plmc_to(existential_plmc);
-		inst.mint_plmc_to(ct_account_deposits);
-		inst.mint_plmc_to(plmc_for_evaluating);
-
-		inst.advance_time(One::one()).unwrap();
-		inst.bond_for_users(project_id, evaluations).expect("All evaluations are accepted");
-
-		let evaluation_end_block =
-			inst.get_project_details(project_id).phase_transition_points.evaluation.end().unwrap();
-		// move block manually without calling any hooks, to avoid triggering the transition outside the benchmarking context
-		frame_system::Pallet::<T>::set_block_number(evaluation_end_block + One::one());
-
-		let insertion_block_number =
-			inst.current_block() + One::one() + <T as Config>::AuctionInitializePeriodDuration::get();
-		fill_projects_to_update::<T>(x, insertion_block_number, None);
-
-		// Instead of advancing in time for the automatic `do_evaluation_end` call in on_initialize, we call it directly to benchmark it
-		#[block]
-		{
-			Pallet::<T>::do_evaluation_end(project_id).unwrap();
-		}
-
-		// * validity checks *
-		let project_details = inst.get_project_details(project_id);
-		assert_eq!(project_details.status, ProjectStatus::AuctionInitializePeriod);
-	}
-
-	#[benchmark]
-	fn end_evaluation_failure() {
-		// * setup *
-		let mut inst = BenchInstantiator::<T>::new(None);
-
-		// real benchmark starts at block 0, and we can't call `events()` at block 0
-		inst.advance_time(1u32.into()).unwrap();
-
-		let issuer = account::<AccountIdOf<T>>("issuer", 0, 0);
-		whitelist_account!(issuer);
-
-		let project_metadata = default_project::<T>(inst.get_new_nonce(), issuer.clone());
-		let project_id = inst.create_evaluating_project(project_metadata, issuer.clone());
-		let project_details = inst.get_project_details(project_id);
-
-		let evaluation_usd_target =
-			<T as Config>::EvaluationSuccessThreshold::get() * project_details.fundraising_target;
-		// we only fund 50% of the minimum threshold for the evaluation round, since we want it to fail
-		let evaluations = vec![
-			UserToUSDBalance::new(
-				account::<AccountIdOf<T>>("evaluator_1", 0, 0),
-				(Percent::from_percent(5) * evaluation_usd_target).into(),
-			),
-			UserToUSDBalance::new(
-				account::<AccountIdOf<T>>("evaluator_2", 0, 0),
-				(Percent::from_percent(20) * evaluation_usd_target).into(),
-			),
-			UserToUSDBalance::new(
-				account::<AccountIdOf<T>>("evaluator_3", 0, 0),
-				(Percent::from_percent(25) * evaluation_usd_target).into(),
-			),
-		];
-		let plmc_for_evaluating = BenchInstantiator::<T>::calculate_evaluation_plmc_spent(evaluations.clone());
-		let existential_plmc: Vec<UserToPLMCBalance<T>> = plmc_for_evaluating.accounts().existential_deposits();
-		let ct_account_deposits: Vec<UserToPLMCBalance<T>> = plmc_for_evaluating.accounts().ct_account_deposits();
-
-		inst.mint_plmc_to(existential_plmc);
-		inst.mint_plmc_to(ct_account_deposits);
-		inst.mint_plmc_to(plmc_for_evaluating);
-
-		inst.advance_time(One::one()).unwrap();
-		inst.bond_for_users(project_id, evaluations).expect("All evaluations are accepted");
-
-		let evaluation_end_block =
-			inst.get_project_details(project_id).phase_transition_points.evaluation.end().unwrap();
-		// move block manually without calling any hooks, to avoid triggering the transition outside the benchmarking context
-		frame_system::Pallet::<T>::set_block_number(evaluation_end_block + One::one());
-
-		// Instead of advancing in time for the automatic `do_evaluation_end` call in on_initialize, we call it directly to benchmark it
-		#[block]
-		{
-			Pallet::<T>::do_evaluation_end(project_id).unwrap();
-		}
-
->>>>>>> 49f22160
 		// * validity checks *
 		let project_details = inst.get_project_details(project_id);
 		assert_eq!(project_details.status, ProjectStatus::EvaluationFailed);
@@ -3123,13 +2943,7 @@
 		inst.advance_time(One::one()).unwrap();
 		inst.bond_for_users(project_id, evaluations).expect("All evaluations are accepted");
 
-<<<<<<< HEAD
-		let (evaluation_end_block, _) = inst.get_update_pair(project_id);
-		frame_system::Pallet::<T>::set_block_number(evaluation_end_block - 1u32.into());
-		inst.advance_time(One::one()).unwrap();
-=======
 		run_blocks_to_execute_next_transition(project_id, None, &mut inst);
->>>>>>> 49f22160
 
 		let current_block = inst.current_block();
 		let automatic_transition_block =
@@ -3364,13 +3178,7 @@
 		let project_id = inst.create_auctioning_project(project_metadata, issuer.clone(), default_evaluations());
 
 		// no bids are made, so the project fails
-<<<<<<< HEAD
-		let (update_block, _) = inst.get_update_pair(project_id);
-		frame_system::Pallet::<T>::set_block_number(update_block - 1u32.into());
-		inst.advance_time(One::one()).unwrap();
-=======
 		run_blocks_to_execute_next_transition(project_id, None, &mut inst);
->>>>>>> 49f22160
 
 		let auction_candle_end_block =
 			inst.get_project_details(project_id).phase_transition_points.candle_auction.end().unwrap();
@@ -3827,20 +3635,12 @@
 
 		#[block]
 		{
-<<<<<<< HEAD
 			Pallet::<T>::add_to_settlement_queue(project_id).unwrap();
-=======
-			Pallet::<T>::do_start_settlement(project_id).unwrap();
->>>>>>> 49f22160
 		}
 
 		// * validity checks *
 		let project_details = inst.get_project_details(project_id);
-<<<<<<< HEAD
 		assert_eq!(project_details.cleanup, SettlementMachine::Success(SettlementType::Initialized(PhantomData)));
-=======
-		assert_eq!(project_details.cleanup, Cleaner::Success(CleanerState::Initialized(PhantomData)));
->>>>>>> 49f22160
 	}
 
 	#[benchmark]
@@ -3883,20 +3683,12 @@
 
 		#[block]
 		{
-<<<<<<< HEAD
 			Pallet::<T>::add_to_settlement_queue(project_id).unwrap();
-=======
-			Pallet::<T>::do_start_settlement(project_id).unwrap();
->>>>>>> 49f22160
 		}
 
 		// * validity checks *
 		let project_details = inst.get_project_details(project_id);
-<<<<<<< HEAD
 		assert_eq!(project_details.cleanup, SettlementMachine::Failure(SettlementType::Initialized(PhantomData)));
-=======
-		assert_eq!(project_details.cleanup, Cleaner::Failure(CleanerState::Initialized(PhantomData)));
->>>>>>> 49f22160
 	}
 
 	#[macro_export]
