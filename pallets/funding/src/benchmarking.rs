// Polimec Blockchain – https://www.polimec.org/
// Copyright (C) Polimec 2022. All rights reserved.

// The Polimec Blockchain is free software: you can redistribute it and/or modify
// it under the terms of the GNU General Public License as published by
// the Free Software Foundation, either version 3 of the License, or
// (at your option) any later version.

// The Polimec Blockchain is distributed in the hope that it will be useful,
// but WITHOUT ANY WARRANTY; without even the implied warranty of
// MERCHANTABILITY or FITNESS FOR A PARTICULAR PURPOSE.  See the
// GNU General Public License for more details.

// You should have received a copy of the GNU General Public License
// along with this program.  If not, see <https://www.gnu.org/licenses/>.

// If you feel like getting in touch with us, you can do so at info@polimec.org

//! Benchmarking setup for Funding pallet

use super::*;
use crate::instantiator::*;
use frame_benchmarking::v2::*;
#[cfg(test)]
use frame_support::assert_ok;
use frame_support::{
	dispatch::RawOrigin,
	traits::{
		fungible::{InspectHold, MutateHold},
		fungibles::metadata::MetadataDeposit,
		OriginTrait,
	},
	Parameter,
};
#[allow(unused_imports)]
use pallet::Pallet as PalletFunding;
use parity_scale_codec::{Decode, Encode};
use polimec_common::{credentials::InvestorType, ReleaseSchedule};
use polimec_common_test_utils::get_mock_jwt;
use scale_info::prelude::format;
use sp_arithmetic::Percent;
use sp_core::H256;
use sp_io::hashing::blake2_256;
use sp_runtime::traits::{BlakeTwo256, Get, Member, TrailingZeroInput};

const METADATA: &str = r#"
{
    "whitepaper":"ipfs_url",
    "team_description":"ipfs_url",
    "tokenomics":"ipfs_url",
    "roadmap":"ipfs_url",
    "usage_of_founds":"ipfs_url"
}
"#;
const EDITED_METADATA: &str = r#"
{
    "whitepaper":"new_ipfs_url",
    "team_description":"new_ipfs_url",
    "tokenomics":"new_ipfs_url",
    "roadmap":"new_ipfs_url",
    "usage_of_founds":"new_ipfs_url"
}
"#;

const ASSET_DECIMALS: u8 = 10;
const US_DOLLAR: u128 = 1_0_000_000_000u128;
const ASSET_UNIT: u128 = 1_0_000_000_000u128;
type BenchInstantiator<T> = Instantiator<T, <T as Config>::AllPalletsWithoutSystem, <T as Config>::RuntimeEvent>;

pub fn usdt_id() -> u32 {
	AcceptedFundingAsset::USDT.to_assethub_id()
}
pub fn hashed(data: impl AsRef<[u8]>) -> H256 {
	<BlakeTwo256 as sp_runtime::traits::Hash>::hash(data.as_ref())
}

pub fn default_project<T: Config>(nonce: u64, issuer: AccountIdOf<T>) -> ProjectMetadataOf<T>
where
	T::Price: From<u128>,
	T::Hash: From<H256>,
{
	let bounded_name = BoundedVec::try_from("Contribution Token TEST".as_bytes().to_vec()).unwrap();
	let bounded_symbol = BoundedVec::try_from("CTEST".as_bytes().to_vec()).unwrap();
	let metadata_hash = hashed(format!("{}-{}", METADATA, nonce));
	ProjectMetadata {
		token_information: CurrencyMetadata { name: bounded_name, symbol: bounded_symbol, decimals: ASSET_DECIMALS },
		mainnet_token_max_supply: BalanceOf::<T>::try_from(8_000_000_0_000_000_000u128)
			.unwrap_or_else(|_| panic!("Failed to create BalanceOf")),
		total_allocation_size: BalanceOf::<T>::try_from(100_000_000_0_000_000_000u128)
			.unwrap_or_else(|_| panic!("Failed to create BalanceOf")),
		auction_round_allocation_percentage: Percent::from_percent(50u8),
		minimum_price: 10u128.into(),
		round_ticket_sizes: RoundTicketSizes {
			bidding: BiddingTicketSizes {
				professional: TicketSize::new(
					Some(
						BalanceOf::<T>::try_from(500 * ASSET_UNIT)
							.unwrap_or_else(|_| panic!("Failed to create BalanceOf")),
					),
					None,
				),
				institutional: TicketSize::new(
					Some(
						BalanceOf::<T>::try_from(500 * ASSET_UNIT)
							.unwrap_or_else(|_| panic!("Failed to create BalanceOf")),
					),
					None,
				),
				phantom: Default::default(),
			},
			contributing: ContributingTicketSizes {
				retail: TicketSize::new(None, None),
				professional: TicketSize::new(None, None),
				institutional: TicketSize::new(None, None),
				phantom: Default::default(),
			},
			phantom: Default::default(),
		},
		participation_currencies: vec![AcceptedFundingAsset::USDT].try_into().unwrap(),
		funding_destination_account: issuer,
		offchain_information_hash: Some(metadata_hash.into()),
	}
}

pub fn default_evaluations<T: Config>() -> Vec<UserToUSDBalance<T>>
where
	<T as Config>::Price: From<u128>,
	<T as Config>::Balance: From<u128>,
	T::Hash: From<H256>,
{
	let threshold = <T as Config>::EvaluationSuccessThreshold::get();
	let default_project_metadata: ProjectMetadataOf<T> =
		default_project::<T>(0, account::<AccountIdOf<T>>("issuer", 0, 0));
	let funding_target =
		default_project_metadata.minimum_price.saturating_mul_int(default_project_metadata.total_allocation_size);
	let evaluation_target = threshold * funding_target;

	vec![
		UserToUSDBalance::new(
			account::<AccountIdOf<T>>("evaluator_1", 0, 0),
			Percent::from_percent(35) * evaluation_target,
		),
		UserToUSDBalance::new(
			account::<AccountIdOf<T>>("evaluator_2", 0, 0),
			Percent::from_percent(35) * evaluation_target,
		),
		UserToUSDBalance::new(
			account::<AccountIdOf<T>>("evaluator_3", 0, 0),
			Percent::from_percent(35) * evaluation_target,
		),
	]
}

pub fn default_bids<T: Config>() -> Vec<BidParams<T>>
where
	<T as Config>::Price: From<u128>,
	<T as Config>::Balance: From<u128>,
	T::Hash: From<H256>,
{
	let default_project_metadata = default_project::<T>(0, account::<AccountIdOf<T>>("issuer", 0, 0));
	let auction_funding_target = default_project_metadata.minimum_price.saturating_mul_int(
		default_project_metadata.auction_round_allocation_percentage * default_project_metadata.total_allocation_size,
	);

	BenchInstantiator::generate_bids_from_total_usd(
		Percent::from_percent(95) * auction_funding_target,
		10u128.into(),
		default_weights(),
		default_bidders::<T>(),
		default_bidder_multipliers(),
	)
}

pub fn full_bids<T>() -> Vec<BidParams<T>>
where
	T: Config,
	<T as Config>::Price: From<u128>,
	<T as Config>::Balance: From<u128>,
	T::Hash: From<H256>,
{
	let default_project = default_project::<T>(0, account::<AccountIdOf<T>>("issuer", 0, 0));
	let total_ct_for_bids = default_project.auction_round_allocation_percentage * default_project.total_allocation_size;
	let total_usd_for_bids = default_project.minimum_price.checked_mul_int(total_ct_for_bids).unwrap();
	BenchInstantiator::<T>::generate_bids_from_total_usd(
		total_usd_for_bids,
		default_project.minimum_price,
		default_weights(),
		default_bidders::<T>(),
		default_bidder_multipliers(),
	)
}

pub fn default_community_contributions<T: Config>() -> Vec<ContributionParams<T>>
where
	<T as Config>::Price: From<u128>,
	<T as Config>::Balance: From<u128>,
	T::Hash: From<H256>,
{
	let default_project_metadata = default_project::<T>(0, account::<AccountIdOf<T>>("issuer", 0, 0));

	let funding_target =
		default_project_metadata.minimum_price.saturating_mul_int(default_project_metadata.total_allocation_size);
	let auction_funding_target = default_project_metadata.minimum_price.saturating_mul_int(
		default_project_metadata.auction_round_allocation_percentage * default_project_metadata.total_allocation_size,
	);

	let contributing_funding_target = funding_target - auction_funding_target;

	BenchInstantiator::generate_contributions_from_total_usd(
		Percent::from_percent(85) * contributing_funding_target,
		10u128.into(),
		default_weights(),
		default_community_contributors::<T>(),
		default_community_contributor_multipliers(),
	)
}

pub fn default_remainder_contributions<T: Config>() -> Vec<ContributionParams<T>>
where
	<T as Config>::Price: From<u128>,
	<T as Config>::Balance: From<u128>,
	T::Hash: From<H256>,
{
	let default_project_metadata = default_project::<T>(0, account::<AccountIdOf<T>>("issuer", 0, 0));

	let funding_target =
		default_project_metadata.minimum_price.saturating_mul_int(default_project_metadata.total_allocation_size);
	let auction_funding_target = default_project_metadata.minimum_price.saturating_mul_int(
		default_project_metadata.auction_round_allocation_percentage * default_project_metadata.total_allocation_size,
	);

	let contributing_funding_target = funding_target - auction_funding_target;

	BenchInstantiator::generate_contributions_from_total_usd(
		Percent::from_percent(15) * contributing_funding_target,
		10u128.into(),
		default_weights(),
		default_remainder_contributors::<T>(),
		default_remainder_contributor_multipliers(),
	)
}

pub fn default_weights() -> Vec<u8> {
	vec![20u8, 15u8, 10u8, 25u8, 30u8]
}

pub fn default_bidders<T: Config>() -> Vec<AccountIdOf<T>> {
	vec![
		account::<AccountIdOf<T>>("bidder_1", 0, 0),
		account::<AccountIdOf<T>>("bidder_2", 0, 0),
		account::<AccountIdOf<T>>("bidder_3", 0, 0),
		account::<AccountIdOf<T>>("bidder_4", 0, 0),
		account::<AccountIdOf<T>>("bidder_5", 0, 0),
	]
}

pub fn default_community_contributors<T: Config>() -> Vec<AccountIdOf<T>> {
	vec![
		account::<AccountIdOf<T>>("contributor_1", 0, 0),
		account::<AccountIdOf<T>>("contributor_2", 0, 0),
		account::<AccountIdOf<T>>("contributor_3", 0, 0),
		account::<AccountIdOf<T>>("contributor_4", 0, 0),
		account::<AccountIdOf<T>>("contributor_5", 0, 0),
	]
}
pub fn default_remainder_contributors<T: Config>() -> Vec<AccountIdOf<T>> {
	vec![
		account::<AccountIdOf<T>>("bidder_1", 0, 0),
		account::<AccountIdOf<T>>("bidder_2", 0, 0),
		account::<AccountIdOf<T>>("evaluator_1", 0, 0),
		account::<AccountIdOf<T>>("evaluator_2", 0, 0),
		account::<AccountIdOf<T>>("contributor_6", 0, 0),
	]
}

pub fn default_bidder_multipliers() -> Vec<u8> {
	vec![20u8, 3u8, 15u8, 13u8, 9u8]
}
pub fn default_community_contributor_multipliers() -> Vec<u8> {
	vec![1u8, 5u8, 3u8, 1u8, 2u8]
}
pub fn default_remainder_contributor_multipliers() -> Vec<u8> {
	vec![1u8, 10u8, 3u8, 2u8, 4u8]
}

/// Grab an account, seeded by a name and index.
pub fn string_account<AccountId: Decode>(
	name: scale_info::prelude::string::String,
	index: u32,
	seed: u32,
) -> AccountId {
	let entropy = (name, index, seed).using_encoded(blake2_256);
	Decode::decode(&mut TrailingZeroInput::new(entropy.as_ref()))
		.expect("infinite length input; no invalid inputs for type; qed")
}

#[cfg(feature = "std")]
pub fn populate_with_projects<T>(amount: u32, inst: BenchInstantiator<T>) -> BenchInstantiator<T>
where
	T: Config
		+ frame_system::Config<RuntimeEvent = <T as Config>::RuntimeEvent>
		+ pallet_balances::Config<Balance = BalanceOf<T>>,
	<T as Config>::RuntimeEvent: TryInto<Event<T>> + Parameter + Member,
	<T as Config>::Price: From<u128>,
	<T as Config>::Balance: From<u128>,
	T::Hash: From<H256>,
	<T as frame_system::Config>::AccountId:
		Into<<<T as frame_system::Config>::RuntimeOrigin as OriginTrait>::AccountId> + sp_std::fmt::Debug,
	<T as pallet_balances::Config>::Balance: Into<BalanceOf<T>>,
{
	let states = vec![
		ProjectStatus::Application,
		ProjectStatus::EvaluationRound,
		ProjectStatus::AuctionRound(AuctionPhase::English),
		ProjectStatus::CommunityRound,
		ProjectStatus::RemainderRound,
		ProjectStatus::FundingSuccessful,
	]
	.into_iter()
	.cycle()
	.take(amount as usize);

	let instantiation_details = states
		.map(|state| {
			let nonce = inst.get_new_nonce();
			let issuer_name: String = format!("issuer_{}", nonce);

			let issuer = string_account::<AccountIdOf<T>>(issuer_name, 0, 0);
			TestProjectParams::<T> {
				expected_state: state,
				metadata: default_project::<T>(inst.get_new_nonce(), issuer.clone()),
				issuer: issuer.clone(),
				evaluations: default_evaluations::<T>(),
				bids: default_bids::<T>(),
				community_contributions: default_community_contributions::<T>(),
				remainder_contributions: default_remainder_contributions::<T>(),
			}
		})
		.collect::<Vec<TestProjectParams<T>>>();

	async_features::create_multiple_projects_at(inst, instantiation_details).1
}

// IMPORTANT: make sure your project starts at (block 1 + `total_vecs_in_storage` - `fully_filled_vecs_from_insertion`) to always have room to insert new vecs
pub fn fill_projects_to_update<T: Config>(
	fully_filled_vecs_from_insertion: u32,
	mut expected_insertion_block: BlockNumberFor<T>,
) {
	// fill the `ProjectsToUpdate` vectors from @ expected_insertion_block to @ expected_insertion_block+x, to benchmark all the failed insertion attempts
	for _ in 0..fully_filled_vecs_from_insertion {
		while ProjectsToUpdate::<T>::try_append(expected_insertion_block, (&69u32, UpdateType::EvaluationEnd)).is_ok() {
			continue;
		}
		expected_insertion_block += 1u32.into();
	}
}

// returns how much PLMC was minted and held to the user
pub fn make_ct_deposit_for<T: Config>(user: AccountIdOf<T>, project_id: ProjectId) {
	let ct_deposit = T::ContributionTokenCurrency::deposit_required(project_id);
	// Reserve plmc deposit to create a contribution token account for this project
	if T::NativeCurrency::balance_on_hold(&HoldReason::FutureDeposit(project_id).into(), &user) < ct_deposit {
		T::NativeCurrency::hold(&HoldReason::FutureDeposit(project_id).into(), &user, ct_deposit).unwrap();
	}
}

pub fn run_blocks_to_execute_next_transition<T: Config>(
	project_id: ProjectId,
	update_type: UpdateType,
	inst: &mut BenchInstantiator<T>,
) {
<<<<<<< HEAD
	let pair = inst.get_update_pair(project_id, &update_type);
	assert!(pair.is_some());
	let (update_block, _) = pair.unwrap();
=======
	let update_block = inst.get_update_block(project_id, &update_type).unwrap();
>>>>>>> 28c7bf13
	frame_system::Pallet::<T>::set_block_number(update_block - 1u32.into());
	inst.advance_time(One::one()).unwrap();
}

#[benchmarks(
	where
	T: Config + frame_system::Config<RuntimeEvent = <T as Config>::RuntimeEvent> + pallet_balances::Config<Balance = BalanceOf<T>>,
	<T as Config>::RuntimeEvent: TryInto<Event<T>> + Parameter + Member,
	<T as Config>::Price: From<u128>,
	<T as Config>::Balance: From<u128>,
	T::Hash: From<H256>,
	<T as frame_system::Config>::AccountId: Into<<<T as frame_system::Config>::RuntimeOrigin as OriginTrait>::AccountId> + sp_std::fmt::Debug,
	<T as pallet_balances::Config>::Balance: Into<BalanceOf<T>>,
)]
mod benchmarks {
	use super::*;
	use itertools::Itertools;

	impl_benchmark_test_suite!(PalletFunding, crate::mock::new_test_ext(), crate::mock::TestRuntime);

	//
	// Extrinsics
	//
	#[benchmark]
	fn create() {
		// * setup *
		let mut inst = BenchInstantiator::<T>::new(None);
		// real benchmark starts at block 0, and we can't call `events()` at block 0
		inst.advance_time(1u32.into()).unwrap();

		let ed = BenchInstantiator::<T>::get_ed();

		let issuer = account::<AccountIdOf<T>>("issuer", 0, 0);
		whitelist_account!(issuer);
		let project_metadata = default_project::<T>(inst.get_new_nonce(), issuer.clone());

		let metadata_deposit = T::ContributionTokenCurrency::calc_metadata_deposit(
			project_metadata.token_information.name.as_slice(),
			project_metadata.token_information.symbol.as_slice(),
		);
		inst.mint_plmc_to(vec![UserToPLMCBalance::new(issuer.clone(), ed * 2u64.into() + metadata_deposit)]);
		let jwt = get_mock_jwt(issuer.clone(), InvestorType::Institutional);
		#[extrinsic_call]
		create(RawOrigin::Signed(issuer.clone()), jwt, project_metadata.clone());

		// * validity checks *
		// Storage
		let projects_metadata = ProjectsMetadata::<T>::iter().sorted_by(|a, b| a.0.cmp(&b.0)).collect::<Vec<_>>();
		let stored_metadata = &projects_metadata.iter().last().unwrap().1;
		let project_id = projects_metadata.iter().last().unwrap().0;

		// FIXME
		// assert_eq!(stored_metadata, &project_metadata);

		let project_details = ProjectsDetails::<T>::iter().sorted_by(|a, b| a.0.cmp(&b.0)).collect::<Vec<_>>();
		let stored_details = &project_details.iter().last().unwrap().1;
		assert_eq!(&stored_details.issuer, &issuer);

		// Events
		frame_system::Pallet::<T>::assert_last_event(Event::<T>::ProjectCreated { project_id, issuer }.into());
	}

	#[benchmark]
	fn edit_metadata() {
		// * setup *
		let mut inst = BenchInstantiator::<T>::new(None);

		// real benchmark starts at block 0, and we can't call `events()` at block 0
		inst.advance_time(1u32.into()).unwrap();

		let issuer = account::<AccountIdOf<T>>("issuer", 0, 0);
		whitelist_account!(issuer);

		let project_metadata = default_project::<T>(inst.get_new_nonce(), issuer.clone());
		let project_id = inst.create_new_project(project_metadata.clone(), issuer.clone());
		let original_metadata_hash = project_metadata.offchain_information_hash.unwrap();
		let edited_metadata_hash: H256 = hashed(EDITED_METADATA);
		let jwt = get_mock_jwt(issuer.clone(), InvestorType::Institutional);
		#[extrinsic_call]
		edit_metadata(RawOrigin::Signed(issuer), jwt, project_id, edited_metadata_hash.into());

		// * validity checks *
		// Storage
		let stored_metadata = ProjectsMetadata::<T>::get(project_id).unwrap();
		assert_eq!(stored_metadata.offchain_information_hash, Some(edited_metadata_hash.into()));
		assert!(original_metadata_hash != edited_metadata_hash.into());

		// Events
		frame_system::Pallet::<T>::assert_last_event(Event::<T>::MetadataEdited { project_id }.into());
	}

	#[benchmark]
	fn start_evaluation(
		// insertion attempts in add_to_update_store.
		x: Linear<1, { <T as Config>::MaxProjectsToUpdateInsertionAttempts::get() - 1 }>,
	) {
		// * setup *
		let mut inst = BenchInstantiator::<T>::new(None);

		// real benchmark starts at block 0, and we can't call `events()` at block 0
		inst.advance_time(1u32.into()).unwrap();

		let issuer = account::<AccountIdOf<T>>("issuer", 0, 0);
		whitelist_account!(issuer);

		let project_metadata = default_project::<T>(inst.get_new_nonce(), issuer.clone());
		let project_id = inst.create_new_project(project_metadata, issuer.clone());

		// start_evaluation fn will try to add an automatic transition 1 block after the last evaluation block
		let mut block_number: BlockNumberFor<T> = inst.current_block() + T::EvaluationDuration::get() + One::one();
		// fill the `ProjectsToUpdate` vectors from @ block_number to @ block_number+x, to benchmark all the failed insertion attempts
		for _ in 0..x {
			while ProjectsToUpdate::<T>::try_append(block_number, (&69u32, UpdateType::EvaluationEnd)).is_ok() {
				continue;
			}
			block_number += 1u32.into();
		}
		let jwt = get_mock_jwt(issuer.clone(), InvestorType::Institutional);
		#[extrinsic_call]
		start_evaluation(RawOrigin::Signed(issuer), jwt, project_id);

		// * validity checks *
		// Storage
		let stored_details = ProjectsDetails::<T>::get(project_id).unwrap();
		assert_eq!(stored_details.status, ProjectStatus::EvaluationRound);
		let starting_evaluation_info = EvaluationRoundInfoOf::<T> {
			total_bonded_usd: Zero::zero(),
			total_bonded_plmc: Zero::zero(),
			evaluators_outcome: EvaluatorsOutcome::Unchanged,
		};
		assert_eq!(stored_details.evaluation_round_info, starting_evaluation_info);
		let evaluation_transition_points = stored_details.phase_transition_points.evaluation;
		match evaluation_transition_points {
			BlockNumberPair { start: Some(_), end: Some(_) } => {},
			_ => assert!(false, "Evaluation transition points are not set"),
		}

		// Events
		frame_system::Pallet::<T>::assert_last_event(Event::EvaluationStarted { project_id }.into())
	}

	#[benchmark]
	fn start_auction_manually(
		// Insertion attempts in add_to_update_store. Total amount of storage items iterated through in `ProjectsToUpdate`. Leave one free to make the extrinsic pass
		x: Linear<1, { <T as Config>::MaxProjectsToUpdateInsertionAttempts::get() - 1 }>,
	) {
		// * setup *
		let mut inst = BenchInstantiator::<T>::new(None);

		// We need to leave enough block numbers to fill `ProjectsToUpdate` before our project insertion
		let time_advance: u32 = x + 2;
		frame_system::Pallet::<T>::set_block_number(time_advance.into());

		let issuer = account::<AccountIdOf<T>>("issuer", 0, 0);
		whitelist_account!(issuer);

		let project_metadata = default_project::<T>(inst.get_new_nonce(), issuer.clone());
		let project_id = inst.create_evaluating_project(project_metadata, issuer.clone());

		let evaluations = default_evaluations();
		let plmc_for_evaluating = BenchInstantiator::<T>::calculate_evaluation_plmc_spent(evaluations.clone());
		let existential_plmc: Vec<UserToPLMCBalance<T>> = plmc_for_evaluating.accounts().existential_deposits();
		let ct_account_deposits: Vec<UserToPLMCBalance<T>> = plmc_for_evaluating.accounts().ct_account_deposits();

		inst.mint_plmc_to(existential_plmc);
		inst.mint_plmc_to(ct_account_deposits);
		inst.mint_plmc_to(plmc_for_evaluating);

		inst.advance_time(One::one()).unwrap();
		inst.bond_for_users(project_id, evaluations).expect("All evaluations are accepted");

		run_blocks_to_execute_next_transition(project_id, UpdateType::EvaluationEnd, &mut inst);
		inst.advance_time(1u32.into()).unwrap();

		assert_eq!(inst.get_project_details(project_id).status, ProjectStatus::AuctionInitializePeriod);

		let current_block = inst.current_block();
		// `do_english_auction` fn will try to add an automatic transition 1 block after the last english round block
		let insertion_block_number: BlockNumberFor<T> = current_block + T::EnglishAuctionDuration::get() + One::one();

		fill_projects_to_update::<T>(x, insertion_block_number);

		let jwt = get_mock_jwt(issuer.clone(), InvestorType::Institutional);
		#[extrinsic_call]
		start_auction(RawOrigin::Signed(issuer), jwt, project_id);

		// * validity checks *
		// Storage
		let stored_details = ProjectsDetails::<T>::get(project_id).unwrap();
		assert_eq!(stored_details.status, ProjectStatus::AuctionRound(AuctionPhase::English));

		// Events
		frame_system::Pallet::<T>::assert_last_event(
			Event::<T>::EnglishAuctionStarted { project_id, when: current_block.into() }.into(),
		);
	}

	// possible branches:
	// - pays ct account deposit
	//      - we know this happens only if param x = 0, but we cannot fit it in the linear regression
	// - is over max evals per user, and needs to unbond the lowest evaluation
	// 		- this case, we know they paid already for ct account deposit

	fn evaluation_setup<T>(x: u32) -> (BenchInstantiator<T>, ProjectId, UserToUSDBalance<T>, BalanceOf<T>, BalanceOf<T>)
	where
		T: Config,
		<T as Config>::Balance: From<u128>,
		<T as Config>::Price: From<u128>,
		T::Hash: From<H256>,
		<T as frame_system::Config>::RuntimeEvent: From<pallet::Event<T>>,
	{
		// setup
		let mut inst = BenchInstantiator::<T>::new(None);

		// real benchmark starts at block 0, and we can't call `events()` at block 0
		inst.advance_time(1u32.into()).unwrap();

		let issuer = account::<AccountIdOf<T>>("issuer", 0, 0);
		let test_evaluator = account::<AccountIdOf<T>>("evaluator", 0, 0);
		whitelist_account!(test_evaluator);

		let project_metadata = default_project::<T>(inst.get_new_nonce(), issuer.clone());
		let test_project_id = inst.create_evaluating_project(project_metadata, issuer);

		let existing_evaluation = UserToUSDBalance::new(test_evaluator.clone(), (100 * US_DOLLAR).into());
		let extrinsic_evaluation = UserToUSDBalance::new(test_evaluator.clone(), (1_000 * US_DOLLAR).into());
		let existing_evaluations = vec![existing_evaluation; x as usize];

		let plmc_for_existing_evaluations =
			BenchInstantiator::<T>::calculate_evaluation_plmc_spent(existing_evaluations.clone());
		let plmc_for_extrinsic_evaluation =
			BenchInstantiator::<T>::calculate_evaluation_plmc_spent(vec![extrinsic_evaluation.clone()]);
		let existential_plmc: Vec<UserToPLMCBalance<T>> =
			plmc_for_extrinsic_evaluation.accounts().existential_deposits();
		let ct_account_deposits: Vec<UserToPLMCBalance<T>> =
			plmc_for_extrinsic_evaluation.accounts().ct_account_deposits();

		inst.mint_plmc_to(existential_plmc);
		inst.mint_plmc_to(ct_account_deposits);
		inst.mint_plmc_to(plmc_for_existing_evaluations.clone());
		inst.mint_plmc_to(plmc_for_extrinsic_evaluation.clone());

		inst.advance_time(One::one()).unwrap();

		// do "x" evaluations for this user
		inst.bond_for_users(test_project_id, existing_evaluations).expect("All evaluations are accepted");

		let extrinsic_plmc_bonded = plmc_for_extrinsic_evaluation[0].plmc_amount;
		let mut total_expected_plmc_bonded = BenchInstantiator::<T>::sum_balance_mappings(vec![
			plmc_for_existing_evaluations.clone(),
			plmc_for_extrinsic_evaluation.clone(),
		]);

		// if we are going to unbond evaluations due to being over the limit per user, then deduct them from the total expected plmc bond
		if x >= <T as Config>::MaxEvaluationsPerUser::get() {
			total_expected_plmc_bonded -= plmc_for_existing_evaluations[0].plmc_amount *
				(x as u128 - <T as Config>::MaxEvaluationsPerUser::get() as u128 + 1u128).into();
		}

		(inst, test_project_id, extrinsic_evaluation, extrinsic_plmc_bonded, total_expected_plmc_bonded)
	}
	fn evaluation_verification<T>(
		mut inst: BenchInstantiator<T>,
		project_id: ProjectId,
		evaluation: UserToUSDBalance<T>,
		extrinsic_plmc_bonded: BalanceOf<T>,
		total_expected_plmc_bonded: BalanceOf<T>,
	) where
		T: Config,
		<T as Config>::Balance: From<u128>,
		<T as Config>::Price: From<u128>,
		T::Hash: From<H256>,
		<T as frame_system::Config>::RuntimeEvent: From<pallet::Event<T>>,
	{
		// * validity checks *
		// Storage
		let stored_evaluation = Evaluations::<T>::iter_prefix_values((project_id, evaluation.account.clone()))
			.sorted_by(|a, b| a.id.cmp(&b.id))
			.last()
			.unwrap();

		match stored_evaluation {
			EvaluationInfo {
				project_id,
				evaluator,
				original_plmc_bond,
				current_plmc_bond,
				rewarded_or_slashed,
				..
			} if project_id == project_id &&
				evaluator == evaluation.account.clone() &&
				original_plmc_bond == extrinsic_plmc_bonded &&
				current_plmc_bond == extrinsic_plmc_bonded &&
				rewarded_or_slashed.is_none() => {},
			_ => assert!(false, "Evaluation is not stored correctly"),
		}

		// Balances
		let bonded_plmc = inst.get_reserved_plmc_balances_for(
			vec![evaluation.account.clone()],
			HoldReason::Evaluation(project_id).into(),
		)[0]
		.plmc_amount;
		assert_eq!(bonded_plmc, total_expected_plmc_bonded);

		// Events
		frame_system::Pallet::<T>::assert_last_event(
			Event::<T>::FundsBonded { project_id, amount: extrinsic_plmc_bonded, bonder: evaluation.account.clone() }
				.into(),
		);
	}

	// - We know how many iterations it does in storage
	// - We know that it requires a ct deposit
	// - We know that it does not require to unbond the lowest evaluation
	#[benchmark]
	pub fn first_evaluation() {
		// How many other evaluations the user did for that same project
		let x = 0;
		let (inst, project_id, extrinsic_evaluation, extrinsic_plmc_bonded, total_expected_plmc_bonded) =
			evaluation_setup::<T>(x);

		let jwt = get_mock_jwt(extrinsic_evaluation.account.clone(), InvestorType::Institutional);
		#[extrinsic_call]
		evaluate(
			RawOrigin::Signed(extrinsic_evaluation.account.clone()),
			jwt,
			project_id,
			extrinsic_evaluation.usd_amount,
		);

		evaluation_verification::<T>(
			inst,
			project_id,
			extrinsic_evaluation,
			extrinsic_plmc_bonded,
			total_expected_plmc_bonded,
		);
	}

	// - We know that it does not require a ct deposit
	// - We know that it does not require to unbond the lowest evaluation.
	// - We don't know how many iterations it does in storage (i.e "x")
	#[benchmark]
	fn second_to_limit_evaluation(
		// How many other evaluations the user did for that same project
		x: Linear<1, { T::MaxEvaluationsPerUser::get() - 1 }>,
	) {
		let (inst, project_id, extrinsic_evaluation, extrinsic_plmc_bonded, total_expected_plmc_bonded) =
			evaluation_setup::<T>(x);

		let jwt = get_mock_jwt(extrinsic_evaluation.account.clone(), InvestorType::Institutional);
		#[extrinsic_call]
		evaluate(
			RawOrigin::Signed(extrinsic_evaluation.account.clone()),
			jwt,
			project_id,
			extrinsic_evaluation.usd_amount,
		);

		evaluation_verification::<T>(
			inst,
			project_id,
			extrinsic_evaluation,
			extrinsic_plmc_bonded,
			total_expected_plmc_bonded,
		);
	}

	// - We know how many iterations it does in storage
	// - We know that it does not require a ct deposit
	// - We know that it requires to unbond the lowest evaluation
	#[benchmark]
	fn evaluation_over_limit() {
		// How many other evaluations the user did for that same project
		let x = <T as Config>::MaxEvaluationsPerUser::get();
		let (inst, project_id, extrinsic_evaluation, extrinsic_plmc_bonded, total_expected_plmc_bonded) =
			evaluation_setup::<T>(x);

		let jwt = get_mock_jwt(extrinsic_evaluation.account.clone(), InvestorType::Institutional);
		#[extrinsic_call]
		evaluate(
			RawOrigin::Signed(extrinsic_evaluation.account.clone()),
			jwt,
			project_id,
			extrinsic_evaluation.usd_amount,
		);

		evaluation_verification::<T>(
			inst,
			project_id,
			extrinsic_evaluation,
			extrinsic_plmc_bonded,
			total_expected_plmc_bonded,
		);
	}

	fn bid_setup<T>(
		existing_bids_count: u32,
		do_perform_bid_calls: u32,
	) -> (
		BenchInstantiator<T>,
		ProjectId,
		ProjectMetadataOf<T>,
		BidParams<T>,
		Option<BidParams<T>>,
		Vec<(BidParams<T>, PriceOf<T>)>,
		Vec<(BidParams<T>, PriceOf<T>)>,
		BalanceOf<T>,
		BalanceOf<T>,
		BalanceOf<T>,
		BalanceOf<T>,
	)
	where
		T: Config,
		<T as Config>::Balance: From<u128>,
		<T as Config>::Price: From<u128>,
		T::Hash: From<H256>,
		<T as frame_system::Config>::RuntimeEvent: From<pallet::Event<T>>,
	{
		// * setup *
		let mut inst = BenchInstantiator::<T>::new(None);

		// real benchmark starts at block 0, and we can't call `events()` at block 0
		inst.advance_time(1u32.into()).unwrap();

		let issuer = account::<AccountIdOf<T>>("issuer", 0, 0);
		let bidder = account::<AccountIdOf<T>>("bidder", 0, 0);
		whitelist_account!(bidder);

		let project_metadata = default_project::<T>(inst.get_new_nonce(), issuer.clone());

		let project_id = inst.create_auctioning_project(project_metadata.clone(), issuer, default_evaluations::<T>());

		let existing_bid = BidParams::new(bidder.clone(), (500 * ASSET_UNIT).into(), 5u8, AcceptedFundingAsset::USDT);

		let existing_bids = vec![existing_bid; existing_bids_count as usize];
		let existing_bids_post_bucketing = BenchInstantiator::<T>::get_actual_price_charged_for_bucketed_bids(
			&existing_bids,
			project_metadata.clone(),
			None,
		);
		let plmc_for_existing_bids =
			BenchInstantiator::<T>::calculate_auction_plmc_charged_from_all_bids_made_or_with_bucket(
				&existing_bids,
				project_metadata.clone(),
				None,
			);

		let existential_deposits: Vec<UserToPLMCBalance<T>> = vec![bidder.clone()].existential_deposits();
		let ct_account_deposits = vec![bidder.clone()].ct_account_deposits();

		let usdt_for_existing_bids: Vec<UserToForeignAssets<T>> =
			BenchInstantiator::<T>::calculate_auction_funding_asset_charged_from_all_bids_made_or_with_bucket(
				&existing_bids,
				project_metadata.clone(),
				None,
			);
		let escrow_account = Pallet::<T>::fund_account_id(project_id);
		let prev_total_escrow_usdt_locked =
			inst.get_free_foreign_asset_balances_for(usdt_id(), vec![escrow_account.clone()]);

		inst.mint_plmc_to(plmc_for_existing_bids.clone());
		inst.mint_plmc_to(existential_deposits.clone());
		inst.mint_plmc_to(ct_account_deposits.clone());
		inst.mint_foreign_asset_to(usdt_for_existing_bids.clone());

		// do "x" contributions for this user
		inst.bid_for_users(project_id, existing_bids.clone()).unwrap();

		// to call do_perform_bid several times, we need the bucket to reach its limit. You can only bid over 10 buckets
		// in a single bid, since the increase delta is 10% of the total allocation, and you cannot bid more than the allocation.
		let mut ct_amount = (500 * ASSET_UNIT).into();
		let mut maybe_filler_bid = None;
		let new_bidder = account::<AccountIdOf<T>>("new_bidder", 0, 0);

		let mut usdt_for_filler_bidder = vec![UserToForeignAssets::<T>::new(
			new_bidder.clone(),
			Zero::zero(),
			AcceptedFundingAsset::USDT.to_assethub_id(),
		)];
		if do_perform_bid_calls > 0 {
			let current_bucket = Buckets::<T>::get(project_id).unwrap();
			// first lets bring the bucket to almost its limit with another bidder:
			assert!(new_bidder.clone() != bidder.clone());
			let bid_params = BidParams::new(new_bidder, current_bucket.amount_left, 1u8, AcceptedFundingAsset::USDT);
			maybe_filler_bid = Some(bid_params.clone());
			let plmc_for_new_bidder = BenchInstantiator::<T>::calculate_auction_plmc_charged_with_given_price(
				&vec![bid_params.clone()],
				current_bucket.current_price,
			);
			let plmc_ed = plmc_for_new_bidder.accounts().existential_deposits();
			let plmc_ct_deposit = plmc_for_new_bidder.accounts().ct_account_deposits();
			let usdt_for_new_bidder = BenchInstantiator::<T>::calculate_auction_funding_asset_charged_with_given_price(
				&vec![bid_params.clone()],
				current_bucket.current_price,
			);

			inst.mint_plmc_to(plmc_for_new_bidder);
			inst.mint_plmc_to(plmc_ed);
			inst.mint_plmc_to(plmc_ct_deposit);
			inst.mint_foreign_asset_to(usdt_for_new_bidder.clone());

			inst.bid_for_users(project_id, vec![bid_params]).unwrap();

			ct_amount = Percent::from_percent(10) *
				project_metadata.auction_round_allocation_percentage *
				project_metadata.total_allocation_size *
				(do_perform_bid_calls as u128).into();
			usdt_for_filler_bidder = usdt_for_new_bidder;
		}
		let extrinsic_bid = BidParams::new(bidder.clone(), ct_amount, 1u8, AcceptedFundingAsset::USDT);
		let original_extrinsic_bid = extrinsic_bid.clone();
		let current_bucket = Buckets::<T>::get(project_id).unwrap();
		// we need to call this after bidding `x` amount of times, to get the latest bucket from storage
		let extrinsic_bids_post_bucketing = BenchInstantiator::<T>::get_actual_price_charged_for_bucketed_bids(
			&vec![extrinsic_bid.clone()],
			project_metadata.clone(),
			Some(current_bucket),
		);
		assert_eq!(extrinsic_bids_post_bucketing.len(), (do_perform_bid_calls as usize).max(1usize));

		let plmc_for_extrinsic_bids: Vec<UserToPLMCBalance<T>> =
			BenchInstantiator::<T>::calculate_auction_plmc_charged_from_all_bids_made_or_with_bucket(
				&vec![extrinsic_bid.clone()],
				project_metadata.clone(),
				Some(current_bucket),
			);
		let usdt_for_extrinsic_bids: Vec<UserToForeignAssets<T>> =
			BenchInstantiator::<T>::calculate_auction_funding_asset_charged_from_all_bids_made_or_with_bucket(
				&vec![extrinsic_bid],
				project_metadata.clone(),
				Some(current_bucket),
			);
		inst.mint_plmc_to(plmc_for_extrinsic_bids.clone());
		inst.mint_foreign_asset_to(usdt_for_extrinsic_bids.clone());

		let total_free_plmc = existential_deposits[0].plmc_amount;
		let total_plmc_participation_bonded = BenchInstantiator::<T>::sum_balance_mappings(vec![
			plmc_for_extrinsic_bids.clone(),
			plmc_for_existing_bids.clone(),
		]);
		let total_free_usdt = Zero::zero();
		let total_escrow_usdt_locked = BenchInstantiator::<T>::sum_foreign_mappings(vec![
			prev_total_escrow_usdt_locked.clone(),
			usdt_for_extrinsic_bids.clone(),
			usdt_for_existing_bids.clone(),
			usdt_for_filler_bidder.clone(),
		]);

		(
			inst,
			project_id,
			project_metadata,
			original_extrinsic_bid,
			maybe_filler_bid,
			extrinsic_bids_post_bucketing,
			existing_bids_post_bucketing,
			total_free_plmc,
			total_plmc_participation_bonded,
			total_free_usdt,
			total_escrow_usdt_locked,
		)
	}

	fn bid_verification<T>(
		mut inst: BenchInstantiator<T>,
		project_id: ProjectId,
		project_metadata: ProjectMetadataOf<T>,
		maybe_filler_bid: Option<BidParams<T>>,
		extrinsic_bids_post_bucketing: Vec<(BidParams<T>, PriceOf<T>)>,
		existing_bids_post_bucketing: Vec<(BidParams<T>, PriceOf<T>)>,
		total_free_plmc: BalanceOf<T>,
		total_plmc_bonded: BalanceOf<T>,
		total_free_usdt: BalanceOf<T>,
		total_usdt_locked: BalanceOf<T>,
	) -> ()
	where
		T: Config,
		<T as Config>::Balance: From<u128>,
		<T as Config>::Price: From<u128>,
		T::Hash: From<H256>,
		<T as frame_system::Config>::RuntimeEvent: From<pallet::Event<T>>,
	{
		// * validity checks *

		let bidder = extrinsic_bids_post_bucketing[0].0.bidder.clone();
		// Storage
		for (bid_params, price) in extrinsic_bids_post_bucketing.clone() {
			let bid_filter = BidInfoFilter::<T> {
				id: None,
				project_id: Some(project_id),
				bidder: Some(bidder.clone()),
				status: Some(BidStatus::YetUnknown),
				original_ct_amount: Some(bid_params.amount),
				original_ct_usd_price: Some(price),
				final_ct_amount: Some(bid_params.amount),
				final_ct_usd_price: None,
				funding_asset: Some(AcceptedFundingAsset::USDT),
				funding_asset_amount_locked: None,
				multiplier: Some(bid_params.multiplier),
				plmc_bond: None,
				plmc_vesting_info: Some(None),
				when: None,
				funds_released: Some(false),
				ct_minted: Some(false),
			};
			Bids::<T>::iter_prefix_values((project_id, bidder.clone()))
				.find(|stored_bid| bid_filter.matches_bid(stored_bid))
				.expect("bid not found");
		}

		// Bucket Storage Check
		let bucket_delta_amount = Percent::from_percent(10) *
			project_metadata.auction_round_allocation_percentage *
			project_metadata.total_allocation_size;
		let ten_percent_in_price: <T as Config>::Price =
			PriceOf::<T>::checked_from_rational(1, 10).unwrap() * project_metadata.minimum_price;

		let mut starting_bucket = Bucket::new(
			project_metadata.auction_round_allocation_percentage * project_metadata.total_allocation_size,
			project_metadata.minimum_price,
			ten_percent_in_price,
			bucket_delta_amount,
		);

		for (bid_params, _price_) in existing_bids_post_bucketing.clone() {
			starting_bucket.update(bid_params.amount);
		}
		if let Some(bid_params) = maybe_filler_bid {
			starting_bucket.update(bid_params.amount);
		}
		for (bid_params, _price_) in extrinsic_bids_post_bucketing.clone() {
			starting_bucket.update(bid_params.amount);
		}

		let current_bucket = Buckets::<T>::get(project_id).unwrap();
		assert_eq!(current_bucket, starting_bucket);

		// Balances
		let bonded_plmc = inst
			.get_reserved_plmc_balances_for(vec![bidder.clone()], HoldReason::Participation(project_id).into())[0]
			.plmc_amount;
		assert_eq!(bonded_plmc, total_plmc_bonded);

		let free_plmc = inst.get_free_plmc_balances_for(vec![bidder.clone()])[0].plmc_amount;
		assert_eq!(free_plmc, total_free_plmc);

		let escrow_account = Pallet::<T>::fund_account_id(project_id);
		let locked_usdt =
			inst.get_free_foreign_asset_balances_for(usdt_id(), vec![escrow_account.clone()])[0].asset_amount;
		assert_eq!(locked_usdt, total_usdt_locked);

		let free_usdt = inst.get_free_foreign_asset_balances_for(usdt_id(), vec![bidder])[0].asset_amount;
		assert_eq!(free_usdt, total_free_usdt);

		// Events
		for (bid_params, _price_) in extrinsic_bids_post_bucketing {
			find_event! {
				T,
				Event::<T>::Bid {
					project_id,
					amount,
					multiplier, ..
				},
				project_id == project_id,
				amount == bid_params.amount,
				multiplier == bid_params.multiplier
			}
			.expect("Event has to be emitted");
		}
	}

	#[benchmark]
	fn bid_no_ct_deposit(
		// amount of already made bids by the same user
		x: Linear<0, { T::MaxBidsPerUser::get() - 1 }>,
		// amount of times where `perform_bid` is called (i.e how many buckets)
		y: Linear<0, 10>,
	) {
		let (
			inst,
			project_id,
			project_metadata,
			original_extrinsic_bid,
			maybe_filler_bid,
			extrinsic_bids_post_bucketing,
			existing_bids_post_bucketing,
			total_free_plmc,
			total_plmc_bonded,
			total_free_usdt,
			total_usdt_locked,
		) = bid_setup::<T>(x, y);

		let _new_plmc_minted = make_ct_deposit_for::<T>(original_extrinsic_bid.bidder.clone(), project_id);

		let jwt = get_mock_jwt(original_extrinsic_bid.bidder.clone(), InvestorType::Institutional);
		#[extrinsic_call]
		bid(
			RawOrigin::Signed(original_extrinsic_bid.bidder.clone()),
			jwt,
			project_id,
			original_extrinsic_bid.amount,
			original_extrinsic_bid.multiplier,
			original_extrinsic_bid.asset,
		);

		bid_verification::<T>(
			inst,
			project_id,
			project_metadata,
			maybe_filler_bid,
			extrinsic_bids_post_bucketing,
			existing_bids_post_bucketing,
			total_free_plmc,
			total_plmc_bonded,
			total_free_usdt,
			total_usdt_locked,
		);
	}

	#[benchmark]
	fn bid_with_ct_deposit(
		// amount of times where `perform_bid` is called (i.e how many buckets)
		y: Linear<0, 10>,
	) {
		// if x were > 0, then the ct deposit would already be paid
		let x = 0;
		let (
			inst,
			project_id,
			project_metadata,
			original_extrinsic_bid,
			maybe_filler_bid,
			extrinsic_bids_post_bucketing,
			existing_bids_post_bucketing,
			total_free_plmc,
			total_plmc_bonded,
			total_free_usdt,
			total_usdt_locked,
		) = bid_setup::<T>(x, y);

		let jwt = get_mock_jwt(original_extrinsic_bid.bidder.clone(), InvestorType::Institutional);
		#[extrinsic_call]
		bid(
			RawOrigin::Signed(original_extrinsic_bid.bidder.clone()),
			jwt,
			project_id,
			original_extrinsic_bid.amount,
			original_extrinsic_bid.multiplier,
			original_extrinsic_bid.asset,
		);

		bid_verification::<T>(
			inst,
			project_id,
			project_metadata,
			maybe_filler_bid,
			extrinsic_bids_post_bucketing,
			existing_bids_post_bucketing,
			total_free_plmc,
			total_plmc_bonded,
			total_free_usdt,
			total_usdt_locked,
		);
	}

	fn contribution_setup<T>(
		x: u32,
		ends_round: Option<u32>,
	) -> (
		BenchInstantiator<T>,
		ProjectId,
		ProjectMetadataOf<T>,
		ContributionParams<T>,
		BalanceOf<T>,
		BalanceOf<T>,
		BalanceOf<T>,
		BalanceOf<T>,
		BalanceOf<T>,
	)
	where
		T: Config,
		<T as Config>::Balance: From<u128>,
		<T as Config>::Price: From<u128>,
		T::Hash: From<H256>,
		<T as frame_system::Config>::RuntimeEvent: From<pallet::Event<T>>,
	{
		// setup
		let mut inst = BenchInstantiator::<T>::new(None);

		// We need to leave enough block numbers to fill `ProjectsToUpdate` before our project insertion
		let mut time_advance: u32 = 1;
		if let Some(y) = ends_round {
			time_advance += y + 1;
		}
		frame_system::Pallet::<T>::set_block_number(time_advance.into());

		let issuer = account::<AccountIdOf<T>>("issuer", 0, 0);
		let contributor = account::<AccountIdOf<T>>("contributor", 0, 0);
		whitelist_account!(contributor);

		let project_metadata = default_project::<T>(inst.get_new_nonce(), issuer.clone());

		let project_id = inst.create_community_contributing_project(
			project_metadata.clone(),
			issuer,
			default_evaluations::<T>(),
			full_bids::<T>(),
		);

		let price = inst.get_project_details(project_id).weighted_average_price.unwrap();

		let existing_amount: BalanceOf<T> = (50 * ASSET_UNIT).into();
		let extrinsic_amount: BalanceOf<T> = if ends_round.is_some() {
			project_metadata.auction_round_allocation_percentage * project_metadata.total_allocation_size -
				existing_amount * (x.min(<T as Config>::MaxContributionsPerUser::get() - 1) as u128).into()
		} else {
			(100 * ASSET_UNIT).into()
		};
		let existing_contribution =
			ContributionParams::new(contributor.clone(), existing_amount, 1u8, AcceptedFundingAsset::USDT);
		let extrinsic_contribution =
			ContributionParams::new(contributor.clone(), extrinsic_amount, 1u8, AcceptedFundingAsset::USDT);
		let existing_contributions = vec![existing_contribution; x as usize];

		let mut total_ct_sold: BalanceOf<T> = existing_amount * (x as u128).into() + extrinsic_amount;

		let plmc_for_existing_contributions =
			BenchInstantiator::<T>::calculate_contributed_plmc_spent(existing_contributions.clone(), price);
		let plmc_for_extrinsic_contribution =
			BenchInstantiator::<T>::calculate_contributed_plmc_spent(vec![extrinsic_contribution.clone()], price);
		let usdt_for_existing_contributions =
			BenchInstantiator::<T>::calculate_contributed_funding_asset_spent(existing_contributions.clone(), price);
		let usdt_for_extrinsic_contribution = BenchInstantiator::<T>::calculate_contributed_funding_asset_spent(
			vec![extrinsic_contribution.clone()],
			price,
		);

		let existential_deposits: Vec<UserToPLMCBalance<T>> =
			plmc_for_extrinsic_contribution.accounts().existential_deposits();
		let ct_account_deposits: Vec<UserToPLMCBalance<T>> =
			plmc_for_extrinsic_contribution.accounts().ct_account_deposits();

		let escrow_account = Pallet::<T>::fund_account_id(project_id);
		let prev_total_usdt_locked = inst.get_free_foreign_asset_balances_for(usdt_id(), vec![escrow_account.clone()]);

		inst.mint_plmc_to(plmc_for_existing_contributions.clone());
		inst.mint_plmc_to(plmc_for_extrinsic_contribution.clone());
		inst.mint_plmc_to(existential_deposits.clone());
		inst.mint_plmc_to(ct_account_deposits.clone());
		inst.mint_foreign_asset_to(usdt_for_existing_contributions.clone());
		inst.mint_foreign_asset_to(usdt_for_extrinsic_contribution.clone());

		// do "x" contributions for this user
		inst.contribute_for_users(project_id, existing_contributions).expect("All contributions are accepted");

		let mut total_plmc_bonded = BenchInstantiator::<T>::sum_balance_mappings(vec![
			plmc_for_existing_contributions.clone(),
			plmc_for_extrinsic_contribution.clone(),
		]);
		let mut total_usdt_locked = BenchInstantiator::<T>::sum_foreign_mappings(vec![
			prev_total_usdt_locked,
			usdt_for_existing_contributions.clone(),
			usdt_for_extrinsic_contribution.clone(),
		]);

		let over_limit_count = x.saturating_sub(<T as Config>::MaxContributionsPerUser::get() - 1);

		let mut total_free_plmc = existential_deposits[0].plmc_amount;
		let mut total_free_usdt = Zero::zero();

		if x > 0 {
			let plmc_returned = plmc_for_existing_contributions[0].plmc_amount * (over_limit_count as u128).into();
			total_plmc_bonded -= plmc_returned;

			let usdt_returned = usdt_for_existing_contributions[0].asset_amount * (over_limit_count as u128).into();
			total_usdt_locked -= usdt_returned;
			total_ct_sold -= existing_amount * (over_limit_count as u128).into();
			total_free_plmc += plmc_returned;
			total_free_usdt += usdt_returned;
		}

		if let Some(fully_filled_vecs_from_insertion) = ends_round {
			// if all CTs are sold, next round is scheduled for next block (either remainder or success)
			let expected_insertion_block = inst.current_block() + One::one();
			fill_projects_to_update::<T>(fully_filled_vecs_from_insertion, expected_insertion_block);
		}

		(
			inst,
			project_id,
			project_metadata,
			extrinsic_contribution,
			total_free_plmc,
			total_plmc_bonded,
			total_free_usdt,
			total_usdt_locked,
			total_ct_sold,
		)
	}

	fn contribution_verification<T>(
		mut inst: BenchInstantiator<T>,
		project_id: ProjectId,
		project_metadata: ProjectMetadataOf<T>,
		extrinsic_contribution: ContributionParams<T>,
		total_free_plmc: BalanceOf<T>,
		total_plmc_bonded: BalanceOf<T>,
		total_free_usdt: BalanceOf<T>,
		total_usdt_locked: BalanceOf<T>,
		total_ct_sold: BalanceOf<T>,
	) where
		T: Config,
		<T as Config>::Balance: From<u128>,
		<T as Config>::Price: From<u128>,
		T::Hash: From<H256>,
		<T as frame_system::Config>::RuntimeEvent: From<pallet::Event<T>>,
	{
		// * validity checks *
		// Storage
		let contributor = extrinsic_contribution.contributor.clone();
		let stored_contribution = Contributions::<T>::iter_prefix_values((project_id, contributor.clone()))
			.sorted_by(|a, b| a.id.cmp(&b.id))
			.last()
			.unwrap();

		match stored_contribution {
			ContributionInfoOf::<T> { project_id, contributor, ct_amount, .. }
				if project_id == project_id &&
					contributor == contributor &&
					ct_amount == extrinsic_contribution.amount => {},
			_ => {
				assert!(false, "Contribution is not stored correctly")
			},
		}

		let stored_project_details = ProjectsDetails::<T>::get(project_id).unwrap();

		let bid_ct_sold = Bids::<T>::iter_prefix_values((project_id,))
			.map(|bid| bid.final_ct_amount)
			.fold(Zero::zero(), |acc, x| acc + x);

		assert_eq!(
			stored_project_details.remaining_contribution_tokens,
			project_metadata.total_allocation_size.saturating_sub(total_ct_sold).saturating_sub(bid_ct_sold)
		);

		// Balances
		let bonded_plmc = inst
			.get_reserved_plmc_balances_for(vec![contributor.clone()], HoldReason::Participation(project_id).into())[0]
			.plmc_amount;
		assert_eq!(bonded_plmc, total_plmc_bonded);

		let free_plmc = inst.get_free_plmc_balances_for(vec![contributor.clone()])[0].plmc_amount;
		assert_eq!(free_plmc, total_free_plmc);

		let escrow_account = Pallet::<T>::fund_account_id(project_id);
		let locked_usdt =
			inst.get_free_foreign_asset_balances_for(usdt_id(), vec![escrow_account.clone()])[0].asset_amount;
		assert_eq!(locked_usdt, total_usdt_locked);

		let free_usdt = inst.get_free_foreign_asset_balances_for(usdt_id(), vec![contributor.clone()])[0].asset_amount;
		assert_eq!(free_usdt, total_free_usdt);

		// Events
		frame_system::Pallet::<T>::assert_last_event(
			Event::Contribution {
				project_id,
				contributor,
				amount: extrinsic_contribution.amount,
				multiplier: extrinsic_contribution.multiplier,
			}
			.into(),
		);
	}

	#[benchmark]
	fn contribution(
		// How many other contributions the user did for that same project
		x: Linear<0, { T::MaxContributionsPerUser::get() - 1 }>,
	) {
		let ends_round = None;

		let (
			inst,
			project_id,
			project_metadata,
			extrinsic_contribution,
			total_free_plmc,
			total_plmc_bonded,
			total_free_usdt,
			total_usdt_locked,
			total_ct_sold,
		) = contribution_setup::<T>(x, ends_round);

		let jwt = get_mock_jwt(extrinsic_contribution.contributor.clone(), InvestorType::Retail);

		#[extrinsic_call]
		community_contribute(
			RawOrigin::Signed(extrinsic_contribution.contributor.clone()),
			jwt,
			project_id,
			extrinsic_contribution.amount,
			extrinsic_contribution.multiplier,
			extrinsic_contribution.asset,
		);

		contribution_verification::<T>(
			inst,
			project_id,
			project_metadata,
			extrinsic_contribution,
			total_free_plmc,
			total_plmc_bonded,
			total_free_usdt,
			total_usdt_locked,
			total_ct_sold,
		);
	}

	#[benchmark]
	fn contribution_ends_round(
		// How many other contributions the user did for that same project
		x: Linear<0, { T::MaxContributionsPerUser::get() - 1 }>,
		// Insertion attempts in add_to_update_store. Total amount of storage items iterated through in `ProjectsToUpdate`. Leave one free to make the extrinsic pass
		y: Linear<1, { <T as Config>::MaxProjectsToUpdateInsertionAttempts::get() - 1 }>,
	) {
		let ends_round = Some(y);

		let (
			inst,
			project_id,
			project_metadata,
			extrinsic_contribution,
			total_free_plmc,
			total_plmc_bonded,
			total_free_usdt,
			total_usdt_locked,
			total_ct_sold,
		) = contribution_setup::<T>(x, ends_round);

		let jwt = get_mock_jwt(extrinsic_contribution.contributor.clone(), InvestorType::Retail);

		#[extrinsic_call]
		community_contribute(
			RawOrigin::Signed(extrinsic_contribution.contributor.clone()),
			jwt,
			project_id,
			extrinsic_contribution.amount,
			extrinsic_contribution.multiplier,
			extrinsic_contribution.asset,
		);

		contribution_verification::<T>(
			inst,
			project_id,
			project_metadata,
			extrinsic_contribution,
			total_free_plmc,
			total_plmc_bonded,
			total_free_usdt,
			total_usdt_locked,
			total_ct_sold,
		);
	}

	#[benchmark]
	fn evaluation_unbond_for() {
		// setup
		let mut inst = BenchInstantiator::<T>::new(None);

		// real benchmark starts at block 0, and we can't call `events()` at block 0
		inst.advance_time(1u32.into()).unwrap();

		let issuer = account::<AccountIdOf<T>>("issuer", 0, 0);
		let evaluations = default_evaluations::<T>();
		let evaluator = evaluations[0].account.clone();
		whitelist_account!(evaluator);

		let project_id = inst.create_finished_project(
			default_project::<T>(inst.get_new_nonce(), issuer.clone()),
			issuer,
			evaluations,
			default_bids::<T>(),
			default_community_contributions::<T>(),
			vec![],
		);

		run_blocks_to_execute_next_transition(project_id, UpdateType::StartSettlement, &mut inst);

		assert_eq!(inst.get_project_details(project_id).status, ProjectStatus::FundingSuccessful);
		assert_eq!(
			inst.get_project_details(project_id).cleanup,
			Cleaner::Success(CleanerState::Initialized(PhantomData))
		);

		let evaluation_to_unbond =
			inst.execute(|| Evaluations::<T>::iter_prefix_values((project_id, evaluator.clone())).next().unwrap());

		inst.execute(|| {
			PalletFunding::<T>::evaluation_reward_payout_for(
				<T as frame_system::Config>::RuntimeOrigin::signed(evaluator.clone().into()),
				project_id,
				evaluator.clone(),
				evaluation_to_unbond.id,
			)
			.expect("")
		});

		#[extrinsic_call]
		evaluation_unbond_for(
			RawOrigin::Signed(evaluator.clone()),
			project_id,
			evaluator.clone(),
			evaluation_to_unbond.id,
		);

		// * validity checks *
		// Balance
		let bonded_plmc = inst
			.get_reserved_plmc_balances_for(vec![evaluator.clone()], HoldReason::Evaluation(project_id).into())[0]
			.plmc_amount;
		assert_eq!(bonded_plmc, 0.into());

		// Events
		frame_system::Pallet::<T>::assert_last_event(
			Event::BondReleased {
				project_id,
				amount: evaluation_to_unbond.current_plmc_bond,
				bonder: evaluator.clone(),
				releaser: evaluator,
			}
			.into(),
		);
	}

	#[benchmark]
	fn evaluation_reward_payout_for_with_ct_account_creation() {
		// setup
		let mut inst = BenchInstantiator::<T>::new(None);

		// real benchmark starts at block 0, and we can't call `events()` at block 0
		inst.advance_time(1u32.into()).unwrap();

		let issuer = account::<AccountIdOf<T>>("issuer", 0, 0);
		let evaluations: Vec<UserToUSDBalance<T>> = default_evaluations::<T>();
		let evaluator: AccountIdOf<T> = evaluations[0].account.clone();
		whitelist_account!(evaluator);

		let project_id = inst.create_finished_project(
			default_project::<T>(inst.get_new_nonce(), issuer.clone()),
			issuer,
			evaluations,
			default_bids::<T>(),
			default_community_contributions::<T>(),
			vec![],
		);

		run_blocks_to_execute_next_transition(project_id, UpdateType::StartSettlement, &mut inst);

		assert_eq!(
			inst.get_project_details(project_id).cleanup,
			Cleaner::Success(CleanerState::Initialized(PhantomData))
		);

		let evaluation_to_unbond =
			inst.execute(|| Evaluations::<T>::iter_prefix_values((project_id, evaluator.clone())).next().unwrap());

		#[extrinsic_call]
		evaluation_reward_payout_for(
			RawOrigin::Signed(evaluator.clone()),
			project_id,
			evaluator.clone(),
			evaluation_to_unbond.id,
		);

		// * validity checks *
		// Storage
		let stored_evaluation =
			Evaluations::<T>::get((project_id, evaluator.clone(), evaluation_to_unbond.id)).unwrap();
		assert!(stored_evaluation.rewarded_or_slashed.is_some());

		// Balances
		let project_details = ProjectsDetails::<T>::get(project_id).unwrap();
		let reward_info = match project_details.evaluation_round_info.evaluators_outcome {
			EvaluatorsOutcome::Rewarded(reward_info) => reward_info,
			_ => panic!("EvaluatorsOutcome should be Rewarded"),
		};
		let total_reward =
			BenchInstantiator::<T>::calculate_total_reward_for_evaluation(stored_evaluation.clone(), reward_info);
		let ct_amount = inst.get_ct_asset_balances_for(project_id, vec![evaluator.clone()])[0];
		assert_eq!(ct_amount, total_reward);

		// Events
		frame_system::Pallet::<T>::assert_last_event(
			Event::EvaluationRewarded {
				project_id,
				evaluator: evaluator.clone(),
				id: stored_evaluation.id,
				amount: total_reward,
				caller: evaluator,
			}
			.into(),
		);
	}

	#[benchmark]
	fn evaluation_reward_payout_for_no_ct_account_creation() {
		// setup
		let mut inst = BenchInstantiator::<T>::new(None);

		// real benchmark starts at block 0, and we can't call `events()` at block 0
		inst.advance_time(1u32.into()).unwrap();

		let issuer = account::<AccountIdOf<T>>("issuer", 0, 0);
		let mut evaluations = default_evaluations::<T>();
		let evaluator: AccountIdOf<T> = evaluations[0].account.clone();
		evaluations[1].account = evaluator.clone();
		whitelist_account!(evaluator);

		let project_id = inst.create_finished_project(
			default_project::<T>(inst.get_new_nonce(), issuer.clone()),
			issuer,
			evaluations,
			default_bids::<T>(),
			default_community_contributions::<T>(),
			vec![],
		);

		run_blocks_to_execute_next_transition(project_id, UpdateType::StartSettlement, &mut inst);

		assert_eq!(
			inst.get_project_details(project_id).cleanup,
			Cleaner::Success(CleanerState::Initialized(PhantomData))
		);

		let mut evaluations_to_unbond =
			inst.execute(|| Evaluations::<T>::iter_prefix_values((project_id, evaluator.clone())));

		let pre_evaluation = evaluations_to_unbond.next().unwrap();
		let bench_evaluation = evaluations_to_unbond.next().unwrap();

		Pallet::<T>::evaluation_reward_payout_for(
			RawOrigin::Signed(evaluator.clone()).into(),
			project_id,
			evaluator.clone(),
			pre_evaluation.id,
		)
		.unwrap();

		#[extrinsic_call]
		evaluation_reward_payout_for(
			RawOrigin::Signed(evaluator.clone()),
			project_id,
			evaluator.clone(),
			bench_evaluation.id,
		);

		// * validity checks *
		// Storage
		let stored_evaluation = Evaluations::<T>::get((project_id, evaluator.clone(), bench_evaluation.id)).unwrap();
		assert!(stored_evaluation.rewarded_or_slashed.is_some());

		// Balances
		let project_details = ProjectsDetails::<T>::get(project_id).unwrap();
		let reward_info = match project_details.evaluation_round_info.evaluators_outcome {
			EvaluatorsOutcome::Rewarded(reward_info) => reward_info,
			_ => panic!("EvaluatorsOutcome should be Rewarded"),
		};

		let pre_reward =
			BenchInstantiator::<T>::calculate_total_reward_for_evaluation(pre_evaluation.clone(), reward_info.clone());
		let bench_reward =
			BenchInstantiator::<T>::calculate_total_reward_for_evaluation(bench_evaluation.clone(), reward_info);
		let ct_amount = inst.get_ct_asset_balances_for(project_id, vec![evaluator.clone()])[0];
		assert_eq!(ct_amount, pre_reward + bench_reward);

		// Events
		frame_system::Pallet::<T>::assert_last_event(
			Event::EvaluationRewarded {
				project_id,
				evaluator: evaluator.clone(),
				id: stored_evaluation.id,
				amount: bench_reward,
				caller: evaluator,
			}
			.into(),
		);
	}

	#[benchmark]
	fn evaluation_slash_for() {
		// setup
		let mut inst = BenchInstantiator::<T>::new(None);

		// real benchmark starts at block 0, and we can't call `events()` at block 0
		inst.advance_time(1u32.into()).unwrap();

		let issuer = account::<AccountIdOf<T>>("issuer", 0, 0);
		let evaluations = default_evaluations::<T>();
		let evaluator = evaluations[0].account.clone();
		whitelist_account!(evaluator);

		let project_metadata = default_project::<T>(inst.get_new_nonce(), issuer.clone());
		let target_funding_amount: BalanceOf<T> =
			project_metadata.minimum_price.saturating_mul_int(project_metadata.total_allocation_size);

		let bids = BenchInstantiator::generate_bids_from_total_usd(
			Percent::from_percent(15) * target_funding_amount,
			10u128.into(),
			default_weights(),
			default_bidders::<T>(),
			default_bidder_multipliers(),
		);
		let contributions = BenchInstantiator::generate_contributions_from_total_usd(
			Percent::from_percent(10) * target_funding_amount,
			project_metadata.minimum_price,
			default_weights(),
			default_community_contributors::<T>(),
			default_community_contributor_multipliers(),
		);

		let project_id =
			inst.create_finished_project(project_metadata, issuer, evaluations, bids, contributions, vec![]);

		inst.advance_time(One::one()).unwrap();
		assert_eq!(
			inst.get_project_details(project_id).cleanup,
			Cleaner::Failure(CleanerState::Initialized(PhantomData))
		);

		let evaluation_to_unbond =
			inst.execute(|| Evaluations::<T>::iter_prefix_values((project_id, evaluator.clone())).next().unwrap());

		#[extrinsic_call]
		evaluation_slash_for(
			RawOrigin::Signed(evaluator.clone()),
			project_id,
			evaluator.clone(),
			evaluation_to_unbond.id,
		);

		// * validity checks *
		// Storage
		let stored_evaluation =
			Evaluations::<T>::get((project_id, evaluator.clone(), evaluation_to_unbond.id)).unwrap();
		assert!(stored_evaluation.rewarded_or_slashed.is_some());
		let slashed_amount = T::EvaluatorSlash::get() * evaluation_to_unbond.original_plmc_bond;
		let current_plmc_bond = evaluation_to_unbond.current_plmc_bond.saturating_sub(slashed_amount);
		assert_eq!(stored_evaluation.current_plmc_bond, current_plmc_bond);

		// Balance
		let treasury_account = T::TreasuryAccount::get();
		let bonded_plmc = inst
			.get_reserved_plmc_balances_for(vec![evaluator.clone()], HoldReason::Evaluation(project_id).into())[0]
			.plmc_amount;
		assert_eq!(bonded_plmc, stored_evaluation.current_plmc_bond);
		let free_treasury_plmc = inst.get_free_plmc_balances_for(vec![treasury_account])[0].plmc_amount;
		assert_eq!(free_treasury_plmc, slashed_amount);

		// Events
		frame_system::Pallet::<T>::assert_last_event(
			Event::EvaluationSlashed {
				project_id,
				evaluator: evaluator.clone(),
				id: stored_evaluation.id,
				amount: slashed_amount,
				caller: evaluator,
			}
			.into(),
		);
	}

	#[benchmark]
	fn bid_ct_mint_for_with_ct_account_creation() {
		// setup
		let mut inst = BenchInstantiator::<T>::new(None);

		// real benchmark starts at block 0, and we can't call `events()` at block 0
		inst.advance_time(1u32.into()).unwrap();

		let issuer = account::<AccountIdOf<T>>("issuer", 0, 0);
		let bids = default_bids::<T>();
		let bidder = bids[0].bidder.clone();
		whitelist_account!(bidder);

		let project_id = inst.create_finished_project(
			default_project::<T>(inst.get_new_nonce(), issuer.clone()),
			issuer,
			default_evaluations::<T>(),
			bids,
			default_community_contributions::<T>(),
			vec![],
		);

		run_blocks_to_execute_next_transition(project_id, UpdateType::StartSettlement, &mut inst);

		assert_eq!(
			inst.get_project_details(project_id).cleanup,
			Cleaner::Success(CleanerState::Initialized(PhantomData))
		);

		let bid_to_mint_ct =
			inst.execute(|| Bids::<T>::iter_prefix_values((project_id, bidder.clone())).next().unwrap());

		#[extrinsic_call]
		bid_ct_mint_for(RawOrigin::Signed(bidder.clone()), project_id, bidder.clone(), bid_to_mint_ct.id);

		// * validity checks *
		// Storage
		let stored_bid = Bids::<T>::get((project_id, bidder.clone(), bid_to_mint_ct.id)).unwrap();
		assert!(stored_bid.ct_minted);

		// Balances
		let ct_amount = inst.get_ct_asset_balances_for(project_id, vec![bidder.clone()])[0];
		assert_eq!(stored_bid.final_ct_amount, ct_amount);

		// Events
		frame_system::Pallet::<T>::assert_last_event(
			Event::ContributionTokenMinted { releaser: bidder.clone(), project_id, claimer: bidder, amount: ct_amount }
				.into(),
		);
	}

	#[benchmark]
	fn bid_ct_mint_for_no_ct_account_creation() {
		// setup
		let mut inst = BenchInstantiator::<T>::new(None);

		// real benchmark starts at block 0, and we can't call `events()` at block 0
		inst.advance_time(1u32.into()).unwrap();

		let issuer = account::<AccountIdOf<T>>("issuer", 0, 0);
		let bids: Vec<BidParams<T>> = default_bids::<T>();
		let bidder = bids[0].bidder.clone();
		whitelist_account!(bidder);

		let project_id = inst.create_finished_project(
			default_project::<T>(inst.get_new_nonce(), issuer.clone()),
			issuer,
			default_evaluations::<T>(),
			bids,
			default_community_contributions::<T>(),
			vec![],
		);

		run_blocks_to_execute_next_transition(project_id, UpdateType::StartSettlement, &mut inst);

		assert_eq!(
			inst.get_project_details(project_id).cleanup,
			Cleaner::Success(CleanerState::Initialized(PhantomData))
		);

		let mut bids_to_mint_ct = inst.execute(|| Bids::<T>::iter_prefix_values((project_id, bidder.clone())));

		let bench_bid_to_mint_ct = bids_to_mint_ct.next().unwrap();

		#[extrinsic_call]
		bid_ct_mint_for(RawOrigin::Signed(bidder.clone()), project_id, bidder.clone(), bench_bid_to_mint_ct.id);

		// * validity checks *
		// Storage
		let stored_bid = Bids::<T>::get((project_id, bidder.clone(), bench_bid_to_mint_ct.id)).unwrap();
		assert!(stored_bid.ct_minted);

		// Balances
		let ct_amount = inst.get_ct_asset_balances_for(project_id, vec![bidder.clone()])[0];
		assert_eq!(ct_amount, stored_bid.final_ct_amount);

		// Events
		frame_system::Pallet::<T>::assert_last_event(
			Event::ContributionTokenMinted {
				releaser: bidder.clone(),
				project_id,
				claimer: bidder,
				amount: bench_bid_to_mint_ct.final_ct_amount,
			}
			.into(),
		);
	}

	#[benchmark]
	fn contribution_ct_mint_for_with_ct_account_creation() {
		// setup
		let mut inst = BenchInstantiator::<T>::new(None);

		// real benchmark starts at block 0, and we can't call `events()` at block 0
		inst.advance_time(1u32.into()).unwrap();

		let issuer = account::<AccountIdOf<T>>("issuer", 0, 0);
		let contributions = default_community_contributions::<T>();
		let contributor = contributions[0].contributor.clone();
		whitelist_account!(contributor);

		let project_id = inst.create_finished_project(
			default_project::<T>(inst.get_new_nonce(), issuer.clone()),
			issuer,
			default_evaluations::<T>(),
			default_bids::<T>(),
			contributions,
			vec![],
		);

		run_blocks_to_execute_next_transition(project_id, UpdateType::StartSettlement, &mut inst);

		assert_eq!(
			inst.get_project_details(project_id).cleanup,
			Cleaner::Success(CleanerState::Initialized(PhantomData))
		);

		let contribution_to_mint_ct =
			inst.execute(|| Contributions::<T>::iter_prefix_values((project_id, contributor.clone())).next().unwrap());

		#[extrinsic_call]
		contribution_ct_mint_for(
			RawOrigin::Signed(contributor.clone()),
			project_id,
			contributor.clone(),
			contribution_to_mint_ct.id,
		);

		// * validity checks *
		// Storage
		let stored_contribution =
			Contributions::<T>::get((project_id, contributor.clone(), contribution_to_mint_ct.id)).unwrap();
		assert!(stored_contribution.ct_minted);

		// Balances
		let ct_amount = inst.get_ct_asset_balances_for(project_id, vec![contributor.clone()])[0];
		assert_eq!(stored_contribution.ct_amount, ct_amount);

		// Events
		frame_system::Pallet::<T>::assert_last_event(
			Event::ContributionTokenMinted {
				releaser: contributor.clone(),
				project_id,
				claimer: contributor,
				amount: ct_amount,
			}
			.into(),
		);
	}

	#[benchmark]
	fn contribution_ct_mint_for_no_ct_account_creation() {
		// setup
		let mut inst = BenchInstantiator::<T>::new(None);

		// real benchmark starts at block 0, and we can't call `events()` at block 0
		inst.advance_time(1u32.into()).unwrap();

		let issuer = account::<AccountIdOf<T>>("issuer", 0, 0);
		let mut contributions: Vec<ContributionParams<T>> = default_community_contributions::<T>();
		let contributor = contributions[0].contributor.clone();
		contributions[1].contributor = contributor.clone();
		whitelist_account!(contributor);

		let project_id = inst.create_finished_project(
			default_project::<T>(inst.get_new_nonce(), issuer.clone()),
			issuer,
			default_evaluations::<T>(),
			default_bids::<T>(),
			contributions,
			vec![],
		);

		run_blocks_to_execute_next_transition(project_id, UpdateType::StartSettlement, &mut inst);

		assert_eq!(
			inst.get_project_details(project_id).cleanup,
			Cleaner::Success(CleanerState::Initialized(PhantomData))
		);

		let mut contributions_to_mint_ct =
			inst.execute(|| Contributions::<T>::iter_prefix_values((project_id, contributor.clone())));

		let pre_contribution_to_mint_ct = contributions_to_mint_ct.next().unwrap();
		let bench_contribution_to_mint_ct = contributions_to_mint_ct.next().unwrap();

		Pallet::<T>::contribution_ct_mint_for(
			RawOrigin::Signed(contributor.clone()).into(),
			project_id,
			contributor.clone(),
			pre_contribution_to_mint_ct.id,
		)
		.unwrap();

		#[extrinsic_call]
		contribution_ct_mint_for(
			RawOrigin::Signed(contributor.clone()),
			project_id,
			contributor.clone(),
			bench_contribution_to_mint_ct.id,
		);

		// * validity checks *
		// Storage
		let stored_contribution =
			Contributions::<T>::get((project_id, contributor.clone(), bench_contribution_to_mint_ct.id)).unwrap();
		assert!(stored_contribution.ct_minted);

		// Balances
		let ct_amount = inst.get_ct_asset_balances_for(project_id, vec![contributor.clone()])[0];
		assert_eq!(ct_amount, pre_contribution_to_mint_ct.ct_amount + bench_contribution_to_mint_ct.ct_amount);

		// Events
		frame_system::Pallet::<T>::assert_last_event(
			Event::ContributionTokenMinted {
				releaser: contributor.clone(),
				project_id,
				claimer: contributor,
				amount: bench_contribution_to_mint_ct.ct_amount,
			}
			.into(),
		);
	}

	#[benchmark]
	fn start_bid_vesting_schedule_for() {
		// setup
		let mut inst = BenchInstantiator::<T>::new(None);

		// real benchmark starts at block 0, and we can't call `events()` at block 0
		inst.advance_time(1u32.into()).unwrap();

		let issuer = account::<AccountIdOf<T>>("issuer", 0, 0);
		let bids = default_bids::<T>();
		let bidder = bids[0].bidder.clone();
		whitelist_account!(bidder);

		let project_id = inst.create_finished_project(
			default_project::<T>(inst.get_new_nonce(), issuer.clone()),
			issuer,
			default_evaluations::<T>(),
			bids,
			default_community_contributions::<T>(),
			vec![],
		);

		run_blocks_to_execute_next_transition(project_id, UpdateType::StartSettlement, &mut inst);

		assert_eq!(
			inst.get_project_details(project_id).cleanup,
			Cleaner::Success(CleanerState::Initialized(PhantomData))
		);

		let bid_to_vest = inst.execute(|| Bids::<T>::iter_prefix_values((project_id, bidder.clone())).next().unwrap());

		#[extrinsic_call]
		start_bid_vesting_schedule_for(RawOrigin::Signed(bidder.clone()), project_id, bidder.clone(), bid_to_vest.id);

		// * validity checks *
		// Storage
		let stored_bid = Bids::<T>::get((project_id, bidder.clone(), bid_to_vest.id)).unwrap();
		assert!(stored_bid.plmc_vesting_info.is_some());
		let vest_info = stored_bid.plmc_vesting_info.unwrap();
		let total_vested =
			T::Vesting::total_scheduled_amount(&bidder, HoldReason::Participation(project_id).into()).unwrap();
		assert_eq!(vest_info.total_amount, total_vested);

		// Events
		frame_system::Pallet::<T>::assert_last_event(
			Event::BidPlmcVestingScheduled {
				project_id,
				bidder: bidder.clone(),
				id: stored_bid.id,
				amount: vest_info.total_amount,
				caller: bidder,
			}
			.into(),
		);
	}

	#[benchmark]
	fn start_contribution_vesting_schedule_for() {
		// setup
		let mut inst = BenchInstantiator::<T>::new(None);

		// real benchmark starts at block 0, and we can't call `events()` at block 0
		inst.advance_time(1u32.into()).unwrap();

		let issuer = account::<AccountIdOf<T>>("issuer", 0, 0);
		let contributions = default_community_contributions::<T>();
		let contributor = contributions[0].contributor.clone();
		whitelist_account!(contributor);

		let project_id = inst.create_finished_project(
			default_project::<T>(inst.get_new_nonce(), issuer.clone()),
			issuer,
			default_evaluations::<T>(),
			default_bids::<T>(),
			contributions,
			vec![],
		);

		run_blocks_to_execute_next_transition(project_id, UpdateType::StartSettlement, &mut inst);

		assert_eq!(
			inst.get_project_details(project_id).cleanup,
			Cleaner::Success(CleanerState::Initialized(PhantomData))
		);

		let contribution_to_vest =
			inst.execute(|| Contributions::<T>::iter_prefix_values((project_id, contributor.clone())).next().unwrap());

		#[extrinsic_call]
		start_contribution_vesting_schedule_for(
			RawOrigin::Signed(contributor.clone()),
			project_id,
			contributor.clone(),
			contribution_to_vest.id,
		);

		// * validity checks *
		// Storage
		let stored_contribution =
			Contributions::<T>::get((project_id, contributor.clone(), contribution_to_vest.id)).unwrap();
		assert!(stored_contribution.plmc_vesting_info.is_some());
		let vest_info = stored_contribution.plmc_vesting_info.unwrap();
		let total_vested =
			T::Vesting::total_scheduled_amount(&contributor, HoldReason::Participation(project_id).into()).unwrap();
		assert_eq!(vest_info.total_amount, total_vested);

		// Events
		frame_system::Pallet::<T>::assert_last_event(
			Event::ContributionPlmcVestingScheduled {
				project_id,
				contributor: contributor.clone(),
				id: stored_contribution.id,
				amount: vest_info.total_amount,
				caller: contributor,
			}
			.into(),
		);
	}

	#[benchmark]
	fn payout_bid_funds_for() {
		// setup
		let mut inst = BenchInstantiator::<T>::new(None);

		// real benchmark starts at block 0, and we can't call `events()` at block 0
		inst.advance_time(1u32.into()).unwrap();

		let issuer = account::<AccountIdOf<T>>("issuer", 0, 0);
		let bids = default_bids::<T>();
		let bidder = bids[0].bidder.clone();
		whitelist_account!(bidder);

		let project_id = inst.create_finished_project(
			default_project::<T>(inst.get_new_nonce(), issuer.clone()),
			issuer.clone(),
			default_evaluations::<T>(),
			bids,
			default_community_contributions::<T>(),
			vec![],
		);

		run_blocks_to_execute_next_transition(project_id, UpdateType::StartSettlement, &mut inst);

		assert_eq!(
			inst.get_project_details(project_id).cleanup,
			Cleaner::Success(CleanerState::Initialized(PhantomData))
		);

		let bid_to_payout =
			inst.execute(|| Bids::<T>::iter_prefix_values((project_id, bidder.clone())).next().unwrap());

		#[extrinsic_call]
		payout_bid_funds_for(RawOrigin::Signed(issuer.clone()), project_id, bidder.clone(), bid_to_payout.id);

		// * validity checks *
		// Storage
		let stored_bid = Bids::<T>::get((project_id, bidder.clone(), bid_to_payout.id)).unwrap();
		assert!(stored_bid.funds_released);

		// Balances
		let asset = stored_bid.funding_asset.to_assethub_id();
		let project_details = ProjectsDetails::<T>::get(project_id).unwrap();
		let free_assets = inst.get_free_foreign_asset_balances_for(asset, vec![project_details.issuer])[0].asset_amount;
		assert_eq!(free_assets, stored_bid.funding_asset_amount_locked);

		// Events
		frame_system::Pallet::<T>::assert_last_event(
			Event::BidFundingPaidOut { project_id, bidder, id: stored_bid.id, amount: free_assets, caller: issuer }
				.into(),
		);
	}

	#[benchmark]
	fn payout_contribution_funds_for() {
		// setup
		let mut inst = BenchInstantiator::<T>::new(None);

		// real benchmark starts at block 0, and we can't call `events()` at block 0
		inst.advance_time(1u32.into()).unwrap();

		let issuer = account::<AccountIdOf<T>>("issuer", 0, 0);
		let contributions = default_community_contributions::<T>();
		let contributor = contributions[0].contributor.clone();
		whitelist_account!(contributor);

		let project_id = inst.create_finished_project(
			default_project::<T>(inst.get_new_nonce(), issuer.clone()),
			issuer.clone(),
			default_evaluations::<T>(),
			default_bids::<T>(),
			contributions,
			vec![],
		);

		run_blocks_to_execute_next_transition(project_id, UpdateType::StartSettlement, &mut inst);

		assert_eq!(
			inst.get_project_details(project_id).cleanup,
			Cleaner::Success(CleanerState::Initialized(PhantomData))
		);

		let contribution_to_payout =
			inst.execute(|| Contributions::<T>::iter_prefix_values((project_id, contributor.clone())).next().unwrap());

		#[extrinsic_call]
		payout_contribution_funds_for(
			RawOrigin::Signed(issuer.clone()),
			project_id,
			contributor.clone(),
			contribution_to_payout.id,
		);

		// * validity checks *
		// Storage
		let stored_contribution =
			Contributions::<T>::get((project_id, contributor.clone(), contribution_to_payout.id)).unwrap();
		assert!(stored_contribution.funds_released);

		// Balances
		let asset = stored_contribution.funding_asset.to_assethub_id();
		let project_details = ProjectsDetails::<T>::get(project_id).unwrap();
		let free_assets = inst.get_free_foreign_asset_balances_for(asset, vec![project_details.issuer])[0].asset_amount;
		assert_eq!(free_assets, stored_contribution.funding_asset_amount);

		// Events
		frame_system::Pallet::<T>::assert_last_event(
			Event::ContributionFundingPaidOut {
				project_id,
				contributor,
				id: stored_contribution.id,
				amount: free_assets,
				caller: issuer,
			}
			.into(),
		);
	}

	#[benchmark]
	fn decide_project_outcome(
		// Insertion attempts in add_to_update_store. Total amount of storage items iterated through in `ProjectsToUpdate`. Leave one free to make the extrinsic pass
		x: Linear<1, { <T as Config>::MaxProjectsToUpdateInsertionAttempts::get() - 1 }>,
	) {
		// setup
		let mut inst = BenchInstantiator::<T>::new(None);

		// We need to leave enough block numbers to fill `ProjectsToUpdate` before our project insertion

		let time_advance: u32 = x + 2;
		frame_system::Pallet::<T>::set_block_number(time_advance.into());

		let issuer = account::<AccountIdOf<T>>("issuer", 0, 0);
		whitelist_account!(issuer);

		let project_metadata = default_project::<T>(inst.get_new_nonce(), issuer.clone());
		let target_funding_amount: BalanceOf<T> =
			project_metadata.minimum_price.saturating_mul_int(project_metadata.total_allocation_size);

		let evaluations = default_evaluations::<T>();
		let bids = BenchInstantiator::generate_bids_from_total_usd(
			Percent::from_percent(30) * target_funding_amount,
			project_metadata.minimum_price,
			default_weights(),
			default_bidders::<T>(),
			default_bidder_multipliers(),
		);

		let contributions = BenchInstantiator::generate_contributions_from_total_usd(
			Percent::from_percent(40) * target_funding_amount,
			project_metadata.minimum_price,
			default_weights(),
			default_community_contributors::<T>(),
			default_community_contributor_multipliers(),
		);

		let project_id =
			inst.create_finished_project(project_metadata, issuer.clone(), evaluations, bids, contributions, vec![]);

		inst.advance_time(One::one()).unwrap();

		let current_block = inst.current_block();
		let insertion_block_number: BlockNumberFor<T> = current_block + One::one();

		fill_projects_to_update::<T>(x, insertion_block_number);

		#[extrinsic_call]
		decide_project_outcome(RawOrigin::Signed(issuer), project_id, FundingOutcomeDecision::AcceptFunding);

		// * validity checks *
		// Storage
		let maybe_transition =
<<<<<<< HEAD
			inst.get_update_pair(project_id, &UpdateType::ProjectDecision(FundingOutcomeDecision::AcceptFunding));
=======
			inst.get_update_block(project_id, &UpdateType::ProjectDecision(FundingOutcomeDecision::AcceptFunding));
>>>>>>> 28c7bf13
		assert!(maybe_transition.is_some());

		// Events
		frame_system::Pallet::<T>::assert_last_event(
			Event::ProjectOutcomeDecided { project_id, decision: FundingOutcomeDecision::AcceptFunding }.into(),
		);
	}

	#[benchmark]
	fn release_bid_funds_for() {
		// setup
		let mut inst = BenchInstantiator::<T>::new(None);

		// real benchmark starts at block 0, and we can't call `events()` at block 0
		inst.advance_time(1u32.into()).unwrap();

		let issuer = account::<AccountIdOf<T>>("issuer", 0, 0);
		let evaluations = default_evaluations::<T>();

		let project_metadata = default_project::<T>(inst.get_new_nonce(), issuer.clone());
		let target_funding_amount: BalanceOf<T> =
			project_metadata.minimum_price.saturating_mul_int(project_metadata.total_allocation_size);

		let bids: Vec<BidParams<T>> = BenchInstantiator::generate_bids_from_total_usd(
			Percent::from_percent(15) * target_funding_amount,
			10u128.into(),
			default_weights(),
			default_bidders::<T>(),
			default_bidder_multipliers(),
		);
		let bidder = bids[0].bidder.clone();
		whitelist_account!(bidder);
		let contributions = BenchInstantiator::generate_contributions_from_total_usd(
			Percent::from_percent(10) * target_funding_amount,
			project_metadata.minimum_price,
			default_weights(),
			default_community_contributors::<T>(),
			default_community_contributor_multipliers(),
		);

		let project_id =
			inst.create_finished_project(project_metadata, issuer.clone(), evaluations, bids, contributions, vec![]);

		inst.advance_time(One::one()).unwrap();
		assert_eq!(
			inst.get_project_details(project_id).cleanup,
			Cleaner::Failure(CleanerState::Initialized(PhantomData))
		);

		let bid_to_payout =
			inst.execute(|| Bids::<T>::iter_prefix_values((project_id, bidder.clone())).next().unwrap());
		let asset = bid_to_payout.funding_asset.to_assethub_id();
		let free_assets_before = inst.get_free_foreign_asset_balances_for(asset, vec![bidder.clone()])[0].asset_amount;
		#[extrinsic_call]
		release_bid_funds_for(RawOrigin::Signed(issuer.clone()), project_id, bidder.clone(), bid_to_payout.id);

		// * validity checks *
		// Storage
		let stored_bid = Bids::<T>::get((project_id, bidder.clone(), bid_to_payout.id)).unwrap();
		assert!(stored_bid.funds_released);

		// Balances
		let free_assets = inst.get_free_foreign_asset_balances_for(asset, vec![bidder.clone()])[0].asset_amount;
		assert_eq!(free_assets, stored_bid.funding_asset_amount_locked + free_assets_before);

		// Events
		frame_system::Pallet::<T>::assert_last_event(
			Event::BidFundingReleased {
				project_id,
				bidder,
				id: stored_bid.id,
				amount: stored_bid.funding_asset_amount_locked,
				caller: issuer,
			}
			.into(),
		);
	}

	#[benchmark]
	fn release_contribution_funds_for() {
		// setup
		let mut inst = BenchInstantiator::<T>::new(None);

		// real benchmark starts at block 0, and we can't call `events()` at block 0
		inst.advance_time(1u32.into()).unwrap();

		let issuer = account::<AccountIdOf<T>>("issuer", 0, 0);
		let evaluations = default_evaluations::<T>();

		let project_metadata = default_project::<T>(inst.get_new_nonce(), issuer.clone());
		let target_funding_amount: BalanceOf<T> =
			project_metadata.minimum_price.saturating_mul_int(project_metadata.total_allocation_size);

		let bids: Vec<BidParams<T>> = BenchInstantiator::generate_bids_from_total_usd(
			Percent::from_percent(15) * target_funding_amount,
			project_metadata.minimum_price,
			default_weights(),
			default_bidders::<T>(),
			default_bidder_multipliers(),
		);
		let contributions: Vec<ContributionParams<T>> = BenchInstantiator::generate_contributions_from_total_usd(
			Percent::from_percent(10) * target_funding_amount,
			project_metadata.minimum_price,
			default_weights(),
			default_community_contributors::<T>(),
			default_community_contributor_multipliers(),
		);
		let contributor = contributions[0].contributor.clone();
		whitelist_account!(contributor);

		let project_id =
			inst.create_finished_project(project_metadata, issuer, evaluations, bids, contributions, vec![]);

		inst.advance_time(One::one()).unwrap();
		assert_eq!(
			inst.get_project_details(project_id).cleanup,
			Cleaner::Failure(CleanerState::Initialized(PhantomData))
		);

		let contribution_to_payout =
			inst.execute(|| Contributions::<T>::iter_prefix_values((project_id, contributor.clone())).next().unwrap());

		let asset = contribution_to_payout.funding_asset.to_assethub_id();
		let free_assets_before =
			inst.get_free_foreign_asset_balances_for(asset, vec![contributor.clone()])[0].asset_amount;
		#[extrinsic_call]
		release_contribution_funds_for(
			RawOrigin::Signed(contributor.clone()),
			project_id,
			contributor.clone(),
			contribution_to_payout.id,
		);

		// * validity checks *
		// Storage
		let stored_contribution =
			Contributions::<T>::get((project_id, contributor.clone(), contribution_to_payout.id)).unwrap();
		assert!(stored_contribution.funds_released);

		// Balances
		let free_assets = inst.get_free_foreign_asset_balances_for(asset, vec![contributor.clone()])[0].asset_amount;
		assert_eq!(free_assets, stored_contribution.funding_asset_amount + free_assets_before);

		// Events
		frame_system::Pallet::<T>::assert_last_event(
			Event::ContributionFundingReleased {
				project_id,
				contributor: contributor.clone(),
				id: stored_contribution.id,
				amount: stored_contribution.funding_asset_amount,
				caller: contributor,
			}
			.into(),
		);
	}

	#[benchmark]
	fn bid_unbond_for() {
		// setup
		let mut inst = BenchInstantiator::<T>::new(None);

		// real benchmark starts at block 0, and we can't call `events()` at block 0
		inst.advance_time(1u32.into()).unwrap();

		let issuer = account::<AccountIdOf<T>>("issuer", 0, 0);
		let evaluations = default_evaluations::<T>();

		let project_metadata = default_project::<T>(inst.get_new_nonce(), issuer.clone());
		let target_funding_amount: BalanceOf<T> =
			project_metadata.minimum_price.saturating_mul_int(project_metadata.total_allocation_size);

		let bids: Vec<BidParams<T>> = BenchInstantiator::generate_bids_from_total_usd(
			Percent::from_percent(15) * target_funding_amount,
			10u128.into(),
			default_weights(),
			default_bidders::<T>(),
			default_bidder_multipliers(),
		);
		let bidder = bids[0].bidder.clone();
		whitelist_account!(bidder);
		let contributions = BenchInstantiator::generate_contributions_from_total_usd(
			Percent::from_percent(10) * target_funding_amount,
			project_metadata.minimum_price,
			default_weights(),
			default_community_contributors::<T>(),
			default_community_contributor_multipliers(),
		);

		let project_id =
			inst.create_finished_project(project_metadata, issuer, evaluations, bids, contributions, vec![]);

		inst.advance_time(One::one()).unwrap();
		assert_eq!(
			inst.get_project_details(project_id).cleanup,
			Cleaner::Failure(CleanerState::Initialized(PhantomData))
		);

		let stored_bid = inst.execute(|| Bids::<T>::iter_prefix_values((project_id, bidder.clone())).next().unwrap());

		inst.execute(|| {
			PalletFunding::<T>::release_bid_funds_for(
				<T as frame_system::Config>::RuntimeOrigin::signed(bidder.clone().into()),
				project_id,
				bidder.clone(),
				stored_bid.id,
			)
			.expect("Funds are released")
		});

		#[extrinsic_call]
		bid_unbond_for(RawOrigin::Signed(bidder.clone()), project_id, bidder.clone(), stored_bid.id);

		// * validity checks *
		// Storage
		assert!(!Bids::<T>::contains_key((project_id, bidder.clone(), stored_bid.id)));
		// Balances
		let reserved_plmc = inst
			.get_reserved_plmc_balances_for(vec![bidder.clone()], HoldReason::Participation(project_id).into())[0]
			.plmc_amount;
		assert_eq!(reserved_plmc, 0.into());

		// Events
		frame_system::Pallet::<T>::assert_last_event(
			Event::BondReleased { project_id, amount: stored_bid.plmc_bond, bonder: bidder.clone(), releaser: bidder }
				.into(),
		);
	}

	#[benchmark]
	fn contribution_unbond_for() {
		// setup
		let mut inst = BenchInstantiator::<T>::new(None);

		// real benchmark starts at block 0, and we can't call `events()` at block 0
		inst.advance_time(1u32.into()).unwrap();

		let issuer = account::<AccountIdOf<T>>("issuer", 0, 0);
		let evaluations = default_evaluations::<T>();

		let project_metadata = default_project::<T>(inst.get_new_nonce(), issuer.clone());
		let target_funding_amount: BalanceOf<T> =
			project_metadata.minimum_price.saturating_mul_int(project_metadata.total_allocation_size);

		let bids: Vec<BidParams<T>> = BenchInstantiator::generate_bids_from_total_usd(
			Percent::from_percent(15) * target_funding_amount,
			project_metadata.minimum_price,
			default_weights(),
			default_bidders::<T>(),
			default_bidder_multipliers(),
		);
		let contributions: Vec<ContributionParams<T>> = BenchInstantiator::generate_contributions_from_total_usd(
			Percent::from_percent(10) * target_funding_amount,
			project_metadata.minimum_price,
			default_weights(),
			default_community_contributors::<T>(),
			default_community_contributor_multipliers(),
		);
		let contributor = contributions[0].contributor.clone();
		whitelist_account!(contributor);

		let project_id =
			inst.create_finished_project(project_metadata, issuer.clone(), evaluations, bids, contributions, vec![]);

		inst.advance_time(One::one()).unwrap();
		assert_eq!(
			inst.get_project_details(project_id).cleanup,
			Cleaner::Failure(CleanerState::Initialized(PhantomData))
		);

		let stored_contribution =
			inst.execute(|| Contributions::<T>::iter_prefix_values((project_id, contributor.clone())).next().unwrap());

		inst.execute(|| {
			PalletFunding::<T>::release_contribution_funds_for(
				<T as frame_system::Config>::RuntimeOrigin::signed(contributor.clone().into()),
				project_id,
				contributor.clone(),
				stored_contribution.id,
			)
			.expect("Funds are released")
		});

		#[extrinsic_call]
		contribution_unbond_for(
			RawOrigin::Signed(issuer.clone()),
			project_id,
			contributor.clone(),
			stored_contribution.id,
		);

		// * validity checks *
		// Storage
		assert!(!Contributions::<T>::contains_key((project_id, contributor.clone(), stored_contribution.id)));
		// Balances
		let reserved_plmc = inst
			.get_reserved_plmc_balances_for(vec![contributor.clone()], HoldReason::Participation(project_id).into())[0]
			.plmc_amount;
		assert_eq!(reserved_plmc, 0.into());

		// Events
		frame_system::Pallet::<T>::assert_last_event(
			Event::BondReleased {
				project_id,
				amount: stored_contribution.plmc_bond,
				bonder: contributor,
				releaser: issuer,
			}
			.into(),
		);
	}

	//
	// on_initialize
	//

	//do_evaluation_end
	#[benchmark]
	fn end_evaluation_success(
		// Insertion attempts in add_to_update_store. Total amount of storage items iterated through in `ProjectsToUpdate`. Leave one free to make the fn succeed
		x: Linear<1, { <T as Config>::MaxProjectsToUpdateInsertionAttempts::get() - 1 }>,
	) {
		// * setup *
		let mut inst = BenchInstantiator::<T>::new(None);

		// real benchmark starts at block 0, and we can't call `events()` at block 0
		inst.advance_time(1u32.into()).unwrap();

		let issuer = account::<AccountIdOf<T>>("issuer", 0, 0);
		whitelist_account!(issuer);

		let project_metadata = default_project::<T>(inst.get_new_nonce(), issuer.clone());
		let project_id = inst.create_evaluating_project(project_metadata, issuer.clone());

		let evaluations = default_evaluations();
		let plmc_for_evaluating = BenchInstantiator::<T>::calculate_evaluation_plmc_spent(evaluations.clone());
		let existential_plmc: Vec<UserToPLMCBalance<T>> = plmc_for_evaluating.accounts().existential_deposits();
		let ct_account_deposits: Vec<UserToPLMCBalance<T>> = plmc_for_evaluating.accounts().ct_account_deposits();

		inst.mint_plmc_to(existential_plmc);
		inst.mint_plmc_to(ct_account_deposits);
		inst.mint_plmc_to(plmc_for_evaluating);

		inst.advance_time(One::one()).unwrap();
		inst.bond_for_users(project_id, evaluations).expect("All evaluations are accepted");

		let evaluation_end_block =
			inst.get_project_details(project_id).phase_transition_points.evaluation.end().unwrap();
		// move block manually without calling any hooks, to avoid triggering the transition outside the benchmarking context
		frame_system::Pallet::<T>::set_block_number(evaluation_end_block + One::one());

		let insertion_block_number =
			inst.current_block() + One::one() + <T as Config>::AuctionInitializePeriodDuration::get();
		fill_projects_to_update::<T>(x, insertion_block_number);

		// Instead of advancing in time for the automatic `do_evaluation_end` call in on_initialize, we call it directly to benchmark it
		#[block]
		{
			Pallet::<T>::do_evaluation_end(project_id).unwrap();
		}

		// * validity checks *
		let project_details = inst.get_project_details(project_id);
		assert_eq!(project_details.status, ProjectStatus::AuctionInitializePeriod);
	}

	#[benchmark]
	fn end_evaluation_failure() {
		// * setup *
		let mut inst = BenchInstantiator::<T>::new(None);

		// real benchmark starts at block 0, and we can't call `events()` at block 0
		inst.advance_time(1u32.into()).unwrap();

		let issuer = account::<AccountIdOf<T>>("issuer", 0, 0);
		whitelist_account!(issuer);

		let project_metadata = default_project::<T>(inst.get_new_nonce(), issuer.clone());
		let project_id = inst.create_evaluating_project(project_metadata, issuer.clone());
		let project_details = inst.get_project_details(project_id);

		let evaluation_usd_target =
			<T as Config>::EvaluationSuccessThreshold::get() * project_details.fundraising_target;
		// we only fund 50% of the minimum threshold for the evaluation round, since we want it to fail
		let evaluations = vec![
			UserToUSDBalance::new(
				account::<AccountIdOf<T>>("evaluator_1", 0, 0),
				(Percent::from_percent(5) * evaluation_usd_target).into(),
			),
			UserToUSDBalance::new(
				account::<AccountIdOf<T>>("evaluator_2", 0, 0),
				(Percent::from_percent(20) * evaluation_usd_target).into(),
			),
			UserToUSDBalance::new(
				account::<AccountIdOf<T>>("evaluator_3", 0, 0),
				(Percent::from_percent(25) * evaluation_usd_target).into(),
			),
		];
		let plmc_for_evaluating = BenchInstantiator::<T>::calculate_evaluation_plmc_spent(evaluations.clone());
		let existential_plmc: Vec<UserToPLMCBalance<T>> = plmc_for_evaluating.accounts().existential_deposits();
		let ct_account_deposits: Vec<UserToPLMCBalance<T>> = plmc_for_evaluating.accounts().ct_account_deposits();

		inst.mint_plmc_to(existential_plmc);
		inst.mint_plmc_to(ct_account_deposits);
		inst.mint_plmc_to(plmc_for_evaluating);

		inst.advance_time(One::one()).unwrap();
		inst.bond_for_users(project_id, evaluations).expect("All evaluations are accepted");

		let evaluation_end_block =
			inst.get_project_details(project_id).phase_transition_points.evaluation.end().unwrap();
		// move block manually without calling any hooks, to avoid triggering the transition outside the benchmarking context
		frame_system::Pallet::<T>::set_block_number(evaluation_end_block + One::one());

		// Instead of advancing in time for the automatic `do_evaluation_end` call in on_initialize, we call it directly to benchmark it
		#[block]
		{
			Pallet::<T>::do_evaluation_end(project_id).unwrap();
		}

		// * validity checks *
		let project_details = inst.get_project_details(project_id);
		assert_eq!(project_details.status, ProjectStatus::EvaluationFailed);
	}

	// do_candle_auction
	#[benchmark]
	fn start_candle_phase(
		// Insertion attempts in add_to_update_store. Total amount of storage items iterated through in `ProjectsToUpdate`. Leave one free to make the fn succeed
		x: Linear<1, { <T as Config>::MaxProjectsToUpdateInsertionAttempts::get() - 1 }>,
	) {
		// * setup *
		let mut inst = BenchInstantiator::<T>::new(None);

		// real benchmark starts at block 0, and we can't call `events()` at block 0
		inst.advance_time(1u32.into()).unwrap();

		let issuer = account::<AccountIdOf<T>>("issuer", 0, 0);
		whitelist_account!(issuer);

		let project_metadata = default_project::<T>(inst.get_new_nonce(), issuer.clone());
		let project_id = inst.create_auctioning_project(project_metadata, issuer.clone(), default_evaluations());

		let english_end_block =
			inst.get_project_details(project_id).phase_transition_points.english_auction.end().unwrap();
		// we don't use advance time to avoid triggering on_initialize. This benchmark should only measure the extrinsic
		// weight and not the whole on_initialize call weight
		frame_system::Pallet::<T>::set_block_number(english_end_block + One::one());

		let insertion_block_number = inst.current_block() + T::CandleAuctionDuration::get() + One::one();

		fill_projects_to_update::<T>(x, insertion_block_number);

		#[block]
		{
			Pallet::<T>::do_candle_auction(project_id).unwrap();
		}
		// * validity checks *
		// Storage
		let stored_details = ProjectsDetails::<T>::get(project_id).unwrap();
		assert_eq!(stored_details.status, ProjectStatus::AuctionRound(AuctionPhase::Candle));

		// Events
		let current_block = inst.current_block();
		frame_system::Pallet::<T>::assert_last_event(
			Event::<T>::CandleAuctionStarted { project_id, when: current_block.into() }.into(),
		);
	}

	// do_community_funding
	// Should be complex due to calling `calculate_weighted_average_price`
	#[benchmark]
	fn start_community_funding_success(
		// Insertion attempts in add_to_update_store. Total amount of storage items iterated through in `ProjectsToUpdate`. Leave one free to make the fn succeed
		x: Linear<1, { <T as Config>::MaxProjectsToUpdateInsertionAttempts::get() - 1 }>,
		// Accepted Bids
		y: Linear<1, { <T as Config>::MaxBidsPerProject::get() / 2 }>,
		// Failed Bids
		z: Linear<0, { <T as Config>::MaxBidsPerProject::get() / 2 }>,
	) {
		// * setup *
		let mut inst = BenchInstantiator::<T>::new(None);
		// real benchmark starts at block 0, and we can't call `events()` at block 0
		inst.advance_time(1u32.into()).unwrap();

		let issuer = account::<AccountIdOf<T>>("issuer", 0, 0);
		whitelist_account!(issuer);
		let bounded_name = BoundedVec::try_from("Contribution Token TEST".as_bytes().to_vec()).unwrap();
		let bounded_symbol = BoundedVec::try_from("CTEST".as_bytes().to_vec()).unwrap();
		let metadata_hash = hashed(format!("{}-{}", METADATA, 69));
		// default has 50k allocated for bidding, so we cannot test the cap of bidding (100k bids) with it, since the ticket size is 1.

		let auction_allocation_size = BalanceOf::<T>::try_from((10 * (y + z) + 1) as u128 * ASSET_UNIT)
			.unwrap_or_else(|_| panic!("Failed to create BalanceOf"));
		let auction_allocation_percentage =
			Percent::from_rational(auction_allocation_size, (100_000 * ASSET_UNIT).into());

		let project_metadata = ProjectMetadata {
			token_information: CurrencyMetadata {
				name: bounded_name,
				symbol: bounded_symbol,
				decimals: ASSET_DECIMALS,
			},
			mainnet_token_max_supply: BalanceOf::<T>::try_from(8_000_000_0_000_000_000u128)
				.unwrap_or_else(|_| panic!("Failed to create BalanceOf")),
			total_allocation_size: BalanceOf::<T>::try_from(100_000_000_0_000_000_000u128)
				.unwrap_or_else(|_| panic!("Failed to create BalanceOf")),
			auction_round_allocation_percentage: Percent::from_percent(50u8),
			minimum_price: 10u128.into(),
			round_ticket_sizes: RoundTicketSizes {
				bidding: BiddingTicketSizes {
					professional: TicketSize::new(
						Some(
							BalanceOf::<T>::try_from(500 * ASSET_UNIT)
								.unwrap_or_else(|_| panic!("Failed to create BalanceOf")),
						),
						None,
					),
					institutional: TicketSize::new(
						Some(
							BalanceOf::<T>::try_from(500 * ASSET_UNIT)
								.unwrap_or_else(|_| panic!("Failed to create BalanceOf")),
						),
						None,
					),
					phantom: Default::default(),
				},
				contributing: ContributingTicketSizes {
					retail: TicketSize::new(None, None),
					professional: TicketSize::new(None, None),
					institutional: TicketSize::new(None, None),
					phantom: Default::default(),
				},
				phantom: Default::default(),
			},
			participation_currencies: vec![AcceptedFundingAsset::USDT].try_into().unwrap(),
			funding_destination_account: issuer.clone(),
			offchain_information_hash: Some(metadata_hash.into()),
		};
		let project_id =
			inst.create_auctioning_project(project_metadata.clone(), issuer.clone(), default_evaluations());

		let accepted_bids = (0..y)
			.map(|i| {
				BidParams::<T>::new(
					account::<AccountIdOf<T>>("bidder", 0, i),
					(500 * ASSET_UNIT).into(),
					1u8,
					AcceptedFundingAsset::USDT,
				)
			})
			.collect_vec();

		let rejected_bids = (0..z)
			.map(|i| {
				BidParams::<T>::new(
					account::<AccountIdOf<T>>("bidder", 0, i),
					(500 * ASSET_UNIT).into(),
					1u8,
					AcceptedFundingAsset::USDT,
				)
			})
			.collect_vec();

		let all_bids = accepted_bids.iter().chain(rejected_bids.iter()).cloned().collect_vec();

		let plmc_needed_for_bids =
			BenchInstantiator::<T>::calculate_auction_plmc_charged_from_all_bids_made_or_with_bucket(
				&all_bids,
				project_metadata.clone(),
				None,
			);
		let plmc_ed = all_bids.accounts().existential_deposits();
		let plmc_ct_account_deposit = all_bids.accounts().ct_account_deposits();
		let funding_asset_needed_for_bids =
			BenchInstantiator::<T>::calculate_auction_funding_asset_charged_from_all_bids_made_or_with_bucket(
				&all_bids,
				project_metadata.clone(),
				None,
			);

		inst.mint_plmc_to(plmc_needed_for_bids);
		inst.mint_plmc_to(plmc_ed);
		inst.mint_plmc_to(plmc_ct_account_deposit);
		inst.mint_foreign_asset_to(funding_asset_needed_for_bids);

		inst.bid_for_users(project_id, accepted_bids).unwrap();

		let now = inst.current_block();
		frame_system::Pallet::<T>::set_block_number(now + <T as Config>::EnglishAuctionDuration::get());
		// automatic transition to candle
		inst.advance_time(1u32.into()).unwrap();

		// testing always produced this random ending
		let random_ending: BlockNumberFor<T> = 9176u32.into();
		frame_system::Pallet::<T>::set_block_number(random_ending + 2u32.into());

		inst.bid_for_users(project_id, rejected_bids).unwrap();

		let auction_candle_end_block =
			inst.get_project_details(project_id).phase_transition_points.candle_auction.end().unwrap();
		// we don't use advance time to avoid triggering on_initialize. This benchmark should only measure the fn
		// weight and not the whole on_initialize call weight
		frame_system::Pallet::<T>::set_block_number(auction_candle_end_block + One::one());
		let now = inst.current_block();

		let community_end_block = now + T::CommunityFundingDuration::get();

		let insertion_block_number = community_end_block + One::one();
		fill_projects_to_update::<T>(x, insertion_block_number);

		#[block]
		{
			Pallet::<T>::do_community_funding(project_id).unwrap();
		}

		// * validity checks *
		// Storage
		let stored_details = ProjectsDetails::<T>::get(project_id).unwrap();
		assert_eq!(stored_details.status, ProjectStatus::CommunityRound);

		let accepted_bids_count =
			Bids::<T>::iter_prefix_values((project_id,)).filter(|b| matches!(b.status, BidStatus::Accepted)).count();
		let rejected_bids_count =
			Bids::<T>::iter_prefix_values((project_id,)).filter(|b| matches!(b.status, BidStatus::Rejected(_))).count();
		assert_eq!(rejected_bids_count, z as usize);
		assert_eq!(accepted_bids_count, y as usize);

		// Events
		frame_system::Pallet::<T>::assert_last_event(Event::<T>::CommunityFundingStarted { project_id }.into());
	}

	#[benchmark]
	fn start_community_funding_failure(
		// Insertion attempts in add_to_update_store. Total amount of storage items iterated through in `ProjectsToUpdate`. Leave one free to make the fn succeed
		x: Linear<1, { <T as Config>::MaxProjectsToUpdateInsertionAttempts::get() - 1 }>,
	) {
		// * setup *
		let mut inst = BenchInstantiator::<T>::new(None);

		// real benchmark starts at block 0, and we can't call `events()` at block 0
		inst.advance_time(1u32.into()).unwrap();

		let issuer = account::<AccountIdOf<T>>("issuer", 0, 0);
		whitelist_account!(issuer);

		let project_metadata = default_project::<T>(inst.get_new_nonce(), issuer.clone());
		let project_id = inst.create_auctioning_project(project_metadata, issuer.clone(), default_evaluations());

		// no bids are made, so the project fails
		run_blocks_to_execute_next_transition(project_id, UpdateType::CandleAuctionStart, &mut inst);

		let auction_candle_end_block =
			inst.get_project_details(project_id).phase_transition_points.candle_auction.end().unwrap();
		// we don't use advance time to avoid triggering on_initialize. This benchmark should only measure the fn
		// weight and not the whole on_initialize call weight
		frame_system::Pallet::<T>::set_block_number(auction_candle_end_block + One::one());
		let now = inst.current_block();

		let community_end_block = now + T::CommunityFundingDuration::get();

		let insertion_block_number = community_end_block + One::one();
		fill_projects_to_update::<T>(x, insertion_block_number);

		#[block]
		{
			Pallet::<T>::do_community_funding(project_id).unwrap();
		}

		// * validity checks *
		// Storage
		let stored_details = ProjectsDetails::<T>::get(project_id).unwrap();
		assert_eq!(stored_details.status, ProjectStatus::FundingFailed);

		// Events
		frame_system::Pallet::<T>::assert_last_event(Event::<T>::AuctionFailed { project_id }.into());
	}

	// do_remainder_funding
	#[benchmark]
	fn start_remainder_funding(
		// Insertion attempts in add_to_update_store. Total amount of storage items iterated through in `ProjectsToUpdate`. Leave one free to make the fn succeed
		x: Linear<1, { <T as Config>::MaxProjectsToUpdateInsertionAttempts::get() - 1 }>,
	) {
		// * setup *
		let mut inst = BenchInstantiator::<T>::new(None);

		// real benchmark starts at block 0, and we can't call `events()` at block 0
		inst.advance_time(1u32.into()).unwrap();

		let issuer = account::<AccountIdOf<T>>("issuer", 0, 0);
		whitelist_account!(issuer);

		let project_metadata = default_project::<T>(inst.get_new_nonce(), issuer.clone());
		let project_id = inst.create_community_contributing_project(
			project_metadata,
			issuer.clone(),
			default_evaluations(),
			default_bids(),
		);

		let community_end_block = inst.get_project_details(project_id).phase_transition_points.community.end().unwrap();

		// we don't use advance time to avoid triggering on_initialize. This benchmark should only measure the fn
		// weight and not the whole on_initialize call weight
		frame_system::Pallet::<T>::set_block_number(community_end_block + One::one());

		let now = inst.current_block();
		let remainder_end_block = now + T::RemainderFundingDuration::get();
		let insertion_block_number = remainder_end_block + 1u32.into();

		fill_projects_to_update::<T>(x, insertion_block_number);

		#[block]
		{
			Pallet::<T>::do_remainder_funding(project_id).unwrap();
		}

		// * validity checks *
		// Storage
		let stored_details = ProjectsDetails::<T>::get(project_id).unwrap();
		assert_eq!(stored_details.status, ProjectStatus::RemainderRound);

		// Events
		frame_system::Pallet::<T>::assert_last_event(Event::<T>::RemainderFundingStarted { project_id }.into());
	}

	// do_end_funding
	#[benchmark]
	fn end_funding_automatically_rejected_evaluators_slashed(
		// Insertion attempts in add_to_update_store. Total amount of storage items iterated through in `ProjectsToUpdate`. Leave one free to make the fn succeed
		x: Linear<1, { <T as Config>::MaxProjectsToUpdateInsertionAttempts::get() - 1 }>,
	) {
		// setup
		let mut inst = BenchInstantiator::<T>::new(None);

		let issuer = account::<AccountIdOf<T>>("issuer", 0, 0);

		let project_metadata = default_project::<T>(inst.get_new_nonce(), issuer.clone());
		let target_funding_amount: BalanceOf<T> =
			project_metadata.minimum_price.saturating_mul_int(project_metadata.total_allocation_size);

		let automatically_rejected_threshold = Percent::from_percent(33);

		let bids: Vec<BidParams<T>> = BenchInstantiator::generate_bids_from_total_usd(
			(automatically_rejected_threshold * target_funding_amount) / 2.into(),
			project_metadata.minimum_price,
			default_weights(),
			default_bidders::<T>(),
			default_bidder_multipliers(),
		);
		let contributions = BenchInstantiator::generate_contributions_from_total_usd(
			(automatically_rejected_threshold * target_funding_amount) / 2.into(),
			project_metadata.minimum_price,
			default_weights(),
			default_community_contributors::<T>(),
			default_community_contributor_multipliers(),
		);

		let project_id = inst.create_remainder_contributing_project(
			project_metadata,
			issuer.clone(),
			default_evaluations::<T>(),
			bids,
			contributions,
		);

		let project_details = inst.get_project_details(project_id);
		assert_eq!(project_details.status, ProjectStatus::RemainderRound);
		let last_funding_block = project_details.phase_transition_points.remainder.end().unwrap();

		frame_system::Pallet::<T>::set_block_number(last_funding_block + 1u32.into());

		let insertion_block_number = inst.current_block() + 1u32.into();
		fill_projects_to_update::<T>(x, insertion_block_number);

		#[block]
		{
			Pallet::<T>::do_end_funding(project_id).unwrap();
		}

		// * validity checks *
		let project_details = inst.get_project_details(project_id);
		assert_eq!(project_details.status, ProjectStatus::FundingFailed);
	}
	#[benchmark]
	fn end_funding_awaiting_decision_evaluators_slashed(
		// Insertion attempts in add_to_update_store. Total amount of storage items iterated through in `ProjectsToUpdate`. Leave one free to make the fn succeed
		x: Linear<1, { <T as Config>::MaxProjectsToUpdateInsertionAttempts::get() - 1 }>,
	) {
		// setup
		let mut inst = BenchInstantiator::<T>::new(None);

		let issuer = account::<AccountIdOf<T>>("issuer", 0, 0);

		let project_metadata = default_project::<T>(inst.get_new_nonce(), issuer.clone());
		let target_funding_amount: BalanceOf<T> =
			project_metadata.minimum_price.saturating_mul_int(project_metadata.total_allocation_size);

		let automatically_rejected_threshold = Percent::from_percent(75);

		let bids: Vec<BidParams<T>> = BenchInstantiator::generate_bids_from_total_usd(
			(automatically_rejected_threshold * target_funding_amount) / 2.into(),
			project_metadata.minimum_price,
			default_weights(),
			default_bidders::<T>(),
			default_bidder_multipliers(),
		);
		let contributions = BenchInstantiator::generate_contributions_from_total_usd(
			(automatically_rejected_threshold * target_funding_amount) / 2.into(),
			project_metadata.minimum_price,
			default_weights(),
			default_community_contributors::<T>(),
			default_community_contributor_multipliers(),
		);

		let project_id = inst.create_remainder_contributing_project(
			project_metadata,
			issuer.clone(),
			default_evaluations::<T>(),
			bids,
			contributions,
		);

		let project_details = inst.get_project_details(project_id);
		assert_eq!(project_details.status, ProjectStatus::RemainderRound);
		let last_funding_block = project_details.phase_transition_points.remainder.end().unwrap();

		frame_system::Pallet::<T>::set_block_number(last_funding_block + 1u32.into());

		let insertion_block_number = inst.current_block() + T::ManualAcceptanceDuration::get().into() + 1u32.into();
		fill_projects_to_update::<T>(x, insertion_block_number);

		#[block]
		{
			Pallet::<T>::do_end_funding(project_id).unwrap();
		}

		// * validity checks *
		let project_details = inst.get_project_details(project_id);
		assert_eq!(project_details.status, ProjectStatus::AwaitingProjectDecision);
		assert_eq!(project_details.evaluation_round_info.evaluators_outcome, EvaluatorsOutcome::Slashed)
	}
	#[benchmark]
	fn end_funding_awaiting_decision_evaluators_unchanged(
		// Insertion attempts in add_to_update_store. Total amount of storage items iterated through in `ProjectsToUpdate`. Leave one free to make the fn succeed
		x: Linear<1, { <T as Config>::MaxProjectsToUpdateInsertionAttempts::get() - 1 }>,
	) {
		// setup
		let mut inst = BenchInstantiator::<T>::new(None);

		let issuer = account::<AccountIdOf<T>>("issuer", 0, 0);

		let project_metadata = default_project::<T>(inst.get_new_nonce(), issuer.clone());
		let target_funding_amount: BalanceOf<T> =
			project_metadata.minimum_price.saturating_mul_int(project_metadata.total_allocation_size);

		let automatically_rejected_threshold = Percent::from_percent(89);

		let bids: Vec<BidParams<T>> = BenchInstantiator::generate_bids_from_total_usd(
			(automatically_rejected_threshold * target_funding_amount) / 2.into(),
			project_metadata.minimum_price,
			default_weights(),
			default_bidders::<T>(),
			default_bidder_multipliers(),
		);
		let contributions = BenchInstantiator::generate_contributions_from_total_usd(
			(automatically_rejected_threshold * target_funding_amount) / 2.into(),
			project_metadata.minimum_price,
			default_weights(),
			default_community_contributors::<T>(),
			default_community_contributor_multipliers(),
		);

		let project_id = inst.create_remainder_contributing_project(
			project_metadata,
			issuer.clone(),
			default_evaluations::<T>(),
			bids,
			contributions,
		);

		let project_details = inst.get_project_details(project_id);
		assert_eq!(project_details.status, ProjectStatus::RemainderRound);
		let last_funding_block = project_details.phase_transition_points.remainder.end().unwrap();

		frame_system::Pallet::<T>::set_block_number(last_funding_block + 1u32.into());

		let insertion_block_number = inst.current_block() + T::ManualAcceptanceDuration::get().into() + 1u32.into();
		fill_projects_to_update::<T>(x, insertion_block_number);

		#[block]
		{
			Pallet::<T>::do_end_funding(project_id).unwrap();
		}

		// * validity checks *
		let project_details = inst.get_project_details(project_id);
		assert_eq!(project_details.status, ProjectStatus::AwaitingProjectDecision);
		assert_eq!(project_details.evaluation_round_info.evaluators_outcome, EvaluatorsOutcome::Unchanged)
	}
	#[benchmark]
	fn end_funding_automatically_accepted_evaluators_rewarded(
		// Insertion attempts in add_to_update_store. Total amount of storage items iterated through in `ProjectsToUpdate`. Leave one free to make the fn succeed
		x: Linear<1, { <T as Config>::MaxProjectsToUpdateInsertionAttempts::get() - 1 }>,
		// How many evaluations have been made. Used when calculating evaluator rewards
		y: Linear<1, { <T as Config>::MaxEvaluationsPerProject::get() }>,
	) {
		// setup
		let mut inst = BenchInstantiator::<T>::new(None);

		let issuer = account::<AccountIdOf<T>>("issuer", 0, 0);

		let project_metadata = default_project::<T>(inst.get_new_nonce(), issuer.clone());
		let target_funding_amount: BalanceOf<T> =
			project_metadata.minimum_price.saturating_mul_int(project_metadata.total_allocation_size);

		let automatically_rejected_threshold = Percent::from_percent(91);

		let mut evaluations = (0..y.saturating_sub(1))
			.map(|i| {
				UserToUSDBalance::<T>::new(account::<AccountIdOf<T>>("evaluator", 0, i), (10u128 * ASSET_UNIT).into())
			})
			.collect_vec();

		let evaluation_target_usd = <T as Config>::EvaluationSuccessThreshold::get() * target_funding_amount;
		evaluations.push(UserToUSDBalance::<T>::new(
			account::<AccountIdOf<T>>("evaluator_success", 0, 69420),
			evaluation_target_usd,
		));

		let plmc_needed_for_evaluating = BenchInstantiator::<T>::calculate_evaluation_plmc_spent(evaluations.clone());
		let plmc_ed = evaluations.accounts().existential_deposits();
		let plmc_ct_account_deposit = evaluations.accounts().ct_account_deposits();

		inst.mint_plmc_to(plmc_needed_for_evaluating);
		inst.mint_plmc_to(plmc_ed);
		inst.mint_plmc_to(plmc_ct_account_deposit);

		let bids: Vec<BidParams<T>> = BenchInstantiator::generate_bids_from_total_usd(
			(automatically_rejected_threshold * target_funding_amount) / 2.into(),
			project_metadata.minimum_price,
			default_weights(),
			default_bidders::<T>(),
			default_bidder_multipliers(),
		);
		let contributions = BenchInstantiator::generate_contributions_from_total_usd(
			(automatically_rejected_threshold * target_funding_amount) / 2.into(),
			project_metadata.minimum_price,
			default_weights(),
			default_community_contributors::<T>(),
			default_community_contributor_multipliers(),
		);

		let project_id = inst.create_remainder_contributing_project(
			project_metadata,
			issuer.clone(),
			evaluations,
			bids,
			contributions,
		);

		let project_details = inst.get_project_details(project_id);
		assert_eq!(project_details.status, ProjectStatus::RemainderRound);
		let last_funding_block = project_details.phase_transition_points.remainder.end().unwrap();

		frame_system::Pallet::<T>::set_block_number(last_funding_block + 1u32.into());

		let insertion_block_number = inst.current_block() + T::SuccessToSettlementTime::get().into();
		fill_projects_to_update::<T>(x, insertion_block_number);

		#[block]
		{
			Pallet::<T>::do_end_funding(project_id).unwrap();
		}

		// * validity checks *
		let project_details = inst.get_project_details(project_id);
		assert_eq!(project_details.status, ProjectStatus::FundingSuccessful);
	}

	// do_project_decision
	#[benchmark]
	fn project_decision_accept_funding() {
		// setup
		let mut inst = BenchInstantiator::<T>::new(None);

		let issuer = account::<AccountIdOf<T>>("issuer", 0, 0);

		let project_metadata = default_project::<T>(inst.get_new_nonce(), issuer.clone());
		let target_funding_amount: BalanceOf<T> =
			project_metadata.minimum_price.saturating_mul_int(project_metadata.total_allocation_size);
		let manual_outcome_threshold = Percent::from_percent(50);

		let bids: Vec<BidParams<T>> = BenchInstantiator::generate_bids_from_total_usd(
			(manual_outcome_threshold * target_funding_amount) / 2.into(),
			project_metadata.minimum_price,
			default_weights(),
			default_bidders::<T>(),
			default_bidder_multipliers(),
		);
		let contributions = BenchInstantiator::generate_contributions_from_total_usd(
			(manual_outcome_threshold * target_funding_amount) / 2.into(),
			project_metadata.minimum_price,
			default_weights(),
			default_community_contributors::<T>(),
			default_community_contributor_multipliers(),
		);

		let project_id = inst.create_finished_project(
			project_metadata,
			issuer.clone(),
			default_evaluations::<T>(),
			bids,
			contributions,
			vec![],
		);

		assert_eq!(inst.get_project_details(project_id).status, ProjectStatus::AwaitingProjectDecision);

		#[block]
		{
			Pallet::<T>::do_project_decision(project_id, FundingOutcomeDecision::AcceptFunding).unwrap();
		}

		// * validity checks *
		let project_details = inst.get_project_details(project_id);
		assert_eq!(project_details.status, ProjectStatus::FundingSuccessful);
	}

	#[benchmark]
	fn project_decision_reject_funding() {
		// setup
		let mut inst = BenchInstantiator::<T>::new(None);

		let issuer = account::<AccountIdOf<T>>("issuer", 0, 0);

		let project_metadata = default_project::<T>(inst.get_new_nonce(), issuer.clone());
		let target_funding_amount: BalanceOf<T> =
			project_metadata.minimum_price.saturating_mul_int(project_metadata.total_allocation_size);
		let manual_outcome_threshold = Percent::from_percent(50);

		let bids: Vec<BidParams<T>> = BenchInstantiator::generate_bids_from_total_usd(
			(manual_outcome_threshold * target_funding_amount) / 2.into(),
			project_metadata.minimum_price,
			default_weights(),
			default_bidders::<T>(),
			default_bidder_multipliers(),
		);
		let contributions = BenchInstantiator::generate_contributions_from_total_usd(
			(manual_outcome_threshold * target_funding_amount) / 2.into(),
			project_metadata.minimum_price,
			default_weights(),
			default_community_contributors::<T>(),
			default_community_contributor_multipliers(),
		);

		let project_id = inst.create_finished_project(
			project_metadata,
			issuer.clone(),
			default_evaluations::<T>(),
			bids,
			contributions,
			vec![],
		);

		assert_eq!(inst.get_project_details(project_id).status, ProjectStatus::AwaitingProjectDecision);

		#[block]
		{
			Pallet::<T>::do_project_decision(project_id, FundingOutcomeDecision::RejectFunding).unwrap();
		}

		// * validity checks *
		let project_details = inst.get_project_details(project_id);
		assert_eq!(project_details.status, ProjectStatus::FundingFailed);
	}

	// do_start_settlement
	#[benchmark]
	fn start_settlement_funding_success() {
		// setup
		let mut inst = BenchInstantiator::<T>::new(None);

		let issuer = account::<AccountIdOf<T>>("issuer", 0, 0);

		let project_metadata = default_project::<T>(inst.get_new_nonce(), issuer.clone());
		let project_id = inst.create_finished_project(
			project_metadata,
			issuer.clone(),
			default_evaluations::<T>(),
			default_bids::<T>(),
			default_community_contributions::<T>(),
			vec![],
		);

		// let issuer_mint = UserToPLMCBalance::<T>::new(issuer.clone(), (100 * ASSET_UNIT).into());
		// inst.mint_plmc_to(vec![issuer_mint]);

		#[block]
		{
			Pallet::<T>::do_start_settlement(project_id).unwrap();
		}

		// * validity checks *
		let project_details = inst.get_project_details(project_id);
		assert_eq!(project_details.cleanup, Cleaner::Success(CleanerState::Initialized(PhantomData)));
	}

	#[benchmark]
	fn start_settlement_funding_failure() {
		// setup
		let mut inst = BenchInstantiator::<T>::new(None);

		let issuer = account::<AccountIdOf<T>>("issuer", 0, 0);

		let project_metadata = default_project::<T>(inst.get_new_nonce(), issuer.clone());
		let target_funding_amount: BalanceOf<T> =
			project_metadata.minimum_price.saturating_mul_int(project_metadata.total_allocation_size);

		let bids: Vec<BidParams<T>> = BenchInstantiator::generate_bids_from_total_usd(
			Percent::from_percent(15) * target_funding_amount,
			project_metadata.minimum_price,
			default_weights(),
			default_bidders::<T>(),
			default_bidder_multipliers(),
		);

		let contributions = BenchInstantiator::generate_contributions_from_total_usd(
			Percent::from_percent(10) * target_funding_amount,
			project_metadata.minimum_price,
			default_weights(),
			default_community_contributors::<T>(),
			default_community_contributor_multipliers(),
		);

		let project_id = inst.create_finished_project(
			project_metadata,
			issuer.clone(),
			default_evaluations::<T>(),
			bids,
			contributions,
			vec![],
		);

		assert_eq!(inst.get_project_details(project_id).status, ProjectStatus::FundingFailed);

		#[block]
		{
			Pallet::<T>::do_start_settlement(project_id).unwrap();
		}

		// * validity checks *
		let project_details = inst.get_project_details(project_id);
		assert_eq!(project_details.cleanup, Cleaner::Failure(CleanerState::Initialized(PhantomData)));
	}

	#[cfg(test)]
	mod tests {
		use super::*;
		use crate::mock::{new_test_ext, TestRuntime};

		#[test]
		fn bench_create() {
			new_test_ext().execute_with(|| {
				assert_ok!(PalletFunding::<TestRuntime>::test_create());
			});
		}

		#[test]
		fn bench_edit_metadata() {
			new_test_ext().execute_with(|| {
				assert_ok!(PalletFunding::<TestRuntime>::test_edit_metadata());
			});
		}

		#[test]
		fn bench_start_evaluation() {
			new_test_ext().execute_with(|| {
				assert_ok!(PalletFunding::<TestRuntime>::test_start_evaluation());
			});
		}

		#[test]
		fn bench_first_evaluation() {
			new_test_ext().execute_with(|| {
				assert_ok!(PalletFunding::<TestRuntime>::test_first_evaluation());
			});
		}

		#[test]
		fn bench_second_to_limit_evaluation() {
			new_test_ext().execute_with(|| {
				assert_ok!(PalletFunding::<TestRuntime>::test_second_to_limit_evaluation());
			});
		}

		#[test]
		fn bench_evaluation_over_limit() {
			new_test_ext().execute_with(|| {
				assert_ok!(PalletFunding::<TestRuntime>::test_evaluation_over_limit());
			});
		}

		#[test]
		fn bench_start_auction_manually() {
			new_test_ext().execute_with(|| {
				assert_ok!(PalletFunding::<TestRuntime>::test_start_auction_manually());
			});
		}

		#[test]
		fn bench_bid_with_ct_deposit() {
			new_test_ext().execute_with(|| {
				assert_ok!(PalletFunding::<TestRuntime>::test_bid_with_ct_deposit());
			});
		}

		#[test]
		fn bench_bid_no_ct_deposit() {
			new_test_ext().execute_with(|| {
				assert_ok!(PalletFunding::<TestRuntime>::test_bid_no_ct_deposit());
			});
		}

		#[test]
		fn bench_contribution() {
			new_test_ext().execute_with(|| {
				assert_ok!(PalletFunding::<TestRuntime>::test_contribution());
			});
		}

		#[test]
		fn bench_contribution_ends_round() {
			new_test_ext().execute_with(|| {
				assert_ok!(PalletFunding::<TestRuntime>::test_contribution_ends_round());
			});
		}

		#[test]
		fn bench_evaluation_unbond_for() {
			new_test_ext().execute_with(|| {
				assert_ok!(PalletFunding::<TestRuntime>::test_evaluation_unbond_for());
			});
		}

		#[test]
		fn bench_evaluation_reward_payout_for_with_ct_account_creation() {
			new_test_ext().execute_with(|| {
				assert_ok!(PalletFunding::<TestRuntime>::test_evaluation_reward_payout_for_with_ct_account_creation());
			});
		}

		#[test]
		fn bench_evaluation_reward_payout_for_no_ct_account_creation() {
			new_test_ext().execute_with(|| {
				assert_ok!(PalletFunding::<TestRuntime>::test_evaluation_reward_payout_for_no_ct_account_creation());
			});
		}

		#[test]
		fn bench_evaluation_slash_for() {
			new_test_ext().execute_with(|| {
				assert_ok!(PalletFunding::<TestRuntime>::test_evaluation_slash_for());
			});
		}

		#[test]
		fn bench_bid_ct_mint_for_with_ct_account_creation() {
			new_test_ext().execute_with(|| {
				assert_ok!(PalletFunding::<TestRuntime>::test_bid_ct_mint_for_with_ct_account_creation());
			});
		}

		#[test]
		fn bench_bid_ct_mint_for_no_ct_account_creation() {
			new_test_ext().execute_with(|| {
				assert_ok!(PalletFunding::<TestRuntime>::test_bid_ct_mint_for_no_ct_account_creation());
			});
		}

		#[test]
		fn bench_contribution_ct_mint_for_with_ct_account_creation() {
			new_test_ext().execute_with(|| {
				assert_ok!(PalletFunding::<TestRuntime>::test_contribution_ct_mint_for_with_ct_account_creation());
			});
		}

		#[test]
		fn bench_contribution_ct_mint_for_no_ct_account_creation() {
			new_test_ext().execute_with(|| {
				assert_ok!(PalletFunding::<TestRuntime>::test_contribution_ct_mint_for_no_ct_account_creation());
			});
		}

		#[test]
		fn bench_start_bid_vesting_schedule_for() {
			new_test_ext().execute_with(|| {
				assert_ok!(PalletFunding::<TestRuntime>::test_start_bid_vesting_schedule_for());
			});
		}

		#[test]
		fn bench_start_contribution_vesting_schedule_for() {
			new_test_ext().execute_with(|| {
				assert_ok!(PalletFunding::<TestRuntime>::test_start_contribution_vesting_schedule_for());
			});
		}

		#[test]
		fn bench_payout_bid_funds_for() {
			new_test_ext().execute_with(|| {
				assert_ok!(PalletFunding::<TestRuntime>::test_payout_bid_funds_for());
			});
		}

		#[test]
		fn bench_payout_contribution_funds_for() {
			new_test_ext().execute_with(|| {
				assert_ok!(PalletFunding::<TestRuntime>::test_payout_contribution_funds_for());
			});
		}

		#[test]
		fn bench_decide_project_outcome() {
			new_test_ext().execute_with(|| {
				assert_ok!(PalletFunding::<TestRuntime>::test_decide_project_outcome());
			});
		}

		#[test]
		fn bench_release_bid_funds_for() {
			new_test_ext().execute_with(|| {
				assert_ok!(PalletFunding::<TestRuntime>::test_release_bid_funds_for());
			});
		}

		#[test]
		fn bench_release_contribution_funds_for() {
			new_test_ext().execute_with(|| {
				assert_ok!(PalletFunding::<TestRuntime>::test_release_contribution_funds_for());
			});
		}

		#[test]
		fn bench_bid_unbond_for() {
			new_test_ext().execute_with(|| {
				assert_ok!(PalletFunding::<TestRuntime>::test_bid_unbond_for());
			});
		}

		#[test]
		fn bench_contribution_unbond_for() {
			new_test_ext().execute_with(|| {
				assert_ok!(PalletFunding::<TestRuntime>::test_contribution_unbond_for());
			});
		}

		// on_initialize benches
		#[test]
		fn bench_end_evaluation_success() {
			new_test_ext().execute_with(|| {
				assert_ok!(PalletFunding::<TestRuntime>::test_end_evaluation_success());
			});
		}

		#[test]
		fn bench_end_evaluation_failure() {
			new_test_ext().execute_with(|| {
				assert_ok!(PalletFunding::<TestRuntime>::test_end_evaluation_failure());
			});
		}

		#[test]
		fn bench_start_candle_phase() {
			new_test_ext().execute_with(|| {
				assert_ok!(PalletFunding::<TestRuntime>::test_start_candle_phase());
			});
		}

		#[test]
		fn bench_start_community_funding_success() {
			new_test_ext().execute_with(|| {
				assert_ok!(PalletFunding::<TestRuntime>::test_start_community_funding_success());
			});
		}

		#[test]
		fn bench_start_community_funding_failure() {
			new_test_ext().execute_with(|| {
				assert_ok!(PalletFunding::<TestRuntime>::test_start_community_funding_success());
			});
		}

		#[test]
		fn bench_start_remainder_funding() {
			new_test_ext().execute_with(|| {
				assert_ok!(PalletFunding::<TestRuntime>::test_start_remainder_funding());
			});
		}

		#[test]
		fn bench_start_settlement_funding_success() {
			new_test_ext().execute_with(|| {
				assert_ok!(PalletFunding::<TestRuntime>::test_start_settlement_funding_success());
			});
		}

		#[test]
		fn bench_start_settlement_funding_failure() {
			new_test_ext().execute_with(|| {
				assert_ok!(PalletFunding::<TestRuntime>::test_start_settlement_funding_failure());
			});
		}

		#[test]
		fn bench_project_decision_accept_funding() {
			new_test_ext().execute_with(|| {
				assert_ok!(PalletFunding::<TestRuntime>::test_project_decision_accept_funding());
			});
		}

		#[test]
		fn bench_project_decision_reject_funding() {
			new_test_ext().execute_with(|| {
				assert_ok!(PalletFunding::<TestRuntime>::test_project_decision_reject_funding());
			});
		}

		#[test]
		fn bench_end_funding_automatically_rejected_evaluators_slashed() {
			new_test_ext().execute_with(|| {
				assert_ok!(PalletFunding::<TestRuntime>::test_end_funding_automatically_rejected_evaluators_slashed());
			});
		}

		#[test]
		fn bench_end_funding_automatically_accepted_evaluators_rewarded() {
			new_test_ext().execute_with(|| {
				assert_ok!(PalletFunding::<TestRuntime>::test_end_funding_automatically_accepted_evaluators_rewarded());
			});
		}

		#[test]
		fn bench_end_funding_awaiting_decision_evaluators_unchanged() {
			new_test_ext().execute_with(|| {
				assert_ok!(PalletFunding::<TestRuntime>::test_end_funding_awaiting_decision_evaluators_unchanged());
			});
		}

		#[test]
		fn bench_end_funding_awaiting_decision_evaluators_slashed() {
			new_test_ext().execute_with(|| {
				assert_ok!(PalletFunding::<TestRuntime>::test_end_funding_awaiting_decision_evaluators_slashed());
			});
		}
	}
}<|MERGE_RESOLUTION|>--- conflicted
+++ resolved
@@ -369,13 +369,7 @@
 	update_type: UpdateType,
 	inst: &mut BenchInstantiator<T>,
 ) {
-<<<<<<< HEAD
-	let pair = inst.get_update_pair(project_id, &update_type);
-	assert!(pair.is_some());
-	let (update_block, _) = pair.unwrap();
-=======
 	let update_block = inst.get_update_block(project_id, &update_type).unwrap();
->>>>>>> 28c7bf13
 	frame_system::Pallet::<T>::set_block_number(update_block - 1u32.into());
 	inst.advance_time(One::one()).unwrap();
 }
@@ -2284,11 +2278,7 @@
 		// * validity checks *
 		// Storage
 		let maybe_transition =
-<<<<<<< HEAD
-			inst.get_update_pair(project_id, &UpdateType::ProjectDecision(FundingOutcomeDecision::AcceptFunding));
-=======
 			inst.get_update_block(project_id, &UpdateType::ProjectDecision(FundingOutcomeDecision::AcceptFunding));
->>>>>>> 28c7bf13
 		assert!(maybe_transition.is_some());
 
 		// Events
