// Polimec Blockchain – https://www.polimec.org/
// Copyright (C) Polimec 2022. All rights reserved.

// The Polimec Blockchain is free software: you can redistribute it and/or modify
// it under the terms of the GNU General Public License as published by
// the Free Software Foundation, either version 3 of the License, or
// (at your option) any later version.

// The Polimec Blockchain is distributed in the hope that it will be useful,
// but WITHOUT ANY WARRANTY; without even the implied warranty of
// MERCHANTABILITY or FITNESS FOR A PARTICULAR PURPOSE.  See the
// GNU General Public License for more details.

// You should have received a copy of the GNU General Public License
// along with this program.  If not, see <https://www.gnu.org/licenses/>.

// If you feel like getting in touch with us, you can do so at info@polimec.org

//! Benchmarking setup for Funding pallet

use super::*;
use crate::{
	instantiator::*,
	traits::{ProvideAssetPrice, SetPrices},
};
use frame_benchmarking::v2::*;
use frame_support::{
	assert_ok,
	dispatch::RawOrigin,
	traits::{
		fungibles::{metadata::MetadataDeposit, Inspect},
		OriginTrait,
	},
	Parameter,
};
use itertools::Itertools;
use parity_scale_codec::{Decode, Encode};
use polimec_common::{credentials::InvestorType, ReleaseSchedule, USD_DECIMALS, USD_UNIT};
use polimec_common_test_utils::{generate_did_from_account, get_mock_jwt_with_cid};
use sp_arithmetic::Percent;
use sp_core::H256;
use sp_io::hashing::blake2_256;
use sp_runtime::traits::{Get, Member, TrailingZeroInput, Zero};
use xcm::v4::MaxPalletNameLen;

const IPFS_CID: &str = "QmbvsJBhQtu9uAGVp7x4H77JkwAQxV7TA6xTfdeALuDiYB";
const CT_DECIMALS: u8 = 17;
const CT_UNIT: u128 = 10u128.pow(CT_DECIMALS as u32);
type BenchInstantiator<T> = Instantiator<T, <T as Config>::AllPalletsWithoutSystem, <T as Config>::RuntimeEvent>;

pub fn usdt_id() -> u32 {
	AcceptedFundingAsset::USDT.id()
}

pub fn default_project_metadata<T: Config>(issuer: AccountIdOf<T>) -> ProjectMetadataOf<T>
where
	T::Price: From<u128>,
	T::Hash: From<H256>,
{
	let bounded_name = BoundedVec::try_from("Contribution Token TEST".as_bytes().to_vec()).unwrap();
	let bounded_symbol = BoundedVec::try_from("CTEST".as_bytes().to_vec()).unwrap();
	let metadata_hash = BoundedVec::try_from(IPFS_CID.as_bytes().to_vec()).unwrap();
	ProjectMetadata {
		token_information: CurrencyMetadata { name: bounded_name, symbol: bounded_symbol, decimals: CT_DECIMALS },
		mainnet_token_max_supply: BalanceOf::<T>::try_from(1_000_000 * CT_UNIT)
			.unwrap_or_else(|_| panic!("Failed to create BalanceOf")),
		total_allocation_size: BalanceOf::<T>::try_from(1_000_000 * CT_UNIT)
			.unwrap_or_else(|_| panic!("Failed to create BalanceOf")),
		auction_round_allocation_percentage: Percent::from_percent(50u8),
		minimum_price: PriceProviderOf::<T>::calculate_decimals_aware_price(10u128.into(), USD_DECIMALS, CT_DECIMALS)
			.unwrap(),

		bidding_ticket_sizes: BiddingTicketSizes {
			professional: TicketSize::new(
				BalanceOf::<T>::try_from(5000 * USD_UNIT).unwrap_or_else(|_| panic!("Failed to create BalanceOf")),
				None,
			),
			institutional: TicketSize::new(
				BalanceOf::<T>::try_from(5000 * USD_UNIT).unwrap_or_else(|_| panic!("Failed to create BalanceOf")),
				None,
			),
			phantom: Default::default(),
		},
		contributing_ticket_sizes: ContributingTicketSizes {
			retail: TicketSize::new(
				BalanceOf::<T>::try_from(USD_UNIT).unwrap_or_else(|_| panic!("Failed to create BalanceOf")),
				None,
			),
			professional: TicketSize::new(
				BalanceOf::<T>::try_from(USD_UNIT).unwrap_or_else(|_| panic!("Failed to create BalanceOf")),
				None,
			),
			institutional: TicketSize::new(
				BalanceOf::<T>::try_from(USD_UNIT).unwrap_or_else(|_| panic!("Failed to create BalanceOf")),
				None,
			),
			phantom: Default::default(),
		},
		participation_currencies: vec![AcceptedFundingAsset::USDT].try_into().unwrap(),
		funding_destination_account: issuer,
		policy_ipfs_cid: Some(metadata_hash.into()),
	}
}

pub fn default_evaluations<T: Config>() -> Vec<UserToUSDBalance<T>>
where
	<T as Config>::Price: From<u128>,
	<T as Config>::Balance: From<u128>,
	T::Hash: From<H256>,
{
	let threshold = <T as Config>::EvaluationSuccessThreshold::get();
	let default_project_metadata: ProjectMetadataOf<T> =
		default_project_metadata::<T>(account::<AccountIdOf<T>>("issuer", 0, 0));
	let funding_target =
		default_project_metadata.minimum_price.saturating_mul_int(default_project_metadata.total_allocation_size);
	let evaluation_target = threshold * funding_target;

	vec![
		UserToUSDBalance::new(
			account::<AccountIdOf<T>>("evaluator_1", 0, 0),
			Percent::from_percent(35) * evaluation_target,
		),
		UserToUSDBalance::new(
			account::<AccountIdOf<T>>("evaluator_2", 0, 0),
			Percent::from_percent(35) * evaluation_target,
		),
		UserToUSDBalance::new(
			account::<AccountIdOf<T>>("evaluator_3", 0, 0),
			Percent::from_percent(35) * evaluation_target,
		),
	]
}

pub fn default_bids<T: Config>() -> Vec<BidParams<T>>
where
	<T as Config>::Price: From<u128>,
	<T as Config>::Balance: From<u128>,
	T::Hash: From<H256>,
{
	let default_project_metadata = default_project_metadata::<T>(account::<AccountIdOf<T>>("issuer", 0, 0));
	let auction_funding_target = default_project_metadata.minimum_price.saturating_mul_int(
		default_project_metadata.auction_round_allocation_percentage * default_project_metadata.total_allocation_size,
	);
	let inst = BenchInstantiator::<T>::new(None);

	inst.generate_bids_from_total_usd(
		Percent::from_percent(95) * auction_funding_target,
		default_project_metadata.minimum_price,
		default_weights(),
		default_bidders::<T>(),
		default_bidder_multipliers(),
	)
}

pub fn full_bids<T>() -> Vec<BidParams<T>>
where
	T: Config,
	<T as Config>::Price: From<u128>,
	<T as Config>::Balance: From<u128>,
	T::Hash: From<H256>,
{
	let inst = BenchInstantiator::<T>::new(None);
	let default_project = default_project_metadata::<T>(account::<AccountIdOf<T>>("issuer", 0, 0));
	let total_ct_for_bids = default_project.auction_round_allocation_percentage * default_project.total_allocation_size;
	let total_usd_for_bids = default_project.minimum_price.checked_mul_int(total_ct_for_bids).unwrap();
	inst.generate_bids_from_total_usd(
		total_usd_for_bids,
		default_project.minimum_price,
		default_weights(),
		default_bidders::<T>(),
		default_bidder_multipliers(),
	)
}

pub fn default_community_contributions<T: Config>() -> Vec<ContributionParams<T>>
where
	<T as Config>::Price: From<u128>,
	<T as Config>::Balance: From<u128>,
	T::Hash: From<H256>,
{
	let inst = BenchInstantiator::<T>::new(None);
	let default_project_metadata = default_project_metadata::<T>(account::<AccountIdOf<T>>("issuer", 0, 0));

	let funding_target =
		default_project_metadata.minimum_price.saturating_mul_int(default_project_metadata.total_allocation_size);
	let auction_funding_target = default_project_metadata.minimum_price.saturating_mul_int(
		default_project_metadata.auction_round_allocation_percentage * default_project_metadata.total_allocation_size,
	);

	let contributing_funding_target = funding_target - auction_funding_target;

	inst.generate_contributions_from_total_usd(
		Percent::from_percent(85) * contributing_funding_target,
		default_project_metadata.minimum_price,
		default_weights(),
		default_community_contributors::<T>(),
		default_community_contributor_multipliers(),
	)
}

pub fn default_remainder_contributions<T: Config>() -> Vec<ContributionParams<T>>
where
	<T as Config>::Price: From<u128>,
	<T as Config>::Balance: From<u128>,
	T::Hash: From<H256>,
{
	let inst = BenchInstantiator::<T>::new(None);
	let default_project_metadata = default_project_metadata::<T>(account::<AccountIdOf<T>>("issuer", 0, 0));

	let funding_target =
		default_project_metadata.minimum_price.saturating_mul_int(default_project_metadata.total_allocation_size);
	let auction_funding_target = default_project_metadata.minimum_price.saturating_mul_int(
		default_project_metadata.auction_round_allocation_percentage * default_project_metadata.total_allocation_size,
	);

	let contributing_funding_target = funding_target - auction_funding_target;

	inst.generate_contributions_from_total_usd(
		Percent::from_percent(15) * contributing_funding_target,
		10u128.into(),
		default_weights(),
		default_remainder_contributors::<T>(),
		default_remainder_contributor_multipliers(),
	)
}

pub fn default_weights() -> Vec<u8> {
	vec![20u8, 15u8, 10u8, 25u8, 30u8]
}

pub fn default_evaluators<T: Config>() -> Vec<AccountIdOf<T>> {
	vec![
		account::<AccountIdOf<T>>("evaluator_1", 0, 0),
		account::<AccountIdOf<T>>("evaluator_2", 0, 0),
		account::<AccountIdOf<T>>("evaluator_3", 0, 0),
		account::<AccountIdOf<T>>("evaluator_4", 0, 0),
		account::<AccountIdOf<T>>("evaluator_5", 0, 0),
	]
}
pub fn default_bidders<T: Config>() -> Vec<AccountIdOf<T>> {
	vec![
		account::<AccountIdOf<T>>("bidder_1", 0, 0),
		account::<AccountIdOf<T>>("bidder_2", 0, 0),
		account::<AccountIdOf<T>>("bidder_3", 0, 0),
		account::<AccountIdOf<T>>("bidder_4", 0, 0),
		account::<AccountIdOf<T>>("bidder_5", 0, 0),
	]
}

pub fn default_community_contributors<T: Config>() -> Vec<AccountIdOf<T>> {
	vec![
		account::<AccountIdOf<T>>("contributor_1", 0, 0),
		account::<AccountIdOf<T>>("contributor_2", 0, 0),
		account::<AccountIdOf<T>>("contributor_3", 0, 0),
		account::<AccountIdOf<T>>("contributor_4", 0, 0),
		account::<AccountIdOf<T>>("contributor_5", 0, 0),
	]
}
pub fn default_remainder_contributors<T: Config>() -> Vec<AccountIdOf<T>> {
	vec![
		account::<AccountIdOf<T>>("bidder_1", 0, 0),
		account::<AccountIdOf<T>>("bidder_2", 0, 0),
		account::<AccountIdOf<T>>("evaluator_1", 0, 0),
		account::<AccountIdOf<T>>("evaluator_2", 0, 0),
		account::<AccountIdOf<T>>("contributor_6", 0, 0),
	]
}

pub fn default_bidder_multipliers() -> Vec<u8> {
	vec![10u8, 3u8, 1u8, 7u8, 4u8]
}
pub fn default_community_contributor_multipliers() -> Vec<u8> {
	vec![1u8, 1u8, 1u8, 1u8, 1u8]
}
pub fn default_remainder_contributor_multipliers() -> Vec<u8> {
	vec![1u8, 11u8, 1u8, 1u8, 1u8]
}

/// Grab an account, seeded by a name and index.
pub fn string_account<AccountId: Decode>(
	name: scale_info::prelude::string::String,
	index: u32,
	seed: u32,
) -> AccountId {
	let entropy = (name, index, seed).using_encoded(blake2_256);
	Decode::decode(&mut TrailingZeroInput::new(entropy.as_ref()))
		.expect("infinite length input; no invalid inputs for type; qed")
}

#[benchmarks(
	where
	T: Config + frame_system::Config<RuntimeEvent = <T as Config>::RuntimeEvent> + pallet_balances::Config<Balance = BalanceOf<T>> + sp_std::fmt::Debug,
	<T as Config>::RuntimeEvent: TryInto<Event<T>> + Parameter + Member,
	<T as Config>::Price: From<u128>,
	<T as Config>::Balance: From<u128> + Into<u128>,
	T::Hash: From<H256>,
	<T as frame_system::Config>::AccountId: Into<<<T as frame_system::Config>::RuntimeOrigin as OriginTrait>::AccountId> + sp_std::fmt::Debug,
	<T as pallet_balances::Config>::Balance: Into<BalanceOf<T>>,
)]
mod benchmarks {
	use super::*;

	// This is actually used in the benchmarking setup, check one line below.
	#[allow(unused_imports)]
	use pallet::Pallet as PalletFunding;

	impl_benchmark_test_suite!(PalletFunding, crate::mock::new_test_ext(), crate::mock::TestRuntime);

	#[benchmark]
	fn create_project() {
		// * setup *
		let mut inst = BenchInstantiator::<T>::new(None);
		<T as Config>::SetPrices::set_prices();
		// We can't see events at block 0
		inst.advance_time(1u32.into());

		let ed = inst.get_ed();

		let issuer = account::<AccountIdOf<T>>("issuer", 0, 0);
		whitelist_account!(issuer);
		let project_metadata = default_project_metadata::<T>(issuer.clone());

		let metadata_deposit = T::ContributionTokenCurrency::calc_metadata_deposit(
			project_metadata.token_information.name.as_slice(),
			project_metadata.token_information.symbol.as_slice(),
		);
		let ct_treasury_account_deposit = T::ContributionTokenCurrency::deposit_required(0);
		inst.mint_plmc_to(vec![UserToPLMCBalance::new(
			issuer.clone(),
			ed * 2u64.into() + metadata_deposit + ct_treasury_account_deposit,
		)]);
		let jwt = get_mock_jwt_with_cid(
			issuer.clone(),
			InvestorType::Institutional,
			generate_did_from_account(issuer.clone()),
			project_metadata.clone().policy_ipfs_cid.unwrap(),
		);

		#[extrinsic_call]
		create_project(RawOrigin::Signed(issuer.clone()), jwt, project_metadata.clone());

		// * validity checks *
		// Storage
		let projects_metadata = ProjectsMetadata::<T>::iter().sorted_by(|a, b| a.0.cmp(&b.0)).collect::<Vec<_>>();
		let stored_metadata = &projects_metadata.iter().last().unwrap().1;
		let project_id = projects_metadata.iter().last().unwrap().0;

		assert_eq!(stored_metadata, &project_metadata);

		let project_details = ProjectsDetails::<T>::iter().sorted_by(|a, b| a.0.cmp(&b.0)).collect::<Vec<_>>();
		let stored_details = &project_details.iter().last().unwrap().1;
		assert_eq!(&stored_details.issuer_account, &issuer);

		// Events
		frame_system::Pallet::<T>::assert_last_event(
			Event::<T>::ProjectCreated { project_id, issuer, metadata: stored_metadata.clone() }.into(),
		);
	}

	#[benchmark]
	fn remove_project() {
		// * setup *
		let mut inst = BenchInstantiator::<T>::new(None);
		<T as Config>::SetPrices::set_prices();
		// We can't see events at block 0
		inst.advance_time(1u32.into());

		let issuer = account::<AccountIdOf<T>>("issuer", 0, 0);
		whitelist_account!(issuer);

		let project_metadata = default_project_metadata::<T>(issuer.clone());
		let project_id = inst.create_new_project(project_metadata.clone(), issuer.clone(), None);
		let jwt = get_mock_jwt_with_cid(
			issuer.clone(),
			InvestorType::Institutional,
			generate_did_from_account(issuer.clone()),
			project_metadata.clone().policy_ipfs_cid.unwrap(),
		);

		#[extrinsic_call]
		remove_project(RawOrigin::Signed(issuer.clone()), jwt, project_id);

		// * validity checks *
		// Storage
		assert!(ProjectsMetadata::<T>::get(project_id).is_none());
		assert!(ProjectsDetails::<T>::get(project_id).is_none());

		// Events
		frame_system::Pallet::<T>::assert_last_event(Event::<T>::ProjectRemoved { project_id, issuer }.into());
	}

	#[benchmark]
	fn edit_project() {
		// * setup *
		let mut inst = BenchInstantiator::<T>::new(None);
		<T as Config>::SetPrices::set_prices();

		// We can't see events at block 0
		inst.advance_time(1u32.into());

		let issuer = account::<AccountIdOf<T>>("issuer", 0, 0);
		let issuer_funding = account::<AccountIdOf<T>>("issuer_funding", 0, 0);
		whitelist_account!(issuer);

		let project_metadata = default_project_metadata::<T>(issuer.clone());
		let project_id = inst.create_new_project(project_metadata.clone(), issuer.clone(), None);

		let project_metadata = ProjectMetadataOf::<T> {
			token_information: CurrencyMetadata {
				name: BoundedVec::try_from("Contribution Token TEST v2".as_bytes().to_vec()).unwrap(),
				symbol: BoundedVec::try_from("CTESTv2".as_bytes().to_vec()).unwrap(),
				decimals: CT_DECIMALS - 2,
			},
			mainnet_token_max_supply: BalanceOf::<T>::try_from(200_000 * CT_UNIT)
				.unwrap_or_else(|_| panic!("Failed to create BalanceOf")),
			total_allocation_size: BalanceOf::<T>::try_from(200_000 * CT_UNIT)
				.unwrap_or_else(|_| panic!("Failed to create BalanceOf")),
			auction_round_allocation_percentage: Percent::from_percent(30u8),
			minimum_price: PriceProviderOf::<T>::calculate_decimals_aware_price(
				11u128.into(),
				USD_DECIMALS,
				CT_DECIMALS,
			)
			.unwrap(),
			bidding_ticket_sizes: BiddingTicketSizes {
				professional: TicketSize::new(
					BalanceOf::<T>::try_from(5000 * USD_UNIT).unwrap_or_else(|_| panic!("Failed to create BalanceOf")),
					Some(
						BalanceOf::<T>::try_from(10_000 * USD_UNIT)
							.unwrap_or_else(|_| panic!("Failed to create BalanceOf")),
					),
				),
				institutional: TicketSize::new(
					BalanceOf::<T>::try_from(5000 * USD_UNIT).unwrap_or_else(|_| panic!("Failed to create BalanceOf")),
					Some(
						BalanceOf::<T>::try_from(10_000 * USD_UNIT)
							.unwrap_or_else(|_| panic!("Failed to create BalanceOf")),
					),
				),
				phantom: Default::default(),
			},
			contributing_ticket_sizes: ContributingTicketSizes {
				retail: TicketSize::new(
					BalanceOf::<T>::try_from(5000 * USD_UNIT).unwrap_or_else(|_| panic!("Failed to create BalanceOf")),
					Some(
						BalanceOf::<T>::try_from(10_000 * USD_UNIT)
							.unwrap_or_else(|_| panic!("Failed to create BalanceOf")),
					),
				),
				professional: TicketSize::new(
					BalanceOf::<T>::try_from(5000 * USD_UNIT).unwrap_or_else(|_| panic!("Failed to create BalanceOf")),
					Some(
						BalanceOf::<T>::try_from(10_000 * USD_UNIT)
							.unwrap_or_else(|_| panic!("Failed to create BalanceOf")),
					),
				),
				institutional: TicketSize::new(
					BalanceOf::<T>::try_from(5000 * USD_UNIT).unwrap_or_else(|_| panic!("Failed to create BalanceOf")),
					Some(
						BalanceOf::<T>::try_from(10_000 * USD_UNIT)
							.unwrap_or_else(|_| panic!("Failed to create BalanceOf")),
					),
				),
				phantom: Default::default(),
			},
			participation_currencies: vec![AcceptedFundingAsset::USDT, AcceptedFundingAsset::USDC].try_into().unwrap(),
			funding_destination_account: issuer_funding.clone().clone(),
			policy_ipfs_cid: Some(BoundedVec::try_from(IPFS_CID.as_bytes().to_vec()).unwrap()),
		};

		let jwt = get_mock_jwt_with_cid(
			issuer.clone(),
			InvestorType::Institutional,
			generate_did_from_account(issuer.clone()),
			project_metadata.clone().policy_ipfs_cid.unwrap(),
		);

		#[extrinsic_call]
		edit_project(RawOrigin::Signed(issuer), jwt, project_id, project_metadata.clone());

		// * validity checks *
		// Storage
		let stored_metadata = ProjectsMetadata::<T>::get(project_id).unwrap();

		assert_eq!(stored_metadata, project_metadata);

		// Events
		frame_system::Pallet::<T>::assert_last_event(
			Event::<T>::MetadataEdited { project_id, metadata: project_metadata }.into(),
		);
	}

	#[benchmark]
	fn start_evaluation() {
		// * setup *
		let mut inst = BenchInstantiator::<T>::new(None);
		<T as Config>::SetPrices::set_prices();

		// We can't see events at block 0
		inst.jump_to_block(1u32.into());

		let issuer = account::<AccountIdOf<T>>("issuer", 0, 0);
		whitelist_account!(issuer);

		let project_metadata = default_project_metadata::<T>(issuer.clone());
		let project_id = inst.create_new_project(project_metadata.clone(), issuer.clone(), None);

		let jwt = get_mock_jwt_with_cid(
			issuer.clone(),
			InvestorType::Institutional,
			generate_did_from_account(issuer.clone()),
			project_metadata.clone().policy_ipfs_cid.unwrap(),
		);
		#[extrinsic_call]
		start_evaluation(RawOrigin::Signed(issuer), jwt, probject_id);

		// * validity checks *
		// Storage
		let stored_details = ProjectsDetails::<T>::get(project_id).unwrap();
		assert_eq!(stored_details.status, ProjectStatus::EvaluationRound);
		let starting_evaluation_info = EvaluationRoundInfoOf::<T> {
			total_bonded_usd: Zero::zero(),
			total_bonded_plmc: Zero::zero(),
			evaluators_outcome: None,
		};
		assert_eq!(stored_details.evaluation_round_info, starting_evaluation_info);
		let evaluation_transition_points = stored_details.round_duration;
		let evaluation_start: BlockNumberFor<T> = 1u32.into();
		let evaluation_end = <T as Config>::EvaluationRoundDuration::get();

		assert_eq!(evaluation_transition_points.start(), Some(evaluation_start));
		assert_eq!(evaluation_transition_points.end(), Some(evaluation_end));

		// Events
		frame_system::Pallet::<T>::assert_last_event(
			Event::ProjectPhaseTransition { project_id, phase: ProjectStatus::EvaluationRound }.into(),
		)
	}

	#[benchmark]
	fn evaluate(
		// How many other evaluations the user did for that same project
		x: Linear<0, { T::MaxEvaluationsPerUser::get() - 1 }>,
	) {
		// setup
		let mut inst = BenchInstantiator::<T>::new(None);
		<T as Config>::SetPrices::set_prices();

		// We can't see events at block 0		inst.advance_time(1u32.into());

		let issuer = account::<AccountIdOf<T>>("issuer", 0, 0);
		let test_evaluator = account::<AccountIdOf<T>>("evaluator", 0, 0);
		whitelist_account!(test_evaluator);

		let project_metadata = default_project_metadata::<T>(issuer.clone());
		let project_id = inst.create_evaluating_project(project_metadata.clone(), issuer, None);

		let existing_evaluation = UserToUSDBalance::new(test_evaluator.clone(), (200 * USD_UNIT).into());
		let extrinsic_evaluation = UserToUSDBalance::new(test_evaluator.clone(), (1_000 * USD_UNIT).into());
		let existing_evaluations = vec![existing_evaluation; x as usize];

		let plmc_for_existing_evaluations = inst.calculate_evaluation_plmc_spent(existing_evaluations.clone(), false);
		let plmc_for_extrinsic_evaluation =
			inst.calculate_evaluation_plmc_spent(vec![extrinsic_evaluation.clone()], false);
		let existential_plmc: Vec<UserToPLMCBalance<T>> =
			plmc_for_extrinsic_evaluation.accounts().existential_deposits();

		inst.mint_plmc_to(existential_plmc);
		inst.mint_plmc_to(plmc_for_existing_evaluations.clone());
		inst.mint_plmc_to(plmc_for_extrinsic_evaluation.clone());

		// do "x" evaluations for this user
		inst.evaluate_for_users(project_id, existing_evaluations).expect("All evaluations are accepted");

		let extrinsic_plmc_bonded = plmc_for_extrinsic_evaluation[0].plmc_amount;
		let total_expected_plmc_bonded = inst
			.sum_balance_mappings(vec![plmc_for_existing_evaluations.clone(), plmc_for_extrinsic_evaluation.clone()]);

		let jwt = get_mock_jwt_with_cid(
			extrinsic_evaluation.account.clone(),
			InvestorType::Institutional,
			generate_did_from_account(extrinsic_evaluation.account.clone()),
			project_metadata.clone().policy_ipfs_cid.unwrap(),
		);

		#[extrinsic_call]
		evaluate(
			RawOrigin::Signed(extrinsic_evaluation.account.clone()),
			jwt,
			project_id,
			extrinsic_evaluation.usd_amount,
		);

		// * validity checks *
		// Storage
		let stored_evaluation =
			Evaluations::<T>::iter_prefix_values((project_id, extrinsic_evaluation.account.clone()))
				.sorted_by(|a, b| a.id.cmp(&b.id))
				.last()
				.unwrap();

		let correct = match stored_evaluation {
			EvaluationInfo { project_id, evaluator, original_plmc_bond, current_plmc_bond, .. }
				if project_id == project_id &&
					evaluator == extrinsic_evaluation.account.clone() &&
					original_plmc_bond == extrinsic_plmc_bonded &&
					current_plmc_bond == extrinsic_plmc_bonded =>
				true,
			_ => false,
		};
		assert!(correct, "Evaluation is not stored correctly");

		// Balances
		let bonded_plmc = inst
			.get_reserved_plmc_balances_for(vec![extrinsic_evaluation.account.clone()], HoldReason::Evaluation.into())[0]
			.plmc_amount;
		assert_eq!(bonded_plmc, total_expected_plmc_bonded);

		// Events
		frame_system::Pallet::<T>::assert_last_event(
			Event::<T>::Evaluation {
				project_id,
				evaluator: extrinsic_evaluation.account.clone(),
				id: stored_evaluation.id,
				plmc_amount: extrinsic_plmc_bonded,
			}
			.into(),
		);
	}

	// There are 2 logic branches in end_evaluation
	// 1. If the evaluation round is successful
	// 2. If the evaluation round failed
	// 2- only differs by having one additional storage write, so we choose to only benchmark and use this one.
	#[benchmark]
	fn end_evaluation_failure() {
		// * setup *
		let mut inst = BenchInstantiator::<T>::new(None);
		<T as Config>::SetPrices::set_prices();

		// We can't see events at block 0
		inst.advance_time(1u32.into());

		let issuer = account::<AccountIdOf<T>>("issuer", 0, 0);
		whitelist_account!(issuer);

		let project_metadata = default_project_metadata::<T>(issuer.clone());
		let project_id = inst.create_evaluating_project(project_metadata, issuer.clone(), None);
		let project_details = inst.get_project_details(project_id);

		let evaluation_usd_target =
			<T as Config>::EvaluationSuccessThreshold::get() * project_details.fundraising_target_usd;
		// we only fund 50% of the minimum threshold for the evaluation round, since we want it to fail
		let evaluations = vec![
			UserToUSDBalance::new(
				account::<AccountIdOf<T>>("evaluator_1", 0, 0),
				(Percent::from_percent(5) * evaluation_usd_target).into(),
			),
			UserToUSDBalance::new(
				account::<AccountIdOf<T>>("evaluator_2", 0, 0),
				(Percent::from_percent(20) * evaluation_usd_target).into(),
			),
			UserToUSDBalance::new(
				account::<AccountIdOf<T>>("evaluator_3", 0, 0),
				(Percent::from_percent(25) * evaluation_usd_target).into(),
			),
		];
		let plmc_for_evaluating = inst.calculate_evaluation_plmc_spent(evaluations.clone(), true);

		inst.mint_plmc_to(plmc_for_evaluating);

		inst.advance_time(One::one());
		inst.evaluate_for_users(project_id, evaluations).expect("All evaluations are accepted");

		let evaluation_end_block = inst.get_project_details(project_id).round_duration.end().unwrap();
		// move block manually without calling any hooks, to avoid triggering the transition outside the benchmarking context
		frame_system::Pallet::<T>::set_block_number(evaluation_end_block);

		// Instead of advancing in time for the automatic `do_evaluation_end` call in on_initialize, we call it directly to benchmark it
		#[block]
		{
			Pallet::<T>::do_end_evaluation(project_id).unwrap();
		}

		// * validity checks *
		let project_details = inst.get_project_details(project_id);
		assert_eq!(project_details.status, ProjectStatus::FundingFailed);
	}

	#[benchmark]
	fn bid(
		// amount of already made bids by the same user. Leave 10 bids available to make the extrinsic pass in case y = max (10)
		x: Linear<0, { T::MaxBidsPerUser::get() - 10 }>,
		// amount of times when `perform_bid` is called (i.e. into how many buckets the bid is spread)
		y: Linear<0, 10>,
	) {
		// * setup *
		let mut inst = BenchInstantiator::<T>::new(None);
		<T as Config>::SetPrices::set_prices();

		// We can't see events at block 0
		inst.advance_time(1u32.into());

		let issuer = account::<AccountIdOf<T>>("issuer", 0, 0);
		let bidder = account::<AccountIdOf<T>>("bidder", 0, 0);
		whitelist_account!(bidder);

		let mut project_metadata = default_project_metadata::<T>(issuer.clone());
		project_metadata.mainnet_token_max_supply =
			(100_000 * CT_UNIT).try_into().unwrap_or_else(|_| panic!("Failed to create BalanceOf"));
		project_metadata.total_allocation_size =
			(100_000 * CT_UNIT).try_into().unwrap_or_else(|_| panic!("Failed to create BalanceOf"));
		project_metadata.minimum_price = PriceProviderOf::<T>::calculate_decimals_aware_price(
			PriceOf::<T>::checked_from_rational(100, 1).unwrap(),
			USD_DECIMALS,
			CT_DECIMALS,
		)
		.unwrap();

		let evaluations = inst.generate_successful_evaluations(
			project_metadata.clone(),
			default_evaluators::<T>(),
			default_weights(),
		);

		let project_id = inst.create_auctioning_project(project_metadata.clone(), issuer, None, evaluations);

		let existing_bid = BidParams::new(bidder.clone(), (50 * CT_UNIT).into(), 5u8, AcceptedFundingAsset::USDT);

		let existing_bids = vec![existing_bid; x as usize];
		let existing_bids_post_bucketing =
			inst.get_actual_price_charged_for_bucketed_bids(&existing_bids, project_metadata.clone(), None);
		let plmc_for_existing_bids = inst.calculate_auction_plmc_charged_from_all_bids_made_or_with_bucket(
			&existing_bids,
			project_metadata.clone(),
			None,
			false,
		);

		let existential_deposits: Vec<UserToPLMCBalance<T>> = vec![bidder.clone()].existential_deposits();

		let usdt_for_existing_bids: Vec<UserToFundingAsset<T>> = inst
			.calculate_auction_funding_asset_charged_from_all_bids_made_or_with_bucket(
				&existing_bids,
				project_metadata.clone(),
				None,
			);
		let escrow_account = Pallet::<T>::fund_account_id(project_id);
		let prev_total_escrow_usdt_locked =
			inst.get_free_funding_asset_balances_for(usdt_id(), vec![escrow_account.clone()]);

		inst.mint_plmc_to(plmc_for_existing_bids.clone());
		inst.mint_plmc_to(existential_deposits.clone());
		inst.mint_funding_asset_to(usdt_for_existing_bids.clone());

		// do "x" contributions for this user
		inst.bid_for_users(project_id, existing_bids.clone()).unwrap();

		// to call do_perform_bid several times, we need the bucket to reach its limit. You can only bid over 10 buckets
		// in a single bid, since the increase delta is 10% of the total allocation, and you cannot bid more than the allocation.
		let mut ct_amount = (50 * CT_UNIT).into();
		let mut maybe_filler_bid = None;
		let new_bidder = account::<AccountIdOf<T>>("new_bidder", 0, 0);

		let mut usdt_for_filler_bidder =
			vec![UserToFundingAsset::<T>::new(new_bidder.clone(), Zero::zero(), AcceptedFundingAsset::USDT.id())];
		if y > 0 {
			let current_bucket = Buckets::<T>::get(project_id).unwrap();
			// first lets bring the bucket to almost its limit with another bidder:
			assert!(new_bidder.clone() != bidder.clone());
			let bid_params = BidParams::new(new_bidder, current_bucket.amount_left, 1u8, AcceptedFundingAsset::USDT);
			maybe_filler_bid = Some(bid_params.clone());
			let plmc_for_new_bidder = inst.calculate_auction_plmc_charged_with_given_price(
				&vec![bid_params.clone()],
				current_bucket.current_price,
				false,
			);
			let plmc_ed = plmc_for_new_bidder.accounts().existential_deposits();
			let usdt_for_new_bidder = inst.calculate_auction_funding_asset_charged_with_given_price(
				&vec![bid_params.clone()],
				current_bucket.current_price,
			);

			inst.mint_plmc_to(plmc_for_new_bidder);
			inst.mint_plmc_to(plmc_ed);
			inst.mint_funding_asset_to(usdt_for_new_bidder.clone());

			inst.bid_for_users(project_id, vec![bid_params]).unwrap();

			let auction_allocation =
				project_metadata.auction_round_allocation_percentage * project_metadata.total_allocation_size;
			let bucket_size = Percent::from_percent(10) * auction_allocation;
			ct_amount = bucket_size * (y as u128).into();
			usdt_for_filler_bidder = usdt_for_new_bidder;
		}
		let extrinsic_bid = BidParams::new(bidder.clone(), ct_amount, 1u8, AcceptedFundingAsset::USDT);
		let original_extrinsic_bid = extrinsic_bid.clone();
		let current_bucket = Buckets::<T>::get(project_id).unwrap();
		// we need to call this after bidding `x` amount of times, to get the latest bucket from storage
		let extrinsic_bids_post_bucketing = inst.get_actual_price_charged_for_bucketed_bids(
			&vec![extrinsic_bid.clone()],
			project_metadata.clone(),
			Some(current_bucket),
		);

		assert_eq!(extrinsic_bids_post_bucketing.len(), (y as usize).max(1usize));

		let plmc_for_extrinsic_bids: Vec<UserToPLMCBalance<T>> = inst
			.calculate_auction_plmc_charged_from_all_bids_made_or_with_bucket(
				&vec![extrinsic_bid.clone()],
				project_metadata.clone(),
				Some(current_bucket),
				false,
			);
		let usdt_for_extrinsic_bids: Vec<UserToFundingAsset<T>> = inst
			.calculate_auction_funding_asset_charged_from_all_bids_made_or_with_bucket(
				&vec![extrinsic_bid],
				project_metadata.clone(),
				Some(current_bucket),
			);
		inst.mint_plmc_to(plmc_for_extrinsic_bids.clone());
		inst.mint_funding_asset_to(usdt_for_extrinsic_bids.clone());

		let total_free_plmc = existential_deposits[0].plmc_amount;
		let total_plmc_participation_bonded =
			inst.sum_balance_mappings(vec![plmc_for_extrinsic_bids.clone(), plmc_for_existing_bids.clone()]);
		let total_free_usdt = Zero::zero();
		let total_escrow_usdt_locked = inst.sum_funding_asset_mappings(vec![
			prev_total_escrow_usdt_locked.clone(),
			usdt_for_extrinsic_bids.clone(),
			usdt_for_existing_bids.clone(),
			usdt_for_filler_bidder.clone(),
		])[0]
			.1;

		let jwt = get_mock_jwt_with_cid(
			original_extrinsic_bid.bidder.clone(),
			InvestorType::Institutional,
			generate_did_from_account(original_extrinsic_bid.bidder.clone()),
			project_metadata.clone().policy_ipfs_cid.unwrap(),
		);

		#[extrinsic_call]
		bid(
			RawOrigin::Signed(original_extrinsic_bid.bidder.clone()),
			jwt,
			project_id,
			original_extrinsic_bid.amount,
			original_extrinsic_bid.multiplier,
			original_extrinsic_bid.asset,
		);

		// * validity checks *

		// Storage
		for (bid_params, price) in extrinsic_bids_post_bucketing.clone() {
			let bid_filter = BidInfoFilter::<T> {
				id: None,
				project_id: Some(project_id),
				bidder: Some(bidder.clone()),
				status: Some(BidStatus::YetUnknown),
				original_ct_amount: Some(bid_params.amount),
				original_ct_usd_price: Some(price),
				funding_asset: Some(AcceptedFundingAsset::USDT),
				funding_asset_amount_locked: None,
				multiplier: Some(bid_params.multiplier),
				plmc_bond: None,
				when: None,
			};
			Bids::<T>::iter_prefix_values((project_id, bidder.clone()))
				.find(|stored_bid| bid_filter.matches_bid(stored_bid))
				.expect("bid not found");
		}

		// Bucket Storage Check
		let bucket_delta_amount = Percent::from_percent(10) *
			project_metadata.auction_round_allocation_percentage *
			project_metadata.total_allocation_size;
		let ten_percent_in_price: <T as Config>::Price =
			PriceOf::<T>::checked_from_rational(1, 10).unwrap() * project_metadata.minimum_price;

		let mut expected_bucket = Bucket::new(
			project_metadata.auction_round_allocation_percentage * project_metadata.total_allocation_size,
			project_metadata.minimum_price,
			ten_percent_in_price,
			bucket_delta_amount,
		);

		for (bid_params, _price_) in existing_bids_post_bucketing.clone() {
			expected_bucket.update(bid_params.amount);
		}
		if let Some(bid_params) = maybe_filler_bid {
			expected_bucket.update(bid_params.amount);
		}
		for (bid_params, _price_) in extrinsic_bids_post_bucketing.clone() {
			expected_bucket.update(bid_params.amount);
		}

		let current_bucket = Buckets::<T>::get(project_id).unwrap();
		assert_eq!(current_bucket, expected_bucket);

		// Balances
<<<<<<< HEAD
		let bonded_plmc =
			inst.get_reserved_plmc_balances_for(vec![bidder.clone()], HoldReason::Participation.into())[0].plmc_amount;
		assert_eq!(bonded_plmc, total_plmc_bonded);
=======
		let bonded_plmc = inst
			.get_reserved_plmc_balances_for(vec![bidder.clone()], HoldReason::Participation(project_id).into())[0]
			.plmc_amount;
		assert_eq!(bonded_plmc, total_plmc_participation_bonded);
>>>>>>> ea310316

		let free_plmc = inst.get_free_plmc_balances_for(vec![bidder.clone()])[0].plmc_amount;
		assert_eq!(free_plmc, total_free_plmc);

		let escrow_account = Pallet::<T>::fund_account_id(project_id);
		let locked_usdt =
			inst.get_free_funding_asset_balances_for(usdt_id(), vec![escrow_account.clone()])[0].asset_amount;
		assert_eq!(locked_usdt, total_escrow_usdt_locked);

		let free_usdt = inst.get_free_funding_asset_balances_for(usdt_id(), vec![bidder])[0].asset_amount;
		assert_eq!(free_usdt, total_free_usdt);

		// Events
		for (bid_params, _price_) in extrinsic_bids_post_bucketing {
			let maybe_event = find_event! {
				T,
				Event::<T>::Bid {
					project_id,
					ct_amount,
					multiplier, ..
				},
				project_id == project_id,
				ct_amount == bid_params.amount,
				multiplier == bid_params.multiplier
			};
			assert!(maybe_event.is_some(), "Event not found");
		}
	}

	#[benchmark]
	fn end_auction(
		// Accepted Bids
		x: Linear<10, { 25 }>,
		// Failed Bids
		y: Linear<0, { 8 }>,
	) {
		// * setup *
		let mut inst = BenchInstantiator::<T>::new(None);
		<T as Config>::SetPrices::set_prices();
		// We can't see events at block 0
		inst.jump_to_block(1u32.into());

		let issuer = account::<AccountIdOf<T>>("issuer", 0, 0);
		whitelist_account!(issuer);

		let mut project_metadata = default_project_metadata::<T>(issuer.clone());
		project_metadata.mainnet_token_max_supply =
			BalanceOf::<T>::try_from(10_000_000 * CT_UNIT).unwrap_or_else(|_| panic!("Failed to create BalanceOf"));
		project_metadata.total_allocation_size =
			BalanceOf::<T>::try_from(10_000_000 * CT_UNIT).unwrap_or_else(|_| panic!("Failed to create BalanceOf"));
		project_metadata.auction_round_allocation_percentage = Percent::from_percent(100u8);

		let project_id = inst.create_auctioning_project(
			project_metadata.clone(),
			issuer.clone(),
			None,
			inst.generate_successful_evaluations(
				project_metadata.clone(),
				default_evaluators::<T>(),
				default_weights(),
			),
		);
		let expected_remainder_round_block = inst.remainder_round_block() - One::one();

		let mut all_bids = Vec::new();

		let auction_allocation =
			project_metadata.auction_round_allocation_percentage * project_metadata.total_allocation_size;
		let min_bid_amount = 500u128;

		// These bids will always be rejected, and will be made after the first bucket bid
		let rejected_bids = (0..y.saturating_sub(1))
			.map(|i| {
				BidParams::<T>::new(
					account::<AccountIdOf<T>>("bidder", 0, i),
					(min_bid_amount * CT_UNIT).into(),
					1u8,
					AcceptedFundingAsset::USDT,
				)
			})
			.collect_vec();
		all_bids.extend(rejected_bids.clone());

		let already_accepted_bids_count = if y > 0 {
			// This one needs to fill the remaining with the bucket, so that all "accepted" bids will take the CT from a rejected one
			let last_rejected_bid = BidParams::<T>::new(
				account::<AccountIdOf<T>>("bidder", 0, 420),
				auction_allocation - (min_bid_amount * CT_UNIT * (y as u128 - 1u128)).into(),
				1u8,
				AcceptedFundingAsset::USDT,
			);
			all_bids.push(last_rejected_bid.clone());

			// We first need to invalidate all rejected bids.
			// We do it by placing a bid of  the whole auction allocation, i.e. 10 new bids
			let allocation_bid = BidParams::<T>::new(
				account::<AccountIdOf<T>>("bidder", 0, y),
				auction_allocation,
				1u8,
				AcceptedFundingAsset::USDT,
			);
			all_bids.push(allocation_bid);

			10
		} else {
			0
		};

		let accepted_bids = (0..x.saturating_sub(already_accepted_bids_count))
			.map(|i| {
				BidParams::<T>::new(
					account::<AccountIdOf<T>>("bidder", 0, i),
					(min_bid_amount * CT_UNIT).into(),
					1u8,
					AcceptedFundingAsset::USDT,
				)
			})
			.collect_vec();
		all_bids.extend(accepted_bids.clone());

		let plmc_needed_for_bids = inst.calculate_auction_plmc_charged_from_all_bids_made_or_with_bucket(
			&all_bids,
			project_metadata.clone(),
			None,
			true,
		);
		let funding_asset_needed_for_bids = inst
			.calculate_auction_funding_asset_charged_from_all_bids_made_or_with_bucket(
				&all_bids,
				project_metadata.clone(),
				None,
			);

		inst.mint_plmc_to(plmc_needed_for_bids);
		inst.mint_funding_asset_to(funding_asset_needed_for_bids);

		inst.bid_for_users(project_id, all_bids).unwrap();

		let auction_end = inst.get_project_details(project_id).round_duration.end().unwrap();
		inst.jump_to_block(auction_end);

		#[block]
		{
			Pallet::<T>::do_end_auction(project_id).unwrap();
		}

		// * validity checks *
		// Storage
		let stored_details = ProjectsDetails::<T>::get(project_id).unwrap();
		assert!(matches!(stored_details.status, ProjectStatus::CommunityRound(..)));

		let accepted_bids_count = Bids::<T>::iter_prefix_values((project_id,))
			.filter(|b| matches!(b.status, BidStatus::Accepted | BidStatus::PartiallyAccepted(..)))
			.count();
		let rejected_bids_count =
			Bids::<T>::iter_prefix_values((project_id,)).filter(|b| matches!(b.status, BidStatus::Rejected)).count();
		assert_eq!(accepted_bids_count, x as usize);
		assert_eq!(rejected_bids_count, y as usize);

		// Events
		frame_system::Pallet::<T>::assert_last_event(
			Event::<T>::ProjectPhaseTransition {
				project_id,
				phase: ProjectStatus::CommunityRound(expected_remainder_round_block),
			}
			.into(),
		);
	}

	// We check if the user has a winning bid regardless if its the community or remainder round, so both rounds should have
	// the same weight with `x` being equal.
	#[benchmark]
	fn contribute(
		// How many other contributions the user did for that same project
		x: Linear<0, { T::MaxContributionsPerUser::get() - 1 }>,
	) {
		// setup
		let mut inst = BenchInstantiator::<T>::new(None);
		<T as Config>::SetPrices::set_prices();

		// We can't see events at block 0
		inst.jump_to_block(1u32.into());

		let issuer = account::<AccountIdOf<T>>("issuer", 0, 0);
		let contributor = account::<AccountIdOf<T>>("contributor", 0, 0);
		whitelist_account!(contributor);

		let project_metadata = default_project_metadata::<T>(issuer.clone());

		let project_id = inst.create_community_contributing_project(
			project_metadata.clone(),
			issuer,
			None,
			default_evaluations::<T>(),
			full_bids::<T>(),
		);

		let price = inst.get_project_details(project_id).weighted_average_price.unwrap();

		let contributions =
			vec![
				ContributionParams::new(contributor.clone(), (50 * CT_UNIT).into(), 1u8, AcceptedFundingAsset::USDT);
				x as usize + 1
			];

		let plmc = inst.calculate_contributed_plmc_spent(contributions.clone(), price, false);
		let usdt = inst.calculate_contributed_funding_asset_spent(contributions.clone(), price);

		let escrow_account = Pallet::<T>::fund_account_id(project_id);
		let prev_total_usdt_locked = inst.get_free_funding_asset_balances_for(usdt_id(), vec![escrow_account.clone()]);

		inst.mint_plmc_to(plmc.clone());
		inst.mint_plmc_to(plmc.accounts().existential_deposits());
		inst.mint_funding_asset_to(usdt.clone());

		// do "x" contributions for this user
		inst.contribute_for_users(project_id, contributions[1..].to_vec()).expect("All contributions are accepted");

		let total_plmc_bonded = inst.sum_balance_mappings(vec![plmc.clone()]);
		let total_usdt_locked = inst.sum_funding_asset_mappings(vec![prev_total_usdt_locked, usdt.clone()])[0].1;

		let total_free_plmc = inst.get_ed();
		let total_free_usdt = Zero::zero();

		let jwt = get_mock_jwt_with_cid(
			contributor.clone(),
			InvestorType::Retail,
			generate_did_from_account(contributor.clone()),
			project_metadata.clone().policy_ipfs_cid.unwrap(),
		);

		#[extrinsic_call]
		contribute(
			RawOrigin::Signed(contributor.clone()),
			jwt,
			project_id,
			contributions[0].amount,
			contributions[0].multiplier,
			contributions[0].asset,
		);

		// * validity checks *
		// Storage
		let stored_contributions =
			Contributions::<T>::iter_prefix_values((project_id, contributor.clone())).collect_vec();
		assert_eq!(stored_contributions.len(), x as usize + 1);

		// Balances
<<<<<<< HEAD
		let bonded_plmc = inst
			.get_reserved_plmc_balances_for(vec![contributor.clone()], HoldReason::Participation.into())[0]
			.plmc_amount;
=======
		let bonded_plmc =
			inst.get_reserved_plmc_balance_for(contributor.clone(), HoldReason::Participation(project_id).into());
>>>>>>> ea310316
		assert_eq!(bonded_plmc, total_plmc_bonded);

		let free_plmc = inst.get_free_plmc_balance_for(contributor.clone());
		assert_eq!(free_plmc, total_free_plmc);

		let escrow_account = Pallet::<T>::fund_account_id(project_id);
		let locked_usdt = inst.get_free_funding_asset_balance_for(usdt_id(), escrow_account.clone());
		assert_eq!(locked_usdt, total_usdt_locked);

		let free_usdt = inst.get_free_funding_asset_balance_for(usdt_id(), contributor.clone());
		assert_eq!(free_usdt, total_free_usdt);

		// Events
		frame_system::Pallet::<T>::assert_last_event(
			Event::Contribution {
				project_id,
				contributor,
				id: x,
				ct_amount: contributions[0].amount,
				funding_asset: AcceptedFundingAsset::USDT,
				funding_amount: usdt[0].asset_amount,
				plmc_bond: plmc[0].plmc_amount,
				multiplier: contributions[0].multiplier,
			}
			.into(),
		);
	}

	// end_funding has 2 logic paths:
	// 1 - Funding successful (most expensive, not by much)
	// 2 - Funding failed
	// They only differ in that 1- has to calculate the evaluator rewards.
	#[benchmark]
	fn end_funding_project_successful() {
		// setup
		let mut inst = BenchInstantiator::<T>::new(None);
		<T as Config>::SetPrices::set_prices();

		// We can't see events at block 0
		inst.jump_to_block(1u32.into());

		let issuer = account::<AccountIdOf<T>>("issuer", 0, 0);

		let project_metadata = default_project_metadata::<T>(issuer.clone());

		let project_id = inst.create_remainder_contributing_project(
			project_metadata,
			issuer.clone(),
			None,
			default_evaluations::<T>(),
			default_bids::<T>(),
			default_community_contributions::<T>(),
		);

		let end_block = inst.get_project_details(project_id).round_duration.end().unwrap();
		inst.jump_to_block(end_block);

		#[block]
		{
			Pallet::<T>::do_end_funding(project_id).unwrap();
		}

		// * validity checks *
		let project_details = inst.get_project_details(project_id);
		assert_eq!(project_details.status, ProjectStatus::FundingSuccessful);
		assert!(matches!(
			project_details.evaluation_round_info.evaluators_outcome,
			Some(EvaluatorsOutcome::Rewarded(_))
		));
	}

	// Success case is the most expensive, so we always charge for that.
	#[benchmark]
	fn start_settlement() {
		let mut inst = BenchInstantiator::<T>::new(None);
		<T as Config>::SetPrices::set_prices();

		// We can't see events at block 0
		inst.jump_to_block(1u32.into());

		let anyone = account::<AccountIdOf<T>>("anyone", 0, 0);
		let issuer = account::<AccountIdOf<T>>("issuer", 0, 0);
		whitelist_account!(anyone);

		let project_id = inst.create_finished_project(
			default_project_metadata::<T>(issuer.clone()),
			issuer,
			None,
			default_evaluations::<T>(),
			default_bids::<T>(),
			default_community_contributions::<T>(),
			vec![],
		);

		inst.advance_time(<T as Config>::SuccessToSettlementTime::get());

		#[extrinsic_call]
		start_settlement(RawOrigin::Signed(anyone), project_id);

		// * validity checks *
		let project_details = ProjectsDetails::<T>::get(project_id).unwrap();
		assert_eq!(project_details.status, ProjectStatus::SettlementStarted(FundingOutcome::Success));
		assert!(<T as Config>::ContributionTokenCurrency::asset_exists(project_id));
	}

	// We have 3 logic paths:
	// 1 - Evaluation rewarded
	// 2 - Evaluation slashed
	// 3 - Evaluation failed (evaluation round unsuccessful)
	// Path 1 is the most expensive but not by far, so we only benchmark and charge for this weight
	#[benchmark]
	fn settle_rewarded_evaluation() {
		// setup
		let mut inst = BenchInstantiator::<T>::new(None);
		<T as Config>::SetPrices::set_prices();

		// We can't see events at block 0
		inst.advance_time(1u32.into());

		let issuer = account::<AccountIdOf<T>>("issuer", 0, 0);
		let evaluations: Vec<UserToUSDBalance<T>> = default_evaluations::<T>();
		let evaluator: AccountIdOf<T> = evaluations[0].account.clone();
		whitelist_account!(evaluator);

		let project_id = inst.create_finished_project(
			default_project_metadata::<T>(issuer.clone()),
			issuer,
			None,
			evaluations,
			default_bids::<T>(),
			default_community_contributions::<T>(),
			vec![],
		);

		let evaluation_to_settle =
			inst.execute(|| Evaluations::<T>::iter_prefix_values((project_id, evaluator.clone())).next().unwrap());

		inst.advance_time(<T as Config>::SuccessToSettlementTime::get());
		assert_ok!(<Pallet<T>>::do_start_settlement(project_id));

		#[extrinsic_call]
		settle_evaluation(RawOrigin::Signed(evaluator.clone()), project_id, evaluator.clone(), evaluation_to_settle.id);

		// * validity checks *
		// Evaluation should be removed
		assert!(Evaluations::<T>::get((project_id, evaluator.clone(), evaluation_to_settle.id)).is_none());

		// Balances
		let project_details = ProjectsDetails::<T>::get(project_id).unwrap();
		let reward_info = match project_details.evaluation_round_info.evaluators_outcome {
			Some(EvaluatorsOutcome::Rewarded(reward_info)) => reward_info,
			_ => panic!("EvaluatorsOutcome should be Rewarded"),
		};
		let reward = Pallet::<T>::calculate_evaluator_reward(&evaluation_to_settle, &reward_info);
		inst.assert_ct_balance(project_id, evaluator.clone(), reward);

		// Events
		frame_system::Pallet::<T>::assert_last_event(
			Event::EvaluationSettled {
				project_id,
				account: evaluator.clone(),
				id: evaluation_to_settle.id,
				ct_rewarded: reward,
				plmc_released: evaluation_to_settle.original_plmc_bond,
			}
			.into(),
		);
	}

	// We have 3 logic paths
	// 1 - Accepted bid with no refunds (i.e. final price <= WAP, no partial acceptance)
	// 2 - Accepted bid with refund (i.e. final price > WAP or partial acceptance)
	// 3 - Rejected bid (i.e. bid not accepted, everything refunded, no CT/migration)
	// Path 2 is the most expensive but not by far, so we only benchmark and charge for this weight
	#[benchmark]
	fn settle_accepted_bid_with_refund() {
		// setup
		let mut inst = BenchInstantiator::<T>::new(None);
		<T as Config>::SetPrices::set_prices();

		// We can't see events at block 0
		inst.advance_time(1u32.into());

		let issuer = account::<AccountIdOf<T>>("issuer", 0, 0);
		let mut bidder_accounts = default_bidders::<T>().into_iter();

		let project_metadata = default_project_metadata::<T>(issuer.clone());
		// let target_wap = project_metadata.minimum_price + project_metadata.minimum_price * <PriceOf<T>>::saturating_from_rational(1, 10);
		let mut target_bucket = <Pallet<T>>::create_bucket_from_metadata(&project_metadata.clone()).unwrap();
		target_bucket.update(target_bucket.amount_left);
		target_bucket.update(target_bucket.amount_left);

<<<<<<< HEAD
		let project_id =
			inst.create_finished_project(project_metadata, issuer, evaluations, bids, contributions, vec![]);

		inst.advance_time(One::one()).unwrap();
		assert_eq!(
			inst.get_project_details(project_id).status,
			ProjectStatus::SettlementStarted(FundingOutcome::FundingFailed)
		);

		let evaluation_to_settle =
			inst.execute(|| Evaluations::<T>::iter_prefix_values((project_id, evaluator.clone())).next().unwrap());

		let treasury_account = T::BlockchainOperationTreasury::get();
		let prev_free_treasury_plmc = inst.get_free_plmc_balances_for(vec![treasury_account])[0].plmc_amount;

		#[extrinsic_call]
		settle_failed_evaluation(
			RawOrigin::Signed(evaluator.clone()),
			project_id,
			evaluator.clone(),
			evaluation_to_settle.id,
		);

		// * validity checks *
		// Storage
		// Evaluation should be removed
		assert!(Evaluations::<T>::get((project_id, evaluator.clone(), evaluation_to_settle.id)).is_none());
		let slashed_amount = T::EvaluatorSlash::get() * evaluation_to_settle.original_plmc_bond;

		let reserved_plmc =
			inst.get_reserved_plmc_balances_for(vec![evaluator.clone()], HoldReason::Evaluation.into())[0].plmc_amount;
		assert_eq!(reserved_plmc, 0.into());

		let treasury_account = T::BlockchainOperationTreasury::get();
		let post_free_treasury_plmc = inst.get_free_plmc_balances_for(vec![treasury_account])[0].plmc_amount;
		assert_eq!(post_free_treasury_plmc, prev_free_treasury_plmc + slashed_amount);

		// Events
		frame_system::Pallet::<T>::assert_last_event(
			Event::EvaluationSettled {
				project_id,
				account: evaluator.clone(),
				id: evaluation_to_settle.id,
				ct_amount: 0.into(),
				slashed_plmc_amount: slashed_amount,
			}
			.into(),
=======
		let bids = inst.generate_bids_from_bucket(
			project_metadata.clone(),
			target_bucket,
			bidder_accounts.next().unwrap(),
			|_| bidder_accounts.next().unwrap(),
			AcceptedFundingAsset::USDT,
>>>>>>> ea310316
		);

		let project_id = inst.create_finished_project(
			project_metadata.clone(),
			issuer,
			None,
			default_evaluations::<T>(),
			bids.clone(),
			default_community_contributions::<T>(),
			vec![],
		);

		let wap = inst.get_project_details(project_id).weighted_average_price.unwrap();

		let bidder = bids.last().unwrap().bidder.clone();
		whitelist_account!(bidder);

		inst.advance_time(<T as Config>::SuccessToSettlementTime::get());
		assert_ok!(<Pallet<T>>::do_start_settlement(project_id));

		let bid_to_settle =
			inst.execute(|| Bids::<T>::iter_prefix_values((project_id, bidder.clone())).next().unwrap());

		// Make sure a refund has to happen
		assert!(bid_to_settle.original_ct_usd_price > wap);

		#[extrinsic_call]
		settle_bid(RawOrigin::Signed(bidder.clone()), project_id, bidder.clone(), bid_to_settle.id);

		// * validity checks *
		// Storage
		assert!(Bids::<T>::get((project_id, bidder.clone(), bid_to_settle.id)).is_none());

		// Balances
		let ct_amount = inst.get_ct_asset_balances_for(project_id, vec![bidder.clone()])[0];
		assert_eq!(bid_to_settle.original_ct_amount, ct_amount);

		// Events
		frame_system::Pallet::<T>::assert_last_event(
			Event::BidSettled {
				project_id,
				account: bidder.clone(),
				id: bid_to_settle.id,
				final_ct_amount: bid_to_settle.original_ct_amount,
				final_ct_usd_price: wap,
			}
			.into(),
		);
	}

	// We have 2 logic paths
	// 1 - Project was successful, USDT is transferred to issuer, CT minted, PLMC locked for vesting
	// 2 - Project failed, USDT is refunded to contributor, CT is not minted, PLMC is released
	// Path 1 is the most expensive but not by far, so we only benchmark and charge for this weight
	#[benchmark]
	fn settle_contribution_project_successful() {
		// setup
		let mut inst = BenchInstantiator::<T>::new(None);
		<T as Config>::SetPrices::set_prices();

		// We can't see events at block 0
		inst.advance_time(1u32.into());

		let issuer = account::<AccountIdOf<T>>("issuer", 0, 0);
		let contributions = default_community_contributions::<T>();
		let contributor = contributions[0].contributor.clone();
		whitelist_account!(contributor);

		let project_metadata = default_project_metadata::<T>(issuer.clone());
		let project_id = inst.create_finished_project(
			project_metadata.clone(),
			issuer,
			None,
			default_evaluations::<T>(),
			default_bids::<T>(),
			contributions,
			vec![],
		);

		inst.advance_time(<T as Config>::SuccessToSettlementTime::get());
		assert_ok!(<Pallet<T>>::do_start_settlement(project_id));

		let contribution_to_settle =
			inst.execute(|| Contributions::<T>::iter_prefix_values((project_id, contributor.clone())).next().unwrap());

		#[extrinsic_call]
		settle_contribution(
			RawOrigin::Signed(contributor.clone()),
			project_id,
			contributor.clone(),
			contribution_to_settle.id,
		);

		// * validity checks *
		// Storage
		assert!(Contributions::<T>::get((project_id, contributor.clone(), contribution_to_settle.id)).is_none());

		// Balances
		let ct_amount = inst.get_ct_asset_balances_for(project_id, vec![contributor.clone()])[0];
		assert_eq!(contribution_to_settle.ct_amount, ct_amount);
		inst.assert_plmc_held_balance(
			contributor.clone(),
			contribution_to_settle.plmc_bond,
			HoldReason::Participation(project_id).into(),
		);
		assert_eq!(
			<T as Config>::Vesting::total_scheduled_amount(&contributor, HoldReason::Participation(project_id).into()),
			Some(contribution_to_settle.plmc_bond)
		);
		let funding_account = project_metadata.funding_destination_account;
		inst.assert_funding_asset_free_balance(
			funding_account,
			AcceptedFundingAsset::USDT.id(),
			contribution_to_settle.funding_asset_amount,
		);

		// Events
		frame_system::Pallet::<T>::assert_last_event(
			Event::ContributionSettled {
				project_id,
				account: contributor.clone(),
				id: contribution_to_settle.id,
				ct_amount,
			}
			.into(),
		);
	}

	#[benchmark]
	fn mark_project_as_settled() {
		// setup
		let mut inst = BenchInstantiator::<T>::new(None);
		<T as Config>::SetPrices::set_prices();

		let issuer = account::<AccountIdOf<T>>("issuer", 0, 0);
		let anyone = account::<AccountIdOf<T>>("anyone", 0, 0);
		whitelist_account!(anyone);

		let project_metadata = default_project_metadata::<T>(issuer.clone());
		let project_id = inst.create_settled_project(
			project_metadata.clone(),
			issuer.clone(),
			None,
			default_evaluations::<T>(),
			default_bids::<T>(),
			default_community_contributions::<T>(),
			vec![],
			false,
		);

		#[extrinsic_call]
		mark_project_as_settled(RawOrigin::Signed(anyone), project_id);

		// * validity checks *
		let project_details = inst.get_project_details(project_id);
		assert_eq!(project_details.status, ProjectStatus::SettlementFinished(FundingOutcome::Success));
	}

	#[benchmark]
	fn start_offchain_migration() {
		// setup
		let mut inst = BenchInstantiator::<T>::new(None);
		<T as Config>::SetPrices::set_prices();

		let issuer = account::<AccountIdOf<T>>("issuer", 0, 0);

		let project_metadata = default_project_metadata::<T>(issuer.clone());
		let project_id = inst.create_settled_project(
			project_metadata.clone(),
			issuer.clone(),
			None,
			default_evaluations::<T>(),
			default_bids::<T>(),
			default_community_contributions::<T>(),
			vec![],
			true,
		);

		let jwt = get_mock_jwt_with_cid(
			issuer.clone(),
			InvestorType::Institutional,
			generate_did_from_account(issuer.clone()),
			project_metadata.clone().policy_ipfs_cid.unwrap(),
		);

		#[extrinsic_call]
		start_offchain_migration(RawOrigin::Signed(issuer), jwt, project_id);

		// * validity checks *
		let project_details = inst.get_project_details(project_id);
		assert_eq!(project_details.status, ProjectStatus::CTMigrationStarted);
		assert_eq!(UnmigratedCounter::<T>::get(project_id), 13);
	}

	#[benchmark]
	fn confirm_offchain_migration(
		// Amount of migrations to confirm for a single user
		x: Linear<1, { MaxParticipationsPerUser::<T>::get() }>,
	) {
		// setup
		let mut inst = BenchInstantiator::<T>::new(None);
		<T as Config>::SetPrices::set_prices();

		let issuer = account::<AccountIdOf<T>>("issuer", 0, 0);
		let participant = account::<AccountIdOf<T>>("test_participant", 0, 0);

		let max_evaluations = (x / 3).min(<T as Config>::MaxEvaluationsPerUser::get());
		let max_bids = ((x - max_evaluations) / 2).min(<T as Config>::MaxBidsPerUser::get());
		let max_contributions = x - max_evaluations - max_bids;

		let participant_evaluations = (0..max_evaluations)
			.map(|_| UserToUSDBalance::new(participant.clone(), (100 * USD_UNIT).into()))
			.collect_vec();
		let participant_bids = (0..max_bids)
			.map(|_| BidParams::new(participant.clone(), (500 * CT_UNIT).into(), 1u8, AcceptedFundingAsset::USDT))
			.collect_vec();
		let participant_contributions = (0..max_contributions)
			.map(|_| {
				ContributionParams::<T>::new(
					participant.clone(),
					(10 * CT_UNIT).into(),
					1u8,
					AcceptedFundingAsset::USDT,
				)
			})
			.collect_vec();

		let mut evaluations = default_evaluations::<T>();
		evaluations.extend(participant_evaluations);

		let mut bids = default_bids::<T>();
		bids.extend(participant_bids);

		let project_metadata = default_project_metadata::<T>(issuer.clone());
		let project_id = inst.create_settled_project(
			project_metadata.clone(),
			issuer.clone(),
			None,
			evaluations,
			bids,
			default_community_contributions::<T>(),
			participant_contributions,
			true,
		);

		let jwt = get_mock_jwt_with_cid(
			issuer.clone(),
			InvestorType::Institutional,
			generate_did_from_account(issuer.clone()),
			project_metadata.clone().policy_ipfs_cid.unwrap(),
		);

		<Pallet<T>>::start_offchain_migration(RawOrigin::Signed(issuer.clone()).into(), jwt.clone(), project_id)
			.unwrap();

		let participant_migrations_len = UserMigrations::<T>::get((project_id, participant.clone())).unwrap().1.len();
		assert_eq!(participant_migrations_len as u32, x);

		#[extrinsic_call]
		confirm_offchain_migration(RawOrigin::Signed(issuer), project_id, participant);

		// * validity checks *
		let project_details = inst.get_project_details(project_id);
		assert_eq!(project_details.status, ProjectStatus::CTMigrationStarted);
		assert_eq!(UnmigratedCounter::<T>::get(project_id), 13);
	}

	#[benchmark]
	fn start_pallet_migration() {
		// setup
		let mut inst = BenchInstantiator::<T>::new(None);
		<T as Config>::SetPrices::set_prices();

		let issuer = account::<AccountIdOf<T>>("issuer", 0, 0);

		let project_metadata = default_project_metadata::<T>(issuer.clone());
		let project_id = inst.create_settled_project(
			project_metadata.clone(),
			issuer.clone(),
			None,
			default_evaluations::<T>(),
			default_bids::<T>(),
			default_community_contributions::<T>(),
			vec![],
			true,
		);

		let jwt = get_mock_jwt_with_cid(
			issuer.clone(),
			InvestorType::Institutional,
			generate_did_from_account(issuer.clone()),
			project_metadata.clone().policy_ipfs_cid.unwrap(),
		);

		#[extrinsic_call]
		start_pallet_migration(RawOrigin::Signed(issuer), jwt, project_id, ParaId::from(6969));

		// * validity checks *
		let project_details = inst.get_project_details(project_id);
		assert_eq!(project_details.status, ProjectStatus::CTMigrationStarted);
		assert_eq!(
			project_details.migration_type,
			Some(MigrationType::Pallet(PalletMigrationInfo {
				parachain_id: ParaId::from(6969),
				hrmp_channel_status: HRMPChannelStatus {
					project_to_polimec: ChannelStatus::Closed,
					polimec_to_project: ChannelStatus::Closed
				},
				migration_readiness_check: None,
			}))
		)
	}

	#[benchmark]
	fn start_pallet_migration_readiness_check() {
		// setup
		let mut inst = BenchInstantiator::<T>::new(None);
		<T as Config>::SetPrices::set_prices();

		let issuer = account::<AccountIdOf<T>>("issuer", 0, 0);

		let project_metadata = default_project_metadata::<T>(issuer.clone());
		let project_id = inst.create_settled_project(
			project_metadata.clone(),
			issuer.clone(),
			None,
			default_evaluations::<T>(),
			default_bids::<T>(),
			default_community_contributions::<T>(),
			vec![],
			true,
		);

		let jwt = get_mock_jwt_with_cid(
			issuer.clone(),
			InvestorType::Institutional,
			generate_did_from_account(issuer.clone()),
			project_metadata.clone().policy_ipfs_cid.unwrap(),
		);

		crate::Pallet::<T>::start_pallet_migration(
			RawOrigin::Signed(issuer.clone()).into(),
			jwt.clone(),
			project_id,
			6969u32.into(),
		)
		.unwrap();

		// Mock hrmp establishment
		let mut project_details = inst.get_project_details(project_id);
		project_details.migration_type = Some(MigrationType::Pallet(PalletMigrationInfo {
			parachain_id: ParaId::from(6969),
			hrmp_channel_status: HRMPChannelStatus {
				project_to_polimec: ChannelStatus::Open,
				polimec_to_project: ChannelStatus::Open,
			},
			migration_readiness_check: Some(PalletMigrationReadinessCheck {
				holding_check: (0, CheckOutcome::Failed),
				pallet_check: (1, CheckOutcome::Failed),
			}),
		}));
		ProjectsDetails::<T>::insert(project_id, project_details);

		#[extrinsic_call]
		start_pallet_migration_readiness_check(RawOrigin::Signed(issuer.clone()), jwt, project_id);

		// * validity checks *
		frame_system::Pallet::<T>::assert_last_event(
			Event::<T>::MigrationReadinessCheckStarted { project_id, caller: issuer.clone() }.into(),
		);
	}

	#[benchmark]
	fn pallet_migration_readiness_response_holding() {
		// setup
		let mut inst = BenchInstantiator::<T>::new(None);
		<T as Config>::SetPrices::set_prices();

		let issuer = account::<AccountIdOf<T>>("issuer", 0, 0);

		let project_metadata = default_project_metadata::<T>(issuer.clone());
		let project_id = inst.create_settled_project(
			project_metadata.clone(),
			issuer.clone(),
			None,
			default_evaluations::<T>(),
			default_bids::<T>(),
			default_community_contributions::<T>(),
			vec![],
			true,
		);

		let jwt = get_mock_jwt_with_cid(
			issuer.clone(),
			InvestorType::Institutional,
			generate_did_from_account(issuer.clone()),
			project_metadata.clone().policy_ipfs_cid.unwrap(),
		);

		<Pallet<T>>::start_pallet_migration(
			RawOrigin::Signed(issuer.clone()).into(),
			jwt.clone(),
			project_id,
			6969u32.into(),
		)
		.unwrap();

		// Mock hrmp establishment
		let mut project_details = inst.get_project_details(project_id);
		project_details.migration_type = Some(MigrationType::Pallet(PalletMigrationInfo {
			parachain_id: ParaId::from(6969),
			hrmp_channel_status: HRMPChannelStatus {
				project_to_polimec: ChannelStatus::Open,
				polimec_to_project: ChannelStatus::Open,
			},
			migration_readiness_check: None,
		}));
		ProjectsDetails::<T>::insert(project_id, project_details);

		// Create query id's
		<Pallet<T>>::do_start_pallet_migration_readiness_check(
			&T::PalletId::get().into_account_truncating(),
			project_id,
		)
		.unwrap();

		let ct_issuance: u128 = <T as crate::Config>::ContributionTokenCurrency::total_issuance(project_id).into();
		let xcm_response = Response::Assets(
			vec![Asset { id: AssetId(Location::new(1, [Parachain(6969)])), fun: Fungible(ct_issuance) }].into(),
		);

		#[block]
		{
			// We call the inner function directly to avoid having to hardcode a benchmark pallet_xcm origin as a config type
			crate::Pallet::<T>::do_pallet_migration_readiness_response(
				Location::new(1, [Parachain(6969)]),
				0,
				xcm_response.clone(),
			)
			.unwrap();
		}

		// * validity checks *
		frame_system::Pallet::<T>::assert_last_event(
			Event::<T>::MigrationCheckResponseAccepted { project_id, query_id: 0, response: xcm_response }.into(),
		);
	}

	#[benchmark]
	fn pallet_migration_readiness_response_pallet_info() {
		// setup
		let mut inst = BenchInstantiator::<T>::new(None);
		<T as Config>::SetPrices::set_prices();

		let issuer = account::<AccountIdOf<T>>("issuer", 0, 0);

		let project_metadata = default_project_metadata::<T>(issuer.clone());
		let project_id = inst.create_settled_project(
			project_metadata.clone(),
			issuer.clone(),
			None,
			default_evaluations::<T>(),
			default_bids::<T>(),
			default_community_contributions::<T>(),
			vec![],
			true,
		);

		let jwt = get_mock_jwt_with_cid(
			issuer.clone(),
			InvestorType::Institutional,
			generate_did_from_account(issuer.clone()),
			project_metadata.clone().policy_ipfs_cid.unwrap(),
		);

		<Pallet<T>>::start_pallet_migration(
			RawOrigin::Signed(issuer.clone()).into(),
			jwt.clone(),
			project_id,
			6969u32.into(),
		)
		.unwrap();

		// Mock hrmp establishment
		let mut project_details = inst.get_project_details(project_id);
		project_details.migration_type = Some(MigrationType::Pallet(PalletMigrationInfo {
			parachain_id: ParaId::from(6969),
			hrmp_channel_status: HRMPChannelStatus {
				project_to_polimec: ChannelStatus::Open,
				polimec_to_project: ChannelStatus::Open,
			},
			migration_readiness_check: None,
		}));
		ProjectsDetails::<T>::insert(project_id, project_details);

		// Create query id's
		crate::Pallet::<T>::do_start_pallet_migration_readiness_check(
			&T::PalletId::get().into_account_truncating(),
			project_id,
		)
		.unwrap();

		let module_name: BoundedVec<u8, MaxPalletNameLen> =
			BoundedVec::try_from("polimec_receiver".as_bytes().to_vec()).unwrap();
		let pallet_info = PalletInfo::new(
			// index is used for future `Transact` calls to the pallet for migrating a user
			69,
			// Doesn't matter
			module_name.to_vec(),
			// Main check that the receiver pallet is there
			module_name.to_vec(),
			// These might be useful in the future, but not for now
			0,
			0,
			0,
		)
		.unwrap();
		let xcm_response = Response::PalletsInfo(vec![pallet_info].try_into().unwrap());

		#[block]
		{
			// We call the inner function directly to avoid having to hardcode a benchmark pallet_xcm origin as a config type
			crate::Pallet::<T>::do_pallet_migration_readiness_response(
				Location::new(1, [Parachain(6969)]),
				1,
				xcm_response.clone(),
			)
			.unwrap();
		}

		// * validity checks *
		frame_system::Pallet::<T>::assert_last_event(
			Event::<T>::MigrationCheckResponseAccepted { project_id, query_id: 1, response: xcm_response }.into(),
		);
	}

	#[benchmark]
	fn send_pallet_migration_for(
		// Amount of migrations to confirm for a single user
		x: Linear<1, { MaxParticipationsPerUser::<T>::get() }>,
	) {
		// setup
		let mut inst = BenchInstantiator::<T>::new(None);
		<T as Config>::SetPrices::set_prices();

		let issuer = account::<AccountIdOf<T>>("issuer", 0, 0);
		let participant = account::<AccountIdOf<T>>("test_participant", 0, 0);

		let max_evaluations = (x / 3).min(<T as Config>::MaxEvaluationsPerUser::get());
		let max_bids = ((x - max_evaluations) / 2).min(<T as Config>::MaxBidsPerUser::get());
		let max_contributions = x - max_evaluations - max_bids;

		let participant_evaluations = (0..max_evaluations)
			.map(|_| UserToUSDBalance::new(participant.clone(), (100 * USD_UNIT).into()))
			.collect_vec();
		let participant_bids = (0..max_bids)
			.map(|_| BidParams::new(participant.clone(), (500 * CT_UNIT).into(), 1u8, AcceptedFundingAsset::USDT))
			.collect_vec();
		let participant_contributions = (0..max_contributions)
			.map(|_| {
				ContributionParams::<T>::new(
					participant.clone(),
					(10 * CT_UNIT).into(),
					1u8,
					AcceptedFundingAsset::USDT,
				)
			})
			.collect_vec();

		let mut evaluations = default_evaluations::<T>();
		evaluations.extend(participant_evaluations);

		let mut bids = default_bids::<T>();
		bids.extend(participant_bids);

		let project_metadata = default_project_metadata::<T>(issuer.clone());
		let project_id = inst.create_settled_project(
			project_metadata.clone(),
			issuer.clone(),
			None,
			evaluations,
			bids,
			default_community_contributions::<T>(),
			participant_contributions,
			true,
		);

		let jwt = get_mock_jwt_with_cid(
			issuer.clone(),
			InvestorType::Institutional,
			generate_did_from_account(issuer.clone()),
			project_metadata.clone().policy_ipfs_cid.unwrap(),
		);

		<Pallet<T>>::start_pallet_migration(
			RawOrigin::Signed(issuer.clone()).into(),
			jwt.clone(),
			project_id,
			6969u32.into(),
		)
		.unwrap();

		// Mock hrmp establishment
		let mut project_details = inst.get_project_details(project_id);
		project_details.migration_type = Some(MigrationType::Pallet(PalletMigrationInfo {
			parachain_id: ParaId::from(6969),
			hrmp_channel_status: HRMPChannelStatus {
				project_to_polimec: ChannelStatus::Open,
				polimec_to_project: ChannelStatus::Open,
			},
			migration_readiness_check: Some(PalletMigrationReadinessCheck {
				holding_check: (0, CheckOutcome::Passed(None)),
				pallet_check: (1, CheckOutcome::Passed(Some(42))),
			}),
		}));
		ProjectsDetails::<T>::insert(project_id, project_details);

		#[extrinsic_call]
		send_pallet_migration_for(RawOrigin::Signed(issuer), project_id, participant.clone());

		// * validity checks *
		frame_system::Pallet::<T>::assert_last_event(
			Event::<T>::MigrationStatusUpdated { project_id, account: participant, status: MigrationStatus::Sent(0) }
				.into(),
		);
	}

	#[benchmark]
	fn confirm_pallet_migrations(
		// Amount of migrations to confirm for a single user
		x: Linear<1, { MaxParticipationsPerUser::<T>::get() }>,
	) {
		// setup
		let mut inst = BenchInstantiator::<T>::new(None);
		<T as Config>::SetPrices::set_prices();

		let issuer = account::<AccountIdOf<T>>("issuer", 0, 0);
		let participant = account::<AccountIdOf<T>>("test_participant", 0, 0);

		let max_evaluations = (x / 3).min(<T as Config>::MaxEvaluationsPerUser::get());
		let max_bids = ((x - max_evaluations) / 2).min(<T as Config>::MaxBidsPerUser::get());
		let max_contributions = x - max_evaluations - max_bids;

		let participant_evaluations = (0..max_evaluations)
			.map(|_| UserToUSDBalance::new(participant.clone(), (100 * USD_UNIT).into()))
			.collect_vec();
		let participant_bids = (0..max_bids)
			.map(|_| BidParams::new(participant.clone(), (500 * CT_UNIT).into(), 1u8, AcceptedFundingAsset::USDT))
			.collect_vec();
		let participant_contributions = (0..max_contributions)
			.map(|_| {
				ContributionParams::<T>::new(
					participant.clone(),
					(10 * CT_UNIT).into(),
					1u8,
					AcceptedFundingAsset::USDT,
				)
			})
			.collect_vec();

		let mut evaluations = default_evaluations::<T>();
		evaluations.extend(participant_evaluations);

		let mut bids = default_bids::<T>();
		bids.extend(participant_bids);

		let project_metadata = default_project_metadata::<T>(issuer.clone());
		let project_id = inst.create_settled_project(
			project_metadata.clone(),
			issuer.clone(),
			None,
			evaluations,
			bids,
			default_community_contributions::<T>(),
			participant_contributions,
			true,
		);

		let jwt = get_mock_jwt_with_cid(
			issuer.clone(),
			InvestorType::Institutional,
			generate_did_from_account(issuer.clone()),
			project_metadata.clone().policy_ipfs_cid.unwrap(),
		);

		crate::Pallet::<T>::start_pallet_migration(
			RawOrigin::Signed(issuer.clone()).into(),
			jwt.clone(),
			project_id,
			6969u32.into(),
		)
		.unwrap();

		// Mock hrmp establishment
		let mut project_details = inst.get_project_details(project_id);
		project_details.migration_type = Some(MigrationType::Pallet(PalletMigrationInfo {
			parachain_id: ParaId::from(6969),
			hrmp_channel_status: HRMPChannelStatus {
				project_to_polimec: ChannelStatus::Open,
				polimec_to_project: ChannelStatus::Open,
			},
			migration_readiness_check: Some(PalletMigrationReadinessCheck {
				holding_check: (0, CheckOutcome::Passed(None)),
				pallet_check: (1, CheckOutcome::Passed(Some(42))),
			}),
		}));
		ProjectsDetails::<T>::insert(project_id, project_details);

		<Pallet<T>>::send_pallet_migration_for(RawOrigin::Signed(issuer).into(), project_id, participant.clone())
			.unwrap();

		let project_location = Location::new(1, [Parachain(6969)]);
		let xcm_response = Response::DispatchResult(MaybeErrorCode::Success);

		#[block]
		{
			<Pallet<T>>::do_confirm_pallet_migrations(project_location, 0, xcm_response).unwrap();
		}

		// * validity checks *
		frame_system::Pallet::<T>::assert_last_event(
			Event::<T>::MigrationStatusUpdated { project_id, account: participant, status: MigrationStatus::Confirmed }
				.into(),
		);
	}

	#[benchmark]
	fn do_handle_channel_open_request() {
		// setup
		let mut inst = BenchInstantiator::<T>::new(None);
		<T as Config>::SetPrices::set_prices();

		let issuer = account::<AccountIdOf<T>>("issuer", 0, 0);

		let project_metadata = default_project_metadata::<T>(issuer.clone());
		let project_id = inst.create_settled_project(
			project_metadata.clone(),
			issuer.clone(),
			None,
			default_evaluations::<T>(),
			default_bids::<T>(),
			default_community_contributions::<T>(),
			vec![],
			true,
		);

		let jwt = get_mock_jwt_with_cid(
			issuer.clone(),
			InvestorType::Institutional,
			generate_did_from_account(issuer.clone()),
			project_metadata.clone().policy_ipfs_cid.unwrap(),
		);

		<Pallet<T>>::start_pallet_migration(
			RawOrigin::Signed(issuer.clone()).into(),
			jwt.clone(),
			project_id,
			6969u32.into(),
		)
		.unwrap();

		#[block]
		{
			<Pallet<T>>::do_handle_channel_open_request(Instruction::HrmpNewChannelOpenRequest {
				sender: 6969u32,
				max_message_size: 102_400u32,
				max_capacity: 1000,
			})
			.unwrap();
		}
	}

	#[benchmark]
	fn do_handle_channel_accepted() {
		// setup
		let mut inst = BenchInstantiator::<T>::new(None);
		<T as Config>::SetPrices::set_prices();

		let issuer = account::<AccountIdOf<T>>("issuer", 0, 0);

		let project_metadata = default_project_metadata::<T>(issuer.clone());
		let project_id = inst.create_settled_project(
			project_metadata.clone(),
			issuer.clone(),
			None,
			default_evaluations::<T>(),
			default_bids::<T>(),
			default_community_contributions::<T>(),
			vec![],
			true,
		);

		let jwt = get_mock_jwt_with_cid(
			issuer.clone(),
			InvestorType::Institutional,
			generate_did_from_account(issuer.clone()),
			project_metadata.clone().policy_ipfs_cid.unwrap(),
		);

		<Pallet<T>>::start_pallet_migration(
			RawOrigin::Signed(issuer.clone()).into(),
			jwt.clone(),
			project_id,
			6969u32.into(),
		)
		.unwrap();

		<Pallet<T>>::do_handle_channel_open_request(Instruction::HrmpNewChannelOpenRequest {
			sender: 6969u32,
			max_message_size: 102_400u32,
			max_capacity: 1000,
		})
		.unwrap();

		#[block]
		{
			<Pallet<T>>::do_handle_channel_accepted(Instruction::HrmpChannelAccepted { recipient: 6969u32 }).unwrap();
		}
	}

	#[benchmark]
	fn mark_project_ct_migration_as_finished() {
		// setup
		let mut inst = BenchInstantiator::<T>::new(None);
		<T as Config>::SetPrices::set_prices();

		let issuer = account::<AccountIdOf<T>>("issuer", 0, 0);

		let project_metadata = default_project_metadata::<T>(issuer.clone());
		let project_id = inst.create_settled_project(
			project_metadata.clone(),
			issuer.clone(),
			None,
			default_evaluations::<T>(),
			default_bids::<T>(),
			default_community_contributions::<T>(),
			vec![],
			true,
		);

		let jwt = get_mock_jwt_with_cid(
			issuer.clone(),
			InvestorType::Institutional,
			generate_did_from_account(issuer.clone()),
			project_metadata.clone().policy_ipfs_cid.unwrap(),
		);

		crate::Pallet::<T>::start_offchain_migration(RawOrigin::Signed(issuer.clone()).into(), jwt.clone(), project_id)
			.unwrap();

		let participants = UserMigrations::<T>::iter_key_prefix((project_id,)).collect_vec();
		for participant in participants {
			<crate::Pallet<T>>::confirm_offchain_migration(
				RawOrigin::Signed(issuer.clone().clone()).into(),
				project_id,
				participant,
			)
			.unwrap()
		}

		#[extrinsic_call]
		mark_project_ct_migration_as_finished(RawOrigin::Signed(issuer), project_id);

		// * validity checks *
		let project_details = inst.get_project_details(project_id);
		assert_eq!(project_details.status, ProjectStatus::CTMigrationFinished);
		assert_eq!(UnmigratedCounter::<T>::get(project_id), 0);
		assert_eq!(
			UserMigrations::<T>::iter_prefix_values((project_id,))
				.map(|item| item.0)
				.all(|status| status == MigrationStatus::Confirmed),
			true
		);
	}

	#[cfg(test)]
	mod tests {
		use super::*;
		use crate::mock::{new_test_ext, TestRuntime};
		use frame_support::assert_ok;

		#[test]
		fn bench_create_project() {
			new_test_ext().execute_with(|| {
				assert_ok!(PalletFunding::<TestRuntime>::test_create_project());
			});
		}

		#[test]
		fn bench_remove_project() {
			new_test_ext().execute_with(|| {
				assert_ok!(PalletFunding::<TestRuntime>::test_remove_project());
			});
		}

		#[test]
		fn bench_edit_project() {
			new_test_ext().execute_with(|| {
				assert_ok!(PalletFunding::<TestRuntime>::test_edit_project());
			});
		}

		#[test]
		fn bench_start_evaluation() {
			new_test_ext().execute_with(|| {
				assert_ok!(PalletFunding::<TestRuntime>::test_start_evaluation());
			});
		}

		#[test]
		fn bench_evaluate() {
			new_test_ext().execute_with(|| {
				assert_ok!(PalletFunding::<TestRuntime>::test_evaluate());
			});
		}

		#[test]
		fn bench_end_evaluation_failure() {
			new_test_ext().execute_with(|| {
				assert_ok!(PalletFunding::<TestRuntime>::test_end_evaluation_failure());
			});
		}

		#[test]
		fn bench_bid() {
			new_test_ext().execute_with(|| {
				assert_ok!(PalletFunding::<TestRuntime>::test_bid());
			});
		}

		#[test]
		fn bench_end_auction() {
			new_test_ext().execute_with(|| {
				assert_ok!(PalletFunding::<TestRuntime>::test_end_auction());
			});
		}

		#[test]
		fn bench_contribute() {
			new_test_ext().execute_with(|| {
				assert_ok!(PalletFunding::<TestRuntime>::test_contribute());
			});
		}

		#[test]
		fn bench_end_funding_project_successful() {
			new_test_ext().execute_with(|| {
				assert_ok!(PalletFunding::<TestRuntime>::test_end_funding_project_successful());
			});
		}

		#[test]
		fn bench_start_settlement() {
			new_test_ext().execute_with(|| {
				assert_ok!(PalletFunding::<TestRuntime>::test_start_settlement());
			});
		}

		#[test]
		fn bench_settle_rewarded_evaluation() {
			new_test_ext().execute_with(|| {
				assert_ok!(PalletFunding::<TestRuntime>::test_settle_rewarded_evaluation());
			});
		}

		#[test]
		fn bench_settle_accepted_bid_with_refund() {
			new_test_ext().execute_with(|| {
				assert_ok!(PalletFunding::<TestRuntime>::test_settle_accepted_bid_with_refund());
			});
		}

		#[test]
		fn bench_settle_contribution_project_successful() {
			new_test_ext().execute_with(|| {
				assert_ok!(PalletFunding::<TestRuntime>::test_settle_contribution_project_successful());
			});
		}

		#[test]
		fn bench_mark_project_as_settled() {
			new_test_ext().execute_with(|| {
				assert_ok!(PalletFunding::<TestRuntime>::test_mark_project_as_settled());
			});
		}

		#[test]
		fn bench_start_offchain_migration() {
			new_test_ext().execute_with(|| {
				assert_ok!(PalletFunding::<TestRuntime>::test_start_offchain_migration());
			});
		}

		#[test]
		fn bench_confirm_offchain_migration() {
			new_test_ext().execute_with(|| {
				assert_ok!(PalletFunding::<TestRuntime>::test_confirm_offchain_migration());
			});
		}

		#[test]
		fn bench_mark_project_ct_migration_as_finished() {
			new_test_ext().execute_with(|| {
				assert_ok!(PalletFunding::<TestRuntime>::test_mark_project_ct_migration_as_finished());
			});
		}

		#[test]
		fn bench_start_pallet_migration() {
			new_test_ext().execute_with(|| {
				assert_ok!(PalletFunding::<TestRuntime>::test_start_pallet_migration());
			});
		}

		#[test]
		fn bench_start_pallet_migration_readiness_check() {
			new_test_ext().execute_with(|| {
				assert_ok!(PalletFunding::<TestRuntime>::test_start_pallet_migration_readiness_check());
			});
		}

		#[test]
		fn bench_pallet_migration_readiness_response_pallet_info() {
			new_test_ext().execute_with(|| {
				assert_ok!(PalletFunding::<TestRuntime>::test_pallet_migration_readiness_response_pallet_info());
			});
		}

		#[test]
		fn bench_send_pallet_migration_for() {
			new_test_ext().execute_with(|| {
				assert_ok!(PalletFunding::<TestRuntime>::test_send_pallet_migration_for());
			});
		}

		#[test]
		fn bench_confirm_pallet_migrations() {
			new_test_ext().execute_with(|| {
				assert_ok!(PalletFunding::<TestRuntime>::test_confirm_pallet_migrations());
			});
		}

		#[test]
		fn bench_do_handle_channel_open_request() {
			new_test_ext().execute_with(|| {
				assert_ok!(PalletFunding::<TestRuntime>::test_do_handle_channel_open_request());
			});
		}

		#[test]
		fn bench_do_handle_channel_accepted() {
			new_test_ext().execute_with(|| {
				assert_ok!(PalletFunding::<TestRuntime>::test_do_handle_channel_accepted());
			});
		}
	}
}<|MERGE_RESOLUTION|>--- conflicted
+++ resolved
@@ -900,16 +900,10 @@
 		assert_eq!(current_bucket, expected_bucket);
 
 		// Balances
-<<<<<<< HEAD
-		let bonded_plmc =
-			inst.get_reserved_plmc_balances_for(vec![bidder.clone()], HoldReason::Participation.into())[0].plmc_amount;
-		assert_eq!(bonded_plmc, total_plmc_bonded);
-=======
 		let bonded_plmc = inst
 			.get_reserved_plmc_balances_for(vec![bidder.clone()], HoldReason::Participation(project_id).into())[0]
 			.plmc_amount;
 		assert_eq!(bonded_plmc, total_plmc_participation_bonded);
->>>>>>> ea310316
 
 		let free_plmc = inst.get_free_plmc_balances_for(vec![bidder.clone()])[0].plmc_amount;
 		assert_eq!(free_plmc, total_free_plmc);
@@ -1158,14 +1152,8 @@
 		assert_eq!(stored_contributions.len(), x as usize + 1);
 
 		// Balances
-<<<<<<< HEAD
-		let bonded_plmc = inst
-			.get_reserved_plmc_balances_for(vec![contributor.clone()], HoldReason::Participation.into())[0]
-			.plmc_amount;
-=======
 		let bonded_plmc =
 			inst.get_reserved_plmc_balance_for(contributor.clone(), HoldReason::Participation(project_id).into());
->>>>>>> ea310316
 		assert_eq!(bonded_plmc, total_plmc_bonded);
 
 		let free_plmc = inst.get_free_plmc_balance_for(contributor.clone());
@@ -1358,62 +1346,12 @@
 		target_bucket.update(target_bucket.amount_left);
 		target_bucket.update(target_bucket.amount_left);
 
-<<<<<<< HEAD
-		let project_id =
-			inst.create_finished_project(project_metadata, issuer, evaluations, bids, contributions, vec![]);
-
-		inst.advance_time(One::one()).unwrap();
-		assert_eq!(
-			inst.get_project_details(project_id).status,
-			ProjectStatus::SettlementStarted(FundingOutcome::FundingFailed)
-		);
-
-		let evaluation_to_settle =
-			inst.execute(|| Evaluations::<T>::iter_prefix_values((project_id, evaluator.clone())).next().unwrap());
-
-		let treasury_account = T::BlockchainOperationTreasury::get();
-		let prev_free_treasury_plmc = inst.get_free_plmc_balances_for(vec![treasury_account])[0].plmc_amount;
-
-		#[extrinsic_call]
-		settle_failed_evaluation(
-			RawOrigin::Signed(evaluator.clone()),
-			project_id,
-			evaluator.clone(),
-			evaluation_to_settle.id,
-		);
-
-		// * validity checks *
-		// Storage
-		// Evaluation should be removed
-		assert!(Evaluations::<T>::get((project_id, evaluator.clone(), evaluation_to_settle.id)).is_none());
-		let slashed_amount = T::EvaluatorSlash::get() * evaluation_to_settle.original_plmc_bond;
-
-		let reserved_plmc =
-			inst.get_reserved_plmc_balances_for(vec![evaluator.clone()], HoldReason::Evaluation.into())[0].plmc_amount;
-		assert_eq!(reserved_plmc, 0.into());
-
-		let treasury_account = T::BlockchainOperationTreasury::get();
-		let post_free_treasury_plmc = inst.get_free_plmc_balances_for(vec![treasury_account])[0].plmc_amount;
-		assert_eq!(post_free_treasury_plmc, prev_free_treasury_plmc + slashed_amount);
-
-		// Events
-		frame_system::Pallet::<T>::assert_last_event(
-			Event::EvaluationSettled {
-				project_id,
-				account: evaluator.clone(),
-				id: evaluation_to_settle.id,
-				ct_amount: 0.into(),
-				slashed_plmc_amount: slashed_amount,
-			}
-			.into(),
-=======
 		let bids = inst.generate_bids_from_bucket(
 			project_metadata.clone(),
 			target_bucket,
 			bidder_accounts.next().unwrap(),
 			|_| bidder_accounts.next().unwrap(),
 			AcceptedFundingAsset::USDT,
->>>>>>> ea310316
 		);
 
 		let project_id = inst.create_finished_project(
