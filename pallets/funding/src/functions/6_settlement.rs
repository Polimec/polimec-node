#[allow(clippy::wildcard_imports)]
use super::*;
use crate::traits::VestingDurationCalculation;
use frame_support::{
	dispatch::DispatchResult,
	ensure,
	traits::{
		fungible::MutateHold as FungibleMutateHold,
		fungibles::Mutate as FungiblesMutate,
		tokens::{Fortitude, Precision, Preservation, Restriction},
		Get,
	},
};
use polimec_common::{
	migration_types::{MigrationInfo, MigrationOrigin, MigrationStatus, ParticipationType},
	ReleaseSchedule,
};
use sp_runtime::{
	traits::{Convert, Zero},
	Perquintill,
};

impl<T: Config> Pallet<T> {
	#[transactional]
	pub fn do_start_settlement(project_id: ProjectId) -> DispatchResult {
		let mut project_details = ProjectsDetails::<T>::get(project_id).ok_or(Error::<T>::ProjectDetailsNotFound)?;
		let token_information =
			ProjectsMetadata::<T>::get(project_id).ok_or(Error::<T>::ProjectMetadataNotFound)?.token_information;
		let now = <frame_system::Pallet<T>>::block_number();

		project_details.funding_end_block = Some(now);

		let escrow_account = Self::fund_account_id(project_id);
		if project_details.status == ProjectStatus::FundingSuccessful {
			T::ContributionTokenCurrency::create(project_id, escrow_account.clone(), false, 1_u32.into())?;
			T::ContributionTokenCurrency::set(
				project_id,
				&escrow_account.clone(),
				token_information.name.into(),
				token_information.symbol.into(),
				token_information.decimals,
			)?;

			let contribution_token_treasury_account = T::ContributionTreasury::get();
			T::ContributionTokenCurrency::touch(
				project_id,
				&contribution_token_treasury_account,
				&contribution_token_treasury_account,
			)?;

			let (liquidity_pools_ct_amount, long_term_holder_bonus_ct_amount) =
				Self::generate_liquidity_pools_and_long_term_holder_rewards(project_id)?;

			T::ContributionTokenCurrency::mint_into(
				project_id,
				&contribution_token_treasury_account,
				long_term_holder_bonus_ct_amount,
			)?;
			T::ContributionTokenCurrency::mint_into(
				project_id,
				&contribution_token_treasury_account,
				liquidity_pools_ct_amount,
			)?;

			Self::transition_project(
				project_id,
				project_details,
				ProjectStatus::FundingSuccessful,
				ProjectStatus::SettlementStarted(FundingOutcome::Success),
				None,
				false,
			)?;
		} else {
			Self::transition_project(
				project_id,
				project_details,
				ProjectStatus::FundingFailed,
				ProjectStatus::SettlementStarted(FundingOutcome::Failure),
				None,
				false,
			)?;
		}

		Ok(())
	}

	pub fn do_settle_evaluation(evaluation: EvaluationInfoOf<T>, project_id: ProjectId) -> DispatchResult {
		let project_details = ProjectsDetails::<T>::get(project_id).ok_or(Error::<T>::ProjectDetailsNotFound)?;

		ensure!(
			matches!(project_details.status, ProjectStatus::SettlementStarted(..)),
			Error::<T>::SettlementNotStarted
		);

		let (plmc_released, ct_rewarded): (BalanceOf<T>, BalanceOf<T>) =
			match project_details.evaluation_round_info.evaluators_outcome {
				Some(EvaluatorsOutcome::Slashed) => (Self::slash_evaluator(project_id, &evaluation)?, Zero::zero()),
				Some(EvaluatorsOutcome::Rewarded(info)) => Self::reward_evaluator(project_id, &evaluation, &info)?,
				None => (evaluation.current_plmc_bond, Zero::zero()),
			};

		// Release the held PLMC bond
		T::NativeCurrency::release(
			&HoldReason::Evaluation.into(), // TODO: Check the `Reason`
			&evaluation.evaluator,
			plmc_released,
			Precision::Exact,
		)?;

		// Create Migration
		if ct_rewarded > Zero::zero() {
			let multiplier = MultiplierOf::<T>::try_from(1u8).map_err(|_| Error::<T>::BadMath)?;
			let duration = multiplier.calculate_vesting_duration::<T>();
			Self::create_migration(
				project_id,
				&evaluation.evaluator,
				evaluation.id,
				ParticipationType::Evaluation,
				ct_rewarded,
				duration,
			)?;
		}
		Evaluations::<T>::remove((project_id, evaluation.evaluator.clone(), evaluation.id));

		Self::deposit_event(Event::EvaluationSettled {
			project_id,
			account: evaluation.evaluator,
			id: evaluation.id,
			plmc_released,
			ct_rewarded,
		});

		Ok(())
	}

	pub fn do_settle_bid(bid: BidInfoOf<T>, project_id: ProjectId) -> DispatchResult {
		let project_details = ProjectsDetails::<T>::get(project_id).ok_or(Error::<T>::ProjectDetailsNotFound)?;
<<<<<<< HEAD
		ensure!(
			matches!(project_details.status, ProjectStatus::SettlementStarted(FundingOutcome::FundingFailed)),
			Error::<T>::FundingFailedSettlementNotStarted
		);

		let bond = if matches!(project_details.evaluation_round_info.evaluators_outcome, EvaluatorsOutcome::Slashed) {
			Self::slash_evaluator(project_id, &evaluation)?
		} else {
			evaluation.current_plmc_bond
		};

		// Release the held PLMC bond
		T::NativeCurrency::release(
			&HoldReason::Evaluation.into(), // TODO: Check the `Reason`
			&evaluation.evaluator,
			bond,
			Precision::Exact,
		)?;

		Evaluations::<T>::remove((project_id, evaluation.evaluator.clone(), evaluation.id));

		Self::deposit_event(Event::EvaluationSettled {
			project_id,
			account: evaluation.evaluator,
			id: evaluation.id,
			ct_amount: Zero::zero(),
			slashed_plmc_amount: evaluation.current_plmc_bond.saturating_sub(bond),
		});

		Ok(())
	}

	pub fn do_settle_successful_bid(bid: BidInfoOf<T>, project_id: ProjectId) -> DispatchResult {
=======
>>>>>>> ea310316
		let project_metadata = ProjectsMetadata::<T>::get(project_id).ok_or(Error::<T>::ProjectMetadataNotFound)?;
		let funding_success =
			matches!(project_details.status, ProjectStatus::SettlementStarted(FundingOutcome::Success));
		let wap = project_details.weighted_average_price.ok_or(Error::<T>::ImpossibleState)?;

		ensure!(
			matches!(project_details.status, ProjectStatus::SettlementStarted(..)) || bid.status == BidStatus::Rejected,
			Error::<T>::SettlementNotStarted
		);

		// Return either the full amount to refund if bid is rejected/project failed,
		// or a partial amount when the wap > paid price/bid is partially accepted
		let BidRefund { final_ct_usd_price, final_ct_amount, refunded_plmc, refunded_funding_asset_amount } =
			Self::calculate_refund(&bid, funding_success, wap)?;

		Self::release_participation_bond(project_id, &bid.bidder, refunded_plmc)?;
		Self::release_funding_asset(project_id, &bid.bidder, refunded_funding_asset_amount, bid.funding_asset)?;

		if funding_success && bid.status != BidStatus::Rejected {
			let funding_end_block = project_details.funding_end_block.ok_or(Error::<T>::ImpossibleState)?;

			let plmc_vesting_info =
				Self::calculate_vesting_info(&bid.bidder, bid.multiplier, bid.plmc_bond.saturating_sub(refunded_plmc))
					.map_err(|_| Error::<T>::BadMath)?;

			T::Vesting::add_release_schedule(
				&bid.bidder,
				plmc_vesting_info.total_amount,
				plmc_vesting_info.amount_per_block,
				funding_end_block,
				HoldReason::Participation.into(), // TODO: Check the `Reason`
			)?;

			Self::mint_contribution_tokens(project_id, &bid.bidder, final_ct_amount)?;

			Self::create_migration(
				project_id,
				&bid.bidder,
				bid.id,
				ParticipationType::Bid,
				final_ct_amount,
				plmc_vesting_info.duration,
			)?;

			Self::release_funding_asset(
				project_id,
				&project_metadata.funding_destination_account,
				bid.funding_asset_amount_locked.saturating_sub(refunded_funding_asset_amount),
				bid.funding_asset,
			)?;
		}

		Bids::<T>::remove((project_id, bid.bidder.clone(), bid.id));

		Self::deposit_event(Event::BidSettled {
			project_id,
			account: bid.bidder,
			id: bid.id,
			final_ct_amount,
			final_ct_usd_price,
		});

		Ok(())
	}

	/// Calculate the amount of funds the bidder should receive back based on the original bid
	/// amount and price compared to the final bid amount and price.
	fn calculate_refund(
		bid: &BidInfoOf<T>,
		funding_success: bool,
		wap: PriceOf<T>,
	) -> Result<BidRefund<T>, DispatchError> {
		let final_ct_usd_price = if bid.original_ct_usd_price > wap { wap } else { bid.original_ct_usd_price };

		if bid.status == BidStatus::Rejected || !funding_success {
			return Ok(BidRefund::<T> {
				final_ct_usd_price,
				final_ct_amount: Zero::zero(),
				refunded_plmc: bid.plmc_bond,
				refunded_funding_asset_amount: bid.funding_asset_amount_locked,
			});
		}
		let final_ct_amount = bid.final_ct_amount();

		let new_ticket_size = final_ct_usd_price.checked_mul_int(final_ct_amount).ok_or(Error::<T>::BadMath)?;
		let new_plmc_bond = Self::calculate_plmc_bond(new_ticket_size, bid.multiplier)?;
		let new_funding_asset_amount = Self::calculate_funding_asset_amount(new_ticket_size, bid.funding_asset)?;
		let refunded_plmc = bid.plmc_bond.saturating_sub(new_plmc_bond);
		let refunded_funding_asset_amount = bid.funding_asset_amount_locked.saturating_sub(new_funding_asset_amount);

		Ok(BidRefund::<T> { final_ct_usd_price, final_ct_amount, refunded_plmc, refunded_funding_asset_amount })
	}

	pub fn do_settle_contribution(contribution: ContributionInfoOf<T>, project_id: ProjectId) -> DispatchResult {
		let project_metadata = ProjectsMetadata::<T>::get(project_id).ok_or(Error::<T>::ProjectMetadataNotFound)?;
		let project_details = ProjectsDetails::<T>::get(project_id).ok_or(Error::<T>::ProjectDetailsNotFound)?;
		let mut final_ct_amount = Zero::zero();

		let ProjectStatus::SettlementStarted(outcome) = project_details.status else {
			return Err(Error::<T>::SettlementNotStarted.into());
		};
		let funding_end_block = project_details.funding_end_block.ok_or(Error::<T>::ImpossibleState)?;

		if outcome == FundingOutcome::Failure {
			// Release the held PLMC bond
			Self::release_participation_bond(project_id, &contribution.contributor, contribution.plmc_bond)?;

			Self::release_funding_asset(
				project_id,
				&contribution.contributor,
				contribution.funding_asset_amount,
				contribution.funding_asset,
			)?;
		} else {
			// Calculate the vesting info and add the release schedule
			let vest_info = Self::calculate_vesting_info(
				&contribution.contributor,
				contribution.multiplier,
				contribution.plmc_bond,
			)
			.map_err(|_| Error::<T>::BadMath)?;

			T::Vesting::add_release_schedule(
				&contribution.contributor,
				vest_info.total_amount,
				vest_info.amount_per_block,
				funding_end_block,
				HoldReason::Participation.into(), // TODO: Check the `Reason`
			)?;
			// Mint the contribution tokens
			Self::mint_contribution_tokens(project_id, &contribution.contributor, contribution.ct_amount)?;

			// Payout the bid funding asset amount to the project account
			Self::release_funding_asset(
				project_id,
				&project_metadata.funding_destination_account,
				contribution.funding_asset_amount,
				contribution.funding_asset,
			)?;

			// Create Migration
			Self::create_migration(
				project_id,
				&contribution.contributor,
				contribution.id,
				ParticipationType::Contribution,
				contribution.ct_amount,
				vest_info.duration,
			)?;

			final_ct_amount = contribution.ct_amount;
		}

		Contributions::<T>::remove((project_id, contribution.contributor.clone(), contribution.id));

		Self::deposit_event(Event::ContributionSettled {
			project_id,
			account: contribution.contributor,
			id: contribution.id,
			ct_amount: final_ct_amount,
		});

		Ok(())
	}

	pub fn do_mark_project_as_settled(project_id: ProjectId) -> DispatchResult {
		let project_details = ProjectsDetails::<T>::get(project_id).ok_or(Error::<T>::ProjectDetailsNotFound)?;
		let outcome = match project_details.status {
			ProjectStatus::SettlementStarted(ref outcome) => outcome.clone(),
			_ => return Err(Error::<T>::IncorrectRound.into()),
		};

		// We use closers to do an early return if just one of these storage iterators returns a value.
		let no_evaluations_remaining = || Evaluations::<T>::iter_prefix((project_id,)).next().is_none();
		let no_bids_remaining = || Bids::<T>::iter_prefix((project_id,)).next().is_none();
		let no_contributions_remaining = || Contributions::<T>::iter_prefix((project_id,)).next().is_none();

		// Check if there are any evaluations, bids or contributions remaining
		ensure!(
			no_evaluations_remaining() && no_bids_remaining() && no_contributions_remaining(),
			Error::<T>::SettlementNotComplete
		);

		// Mark the project as settled
		Self::transition_project(
			project_id,
			project_details,
			ProjectStatus::SettlementStarted(outcome.clone()),
			ProjectStatus::SettlementFinished(outcome),
			None,
			false,
		)?;

		Ok(())
	}

	fn mint_contribution_tokens(
		project_id: ProjectId,
		participant: &AccountIdOf<T>,
		amount: BalanceOf<T>,
	) -> DispatchResult {
		if !T::ContributionTokenCurrency::contains(&project_id, participant) {
			T::ContributionTokenCurrency::touch(project_id, participant, participant)?;
		}
		T::ContributionTokenCurrency::mint_into(project_id, participant, amount)?;
		Ok(())
	}

	fn release_funding_asset(
		project_id: ProjectId,
		participant: &AccountIdOf<T>,
		amount: BalanceOf<T>,
		asset: AcceptedFundingAsset,
	) -> DispatchResult {
		if amount.is_zero() {
			return Ok(());
		}
		let project_pot = Self::fund_account_id(project_id);
		T::FundingCurrency::transfer(asset.id(), &project_pot, participant, amount, Preservation::Expendable)?;
		Ok(())
	}

	fn release_participation_bond(
		project_id: ProjectId,
		participant: &AccountIdOf<T>,
		amount: BalanceOf<T>,
	) -> DispatchResult {
		if amount.is_zero() {
			return Ok(());
		}
		// Release the held PLMC bond
		T::NativeCurrency::release(
			&HoldReason::Participation.into(), // TODO: Check the `Reason`
			participant,
			amount,
			Precision::Exact,
		)?;
		Ok(())
	}

	fn slash_evaluator(project_id: ProjectId, evaluation: &EvaluationInfoOf<T>) -> Result<BalanceOf<T>, DispatchError> {
		let slash_percentage = T::EvaluatorSlash::get();
		let treasury_account = T::BlockchainOperationTreasury::get();

		// * Calculate variables *
		// We need to make sure that the current PLMC bond is always >= than the slash amount.
		let slashed_amount = slash_percentage * evaluation.original_plmc_bond;

		T::NativeCurrency::transfer_on_hold(
			&HoldReason::Evaluation.into(), // TODO: Check the `Reason`
			&evaluation.evaluator,
			&treasury_account,
			slashed_amount,
			Precision::Exact,
			Restriction::Free,
			Fortitude::Force,
		)?;

		Ok(evaluation.current_plmc_bond.saturating_sub(slashed_amount))
	}

	fn reward_evaluator(
		project_id: ProjectId,
		evaluation: &EvaluationInfoOf<T>,
		info: &RewardInfoOf<T>,
	) -> Result<(BalanceOf<T>, BalanceOf<T>), DispatchError> {
		let reward = Self::calculate_evaluator_reward(evaluation, info);
		Self::mint_contribution_tokens(project_id, &evaluation.evaluator, reward)?;

		Ok((evaluation.current_plmc_bond, reward))
	}

	pub fn calculate_evaluator_reward(evaluation: &EvaluationInfoOf<T>, info: &RewardInfoOf<T>) -> BalanceOf<T> {
		let early_reward_weight =
			Perquintill::from_rational(evaluation.early_usd_amount, info.early_evaluator_total_bonded_usd);
		let normal_reward_weight = Perquintill::from_rational(
			evaluation.late_usd_amount.saturating_add(evaluation.early_usd_amount),
			info.normal_evaluator_total_bonded_usd,
		);
		let early_evaluators_rewards = early_reward_weight * info.early_evaluator_reward_pot;
		let normal_evaluators_rewards = normal_reward_weight * info.normal_evaluator_reward_pot;
		early_evaluators_rewards.saturating_add(normal_evaluators_rewards)
	}

	pub fn create_migration(
		project_id: ProjectId,
		origin: &AccountIdOf<T>,
		id: u32,
		participation_type: ParticipationType,
		ct_amount: BalanceOf<T>,
		vesting_time: BlockNumberFor<T>,
	) -> DispatchResult {
		UserMigrations::<T>::try_mutate((project_id, origin), |maybe_migrations| -> DispatchResult {
			let location_user =
				Location::new(0, AccountId32 { network: None, id: T::AccountId32Conversion::convert(origin.clone()) });
			let migration_origin = MigrationOrigin { user: location_user, id, participation_type };
			let vesting_time: u64 = vesting_time.try_into().map_err(|_| Error::<T>::BadMath)?;
			let migration_info: MigrationInfo = (ct_amount.into(), vesting_time).into();
			let migration = Migration::new(migration_origin, migration_info);
			if let Some((_, migrations)) = maybe_migrations {
				migrations.try_push(migration).map_err(|_| Error::<T>::TooManyMigrations)?;
			} else {
				let mut migrations = BoundedVec::<_, MaxParticipationsPerUser<T>>::new();
				migrations.try_push(migration).map_err(|_| Error::<T>::TooManyMigrations)?;
				*maybe_migrations = Some((MigrationStatus::NotStarted, migrations));

				UnmigratedCounter::<T>::mutate(project_id, |counter| *counter = counter.saturating_add(1));
			}

			Ok(())
		})
	}
}<|MERGE_RESOLUTION|>--- conflicted
+++ resolved
@@ -135,42 +135,6 @@
 
 	pub fn do_settle_bid(bid: BidInfoOf<T>, project_id: ProjectId) -> DispatchResult {
 		let project_details = ProjectsDetails::<T>::get(project_id).ok_or(Error::<T>::ProjectDetailsNotFound)?;
-<<<<<<< HEAD
-		ensure!(
-			matches!(project_details.status, ProjectStatus::SettlementStarted(FundingOutcome::FundingFailed)),
-			Error::<T>::FundingFailedSettlementNotStarted
-		);
-
-		let bond = if matches!(project_details.evaluation_round_info.evaluators_outcome, EvaluatorsOutcome::Slashed) {
-			Self::slash_evaluator(project_id, &evaluation)?
-		} else {
-			evaluation.current_plmc_bond
-		};
-
-		// Release the held PLMC bond
-		T::NativeCurrency::release(
-			&HoldReason::Evaluation.into(), // TODO: Check the `Reason`
-			&evaluation.evaluator,
-			bond,
-			Precision::Exact,
-		)?;
-
-		Evaluations::<T>::remove((project_id, evaluation.evaluator.clone(), evaluation.id));
-
-		Self::deposit_event(Event::EvaluationSettled {
-			project_id,
-			account: evaluation.evaluator,
-			id: evaluation.id,
-			ct_amount: Zero::zero(),
-			slashed_plmc_amount: evaluation.current_plmc_bond.saturating_sub(bond),
-		});
-
-		Ok(())
-	}
-
-	pub fn do_settle_successful_bid(bid: BidInfoOf<T>, project_id: ProjectId) -> DispatchResult {
-=======
->>>>>>> ea310316
 		let project_metadata = ProjectsMetadata::<T>::get(project_id).ok_or(Error::<T>::ProjectMetadataNotFound)?;
 		let funding_success =
 			matches!(project_details.status, ProjectStatus::SettlementStarted(FundingOutcome::Success));
