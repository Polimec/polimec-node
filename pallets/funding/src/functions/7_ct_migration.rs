--- conflicted
+++ resolved
@@ -1,11 +1,6 @@
 #[allow(clippy::wildcard_imports)]
 use super::*;
-<<<<<<< HEAD
 use xcm::v4::MaxPalletNameLen;
-=======
-
-use xcm::v3::MaxPalletNameLen;
->>>>>>> ea310316
 
 // Offchain migration functions
 impl<T: Config> Pallet<T> {
@@ -341,13 +336,8 @@
 					},
 				),
 			) => {
-<<<<<<< HEAD
-				let ct_sold_as_u128: u128 = contribution_tokens_sold.try_into().map_err(|_| Error::<T>::BadMath)?;
+				let ct_sold_as_u128: u128 = contribution_tokens_sold.into();
 				let assets: Vec<Asset> = assets.into_inner();
-=======
-				let ct_sold_as_u128: u128 = contribution_tokens_sold.into();
-				let assets: Vec<MultiAsset> = assets.into_inner();
->>>>>>> ea310316
 				let asset_1 = assets[0].clone();
 				match asset_1 {
 					Asset { id: AssetId(location), fun: Fungible(amount) }
