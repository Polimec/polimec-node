--- conflicted
+++ resolved
@@ -119,104 +119,6 @@
 			})
 			.ok_or(Error::<T>::BadMath)?;
 
-		ProjectsDetails::<T>::mutate(project_id, |maybe_info| -> DispatchResult {
-			if let Some(info) = maybe_info {
-				info.remaining_contribution_tokens.saturating_reduce(bid_token_amount_sum);
-				info.funding_amount_reached_usd.saturating_accrue(total_auction_allocation_usd);
-				info.weighted_average_price = Some(wap);
-
-<<<<<<< HEAD
-		// Calculate the weighted price of the token for the next funding rounds, using winning bids.
-		// for example: if there are 3 winning bids,
-		// A: 10K tokens @ USD15 per token = 150K USD value
-		// B: 20K tokens @ USD20 per token = 400K USD value
-		// C: 20K tokens @ USD10 per token = 200K USD value,
-
-		// then the weight for each bid is:
-		// A: 150K / (150K + 400K + 200K) = 0.20
-		// B: 400K / (150K + 400K + 200K) = 0.533...
-		// C: 200K / (150K + 400K + 200K) = 0.266...
-
-		// then multiply each weight by the price of the token to get the weighted price per bid
-		// A: 0.20 * 15 = 3
-		// B: 0.533... * 20 = 10.666...
-		// C: 0.266... * 10 = 2.666...
-
-		// lastly, sum all the weighted prices to get the final weighted price for the next funding round
-		// 3 + 10.6 + 2.6 = 16.333...
-
-		// After reading from storage all accepted bids when calculating the weighted price of each bid, we store them here
-		let mut weighted_token_price = if let Some(total_usd_bid) = project_details.usd_bid_on_oversubscription {
-			let calc_weighted_price_fn = |bid: &BidInfoOf<T>| -> PriceOf<T> {
-				let ticket_size = bid.original_ct_usd_price.saturating_mul_int(bid.final_ct_amount);
-				let bid_weight = <T::Price as FixedPointNumber>::saturating_from_rational(ticket_size, total_usd_bid);
-				let weighted_price = bid.original_ct_usd_price.saturating_mul(bid_weight);
-				weighted_price
-			};
-
-			accepted_bids
-				.iter()
-				.map(calc_weighted_price_fn)
-				.fold(Zero::zero(), |a: PriceOf<T>, b: PriceOf<T>| a.saturating_add(b))
-		} else {
-			project_metadata.minimum_price
-		};
-
-		// We are 99% sure that the price cannot be less than the minimum if some accepted bids have higher price, but rounding
-		// errors are strange, so we keep this just in case.
-		if weighted_token_price < project_metadata.minimum_price {
-			weighted_token_price = project_metadata.minimum_price;
-		};
-
-		let mut final_total_funding_reached_by_bids = BalanceOf::<T>::zero();
-
-		let total_accepted_bids = accepted_bids.len() as u32;
-		for mut bid in accepted_bids {
-			if bid.final_ct_usd_price > weighted_token_price || matches!(bid.status, BidStatus::PartiallyAccepted(..)) {
-				if bid.final_ct_usd_price > weighted_token_price {
-					bid.final_ct_usd_price = weighted_token_price;
-				}
-
-				let new_ticket_size =
-					bid.final_ct_usd_price.checked_mul_int(bid.final_ct_amount).ok_or(Error::<T>::BadMath)?;
-
-				let funding_asset_id = bid.funding_asset.to_assethub_id();
-				let funding_asset_decimals = T::FundingCurrency::decimals(funding_asset_id);
-				let funding_asset_usd_price =
-					T::PriceProvider::get_decimals_aware_price(funding_asset_id, USD_DECIMALS, funding_asset_decimals)
-						.ok_or(Error::<T>::PriceNotFound)?;
-
-				let funding_asset_amount_needed = funding_asset_usd_price
-					.reciprocal()
-					.ok_or(Error::<T>::BadMath)?
-					.checked_mul_int(new_ticket_size)
-					.ok_or(Error::<T>::BadMath)?;
-
-				let amount_returned = bid.funding_asset_amount_locked.saturating_sub(funding_asset_amount_needed);
-				let asset_id = bid.funding_asset.to_assethub_id();
-				let min_amount = T::FundingCurrency::minimum_balance(asset_id);
-				// Transfers of less than min_amount return an error
-				if amount_returned > min_amount {
-					T::FundingCurrency::transfer(
-						bid.funding_asset.to_assethub_id(),
-						&project_account,
-						&bid.bidder,
-						amount_returned,
-						Preservation::Preserve,
-					)?;
-					bid.funding_asset_amount_locked = funding_asset_amount_needed;
-				}
-
-				let usd_bond_needed = bid
-					.multiplier
-					.calculate_bonding_requirement::<T>(new_ticket_size)
-					.map_err(|_| Error::<T>::BadMath)?;
-				let plmc_bond_needed = plmc_price
-					.reciprocal()
-					.ok_or(Error::<T>::BadMath)?
-					.checked_mul_int(usd_bond_needed)
-					.ok_or(Error::<T>::BadMath)?;
-
 				let plmc_bond_returned = bid.plmc_bond.saturating_sub(plmc_bond_needed);
 				// If the free balance of a user is zero and we want to send him less than ED, it will fail.
 				if plmc_bond_returned > T::ExistentialDeposit::get() {
@@ -238,17 +140,15 @@
 
 		ProjectsDetails::<T>::mutate(project_id, |maybe_info| -> DispatchResult {
 			if let Some(info) = maybe_info {
-				info.weighted_average_price = Some(weighted_token_price);
-				info.funding_amount_reached_usd.saturating_accrue(final_total_funding_reached_by_bids);
-=======
->>>>>>> ea310316
+				info.remaining_contribution_tokens.saturating_reduce(bid_token_amount_sum);
+				info.funding_amount_reached_usd.saturating_accrue(total_auction_allocation_usd);
+				info.weighted_average_price = Some(wap);
+
 				Ok(())
 			} else {
 				Err(Error::<T>::ProjectDetailsNotFound.into())
 			}
 		})?;
-
-<<<<<<< HEAD
 		Ok(total_accepted_bids)
 	}
 
@@ -316,9 +216,6 @@
 		weighted_average_price: BalanceOf<T>,
 	) -> FixedU128 {
 		FixedU128::saturating_from_rational(contribution_amount, weighted_average_price)
-=======
-		Ok((accepted_bid_len, rejected_bids.len() as u32))
->>>>>>> ea310316
 	}
 
 	pub fn try_plmc_participation_lock(
