--- conflicted
+++ resolved
@@ -128,16 +128,6 @@
 		Serialize,
 		Deserialize,
 	)]
-<<<<<<< HEAD
-	pub enum LockType<ProjectId> {
-		Evaluation(ProjectId),
-		Participation(ProjectId),
-		// We require a PLMC deposit to create an account for minting the CTs to this user.
-		// Here we make sure the user has this amount before letting him participate.
-		FutureDeposit(ProjectId),
-	}
-=======
->>>>>>> 79d59a27
 
 	pub struct ConstPriceProvider<AssetId, Price, Mapping>(PhantomData<(AssetId, Price, Mapping)>);
 	impl<AssetId: Ord, Price: FixedPointNumber + Clone, Mapping: Get<BTreeMap<AssetId, Price>>> ProvideStatemintPrice
