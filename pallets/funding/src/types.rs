// Polimec Blockchain – https://www.polimec.org/
// Copyright (C) Polimec 2022. All rights reserved.

// The Polimec Blockchain is free software: you can redistribute it and/or modify
// it under the terms of the GNU General Public License as published by
// the Free Software Foundation, either version 3 of the License, or
// (at your option) any later version.

// The Polimec Blockchain is distributed in the hope that it will be useful,
// but WITHOUT ANY WARRANTY; without even the implied warranty of
// MERCHANTABILITY or FITNESS FOR A PARTICULAR PURPOSE.  See the
// GNU General Public License for more details.

// You should have received a copy of the GNU General Public License
// along with this program.  If not, see <https://www.gnu.org/licenses/>.

// If you feel like getting in touch with us, you can do so at info@polimec.org

//! Types for Funding pallet.

use crate::{
	traits::{BondingRequirementCalculation, ProvideAssetPrice, VestingDurationCalculation},
	BalanceOf, BidInfoOf, Config, ContributionInfoOf, EvaluationInfoOf, MultiplierOf,
};
use frame_support::{pallet_prelude::*, traits::tokens::Balance as BalanceT};
use frame_system::pallet_prelude::BlockNumberFor;
use polimec_common::migration_types::{Migration, MigrationInfo, MigrationOrigin, ParticipationType};
use polkadot_parachain_primitives::primitives::Id as ParaId;
use serde::{Deserialize, Serialize};
use sp_arithmetic::{FixedPointNumber, FixedPointOperand};
use sp_runtime::traits::{CheckedDiv, Convert, Get, Zero};
use sp_std::{cmp::Eq, collections::btree_map::*, prelude::*};

pub use config_types::*;
pub use inner_types::*;
pub use storage_types::*;

pub mod config_types {
	use parachains_common::DAYS;
	use sp_arithmetic::{traits::Saturating, FixedU128};
	use sp_runtime::traits::{Convert, One};

	use crate::{traits::VestingDurationCalculation, Config};

	use super::*;

	#[derive(
		Clone,
		Encode,
		Decode,
		Eq,
		PartialEq,
		RuntimeDebug,
		TypeInfo,
		MaxEncodedLen,
		Copy,
		Ord,
		PartialOrd,
		Serialize,
		Deserialize,
	)]
	pub struct Multiplier(u8);

	impl Multiplier {
		/// Creates a new `Multiplier` if the value is between 1 and 25, otherwise returns an error.
		pub const fn new(x: u8) -> Result<Self, ()> {
			// The minimum and maximum values are chosen to be 1 and 25 respectively, as defined in the Knowledge Hub.
			const MIN_VALID: u8 = 1;
			const MAX_VALID: u8 = 25;

			if x >= MIN_VALID && x <= MAX_VALID {
				Ok(Self(x))
			} else {
				Err(())
			}
		}
	}

	impl BondingRequirementCalculation for Multiplier {
		fn calculate_bonding_requirement<T: Config>(&self, ticket_size: BalanceOf<T>) -> Result<BalanceOf<T>, ()> {
			let balance_multiplier = BalanceOf::<T>::from(self.0);
			ticket_size.checked_div(&balance_multiplier).ok_or(())
		}
	}

	impl VestingDurationCalculation for Multiplier {
		fn calculate_vesting_duration<T: Config>(&self) -> BlockNumberFor<T> {
			// gradient "m" of the linear curve function y = m*x + b where x is the multiplier and y is the number of weeks
			const GRADIENT: FixedU128 = FixedU128::from_rational(2167u128, 1000u128);
			// negative constant (because we cannot have negative values, so we take the negative and do "-b" instead of "+b") "b" of the linear curve function y = m*x + b
			const NEG_CONSTANT: FixedU128 = FixedU128::from_rational(2167u128, 1000u128);

			let multiplier_as_fixed = FixedU128::saturating_from_integer(self.0);
			let weeks = GRADIENT.saturating_mul(multiplier_as_fixed).saturating_sub(NEG_CONSTANT);

			T::DaysToBlocks::convert(weeks * FixedU128::from_u32(7u32)).max(One::one())
		}
	}

	impl Default for Multiplier {
		fn default() -> Self {
			Self(1u8)
		}
	}

	impl TryFrom<u8> for Multiplier {
		type Error = ();

		fn try_from(x: u8) -> Result<Self, ()> {
			Self::new(x)
		}
	}

	/// Enum used to identify PLMC holds.
	/// It implements Serialize and Deserialize to hold a fungible in the Genesis Configuration.
	#[derive(
		Encode,
		Decode,
		Copy,
		Clone,
		PartialEq,
		Eq,
		RuntimeDebug,
		MaxEncodedLen,
		TypeInfo,
		Ord,
		PartialOrd,
		Serialize,
		Deserialize,
	)]

	pub struct ConstPriceProvider<AssetId, Price, Mapping>(PhantomData<(AssetId, Price, Mapping)>);
	impl<AssetId: Ord, Price: FixedPointNumber + Clone, Mapping: Get<BTreeMap<AssetId, Price>>> ProvideAssetPrice
		for ConstPriceProvider<AssetId, Price, Mapping>
	{
		type AssetId = AssetId;
		type Price = Price;

		fn get_price(asset_id: AssetId) -> Option<Price> {
			Mapping::get().get(&asset_id).cloned()
		}
	}

	pub struct DaysToBlocks;
	impl Convert<FixedU128, u64> for DaysToBlocks {
		fn convert(a: FixedU128) -> u64 {
			let one_day_in_blocks = DAYS;
			a.saturating_mul_int(one_day_in_blocks as u64)
		}
	}
	impl Convert<FixedU128, u32> for DaysToBlocks {
		fn convert(a: FixedU128) -> u32 {
			let one_day_in_blocks = DAYS;
			a.saturating_mul_int(one_day_in_blocks)
		}
	}
}

pub mod storage_types {
	use super::*;
	use crate::US_DOLLAR;
	use sp_arithmetic::{
		traits::{One, Saturating, Zero},
		Percent,
	};
<<<<<<< HEAD

=======
>>>>>>> 0fb2ef36
	#[derive(Clone, Encode, Decode, Eq, PartialEq, RuntimeDebug, MaxEncodedLen, TypeInfo)]
	#[cfg_attr(feature = "std", derive(serde::Serialize, serde::Deserialize))]

	pub struct ProjectMetadata<BoundedString, Balance: PartialOrd + Copy, Price: FixedPointNumber, AccountId, Hash> {
		/// Token Metadata
		pub token_information: CurrencyMetadata<BoundedString>,
		/// Mainnet Token Max Supply
		pub mainnet_token_max_supply: Balance,
		/// Total allocation of Contribution Tokens available for the Funding Round.
		pub total_allocation_size: Balance,
		/// Percentage of the total allocation of Contribution Tokens available for the Auction Round
		pub auction_round_allocation_percentage: Percent,
		/// Minimum price per Contribution Tokens
		pub minimum_price: Price,
		/// Maximum and minimum ticket sizes for auction round
		pub bidding_ticket_sizes: BiddingTicketSizes<Price, Balance>,
		/// Maximum and minimum ticket sizes for community/remainder rounds
		pub contributing_ticket_sizes: ContributingTicketSizes<Price, Balance>,
		/// Participation currencies (e.g stablecoin, DOT, KSM)
		/// e.g. https://github.com/paritytech/substrate/blob/427fd09bcb193c1e79dec85b1e207c718b686c35/frame/uniques/src/types.rs#L110
		/// For now is easier to handle the case where only just one Currency is accepted
		pub participation_currencies:
			BoundedVec<AcceptedFundingAsset, ConstU32<{ AcceptedFundingAsset::VARIANT_COUNT as u32 }>>,
		pub funding_destination_account: AccountId,
		/// Additional metadata
		pub offchain_information_hash: Option<Hash>,
	}

	impl<BoundedString, Balance: From<u64> + PartialOrd + Copy, Price: FixedPointNumber, Hash, AccountId>
		ProjectMetadata<BoundedString, Balance, Price, Hash, AccountId>
	{
		/// Validate issuer metadata for the following checks:
		/// - Minimum price is not zero
		/// - Minimum bidding ticket sizes are higher than 5k USD
		/// - Specified participation currencies are unique
		pub fn is_valid(&self) -> Result<(), ValidityError> {
			if self.minimum_price == Price::zero() {
				return Err(ValidityError::PriceTooLow);
			}
			let min_bidder_bound_usd: Balance = (5000 * (US_DOLLAR as u64)).into();
			self.bidding_ticket_sizes.is_valid(vec![
				InvestorTypeUSDBounds::Professional((Some(min_bidder_bound_usd), None).into()),
				InvestorTypeUSDBounds::Institutional((Some(min_bidder_bound_usd), None).into()),
			])?;
			self.contributing_ticket_sizes.is_valid(vec![])?;

			let mut deduped = self.participation_currencies.clone().to_vec();
			deduped.sort();
			deduped.dedup();
			if deduped.len() != self.participation_currencies.len() {
				return Err(ValidityError::ParticipationCurrenciesError);
			}
			Ok(())
		}
	}

	pub struct Bound<Balance> {
		pub lower: Option<Balance>,
		pub upper: Option<Balance>,
	}

	impl<Balance> From<(Option<Balance>, Option<Balance>)> for Bound<Balance> {
		fn from(value: (Option<Balance>, Option<Balance>)) -> Self {
			Self { lower: value.0, upper: value.1 }
		}
	}

	pub enum InvestorTypeUSDBounds<Balance> {
		Retail(Bound<Balance>),
		Professional(Bound<Balance>),
		Institutional(Bound<Balance>),
	}

	#[derive(Clone, Encode, Decode, Eq, PartialEq, RuntimeDebug, MaxEncodedLen, TypeInfo)]
	pub struct ProjectDetails<
		AccountId,
		Did,
		BlockNumber,
		Price: FixedPointNumber,
		Balance: BalanceT,
		EvaluationRoundInfo,
	> {
		pub issuer_account: AccountId,
		pub issuer_did: Did,
		/// Whether the project is frozen, so no `metadata` changes are allowed.
		pub is_frozen: bool,
		/// The price in USD per token decided after the Auction Round
		pub weighted_average_price: Option<Price>,
		/// The current status of the project
		pub status: ProjectStatus,
		/// When the different project phases start and end
		pub phase_transition_points: PhaseTransitionPoints<BlockNumber>,
		/// Fundraising target amount in USD equivalent
		pub fundraising_target: Balance,
		/// The amount of Contribution Tokens that have not yet been sold
		pub remaining_contribution_tokens: Balance,
		/// Funding reached amount in USD equivalent
		pub funding_amount_reached: Balance,
		/// Cleanup operations remaining
		pub cleanup: Cleaner,
		/// Information about the total amount bonded, and the outcome in regards to reward/slash/nothing
		pub evaluation_round_info: EvaluationRoundInfo,
		/// When the Funding Round ends
		pub funding_end_block: Option<BlockNumber>,
		/// ParaId of project
		pub parachain_id: Option<ParaId>,
		/// Migration readiness check
		pub migration_readiness_check: Option<MigrationReadinessCheck>,
		/// HRMP Channel status
		pub hrmp_channel_status: HRMPChannelStatus,
	}
	/// Tells on_initialize what to do with the project
	#[derive(Clone, Encode, Decode, Eq, PartialEq, RuntimeDebug, TypeInfo, MaxEncodedLen)]
	pub enum UpdateType {
		EvaluationEnd,
		EnglishAuctionStart,
		CandleAuctionStart,
		CommunityFundingStart,
		RemainderFundingStart,
		FundingEnd,
		ProjectDecision(FundingOutcomeDecision),
		StartSettlement,
	}

	#[derive(Clone, Encode, Decode, Eq, PartialEq, RuntimeDebug, TypeInfo, MaxEncodedLen, Ord, PartialOrd)]
	pub struct EvaluationInfo<Id, ProjectId, AccountId, Balance, BlockNumber> {
		pub id: Id,
		pub project_id: ProjectId,
		pub evaluator: AccountId,
		pub original_plmc_bond: Balance,
		// An evaluation bond can be converted to participation bond
		pub current_plmc_bond: Balance,
		pub early_usd_amount: Balance,
		pub late_usd_amount: Balance,
		pub when: BlockNumber,
		// Will be Some after a reward of slash was made on this evaluation.
		pub rewarded_or_slashed: Option<RewardOrSlash<Balance>>,
		pub ct_migration_status: MigrationStatus,
	}

	#[derive(Clone, Encode, Decode, Eq, PartialEq, RuntimeDebug, MaxEncodedLen, TypeInfo)]
	pub struct BidInfo<
		ProjectId,
		Did,
		Balance: BalanceT,
		Price: FixedPointNumber,
		AccountId,
		BlockNumber,
		Multiplier,
		VestingInfo,
	> {
		pub id: u32,
		pub project_id: ProjectId,
		pub bidder: AccountId,
		pub did: Did,
		pub status: BidStatus<Balance>,
		#[codec(compact)]
		pub original_ct_amount: Balance,
		pub original_ct_usd_price: Price,
		pub final_ct_amount: Balance,
		pub final_ct_usd_price: Price,
		pub funding_asset: AcceptedFundingAsset,
		pub funding_asset_amount_locked: Balance,
		pub multiplier: Multiplier,
		pub plmc_bond: Balance,
		pub plmc_vesting_info: Option<VestingInfo>,
		pub when: BlockNumber,
		pub funds_released: bool,
		pub ct_minted: bool,
		pub ct_migration_status: MigrationStatus,
	}

	impl<
			ProjectId: Eq,
			Did: Eq,
			Balance: BalanceT + FixedPointOperand + Ord,
			Price: FixedPointNumber,
			AccountId: Eq,
			BlockNumber: Eq + Ord,
			Multiplier: Eq,
			VestingInfo: Eq,
		> Ord for BidInfo<ProjectId, Did, Balance, Price, AccountId, BlockNumber, Multiplier, VestingInfo>
	{
		fn cmp(&self, other: &Self) -> sp_std::cmp::Ordering {
			match self.original_ct_usd_price.cmp(&other.original_ct_usd_price) {
				sp_std::cmp::Ordering::Equal => Ord::cmp(&other.id, &self.id),
				other => other,
			}
		}
	}

	impl<
			ProjectId: Eq,
			Did: Eq,
			Balance: BalanceT + FixedPointOperand,
			Price: FixedPointNumber,
			AccountId: Eq,
			BlockNumber: Eq + Ord,
			Multiplier: Eq,
			VestingInfo: Eq,
		> PartialOrd for BidInfo<ProjectId, Did, Balance, Price, AccountId, BlockNumber, Multiplier, VestingInfo>
	{
		fn partial_cmp(&self, other: &Self) -> Option<sp_std::cmp::Ordering> {
			Some(self.cmp(other))
		}
	}

	#[derive(Clone, Encode, Decode, Eq, PartialEq, RuntimeDebug, MaxEncodedLen, TypeInfo)]
	pub struct ContributionInfo<Id, ProjectId, AccountId, Balance, Multiplier, VestingInfo> {
		pub id: Id,
		pub project_id: ProjectId,
		pub contributor: AccountId,
		pub ct_amount: Balance,
		pub usd_contribution_amount: Balance,
		pub multiplier: Multiplier,
		pub funding_asset: AcceptedFundingAsset,
		pub funding_asset_amount: Balance,
		pub plmc_bond: Balance,
		pub plmc_vesting_info: Option<VestingInfo>,
		pub funds_released: bool,
		pub ct_minted: bool,
		pub ct_migration_status: MigrationStatus,
	}

	/// Represents a bucket that holds a specific amount of tokens at a given price.
	/// Each bucket has a unique ID, an amount of tokens left, a current price, an initial price,
	/// and constants to define price and amount increments for the next buckets.
	#[derive(Clone, Copy, Encode, Decode, Eq, PartialEq, RuntimeDebug, MaxEncodedLen, TypeInfo)]
	pub struct Bucket<Balance, Price> {
		/// The amount of tokens left in this bucket.
		pub amount_left: Balance,
		/// The current price of tokens in this bucket.
		pub current_price: Price,
		/// The initial price of tokens in the bucket.
		pub initial_price: Price,
		/// Defines the price increment for each subsequent bucket.
		pub delta_price: Price,
		/// Defines the amount increment for each subsequent bucket.
		pub delta_amount: Balance,
	}

	impl<Balance: Copy + Saturating + One + Zero, Price: FixedPointNumber> Bucket<Balance, Price> {
		/// Creates a new bucket with the given parameters.
		pub const fn new(
			amount_left: Balance,
			initial_price: Price,
			delta_price: Price,
			delta_amount: Balance,
		) -> Self {
			Self { amount_left, current_price: initial_price, initial_price, delta_price, delta_amount }
		}

		/// Update the bucket
		pub fn update(&mut self, removed_amount: Balance) {
			self.amount_left.saturating_reduce(removed_amount);
			if self.amount_left.is_zero() {
				self.next();
			}
		}

		/// Updates the bucket to represent the next one in the sequence. This involves:
		/// - resetting the amount left,
		/// - recalculating the price based on the current price and the price increments defined by the `delta_price`.
		fn next(&mut self) {
			self.amount_left = self.delta_amount;
			self.current_price = self.current_price.saturating_add(self.delta_price);
		}
	}
}

pub mod inner_types {
	use super::*;
	use variant_count::VariantCount;
	use xcm::v3::MaxDispatchErrorLen;

	#[derive(Default, Clone, Encode, Decode, Eq, PartialEq, RuntimeDebug, MaxEncodedLen, TypeInfo)]
	#[cfg_attr(feature = "std", derive(serde::Serialize, serde::Deserialize))]
	pub struct CurrencyMetadata<BoundedString> {
		/// The user-friendly name of this asset. Limited in length by `StringLimit`.
		pub name: BoundedString,
		/// The ticker symbol for this asset. Limited in length by `StringLimit`.
		pub symbol: BoundedString,
		/// The number of decimals this asset uses to represent one unit.
		pub decimals: u8,
	}

	#[derive(Clone, Copy, Encode, Decode, Eq, PartialEq, RuntimeDebug, MaxEncodedLen, TypeInfo)]
	#[cfg_attr(feature = "std", derive(serde::Serialize, serde::Deserialize))]
	pub struct TicketSize<Balance: PartialOrd + Copy> {
		pub usd_minimum_per_participation: Option<Balance>,
		pub usd_maximum_per_did: Option<Balance>,
	}
	impl<Balance: PartialOrd + Copy> TicketSize<Balance> {
		pub fn new(usd_minimum_per_participation: Option<Balance>, usd_maximum_per_did: Option<Balance>) -> Self {
			Self { usd_minimum_per_participation, usd_maximum_per_did }
		}

		pub fn usd_ticket_above_minimum_per_participation(&self, usd_amount: Balance) -> bool {
			match self.usd_minimum_per_participation {
				Some(min) => usd_amount >= min,
				None => true,
			}
		}

		pub fn usd_ticket_below_maximum_per_did(&self, usd_amount: Balance) -> bool {
			match self.usd_maximum_per_did {
				Some(max) => usd_amount <= max,
				None => true,
			}
		}

		pub fn check_valid(&self, bound: Bound<Balance>) -> bool {
			if let (Some(min), Some(max)) = (self.usd_minimum_per_participation, self.usd_maximum_per_did) {
				if min > max {
					return false
				}
			}
			if let Some(lower_bound) = bound.lower {
				let Some(min_usd) = self.usd_minimum_per_participation else { return false };
				if min_usd < lower_bound {
					return false;
				}
			}
			if let Some(upper_bound) = bound.upper {
				let Some(max_usd) = self.usd_maximum_per_did else { return false };
				if max_usd > upper_bound {
					return false;
				}
			}
			true
		}
	}

	#[derive(Clone, Copy, Encode, Decode, Eq, PartialEq, RuntimeDebug, MaxEncodedLen, TypeInfo)]
	#[cfg_attr(feature = "std", derive(serde::Serialize, serde::Deserialize))]
	pub struct BiddingTicketSizes<Price: FixedPointNumber, Balance: PartialOrd + Copy> {
		pub professional: TicketSize<Balance>,
		pub institutional: TicketSize<Balance>,
		pub phantom: PhantomData<(Price, Balance)>,
	}
	impl<Price: FixedPointNumber, Balance: PartialOrd + Copy> BiddingTicketSizes<Price, Balance> {
		pub fn is_valid(&self, usd_bounds: Vec<InvestorTypeUSDBounds<Balance>>) -> Result<(), ValidityError> {
			for bound in usd_bounds {
				match bound {
					InvestorTypeUSDBounds::Professional(bound) =>
						if !self.professional.check_valid(bound) {
							return Err(ValidityError::TicketSizeError);
						},
					InvestorTypeUSDBounds::Institutional(bound) =>
						if !self.institutional.check_valid(bound) {
							return Err(ValidityError::TicketSizeError);
						},
					_ => {},
				}
			}
			Ok(())
		}
	}

	#[derive(Clone, Copy, Encode, Decode, Eq, PartialEq, RuntimeDebug, MaxEncodedLen, TypeInfo)]
	#[cfg_attr(feature = "std", derive(serde::Serialize, serde::Deserialize))]
	pub struct ContributingTicketSizes<Price: FixedPointNumber, Balance: PartialOrd + Copy> {
		pub retail: TicketSize<Balance>,
		pub professional: TicketSize<Balance>,
		pub institutional: TicketSize<Balance>,
		pub phantom: PhantomData<(Price, Balance)>,
	}
	impl<Price: FixedPointNumber, Balance: PartialOrd + Copy> ContributingTicketSizes<Price, Balance> {
		pub fn is_valid(&self, usd_bounds: Vec<InvestorTypeUSDBounds<Balance>>) -> Result<(), ValidityError> {
			for bound in usd_bounds {
				match bound {
					InvestorTypeUSDBounds::Professional(bound) =>
						if !self.professional.check_valid(bound) {
							return Err(ValidityError::TicketSizeError);
						},
					InvestorTypeUSDBounds::Institutional(bound) =>
						if !self.institutional.check_valid(bound) {
							return Err(ValidityError::TicketSizeError);
						},
					InvestorTypeUSDBounds::Retail(bound) =>
						if !self.retail.check_valid(bound) {
							return Err(ValidityError::TicketSizeError);
						},
				}
			}
			Ok(())
		}
	}

	#[derive(
		VariantCount, Clone, Copy, Encode, Decode, Eq, PartialEq, PartialOrd, Ord, RuntimeDebug, TypeInfo, MaxEncodedLen,
	)]
	#[cfg_attr(feature = "std", derive(serde::Serialize, serde::Deserialize))]
	pub enum AcceptedFundingAsset {
		#[codec(index = 0)]
		USDT,
		#[codec(index = 1)]
		USDC,
		#[codec(index = 2)]
		DOT,
	}
	impl AcceptedFundingAsset {
		pub const fn to_assethub_id(&self) -> u32 {
			match self {
				AcceptedFundingAsset::USDT => 1984,
				AcceptedFundingAsset::DOT => 0,
				AcceptedFundingAsset::USDC => 1337,
			}
		}
	}

	#[derive(Default, Clone, Encode, Decode, Eq, PartialEq, RuntimeDebug, TypeInfo, MaxEncodedLen)]
	#[cfg_attr(feature = "std", derive(serde::Serialize, serde::Deserialize))]
	pub enum ProjectStatus {
		#[default]
		Application,
		EvaluationRound,
		EvaluationFailed,
		AuctionInitializePeriod,
		AuctionRound(AuctionPhase),
		CommunityRound,
		RemainderRound,
		FundingFailed,
		AwaitingProjectDecision,
		FundingSuccessful,
		ReadyToStartMigration,
		MigrationCompleted,
	}

	#[derive(Default, Clone, Encode, Decode, Eq, PartialEq, RuntimeDebug, TypeInfo, MaxEncodedLen)]
	#[cfg_attr(feature = "std", derive(serde::Serialize, serde::Deserialize))]
	pub enum AuctionPhase {
		#[default]
		English,
		Candle,
	}

	#[derive(Default, Clone, Encode, Decode, Eq, PartialEq, RuntimeDebug, MaxEncodedLen, TypeInfo)]
	pub struct PhaseTransitionPoints<BlockNumber> {
		pub application: BlockNumberPair<BlockNumber>,
		pub evaluation: BlockNumberPair<BlockNumber>,
		pub auction_initialize_period: BlockNumberPair<BlockNumber>,
		pub english_auction: BlockNumberPair<BlockNumber>,
		pub random_candle_ending: Option<BlockNumber>,
		pub candle_auction: BlockNumberPair<BlockNumber>,
		pub community: BlockNumberPair<BlockNumber>,
		pub remainder: BlockNumberPair<BlockNumber>,
	}

	impl<BlockNumber: Copy> PhaseTransitionPoints<BlockNumber> {
		pub const fn new(now: BlockNumber) -> Self {
			Self {
				application: BlockNumberPair::new(Some(now), None),
				evaluation: BlockNumberPair::new(None, None),
				auction_initialize_period: BlockNumberPair::new(None, None),
				english_auction: BlockNumberPair::new(None, None),
				random_candle_ending: None,
				candle_auction: BlockNumberPair::new(None, None),
				community: BlockNumberPair::new(None, None),
				remainder: BlockNumberPair::new(None, None),
			}
		}
	}

	#[derive(Default, Clone, Encode, Decode, Eq, PartialEq, RuntimeDebug, MaxEncodedLen, TypeInfo)]
	pub struct BlockNumberPair<BlockNumber> {
		pub start: Option<BlockNumber>,
		pub end: Option<BlockNumber>,
	}

	impl<BlockNumber: Copy> BlockNumberPair<BlockNumber> {
		pub const fn new(start: Option<BlockNumber>, end: Option<BlockNumber>) -> Self {
			Self { start, end }
		}

		pub const fn start(&self) -> Option<BlockNumber> {
			self.start
		}

		pub const fn end(&self) -> Option<BlockNumber> {
			self.end
		}

		pub fn update(&mut self, start: Option<BlockNumber>, end: Option<BlockNumber>) {
			let new_state = match (start, end) {
				(Some(start), None) => (Some(start), self.end),
				(None, Some(end)) => (self.start, Some(end)),
				(Some(start), Some(end)) => (Some(start), Some(end)),
				(None, None) => (self.start, self.end),
			};
			(self.start, self.end) = (new_state.0, new_state.1);
		}

		pub fn force_update(&mut self, start: Option<BlockNumber>, end: Option<BlockNumber>) -> Self {
			Self { start, end }
		}
	}

	#[derive(Debug)]
	pub enum ValidityError {
		PriceTooLow,
		TicketSizeError,
		ParticipationCurrenciesError,
	}

	#[derive(Default, Clone, Copy, Encode, Decode, Eq, PartialEq, RuntimeDebug, TypeInfo, MaxEncodedLen)]
	pub enum BidStatus<Balance: BalanceT> {
		/// The bid is not yet accepted or rejected
		#[default]
		YetUnknown,
		/// The bid is accepted
		Accepted,
		/// The bid is rejected, and the reason is provided
		Rejected(RejectionReason),
		/// The bid is partially accepted. The amount accepted and reason for rejection are provided
		PartiallyAccepted(Balance, RejectionReason),
	}

	#[derive(Clone, Copy, Encode, Decode, Eq, PartialEq, RuntimeDebug, TypeInfo, MaxEncodedLen)]
	pub enum RejectionReason {
		/// The bid was submitted after the candle auction ended
		AfterCandleEnd,
		/// The bid was accepted but too many tokens were requested. A partial amount was accepted
		NoTokensLeft,
		/// Error in calculating ticket_size for partially funded request
		BadMath,
	}

	#[derive(Clone, Copy, Encode, Decode, Eq, PartialEq, RuntimeDebug, TypeInfo, MaxEncodedLen)]
	pub struct VestingInfo<BlockNumber, Balance> {
		pub total_amount: Balance,
		pub amount_per_block: Balance,
		pub duration: BlockNumber,
	}

	#[derive(Clone, Encode, Decode, Eq, PartialEq, RuntimeDebug, TypeInfo, MaxEncodedLen)]
	pub enum FundingOutcome {
		Success(SuccessReason),
		Failure(FailureReason),
	}

	#[derive(Clone, Encode, Decode, Eq, PartialEq, RuntimeDebug, TypeInfo, MaxEncodedLen)]
	pub enum SuccessReason {
		SoldOut,
		ReachedTarget,
		ProjectDecision,
	}

	#[derive(Clone, Encode, Decode, Eq, PartialEq, RuntimeDebug, TypeInfo, MaxEncodedLen)]
	pub enum FailureReason {
		EvaluationFailed,
		AuctionFailed,
		TargetNotReached,
		ProjectDecision,
		Unknown,
	}

	#[derive(Clone, Encode, Decode, Eq, PartialEq, RuntimeDebug, TypeInfo, MaxEncodedLen)]
	pub struct Success;

	#[derive(Clone, Encode, Decode, Eq, PartialEq, RuntimeDebug, TypeInfo, MaxEncodedLen)]
	pub struct Failure;

	#[derive(Clone, Encode, Decode, Eq, PartialEq, RuntimeDebug, TypeInfo, MaxEncodedLen)]
	pub enum CleanerState<T> {
		Initialized(PhantomData<T>),
		// Success or Failure
		EvaluationRewardOrSlash(u64, PhantomData<T>),
		EvaluationUnbonding(u64, PhantomData<T>),
		// Branch
		// A. Success only
		BidCTMint(u64, PhantomData<T>),
		ContributionCTMint(u64, PhantomData<T>),
		StartBidderVestingSchedule(u64, PhantomData<T>),
		StartContributorVestingSchedule(u64, PhantomData<T>),
		BidFundingPayout(u64, PhantomData<T>),
		ContributionFundingPayout(u64, PhantomData<T>),
		// B. Failure only
		BidFundingRelease(u64, PhantomData<T>),
		BidUnbonding(u64, PhantomData<T>),
		ContributionFundingRelease(u64, PhantomData<T>),
		ContributionUnbonding(u64, PhantomData<T>),
		// Merge
		// Success or Failure
		Finished(PhantomData<T>),
	}

	#[derive(Clone, Encode, Decode, Eq, PartialEq, RuntimeDebug, TypeInfo, MaxEncodedLen)]
	pub enum Cleaner {
		NotReady,
		Success(CleanerState<Success>),
		Failure(CleanerState<Failure>),
	}
	impl TryFrom<ProjectStatus> for Cleaner {
		type Error = ();

		fn try_from(value: ProjectStatus) -> Result<Self, ()> {
			match value {
				ProjectStatus::FundingSuccessful => Ok(Cleaner::Success(CleanerState::Initialized(PhantomData))),
				ProjectStatus::FundingFailed | ProjectStatus::EvaluationFailed =>
					Ok(Cleaner::Failure(CleanerState::Initialized(PhantomData))),
				_ => Err(()),
			}
		}
	}

	#[derive(Clone, Encode, Decode, Eq, PartialEq, RuntimeDebug, TypeInfo, MaxEncodedLen)]
	pub struct EvaluationRoundInfo<Balance> {
		pub total_bonded_usd: Balance,
		pub total_bonded_plmc: Balance,
		pub evaluators_outcome: EvaluatorsOutcome<Balance>,
	}

	#[derive(Clone, Encode, Decode, Eq, PartialEq, RuntimeDebug, TypeInfo, MaxEncodedLen)]
	pub enum EvaluatorsOutcome<Balance> {
		Unchanged,
		Rewarded(RewardInfo<Balance>),
		Slashed,
	}

	#[derive(Clone, Copy, Encode, Decode, Eq, PartialEq, PartialOrd, Ord, RuntimeDebug, TypeInfo, MaxEncodedLen)]
	pub enum RewardOrSlash<Balance> {
		Reward(Balance),
		Slash(Balance),
	}

	#[derive(Default, Clone, Encode, Decode, Eq, PartialEq, RuntimeDebug, TypeInfo, MaxEncodedLen)]
	pub struct RewardInfo<Balance> {
		// Total "Early Evaluators" rewards amount in Contribution Tokens
		pub early_evaluator_reward_pot: Balance,
		// Total "Normal Evaluators" rewards amount in Contribution Tokens
		pub normal_evaluator_reward_pot: Balance,
		pub early_evaluator_total_bonded_usd: Balance,
		pub normal_evaluator_total_bonded_usd: Balance,
	}

	#[derive(Clone, Copy, Encode, Decode, Eq, PartialEq, RuntimeDebug, TypeInfo, MaxEncodedLen)]
	pub enum FundingOutcomeDecision {
		AcceptFunding,
		RejectFunding,
	}

	#[derive(Clone, Copy, Encode, Decode, Eq, PartialEq, RuntimeDebug, TypeInfo, MaxEncodedLen)]
	pub struct MigrationReadinessCheck {
		pub holding_check: (xcm::v3::QueryId, CheckOutcome),
		pub pallet_check: (xcm::v3::QueryId, CheckOutcome),
	}

	impl MigrationReadinessCheck {
		pub fn is_ready(&self) -> bool {
			self.holding_check.1 == CheckOutcome::Passed && self.pallet_check.1 == CheckOutcome::Passed
		}
	}

	#[derive(Clone, Copy, Encode, Decode, Eq, PartialEq, RuntimeDebug, TypeInfo, MaxEncodedLen)]
	pub enum CheckOutcome {
		AwaitingResponse,
		Passed,
		Failed,
	}

	#[derive(Clone, Copy, Encode, Decode, Eq, PartialEq, RuntimeDebug, TypeInfo, MaxEncodedLen)]
	pub struct HRMPChannelStatus {
		pub project_to_polimec: ChannelStatus,
		pub polimec_to_project: ChannelStatus,
	}

	#[derive(Clone, Copy, Encode, Decode, Eq, PartialEq, RuntimeDebug, TypeInfo, MaxEncodedLen)]
	pub enum ChannelStatus {
		/// hrmp channel is closed.
		Closed,
		/// hrmp channel is open.
		Open,
		/// request for a hrmp channel was sent to the relay. Waiting for response.
		AwaitingAcceptance,
	}

	#[derive(Clone, Encode, Decode, Eq, PartialEq, RuntimeDebug, TypeInfo, MaxEncodedLen)]
	pub struct ProjectMigrationOrigins<ProjectId, MigrationOrigins> {
		pub project_id: ProjectId,
		pub migration_origins: MigrationOrigins,
	}
	#[derive(Clone, Encode, Decode, Eq, PartialEq, Ord, PartialOrd, RuntimeDebug, TypeInfo, MaxEncodedLen)]
	pub enum MigrationStatus {
		NotStarted,
		Sent(xcm::v3::QueryId),
		Confirmed,
		Failed(BoundedVec<u8, MaxDispatchErrorLen>),
	}

	#[derive(Clone, Encode, Decode, Eq, PartialEq, Ord, PartialOrd, RuntimeDebug, TypeInfo, MaxEncodedLen)]
	pub struct MaxMigrationsPerXcm<T>(PhantomData<T>);
	impl<T: crate::Config> Get<u32> for MaxMigrationsPerXcm<T> {
		fn get() -> u32 {
			crate::Pallet::<T>::migrations_per_xcm_message_allowed()
		}
	}
}

pub struct MigrationGenerator<T: Config>(PhantomData<T>);

impl<T: Config> MigrationGenerator<T> {
	pub fn evaluation_migration(evaluation: EvaluationInfoOf<T>) -> Option<Migration> {
		if matches!(evaluation.ct_migration_status, MigrationStatus::Confirmed | MigrationStatus::Sent(_)) {
			return None;
		}
		if let Some(RewardOrSlash::Reward(ct_amount)) = evaluation.rewarded_or_slashed {
			let multiplier = MultiplierOf::<T>::try_from(1u8).ok()?;
			let vesting_duration = multiplier.calculate_vesting_duration::<T>();
			let vesting_duration_local_type = <T as Config>::BlockNumber::from(vesting_duration);
			let migration_origin = MigrationOrigin {
				user: T::AccountId32Conversion::convert(evaluation.evaluator),
				id: evaluation.id,
				participation_type: ParticipationType::Evaluation,
			};
			let migration_info: MigrationInfo = (ct_amount.into(), vesting_duration_local_type.into()).into();
			Some(Migration::new(migration_origin, migration_info))
		} else {
			None
		}
	}

	pub fn bid_migration(bid: BidInfoOf<T>) -> Option<Migration> {
		if bid.final_ct_amount == Zero::zero() ||
			matches!(bid.ct_migration_status, MigrationStatus::Confirmed | MigrationStatus::Sent(_))
		{
			return None;
		}
		let vesting_duration = bid.multiplier.calculate_vesting_duration::<T>();
		let vesting_duration_local_type = <T as Config>::BlockNumber::from(vesting_duration);
		let migration_origin = MigrationOrigin {
			user: <T as Config>::AccountId32Conversion::convert(bid.bidder),
			id: bid.id,
			participation_type: ParticipationType::Bid,
		};
		let migration_info: MigrationInfo = (bid.final_ct_amount.into(), vesting_duration_local_type.into()).into();
		Some(Migration::new(migration_origin, migration_info))
	}

	pub fn contribution_migration(contribution: ContributionInfoOf<T>) -> Option<Migration> {
		if matches!(contribution.ct_migration_status, MigrationStatus::Confirmed | MigrationStatus::Sent(_)) {
			return None;
		}
		let vesting_duration = contribution.multiplier.calculate_vesting_duration::<T>();
		let vesting_duration_local_type = <T as Config>::BlockNumber::from(vesting_duration);
		let migration_origin = MigrationOrigin {
			user: <T as Config>::AccountId32Conversion::convert(contribution.contributor),
			id: contribution.id,
			participation_type: ParticipationType::Contribution,
		};
		let migration_info: MigrationInfo = (contribution.ct_amount.into(), vesting_duration_local_type.into()).into();
		Some(Migration::new(migration_origin, migration_info))
	}
}<|MERGE_RESOLUTION|>--- conflicted
+++ resolved
@@ -163,10 +163,7 @@
 		traits::{One, Saturating, Zero},
 		Percent,
 	};
-<<<<<<< HEAD
-
-=======
->>>>>>> 0fb2ef36
+
 	#[derive(Clone, Encode, Decode, Eq, PartialEq, RuntimeDebug, MaxEncodedLen, TypeInfo)]
 	#[cfg_attr(feature = "std", derive(serde::Serialize, serde::Deserialize))]
 
