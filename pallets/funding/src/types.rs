--- conflicted
+++ resolved
@@ -24,12 +24,7 @@
 };
 use frame_support::{pallet_prelude::*, traits::tokens::Balance as BalanceT};
 use frame_system::pallet_prelude::BlockNumberFor;
-<<<<<<< HEAD
-use polkadot_parachain::primitives::Id as ParaId;
-=======
-use polimec_common::migration_types::{Migration, MigrationInfo, MigrationOrigin, ParticipationType};
 use polkadot_parachain_primitives::primitives::Id as ParaId;
->>>>>>> 22a25bb0
 use serde::{Deserialize, Serialize};
 use sp_arithmetic::{FixedPointNumber, FixedPointOperand};
 use sp_runtime::traits::{CheckedDiv, Get};
@@ -77,6 +72,12 @@
 			} else {
 				Err(())
 			}
+		}
+	}
+
+	impl From<Multiplier> for u8 {
+		fn from(m: Multiplier) -> u8 {
+			m.0
 		}
 	}
 
@@ -339,12 +340,7 @@
 			AccountId: Eq,
 			BlockNumber: Eq + Ord,
 			Multiplier: Eq,
-<<<<<<< HEAD
-		> Ord for BidInfo<ProjectId, Balance, Price, AccountId, BlockNumber, Multiplier>
-=======
-			VestingInfo: Eq,
-		> Ord for BidInfo<ProjectId, Did, Balance, Price, AccountId, BlockNumber, Multiplier, VestingInfo>
->>>>>>> 22a25bb0
+		> Ord for BidInfo<ProjectId, Did, Balance, Price, AccountId, BlockNumber, Multiplier>
 	{
 		fn cmp(&self, other: &Self) -> sp_std::cmp::Ordering {
 			match self.original_ct_usd_price.cmp(&other.original_ct_usd_price) {
@@ -362,12 +358,7 @@
 			AccountId: Eq,
 			BlockNumber: Eq + Ord,
 			Multiplier: Eq,
-<<<<<<< HEAD
-		> PartialOrd for BidInfo<ProjectId, Balance, Price, AccountId, BlockNumber, Multiplier>
-=======
-			VestingInfo: Eq,
-		> PartialOrd for BidInfo<ProjectId, Did, Balance, Price, AccountId, BlockNumber, Multiplier, VestingInfo>
->>>>>>> 22a25bb0
+		> PartialOrd for BidInfo<ProjectId, Did, Balance, Price, AccountId, BlockNumber, Multiplier>
 	{
 		fn partial_cmp(&self, other: &Self) -> Option<sp_std::cmp::Ordering> {
 			Some(self.cmp(other))
