// Polimec Blockchain – https://www.polimec.org/
// Copyright (C) Polimec 2022. All rights reserved.

// The Polimec Blockchain is free software: you can redistribute it and/or modify
// it under the terms of the GNU General Public License as published by
// the Free Software Foundation, either version 3 of the License, or
// (at your option) any later version.

// The Polimec Blockchain is distributed in the hope that it will be useful,
// but WITHOUT ANY WARRANTY; without even the implied warranty of
// MERCHANTABILITY or FITNESS FOR A PARTICULAR PURPOSE.  See the
// GNU General Public License for more details.

// You should have received a copy of the GNU General Public License
// along with this program.  If not, see <https://www.gnu.org/licenses/>.

// If you feel like getting in touch with us, you can do so at info@polimec.org

//! Types for Funding pallet.

use crate::{
	traits::{BondingRequirementCalculation, ProvideAssetPrice, VestingDurationCalculation},
	BalanceOf, BidInfoOf, Config, ContributionInfoOf, EvaluationInfoOf, MultiplierOf,
};
use frame_support::{pallet_prelude::*, traits::tokens::Balance as BalanceT};
use frame_system::pallet_prelude::BlockNumberFor;
use polimec_common::migration_types::{Migration, MigrationInfo, MigrationOrigin, ParticipationType};
use polkadot_parachain::primitives::Id as ParaId;
use serde::{Deserialize, Serialize};
use sp_arithmetic::{FixedPointNumber, FixedPointOperand};
use sp_runtime::traits::{CheckedDiv, Convert, Get, Zero};
use sp_std::{cmp::Eq, collections::btree_map::*, prelude::*};

pub use config_types::*;
pub use inner_types::*;
pub use storage_types::*;

pub mod config_types {
	use parachains_common::DAYS;
	use sp_arithmetic::{traits::Saturating, FixedU128};
	use sp_runtime::traits::{Convert, One};

	use crate::{traits::VestingDurationCalculation, Config};

	use super::*;

	#[derive(
		Clone,
		Encode,
		Decode,
		Eq,
		PartialEq,
		RuntimeDebug,
		TypeInfo,
		MaxEncodedLen,
		Copy,
		Ord,
		PartialOrd,
		Serialize,
		Deserialize,
	)]
	pub struct Multiplier(u8);

	impl Multiplier {
		/// Creates a new `Multiplier` if the value is between 1 and 25, otherwise returns an error.
		pub const fn new(x: u8) -> Result<Self, ()> {
			// The minimum and maximum values are chosen to be 1 and 25 respectively, as defined in the Knowledge Hub.
			const MIN_VALID: u8 = 1;
			const MAX_VALID: u8 = 25;

			if x >= MIN_VALID && x <= MAX_VALID {
				Ok(Self(x))
			} else {
				Err(())
			}
		}
	}

	impl BondingRequirementCalculation for Multiplier {
		fn calculate_bonding_requirement<T: Config>(&self, ticket_size: BalanceOf<T>) -> Result<BalanceOf<T>, ()> {
			let balance_multiplier = BalanceOf::<T>::from(self.0);
			ticket_size.checked_div(&balance_multiplier).ok_or(())
		}
	}

	impl VestingDurationCalculation for Multiplier {
		fn calculate_vesting_duration<T: Config>(&self) -> BlockNumberFor<T> {
			// gradient "m" of the linear curve function y = m*x + b where x is the multiplier and y is the number of weeks
			const GRADIENT: FixedU128 = FixedU128::from_rational(2167u128, 1000u128);
			// negative constant (because we cannot have negative values, so we take the negative and do "-b" instead of "+b") "b" of the linear curve function y = m*x + b
			const NEG_CONSTANT: FixedU128 = FixedU128::from_rational(2167u128, 1000u128);

			let multiplier_as_fixed = FixedU128::saturating_from_integer(self.0);
			let weeks = GRADIENT.saturating_mul(multiplier_as_fixed).saturating_sub(NEG_CONSTANT);

			T::DaysToBlocks::convert(weeks * FixedU128::from_u32(7u32)).max(One::one())
		}
	}

	impl Default for Multiplier {
		fn default() -> Self {
			Self(1u8)
		}
	}

	impl TryFrom<u8> for Multiplier {
		type Error = ();

		fn try_from(x: u8) -> Result<Self, ()> {
			Self::new(x)
		}
	}

	/// Enum used to identify PLMC holds.
	/// It implements Serialize and Deserialize to hold a fungible in the Genesis Configuration.
	#[derive(
		Encode,
		Decode,
		Copy,
		Clone,
		PartialEq,
		Eq,
		RuntimeDebug,
		MaxEncodedLen,
		TypeInfo,
		Ord,
		PartialOrd,
		Serialize,
		Deserialize,
	)]

	pub struct ConstPriceProvider<AssetId, Price, Mapping>(PhantomData<(AssetId, Price, Mapping)>);
	impl<AssetId: Ord, Price: FixedPointNumber + Clone, Mapping: Get<BTreeMap<AssetId, Price>>> ProvideAssetPrice
		for ConstPriceProvider<AssetId, Price, Mapping>
	{
		type AssetId = AssetId;
		type Price = Price;

		fn get_price(asset_id: AssetId) -> Option<Price> {
			Mapping::get().get(&asset_id).cloned()
		}
	}

	pub struct DaysToBlocks;
	impl Convert<FixedU128, u64> for DaysToBlocks {
		fn convert(a: FixedU128) -> u64 {
			let one_day_in_blocks = DAYS;
			a.saturating_mul_int(one_day_in_blocks as u64)
		}
	}
	impl Convert<FixedU128, u32> for DaysToBlocks {
		fn convert(a: FixedU128) -> u32 {
			let one_day_in_blocks = DAYS;
			a.saturating_mul_int(one_day_in_blocks)
		}
	}
}

pub mod storage_types {
	use itertools::Itertools;
	use sp_arithmetic::{
		traits::{One, Saturating, Zero},
		Percent,
	};
	use sp_std::collections::btree_set::BTreeSet;

	use super::*;

	#[derive(Clone, Encode, Decode, Eq, PartialEq, RuntimeDebug, MaxEncodedLen, TypeInfo)]
	#[cfg_attr(feature = "std", derive(serde::Serialize, serde::Deserialize))]
	pub struct ProjectMetadata<
		BoundedString,
		Balance: BalanceT,
		Price: FixedPointNumber,
		AccountId,
		Hash,
	> {
		/// Token Metadata
		pub token_information: CurrencyMetadata<BoundedString>,
		/// Mainnet Token Max Supply
		pub mainnet_token_max_supply: Balance,
		/// Total allocation of Contribution Tokens available for the Funding Round.
		pub total_allocation_size: Balance,
		/// Percentage of the total allocation of Contribution Tokens available for the Auction Round
		pub auction_round_allocation_percentage: Percent,
		/// Minimum price per Contribution Tokens
		pub minimum_price: Price,
		/// Maximum and minimum ticket sizes for auction round
		pub bidding_ticket_sizes: BiddingTicketSizes<Price, Balance>,
		/// Maximum and minimum ticket sizes for community/remainder rounds
		pub contributing_ticket_sizes: ContributingTicketSizes<Price, Balance>,
		/// Participation currencies (e.g stablecoin, DOT, KSM)
		/// e.g. https://github.com/paritytech/substrate/blob/427fd09bcb193c1e79dec85b1e207c718b686c35/frame/uniques/src/types.rs#L110
		/// For now is easier to handle the case where only just one Currency is accepted
		pub participation_currencies:
			BoundedVec<AcceptedFundingAsset, ConstU32<{ AcceptedFundingAsset::VARIANT_COUNT as u32 }>>,
		pub funding_destination_account: AccountId,
		/// Additional metadata
		pub offchain_information_hash: Option<Hash>,
	}

<<<<<<< HEAD
	pub struct USDBounds<Balance> {
		pub maybe_lower_bound_usd: Option<Balance>,
		pub maybe_upper_bound_usd: Option<Balance>,
	}
	impl<Balance> From<(Option<Balance>, Option<Balance>)> for USDBounds<Balance> {
		fn from(value: (Option<Balance>, Option<Balance>)) -> Self {
			Self { maybe_lower_bound_usd: value.0, maybe_upper_bound_usd: value.1 }
		}
	}
	pub struct BiddingUSDBounds<Balance> {
		pub professional: USDBounds<Balance>,
		pub institutional: USDBounds<Balance>,
	}
	pub struct ContributingUSDBounds<Balance> {
		pub retail: USDBounds<Balance>,
		pub professional: USDBounds<Balance>,
		pub institutional: USDBounds<Balance>,
	}
	pub struct AllUSDBounds<Balance> {
		pub bidding: BiddingUSDBounds<Balance>,
		pub contributing: ContributingUSDBounds<Balance>,
	}
	pub trait TicketSizeValidityCheck<Price: FixedPointNumber, Balance: BalanceT + FixedPointOperand> {
		/// Check that the ticket size specified by an issuer is compliant to Polimec's guidelines, like min and max bounds,
		/// and the min is less than the max.
		fn is_valid(&self, usd_bounds: USDBounds<Balance>) -> Result<(), ValidityError>;
	}

	pub trait BiddingTicketSizesValidityCheck<Price: FixedPointNumber, Balance: BalanceT> {
		/// Call the ticket size validations on the inner ticket sizes
		fn is_valid(&self, bidding_usd_bounds: BiddingUSDBounds<Balance>) -> Result<(), ValidityError>;
	}

	pub trait ContributingTicketSizesValidityCheck<Price: FixedPointNumber, Balance: BalanceT> {
		/// Call the ticket size validations on the inner ticket sizes
		fn is_valid(&self, contributing_usd_bounds: ContributingUSDBounds<Balance>) -> Result<(), ValidityError>;
	}

	pub trait RoundTicketSizesValidityCheck<Price: FixedPointNumber, Balance: BalanceT> {
		/// Call the ticket size validations on the inner ticket sizes
		fn is_valid(&self, all_usd_bounds: AllUSDBounds<Balance>) -> Result<(), ValidityError>;
	}

	pub trait TicketSizeParticipationChecks<Balance> {
		fn usd_ticket_above_minimum_per_participation(&self, usd_amount: Balance) -> bool;
		fn usd_ticket_below_maximum_per_did(&self, usd_amount: Balance) -> bool;
	}

=======
>>>>>>> 3b473d3e
	impl<
			BoundedString,
			Balance: BalanceT,
			Price: FixedPointNumber,
			Hash,
			AccountId,
		> ProjectMetadata<BoundedString, Balance, Price, Hash, AccountId>
	{
<<<<<<< HEAD
		/// Check the metadata is compliant to Polimec's guidelines, like min and max bounds on ticket sizes, and that
		/// some parameters make logical sense which cannot be enforced at runtime, like duplicated funding assets
		pub fn is_valid(&self, all_usd_ticket_bounds: AllUSDBounds<Balance>) -> Result<(), ValidityError> {
=======

		pub fn is_valid(&self, auction_bounds: Vec<InvestorTypeUSDBounds<Balance>>, contribution_bounds: Vec<InvestorTypeUSDBounds<Balance>>) -> Result<(), ValidityError> {
>>>>>>> 3b473d3e
			if self.minimum_price == Price::zero() {
				return Err(ValidityError::PriceTooLow);
			}

<<<<<<< HEAD
			self.round_ticket_sizes.is_valid(all_usd_ticket_bounds)?;
=======
			self.bidding_ticket_sizes.is_valid(self.minimum_price, auction_bounds)?;
			self.contributing_ticket_sizes.is_valid(self.minimum_price, contribution_bounds)?;
>>>>>>> 3b473d3e

			let mut deduped = self.participation_currencies.clone().to_vec();
			deduped.sort();
			deduped.dedup();
			if deduped.len() != self.participation_currencies.len() {
				return Err(ValidityError::ParticipationCurrenciesError);
			}
			Ok(())
		}
	}

	pub struct Bound<Balance> {
		pub lower: Option<Balance>,
		pub upper: Option<Balance>,
	}
	
	impl<Balance> From<(Option<Balance>, Option<Balance>)> for Bound<Balance> {
		fn from(value: (Option<Balance>, Option<Balance>)) -> Self {
			Self { lower: value.0, upper: value.1 }
		}
	}

	pub enum InvestorTypeUSDBounds<Balance> {
		Retail(Bound<Balance>),
		Professional(Bound<Balance>),
		Institutional(Bound<Balance>),
	}
	
	pub trait TicketSizeValidityCheck<Price: FixedPointNumber, Balance: BalanceT> {
		fn is_valid(&self, min_price: Price, usd_bounds: Vec<InvestorTypeUSDBounds<Balance>>) -> Result<(), ValidityError>;

		fn check_valid(&self, ticket: TicketSize<Balance>, bound: Bound<Balance>) -> bool {
			if let (Some(lower_bound), Some(min_ct)) = (bound.lower, ticket.ct_minimum_per_participation) {
				if min_ct < lower_bound {
					return false;
				}
			}
			if let (Some(upper_bound), Some(max_ct)) = (bound.upper, ticket.ct_minimum_per_participation) {
				if max_ct > upper_bound {
					return false;
				}
			}
			true
		}
	}

	pub trait TicketSizeParticipationChecks<Balance> {
		fn ct_above_minimum_per_participation(&self, ct_amount: Balance) -> bool;
		fn ct_below_maximum_per_did(&self, ct_amount: Balance) -> bool;
	}

	

	#[derive(Clone, Encode, Decode, Eq, PartialEq, RuntimeDebug, MaxEncodedLen, TypeInfo)]
	pub struct ProjectDetails<AccountId, BlockNumber, Price: FixedPointNumber, Balance: BalanceT, EvaluationRoundInfo> {
		pub issuer: AccountId,
		/// Whether the project is frozen, so no `metadata` changes are allowed.
		pub is_frozen: bool,
		/// The price in USD per token decided after the Auction Round
		pub weighted_average_price: Option<Price>,
		/// The current status of the project
		pub status: ProjectStatus,
		/// When the different project phases start and end
		pub phase_transition_points: PhaseTransitionPoints<BlockNumber>,
		/// Fundraising target amount in USD equivalent
		pub fundraising_target: Balance,
		/// The amount of Contribution Tokens that have not yet been sold
		pub remaining_contribution_tokens: Balance,
		/// Funding reached amount in USD equivalent
		pub funding_amount_reached: Balance,
		/// Cleanup operations remaining
		pub cleanup: Cleaner,
		/// Information about the total amount bonded, and the outcome in regards to reward/slash/nothing
		pub evaluation_round_info: EvaluationRoundInfo,
		/// When the Funding Round ends
		pub funding_end_block: Option<BlockNumber>,
		/// ParaId of project
		pub parachain_id: Option<ParaId>,
		/// Migration readiness check
		pub migration_readiness_check: Option<MigrationReadinessCheck>,
		/// HRMP Channel status
		pub hrmp_channel_status: HRMPChannelStatus,
	}
	/// Tells on_initialize what to do with the project
	#[derive(Clone, Encode, Decode, Eq, PartialEq, RuntimeDebug, TypeInfo, MaxEncodedLen)]
	pub enum UpdateType {
		EvaluationEnd,
		EnglishAuctionStart,
		CandleAuctionStart,
		CommunityFundingStart,
		RemainderFundingStart,
		FundingEnd,
		ProjectDecision(FundingOutcomeDecision),
		StartSettlement,
	}

	#[derive(Clone, Encode, Decode, Eq, PartialEq, RuntimeDebug, TypeInfo, MaxEncodedLen, Ord, PartialOrd)]
	pub struct EvaluationInfo<Id, ProjectId, AccountId, Balance, BlockNumber> {
		pub id: Id,
		pub project_id: ProjectId,
		pub evaluator: AccountId,
		pub original_plmc_bond: Balance,
		// An evaluation bond can be converted to participation bond
		pub current_plmc_bond: Balance,
		pub early_usd_amount: Balance,
		pub late_usd_amount: Balance,
		pub when: BlockNumber,
		// Will be Some after a reward of slash was made on this evaluation.
		pub rewarded_or_slashed: Option<RewardOrSlash<Balance>>,
		pub ct_migration_status: MigrationStatus,
	}

	#[derive(Clone, Encode, Decode, Eq, PartialEq, RuntimeDebug, MaxEncodedLen, TypeInfo)]
	pub struct BidInfo<
		ProjectId,
		Balance: BalanceT,
		Price: FixedPointNumber,
		AccountId,
		BlockNumber,
		Multiplier,
		VestingInfo,
	> {
		pub id: u32,
		pub project_id: ProjectId,
		pub bidder: AccountId,
		pub status: BidStatus<Balance>,
		#[codec(compact)]
		pub original_ct_amount: Balance,
		pub original_ct_usd_price: Price,
		pub final_ct_amount: Balance,
		pub final_ct_usd_price: Price,
		pub funding_asset: AcceptedFundingAsset,
		pub funding_asset_amount_locked: Balance,
		pub multiplier: Multiplier,
		pub plmc_bond: Balance,
		pub plmc_vesting_info: Option<VestingInfo>,
		pub when: BlockNumber,
		pub funds_released: bool,
		pub ct_minted: bool,
		pub ct_migration_status: MigrationStatus,
	}

	impl<
			ProjectId: Eq,
			Balance: BalanceT + FixedPointOperand + Ord,
			Price: FixedPointNumber,
			AccountId: Eq,
			BlockNumber: Eq + Ord,
			Multiplier: Eq,
			VestingInfo: Eq,
		> Ord for BidInfo<ProjectId, Balance, Price, AccountId, BlockNumber, Multiplier, VestingInfo>
	{
		fn cmp(&self, other: &Self) -> sp_std::cmp::Ordering {
			match self.original_ct_usd_price.cmp(&other.original_ct_usd_price) {
				sp_std::cmp::Ordering::Equal => Ord::cmp(&other.id, &self.id),
				other => other,
			}
		}
	}

	impl<
			ProjectId: Eq,
			Balance: BalanceT + FixedPointOperand,
			Price: FixedPointNumber,
			AccountId: Eq,
			BlockNumber: Eq + Ord,
			Multiplier: Eq,
			VestingInfo: Eq,
		> PartialOrd for BidInfo<ProjectId, Balance, Price, AccountId, BlockNumber, Multiplier, VestingInfo>
	{
		fn partial_cmp(&self, other: &Self) -> Option<sp_std::cmp::Ordering> {
			Some(self.cmp(other))
		}
	}

	#[derive(Clone, Encode, Decode, Eq, PartialEq, RuntimeDebug, MaxEncodedLen, TypeInfo)]
	pub struct ContributionInfo<Id, ProjectId, AccountId, Balance, Multiplier, VestingInfo> {
		pub id: Id,
		pub project_id: ProjectId,
		pub contributor: AccountId,
		pub ct_amount: Balance,
		pub usd_contribution_amount: Balance,
		pub multiplier: Multiplier,
		pub funding_asset: AcceptedFundingAsset,
		pub funding_asset_amount: Balance,
		pub plmc_bond: Balance,
		pub plmc_vesting_info: Option<VestingInfo>,
		pub funds_released: bool,
		pub ct_minted: bool,
		pub ct_migration_status: MigrationStatus,
	}

	/// Represents a bucket that holds a specific amount of tokens at a given price.
	/// Each bucket has a unique ID, an amount of tokens left, a current price, an initial price,
	/// and constants to define price and amount increments for the next buckets.
	#[derive(Clone, Copy, Encode, Decode, Eq, PartialEq, RuntimeDebug, MaxEncodedLen, TypeInfo)]
	pub struct Bucket<Balance, Price> {
		/// The amount of tokens left in this bucket.
		pub amount_left: Balance,
		/// The current price of tokens in this bucket.
		pub current_price: Price,
		/// The initial price of tokens in the bucket.
		pub initial_price: Price,
		/// Defines the price increment for each subsequent bucket.
		pub delta_price: Price,
		/// Defines the amount increment for each subsequent bucket.
		pub delta_amount: Balance,
	}

	impl<Balance: Copy + Saturating + One + Zero, Price: FixedPointNumber> Bucket<Balance, Price> {
		/// Creates a new bucket with the given parameters.
		pub const fn new(
			amount_left: Balance,
			initial_price: Price,
			delta_price: Price,
			delta_amount: Balance,
		) -> Self {
			Self { amount_left, current_price: initial_price, initial_price, delta_price, delta_amount }
		}

		/// Update the bucket
		pub fn update(&mut self, removed_amount: Balance) {
			self.amount_left.saturating_reduce(removed_amount);
			if self.amount_left.is_zero() {
				self.next();
			}
		}

		/// Updates the bucket to represent the next one in the sequence. This involves:
		/// - resetting the amount left,
		/// - recalculating the price based on the current price and the price increments defined by the `delta_price`.
		fn next(&mut self) {
			self.amount_left = self.delta_amount;
			self.current_price = self.current_price.saturating_add(self.delta_price);
		}
	}
}

pub mod inner_types {
	use super::*;
	use variant_count::VariantCount;
	use xcm::v3::MaxDispatchErrorLen;

	#[derive(Default, Clone, Encode, Decode, Eq, PartialEq, RuntimeDebug, MaxEncodedLen, TypeInfo)]
	#[cfg_attr(feature = "std", derive(serde::Serialize, serde::Deserialize))]
	pub struct CurrencyMetadata<BoundedString> {
		/// The user-friendly name of this asset. Limited in length by `StringLimit`.
		pub name: BoundedString,
		/// The ticker symbol for this asset. Limited in length by `StringLimit`.
		pub symbol: BoundedString,
		/// The number of decimals this asset uses to represent one unit.
		pub decimals: u8,
	}

	#[derive(Clone, Copy, Encode, Decode, Eq, PartialEq, RuntimeDebug, MaxEncodedLen, TypeInfo)]
	#[cfg_attr(feature = "std", derive(serde::Serialize, serde::Deserialize))]
	pub struct TicketSize<Balance: BalanceT> {
		pub usd_minimum_per_participation: Option<Balance>,
		pub usd_maximum_per_did: Option<Balance>,
	}
	impl<Balance: BalanceT> TicketSize<Balance> {
		pub fn new(usd_minimum_per_participation: Option<Balance>, usd_maximum_per_did: Option<Balance>) -> Self {
			Self { usd_minimum_per_participation, usd_maximum_per_did }
		}
	}

<<<<<<< HEAD
	impl<Price: FixedPointNumber, Balance: BalanceT + FixedPointOperand> TicketSizeValidityCheck<Price, Balance>
		for TicketSize<Balance>
	{
		fn is_valid(&self, usd_bounds: USDBounds<Balance>) -> Result<(), ValidityError> {
			let USDBounds { maybe_lower_bound_usd, maybe_upper_bound_usd } = usd_bounds;

			// If lower bound is specified, ensure minimum_per_participation is also specified and above or equal to it
			if let Some(lb) = maybe_lower_bound_usd {
				match self.usd_minimum_per_participation {
					Some(min) if min < lb => return Err(ValidityError::TicketSizeError),
					None => return Err(ValidityError::TicketSizeError), // Minimum is not set while a lower bound is specified
					_ => (),                                            // Valid case
				}
			}

			// If upper bound is specified, ensure maximum_per_account is also specified and below or equal to it
			if let Some(ub) = maybe_upper_bound_usd {
				match self.usd_maximum_per_did {
					Some(max) if max > ub => return Err(ValidityError::TicketSizeError),
					None => return Err(ValidityError::TicketSizeError), // Maximum is not set while an upper bound is specified
					_ => (),                                            // Valid case
				}
			}

			// Ensure minimum is less than or equal to maximum if both are specified
			if let (Some(min), Some(max)) = (self.usd_minimum_per_participation, self.usd_maximum_per_did) {
				if min > max {
					return Err(ValidityError::TicketSizeError); // Minimum is greater than maximum
				}
			}

			Ok(())
		}
	}

=======
>>>>>>> 3b473d3e
	impl<Balance: BalanceT> TicketSizeParticipationChecks<Balance> for TicketSize<Balance> {
		fn usd_ticket_above_minimum_per_participation(&self, usd_amount: Balance) -> bool {
			match self.usd_minimum_per_participation {
				Some(min) => usd_amount >= min,
				None => true,
			}
		}

		fn usd_ticket_below_maximum_per_did(&self, usd_amount: Balance) -> bool {
			match self.usd_maximum_per_did {
				Some(max) => usd_amount <= max,
				None => true,
			}
		}
	}

	#[derive(Clone, Copy, Encode, Decode, Eq, PartialEq, RuntimeDebug, MaxEncodedLen, TypeInfo)]
	#[cfg_attr(feature = "std", derive(serde::Serialize, serde::Deserialize))]
	pub struct BiddingTicketSizes<
		Price: FixedPointNumber,
		Balance: BalanceT,
	> {
		pub professional: TicketSize<Balance>,
		pub institutional: TicketSize<Balance>,
		pub phantom: PhantomData<(Price, Balance)>,
	}
	impl<
			Price: FixedPointNumber,
			Balance: BalanceT,
		> TicketSizeValidityCheck<Price, Balance>
		for BiddingTicketSizes<Price, Balance>
	{
<<<<<<< HEAD
		fn is_valid(&self, bidding_usd_bounds: BiddingUSDBounds<Balance>) -> Result<(), ValidityError> {
			if self.professional.is_valid(bidding_usd_bounds.professional).is_ok() &&
				self.institutional.is_valid(bidding_usd_bounds.institutional).is_ok()
			{
				Ok(())
			} else {
				Err(ValidityError::TicketSizeError)
=======
		fn is_valid(
			&self,
			ct_min_price: Price,
			usd_bounds: Vec<InvestorTypeUSDBounds<Balance>>,
		) -> Result<(), ValidityError> {
			for bound in usd_bounds {
				match bound {
					InvestorTypeUSDBounds::Professional(bound) => {
						if !self.check_valid(self.professional, bound) {
							return Err(ValidityError::TicketSizeError);
						}
					}
					InvestorTypeUSDBounds::Institutional(bound) => {
						if !self.check_valid(self.institutional, bound) {
							return Err(ValidityError::TicketSizeError);
						}
					}
					_ => {}
				}
>>>>>>> 3b473d3e
			}
			Ok(())
		}
	}

	#[derive(Clone, Copy, Encode, Decode, Eq, PartialEq, RuntimeDebug, MaxEncodedLen, TypeInfo)]
	#[cfg_attr(feature = "std", derive(serde::Serialize, serde::Deserialize))]
	pub struct ContributingTicketSizes<
		Price: FixedPointNumber,
		Balance: BalanceT,
	> {
		pub retail: TicketSize<Balance>,
		pub professional: TicketSize<Balance>,
		pub institutional: TicketSize<Balance>,
		pub phantom: PhantomData<(Price, Balance)>,
	}
	impl<Price: FixedPointNumber, Balance: BalanceT> TicketSizeValidityCheck<Price, Balance>
		for ContributingTicketSizes<Price, Balance,>
	{
<<<<<<< HEAD
		fn is_valid(&self, contributing_usd_bounds: ContributingUSDBounds<Balance>) -> Result<(), ValidityError> {
			if self.retail.is_valid(contributing_usd_bounds.retail).is_ok() &&
				self.professional.is_valid(contributing_usd_bounds.professional).is_ok() &&
				self.institutional.is_valid(contributing_usd_bounds.institutional).is_ok()
			{
				Ok(())
			} else {
				Err(ValidityError::TicketSizeError)
			}
		}
	}

	#[derive(Clone, Encode, Decode, Eq, PartialEq, RuntimeDebug, MaxEncodedLen, TypeInfo)]
	#[cfg_attr(feature = "std", derive(serde::Serialize, serde::Deserialize))]
	pub struct RoundTicketSizes<
		Price: FixedPointNumber,
		Balance: BalanceT + FixedPointOperand,
		BiddingTicketSizes: BiddingTicketSizesValidityCheck<Price, Balance>,
		ContributingTicketSizes: ContributingTicketSizesValidityCheck<Price, Balance>,
	> {
		// i.e. auction round
		pub bidding: BiddingTicketSizes,
		// i.e. community and remainder round
		pub contributing: ContributingTicketSizes,
		pub phantom: PhantomData<(Price, Balance)>,
	}
	impl<
			Price: FixedPointNumber,
			Balance: BalanceT + FixedPointOperand,
			BiddingTicketSizes: BiddingTicketSizesValidityCheck<Price, Balance>,
			ContributingTicketSizes: ContributingTicketSizesValidityCheck<Price, Balance>,
		> RoundTicketSizesValidityCheck<Price, Balance>
		for RoundTicketSizes<Price, Balance, BiddingTicketSizes, ContributingTicketSizes>
	{
		fn is_valid(&self, all_usd_bounds: AllUSDBounds<Balance>) -> Result<(), ValidityError> {
			if self.bidding.is_valid(all_usd_bounds.bidding).is_ok() &&
				self.contributing.is_valid(all_usd_bounds.contributing).is_ok()
			{
				Ok(())
			} else {
				Err(ValidityError::TicketSizeError)
=======
		fn is_valid(
			&self,
			ct_min_price: Price,
			usd_bounds: Vec<InvestorTypeUSDBounds<Balance>>,
		) -> Result<(), ValidityError> {
			for bound in usd_bounds {
				match bound {
					InvestorTypeUSDBounds::Professional(bound) => {
						if !self.check_valid(self.professional, bound) {
							return Err(ValidityError::TicketSizeError);
						}
					}
					InvestorTypeUSDBounds::Institutional(bound) => {
						if !self.check_valid(self.institutional, bound) {
							return Err(ValidityError::TicketSizeError);
						}
					}
					InvestorTypeUSDBounds::Retail(bound) => {
						if !self.check_valid(self.retail, bound) {
							return Err(ValidityError::TicketSizeError);
						}
					}
				}
>>>>>>> 3b473d3e
			}
			Ok(())
		}
	}

	#[derive(
		VariantCount,
		Default,
		Clone,
		Copy,
		Encode,
		Decode,
		Eq,
		PartialEq,
		PartialOrd,
		Ord,
		RuntimeDebug,
		TypeInfo,
		MaxEncodedLen,
	)]
	#[cfg_attr(feature = "std", derive(serde::Serialize, serde::Deserialize))]
	pub enum AcceptedFundingAsset {
		#[default]
		#[codec(index = 0)]
		USDT,
		#[codec(index = 1)]
		USDC,
		#[codec(index = 2)]
		DOT,
	}
	impl AcceptedFundingAsset {
		pub const fn to_assethub_id(&self) -> u32 {
			match self {
				AcceptedFundingAsset::USDT => 1984,
				AcceptedFundingAsset::DOT => 0,
				AcceptedFundingAsset::USDC => 1337,
			}
		}
	}

	#[derive(Default, Clone, Encode, Decode, Eq, PartialEq, RuntimeDebug, TypeInfo, MaxEncodedLen)]
	#[cfg_attr(feature = "std", derive(serde::Serialize, serde::Deserialize))]
	pub enum ProjectStatus {
		#[default]
		Application,
		EvaluationRound,
		EvaluationFailed,
		AuctionInitializePeriod,
		AuctionRound(AuctionPhase),
		CommunityRound,
		RemainderRound,
		FundingFailed,
		AwaitingProjectDecision,
		FundingSuccessful,
		ReadyToStartMigration,
		MigrationCompleted,
	}

	#[derive(Default, Clone, Encode, Decode, Eq, PartialEq, RuntimeDebug, TypeInfo, MaxEncodedLen)]
	#[cfg_attr(feature = "std", derive(serde::Serialize, serde::Deserialize))]
	pub enum AuctionPhase {
		#[default]
		English,
		Candle,
	}

	#[derive(Default, Clone, Encode, Decode, Eq, PartialEq, RuntimeDebug, MaxEncodedLen, TypeInfo)]
	pub struct PhaseTransitionPoints<BlockNumber> {
		pub application: BlockNumberPair<BlockNumber>,
		pub evaluation: BlockNumberPair<BlockNumber>,
		pub auction_initialize_period: BlockNumberPair<BlockNumber>,
		pub english_auction: BlockNumberPair<BlockNumber>,
		pub random_candle_ending: Option<BlockNumber>,
		pub candle_auction: BlockNumberPair<BlockNumber>,
		pub community: BlockNumberPair<BlockNumber>,
		pub remainder: BlockNumberPair<BlockNumber>,
	}

	impl<BlockNumber: Copy> PhaseTransitionPoints<BlockNumber> {
		pub const fn new(now: BlockNumber) -> Self {
			Self {
				application: BlockNumberPair::new(Some(now), None),
				evaluation: BlockNumberPair::new(None, None),
				auction_initialize_period: BlockNumberPair::new(None, None),
				english_auction: BlockNumberPair::new(None, None),
				random_candle_ending: None,
				candle_auction: BlockNumberPair::new(None, None),
				community: BlockNumberPair::new(None, None),
				remainder: BlockNumberPair::new(None, None),
			}
		}
	}

	#[derive(Default, Clone, Encode, Decode, Eq, PartialEq, RuntimeDebug, MaxEncodedLen, TypeInfo)]
	pub struct BlockNumberPair<BlockNumber> {
		pub start: Option<BlockNumber>,
		pub end: Option<BlockNumber>,
	}

	impl<BlockNumber: Copy> BlockNumberPair<BlockNumber> {
		pub const fn new(start: Option<BlockNumber>, end: Option<BlockNumber>) -> Self {
			Self { start, end }
		}

		pub const fn start(&self) -> Option<BlockNumber> {
			self.start
		}

		pub const fn end(&self) -> Option<BlockNumber> {
			self.end
		}

		pub fn update(&mut self, start: Option<BlockNumber>, end: Option<BlockNumber>) {
			let new_state = match (start, end) {
				(Some(start), None) => (Some(start), self.end),
				(None, Some(end)) => (self.start, Some(end)),
				(Some(start), Some(end)) => (Some(start), Some(end)),
				(None, None) => (self.start, self.end),
			};
			(self.start, self.end) = (new_state.0, new_state.1);
		}

		pub fn force_update(&mut self, start: Option<BlockNumber>, end: Option<BlockNumber>) -> Self {
			Self { start, end }
		}
	}

	#[derive(Debug)]
	pub enum ValidityError {
		PriceTooLow,
		TicketSizeError,
		ParticipationCurrenciesError,
	}

	#[derive(Default, Clone, Copy, Encode, Decode, Eq, PartialEq, RuntimeDebug, TypeInfo, MaxEncodedLen)]
	pub enum BidStatus<Balance: BalanceT> {
		/// The bid is not yet accepted or rejected
		#[default]
		YetUnknown,
		/// The bid is accepted
		Accepted,
		/// The bid is rejected, and the reason is provided
		Rejected(RejectionReason),
		/// The bid is partially accepted. The amount accepted and reason for rejection are provided
		PartiallyAccepted(Balance, RejectionReason),
	}

	#[derive(Clone, Copy, Encode, Decode, Eq, PartialEq, RuntimeDebug, TypeInfo, MaxEncodedLen)]
	pub enum RejectionReason {
		/// The bid was submitted after the candle auction ended
		AfterCandleEnd,
		/// The bid was accepted but too many tokens were requested. A partial amount was accepted
		NoTokensLeft,
		/// Error in calculating ticket_size for partially funded request
		BadMath,
	}

	#[derive(Clone, Copy, Encode, Decode, Eq, PartialEq, RuntimeDebug, TypeInfo, MaxEncodedLen)]
	pub struct VestingInfo<BlockNumber, Balance> {
		pub total_amount: Balance,
		pub amount_per_block: Balance,
		pub duration: BlockNumber,
	}

	#[derive(Clone, Encode, Decode, Eq, PartialEq, RuntimeDebug, TypeInfo, MaxEncodedLen)]
	pub enum FundingOutcome {
		Success(SuccessReason),
		Failure(FailureReason),
	}

	#[derive(Clone, Encode, Decode, Eq, PartialEq, RuntimeDebug, TypeInfo, MaxEncodedLen)]
	pub enum SuccessReason {
		SoldOut,
		ReachedTarget,
		ProjectDecision,
	}

	#[derive(Clone, Encode, Decode, Eq, PartialEq, RuntimeDebug, TypeInfo, MaxEncodedLen)]
	pub enum FailureReason {
		EvaluationFailed,
		AuctionFailed,
		TargetNotReached,
		ProjectDecision,
		Unknown,
	}

	#[derive(Clone, Encode, Decode, Eq, PartialEq, RuntimeDebug, TypeInfo, MaxEncodedLen)]
	pub struct Success;

	#[derive(Clone, Encode, Decode, Eq, PartialEq, RuntimeDebug, TypeInfo, MaxEncodedLen)]
	pub struct Failure;

	#[derive(Clone, Encode, Decode, Eq, PartialEq, RuntimeDebug, TypeInfo, MaxEncodedLen)]
	pub enum CleanerState<T> {
		Initialized(PhantomData<T>),
		// Success or Failure
		EvaluationRewardOrSlash(u64, PhantomData<T>),
		EvaluationUnbonding(u64, PhantomData<T>),
		// Branch
		// A. Success only
		BidCTMint(u64, PhantomData<T>),
		ContributionCTMint(u64, PhantomData<T>),
		StartBidderVestingSchedule(u64, PhantomData<T>),
		StartContributorVestingSchedule(u64, PhantomData<T>),
		BidFundingPayout(u64, PhantomData<T>),
		ContributionFundingPayout(u64, PhantomData<T>),
		// B. Failure only
		BidFundingRelease(u64, PhantomData<T>),
		BidUnbonding(u64, PhantomData<T>),
		ContributionFundingRelease(u64, PhantomData<T>),
		ContributionUnbonding(u64, PhantomData<T>),
		FutureDepositRelease(u64, PhantomData<T>),
		// Merge
		// Success or Failure
		Finished(PhantomData<T>),
	}

	#[derive(Clone, Encode, Decode, Eq, PartialEq, RuntimeDebug, TypeInfo, MaxEncodedLen)]
	pub enum Cleaner {
		NotReady,
		Success(CleanerState<Success>),
		Failure(CleanerState<Failure>),
	}
	impl TryFrom<ProjectStatus> for Cleaner {
		type Error = ();

		fn try_from(value: ProjectStatus) -> Result<Self, ()> {
			match value {
				ProjectStatus::FundingSuccessful => Ok(Cleaner::Success(CleanerState::Initialized(PhantomData))),
				ProjectStatus::FundingFailed | ProjectStatus::EvaluationFailed =>
					Ok(Cleaner::Failure(CleanerState::Initialized(PhantomData))),
				_ => Err(()),
			}
		}
	}

	#[derive(Clone, Encode, Decode, Eq, PartialEq, RuntimeDebug, TypeInfo, MaxEncodedLen)]
	pub struct EvaluationRoundInfo<Balance> {
		pub total_bonded_usd: Balance,
		pub total_bonded_plmc: Balance,
		pub evaluators_outcome: EvaluatorsOutcome<Balance>,
	}

	#[derive(Clone, Encode, Decode, Eq, PartialEq, RuntimeDebug, TypeInfo, MaxEncodedLen)]
	pub enum EvaluatorsOutcome<Balance> {
		Unchanged,
		Rewarded(RewardInfo<Balance>),
		Slashed,
	}

	#[derive(Clone, Copy, Encode, Decode, Eq, PartialEq, PartialOrd, Ord, RuntimeDebug, TypeInfo, MaxEncodedLen)]
	pub enum RewardOrSlash<Balance> {
		Reward(Balance),
		Slash(Balance),
	}

	#[derive(Default, Clone, Encode, Decode, Eq, PartialEq, RuntimeDebug, TypeInfo, MaxEncodedLen)]
	pub struct RewardInfo<Balance> {
		// Total "Early Evaluators" rewards amount in Contribution Tokens
		pub early_evaluator_reward_pot: Balance,
		// Total "Normal Evaluators" rewards amount in Contribution Tokens
		pub normal_evaluator_reward_pot: Balance,
		pub early_evaluator_total_bonded_usd: Balance,
		pub normal_evaluator_total_bonded_usd: Balance,
	}

	#[derive(Clone, Copy, Encode, Decode, Eq, PartialEq, RuntimeDebug, TypeInfo, MaxEncodedLen)]
	pub enum FundingOutcomeDecision {
		AcceptFunding,
		RejectFunding,
	}

	#[derive(Clone, Copy, Encode, Decode, Eq, PartialEq, RuntimeDebug, TypeInfo, MaxEncodedLen)]
	pub struct MigrationReadinessCheck {
		pub holding_check: (xcm::v3::QueryId, CheckOutcome),
		pub pallet_check: (xcm::v3::QueryId, CheckOutcome),
	}

	impl MigrationReadinessCheck {
		pub fn is_ready(&self) -> bool {
			self.holding_check.1 == CheckOutcome::Passed && self.pallet_check.1 == CheckOutcome::Passed
		}
	}

	#[derive(Clone, Copy, Encode, Decode, Eq, PartialEq, RuntimeDebug, TypeInfo, MaxEncodedLen)]
	pub enum CheckOutcome {
		AwaitingResponse,
		Passed,
		Failed,
	}

	#[derive(Clone, Copy, Encode, Decode, Eq, PartialEq, RuntimeDebug, TypeInfo, MaxEncodedLen)]
	pub struct HRMPChannelStatus {
		pub project_to_polimec: ChannelStatus,
		pub polimec_to_project: ChannelStatus,
	}

	#[derive(Clone, Copy, Encode, Decode, Eq, PartialEq, RuntimeDebug, TypeInfo, MaxEncodedLen)]
	pub enum ChannelStatus {
		/// hrmp channel is closed.
		Closed,
		/// hrmp channel is open.
		Open,
		/// request for a hrmp channel was sent to the relay. Waiting for response.
		AwaitingAcceptance,
	}

	#[derive(Clone, Encode, Decode, Eq, PartialEq, RuntimeDebug, TypeInfo, MaxEncodedLen)]
	pub struct ProjectMigrationOrigins<ProjectId, MigrationOrigins> {
		pub project_id: ProjectId,
		pub migration_origins: MigrationOrigins,
	}
	#[derive(Clone, Encode, Decode, Eq, PartialEq, Ord, PartialOrd, RuntimeDebug, TypeInfo, MaxEncodedLen)]
	pub enum MigrationStatus {
		NotStarted,
		Sent(xcm::v3::QueryId),
		Confirmed,
		Failed(BoundedVec<u8, MaxDispatchErrorLen>),
	}

	#[derive(Clone, Encode, Decode, Eq, PartialEq, Ord, PartialOrd, RuntimeDebug, TypeInfo, MaxEncodedLen)]
	pub struct MaxMigrationsPerXcm<T>(PhantomData<T>);
	impl<T: crate::Config> Get<u32> for MaxMigrationsPerXcm<T> {
		fn get() -> u32 {
			crate::Pallet::<T>::migrations_per_xcm_message_allowed()
		}
	}
}

pub struct MigrationGenerator<T: Config>(PhantomData<T>);

impl<T: Config> MigrationGenerator<T> {
	pub fn evaluation_migration(evaluation: EvaluationInfoOf<T>) -> Option<Migration> {
		if matches!(evaluation.ct_migration_status, MigrationStatus::Confirmed | MigrationStatus::Sent(_)) {
			return None;
		}
		if let Some(RewardOrSlash::Reward(ct_amount)) = evaluation.rewarded_or_slashed {
			let multiplier = MultiplierOf::<T>::try_from(1u8).ok()?;
			let vesting_duration = multiplier.calculate_vesting_duration::<T>();
			let vesting_duration_local_type = <T as Config>::BlockNumber::from(vesting_duration);
			let migration_origin = MigrationOrigin {
				user: T::AccountId32Conversion::convert(evaluation.evaluator),
				id: evaluation.id,
				participation_type: ParticipationType::Evaluation,
			};
			let migration_info: MigrationInfo = (ct_amount.into(), vesting_duration_local_type.into()).into();
			Some(Migration::new(migration_origin, migration_info))
		} else {
			None
		}
	}

	pub fn bid_migration(bid: BidInfoOf<T>) -> Option<Migration> {
		if bid.final_ct_amount == Zero::zero() ||
			matches!(bid.ct_migration_status, MigrationStatus::Confirmed | MigrationStatus::Sent(_))
		{
			return None;
		}
		let vesting_duration = bid.multiplier.calculate_vesting_duration::<T>();
		let vesting_duration_local_type = <T as Config>::BlockNumber::from(vesting_duration);
		let migration_origin = MigrationOrigin {
			user: <T as Config>::AccountId32Conversion::convert(bid.bidder),
			id: bid.id,
			participation_type: ParticipationType::Bid,
		};
		let migration_info: MigrationInfo = (bid.final_ct_amount.into(), vesting_duration_local_type.into()).into();
		Some(Migration::new(migration_origin, migration_info))
	}

	pub fn contribution_migration(contribution: ContributionInfoOf<T>) -> Option<Migration> {
		if matches!(contribution.ct_migration_status, MigrationStatus::Confirmed | MigrationStatus::Sent(_)) {
			return None;
		}
		let vesting_duration = contribution.multiplier.calculate_vesting_duration::<T>();
		let vesting_duration_local_type = <T as Config>::BlockNumber::from(vesting_duration);
		let migration_origin = MigrationOrigin {
			user: <T as Config>::AccountId32Conversion::convert(contribution.contributor),
			id: contribution.id,
			participation_type: ParticipationType::Contribution,
		};
		let migration_info: MigrationInfo = (contribution.ct_amount.into(), vesting_duration_local_type.into()).into();
		Some(Migration::new(migration_origin, migration_info))
	}
}<|MERGE_RESOLUTION|>--- conflicted
+++ resolved
@@ -168,13 +168,7 @@
 
 	#[derive(Clone, Encode, Decode, Eq, PartialEq, RuntimeDebug, MaxEncodedLen, TypeInfo)]
 	#[cfg_attr(feature = "std", derive(serde::Serialize, serde::Deserialize))]
-	pub struct ProjectMetadata<
-		BoundedString,
-		Balance: BalanceT,
-		Price: FixedPointNumber,
-		AccountId,
-		Hash,
-	> {
+	pub struct ProjectMetadata<BoundedString, Balance: BalanceT, Price: FixedPointNumber, AccountId, Hash> {
 		/// Token Metadata
 		pub token_information: CurrencyMetadata<BoundedString>,
 		/// Mainnet Token Max Supply
@@ -199,83 +193,20 @@
 		pub offchain_information_hash: Option<Hash>,
 	}
 
-<<<<<<< HEAD
-	pub struct USDBounds<Balance> {
-		pub maybe_lower_bound_usd: Option<Balance>,
-		pub maybe_upper_bound_usd: Option<Balance>,
-	}
-	impl<Balance> From<(Option<Balance>, Option<Balance>)> for USDBounds<Balance> {
-		fn from(value: (Option<Balance>, Option<Balance>)) -> Self {
-			Self { maybe_lower_bound_usd: value.0, maybe_upper_bound_usd: value.1 }
-		}
-	}
-	pub struct BiddingUSDBounds<Balance> {
-		pub professional: USDBounds<Balance>,
-		pub institutional: USDBounds<Balance>,
-	}
-	pub struct ContributingUSDBounds<Balance> {
-		pub retail: USDBounds<Balance>,
-		pub professional: USDBounds<Balance>,
-		pub institutional: USDBounds<Balance>,
-	}
-	pub struct AllUSDBounds<Balance> {
-		pub bidding: BiddingUSDBounds<Balance>,
-		pub contributing: ContributingUSDBounds<Balance>,
-	}
-	pub trait TicketSizeValidityCheck<Price: FixedPointNumber, Balance: BalanceT + FixedPointOperand> {
-		/// Check that the ticket size specified by an issuer is compliant to Polimec's guidelines, like min and max bounds,
-		/// and the min is less than the max.
-		fn is_valid(&self, usd_bounds: USDBounds<Balance>) -> Result<(), ValidityError>;
-	}
-
-	pub trait BiddingTicketSizesValidityCheck<Price: FixedPointNumber, Balance: BalanceT> {
-		/// Call the ticket size validations on the inner ticket sizes
-		fn is_valid(&self, bidding_usd_bounds: BiddingUSDBounds<Balance>) -> Result<(), ValidityError>;
-	}
-
-	pub trait ContributingTicketSizesValidityCheck<Price: FixedPointNumber, Balance: BalanceT> {
-		/// Call the ticket size validations on the inner ticket sizes
-		fn is_valid(&self, contributing_usd_bounds: ContributingUSDBounds<Balance>) -> Result<(), ValidityError>;
-	}
-
-	pub trait RoundTicketSizesValidityCheck<Price: FixedPointNumber, Balance: BalanceT> {
-		/// Call the ticket size validations on the inner ticket sizes
-		fn is_valid(&self, all_usd_bounds: AllUSDBounds<Balance>) -> Result<(), ValidityError>;
-	}
-
-	pub trait TicketSizeParticipationChecks<Balance> {
-		fn usd_ticket_above_minimum_per_participation(&self, usd_amount: Balance) -> bool;
-		fn usd_ticket_below_maximum_per_did(&self, usd_amount: Balance) -> bool;
-	}
-
-=======
->>>>>>> 3b473d3e
-	impl<
-			BoundedString,
-			Balance: BalanceT,
-			Price: FixedPointNumber,
-			Hash,
-			AccountId,
-		> ProjectMetadata<BoundedString, Balance, Price, Hash, AccountId>
+	impl<BoundedString, Balance: BalanceT, Price: FixedPointNumber, Hash, AccountId>
+		ProjectMetadata<BoundedString, Balance, Price, Hash, AccountId>
 	{
-<<<<<<< HEAD
-		/// Check the metadata is compliant to Polimec's guidelines, like min and max bounds on ticket sizes, and that
-		/// some parameters make logical sense which cannot be enforced at runtime, like duplicated funding assets
-		pub fn is_valid(&self, all_usd_ticket_bounds: AllUSDBounds<Balance>) -> Result<(), ValidityError> {
-=======
-
-		pub fn is_valid(&self, auction_bounds: Vec<InvestorTypeUSDBounds<Balance>>, contribution_bounds: Vec<InvestorTypeUSDBounds<Balance>>) -> Result<(), ValidityError> {
->>>>>>> 3b473d3e
+		pub fn is_valid(
+			&self,
+			auction_bounds: Vec<InvestorTypeUSDBounds<Balance>>,
+			contribution_bounds: Vec<InvestorTypeUSDBounds<Balance>>,
+		) -> Result<(), ValidityError> {
 			if self.minimum_price == Price::zero() {
 				return Err(ValidityError::PriceTooLow);
 			}
 
-<<<<<<< HEAD
-			self.round_ticket_sizes.is_valid(all_usd_ticket_bounds)?;
-=======
-			self.bidding_ticket_sizes.is_valid(self.minimum_price, auction_bounds)?;
-			self.contributing_ticket_sizes.is_valid(self.minimum_price, contribution_bounds)?;
->>>>>>> 3b473d3e
+			self.bidding_ticket_sizes.is_valid(auction_bounds)?;
+			self.contributing_ticket_sizes.is_valid(contribution_bounds)?;
 
 			let mut deduped = self.participation_currencies.clone().to_vec();
 			deduped.sort();
@@ -291,7 +222,7 @@
 		pub lower: Option<Balance>,
 		pub upper: Option<Balance>,
 	}
-	
+
 	impl<Balance> From<(Option<Balance>, Option<Balance>)> for Bound<Balance> {
 		fn from(value: (Option<Balance>, Option<Balance>)) -> Self {
 			Self { lower: value.0, upper: value.1 }
@@ -303,18 +234,23 @@
 		Professional(Bound<Balance>),
 		Institutional(Bound<Balance>),
 	}
-	
+
 	pub trait TicketSizeValidityCheck<Price: FixedPointNumber, Balance: BalanceT> {
-		fn is_valid(&self, min_price: Price, usd_bounds: Vec<InvestorTypeUSDBounds<Balance>>) -> Result<(), ValidityError>;
+		fn is_valid(&self, usd_bounds: Vec<InvestorTypeUSDBounds<Balance>>) -> Result<(), ValidityError>;
 
 		fn check_valid(&self, ticket: TicketSize<Balance>, bound: Bound<Balance>) -> bool {
-			if let (Some(lower_bound), Some(min_ct)) = (bound.lower, ticket.ct_minimum_per_participation) {
-				if min_ct < lower_bound {
+			if ticket.usd_minimum_per_participation < ticket.usd_maximum_per_did {
+				return false;
+			}
+			if let Some(lower_bound) = bound.lower {
+				let Some(min_usd) = ticket.usd_minimum_per_participation else { return false };
+				if min_usd < lower_bound {
 					return false;
 				}
 			}
-			if let (Some(upper_bound), Some(max_ct)) = (bound.upper, ticket.ct_minimum_per_participation) {
-				if max_ct > upper_bound {
+			if let Some(upper_bound) = bound.upper {
+				let Some(max_usd) = ticket.usd_maximum_per_did else { return false };
+				if max_usd > upper_bound {
 					return false;
 				}
 			}
@@ -323,11 +259,9 @@
 	}
 
 	pub trait TicketSizeParticipationChecks<Balance> {
-		fn ct_above_minimum_per_participation(&self, ct_amount: Balance) -> bool;
-		fn ct_below_maximum_per_did(&self, ct_amount: Balance) -> bool;
-	}
-
-	
+		fn usd_ticket_above_minimum_per_participation(&self, ct_amount: Balance) -> bool;
+		fn usd_ticket_below_maximum_per_did(&self, ct_amount: Balance) -> bool;
+	}
 
 	#[derive(Clone, Encode, Decode, Eq, PartialEq, RuntimeDebug, MaxEncodedLen, TypeInfo)]
 	pub struct ProjectDetails<AccountId, BlockNumber, Price: FixedPointNumber, Balance: BalanceT, EvaluationRoundInfo> {
@@ -542,44 +476,6 @@
 		}
 	}
 
-<<<<<<< HEAD
-	impl<Price: FixedPointNumber, Balance: BalanceT + FixedPointOperand> TicketSizeValidityCheck<Price, Balance>
-		for TicketSize<Balance>
-	{
-		fn is_valid(&self, usd_bounds: USDBounds<Balance>) -> Result<(), ValidityError> {
-			let USDBounds { maybe_lower_bound_usd, maybe_upper_bound_usd } = usd_bounds;
-
-			// If lower bound is specified, ensure minimum_per_participation is also specified and above or equal to it
-			if let Some(lb) = maybe_lower_bound_usd {
-				match self.usd_minimum_per_participation {
-					Some(min) if min < lb => return Err(ValidityError::TicketSizeError),
-					None => return Err(ValidityError::TicketSizeError), // Minimum is not set while a lower bound is specified
-					_ => (),                                            // Valid case
-				}
-			}
-
-			// If upper bound is specified, ensure maximum_per_account is also specified and below or equal to it
-			if let Some(ub) = maybe_upper_bound_usd {
-				match self.usd_maximum_per_did {
-					Some(max) if max > ub => return Err(ValidityError::TicketSizeError),
-					None => return Err(ValidityError::TicketSizeError), // Maximum is not set while an upper bound is specified
-					_ => (),                                            // Valid case
-				}
-			}
-
-			// Ensure minimum is less than or equal to maximum if both are specified
-			if let (Some(min), Some(max)) = (self.usd_minimum_per_participation, self.usd_maximum_per_did) {
-				if min > max {
-					return Err(ValidityError::TicketSizeError); // Minimum is greater than maximum
-				}
-			}
-
-			Ok(())
-		}
-	}
-
-=======
->>>>>>> 3b473d3e
 	impl<Balance: BalanceT> TicketSizeParticipationChecks<Balance> for TicketSize<Balance> {
 		fn usd_ticket_above_minimum_per_participation(&self, usd_amount: Balance) -> bool {
 			match self.usd_minimum_per_participation {
@@ -598,49 +494,27 @@
 
 	#[derive(Clone, Copy, Encode, Decode, Eq, PartialEq, RuntimeDebug, MaxEncodedLen, TypeInfo)]
 	#[cfg_attr(feature = "std", derive(serde::Serialize, serde::Deserialize))]
-	pub struct BiddingTicketSizes<
-		Price: FixedPointNumber,
-		Balance: BalanceT,
-	> {
+	pub struct BiddingTicketSizes<Price: FixedPointNumber, Balance: BalanceT> {
 		pub professional: TicketSize<Balance>,
 		pub institutional: TicketSize<Balance>,
 		pub phantom: PhantomData<(Price, Balance)>,
 	}
-	impl<
-			Price: FixedPointNumber,
-			Balance: BalanceT,
-		> TicketSizeValidityCheck<Price, Balance>
+	impl<Price: FixedPointNumber, Balance: BalanceT> TicketSizeValidityCheck<Price, Balance>
 		for BiddingTicketSizes<Price, Balance>
 	{
-<<<<<<< HEAD
-		fn is_valid(&self, bidding_usd_bounds: BiddingUSDBounds<Balance>) -> Result<(), ValidityError> {
-			if self.professional.is_valid(bidding_usd_bounds.professional).is_ok() &&
-				self.institutional.is_valid(bidding_usd_bounds.institutional).is_ok()
-			{
-				Ok(())
-			} else {
-				Err(ValidityError::TicketSizeError)
-=======
-		fn is_valid(
-			&self,
-			ct_min_price: Price,
-			usd_bounds: Vec<InvestorTypeUSDBounds<Balance>>,
-		) -> Result<(), ValidityError> {
+		fn is_valid(&self, usd_bounds: Vec<InvestorTypeUSDBounds<Balance>>) -> Result<(), ValidityError> {
 			for bound in usd_bounds {
 				match bound {
-					InvestorTypeUSDBounds::Professional(bound) => {
+					InvestorTypeUSDBounds::Professional(bound) =>
 						if !self.check_valid(self.professional, bound) {
 							return Err(ValidityError::TicketSizeError);
-						}
-					}
-					InvestorTypeUSDBounds::Institutional(bound) => {
+						},
+					InvestorTypeUSDBounds::Institutional(bound) =>
 						if !self.check_valid(self.institutional, bound) {
 							return Err(ValidityError::TicketSizeError);
-						}
-					}
-					_ => {}
+						},
+					_ => {},
 				}
->>>>>>> 3b473d3e
 			}
 			Ok(())
 		}
@@ -648,85 +522,31 @@
 
 	#[derive(Clone, Copy, Encode, Decode, Eq, PartialEq, RuntimeDebug, MaxEncodedLen, TypeInfo)]
 	#[cfg_attr(feature = "std", derive(serde::Serialize, serde::Deserialize))]
-	pub struct ContributingTicketSizes<
-		Price: FixedPointNumber,
-		Balance: BalanceT,
-	> {
+	pub struct ContributingTicketSizes<Price: FixedPointNumber, Balance: BalanceT> {
 		pub retail: TicketSize<Balance>,
 		pub professional: TicketSize<Balance>,
 		pub institutional: TicketSize<Balance>,
 		pub phantom: PhantomData<(Price, Balance)>,
 	}
 	impl<Price: FixedPointNumber, Balance: BalanceT> TicketSizeValidityCheck<Price, Balance>
-		for ContributingTicketSizes<Price, Balance,>
+		for ContributingTicketSizes<Price, Balance>
 	{
-<<<<<<< HEAD
-		fn is_valid(&self, contributing_usd_bounds: ContributingUSDBounds<Balance>) -> Result<(), ValidityError> {
-			if self.retail.is_valid(contributing_usd_bounds.retail).is_ok() &&
-				self.professional.is_valid(contributing_usd_bounds.professional).is_ok() &&
-				self.institutional.is_valid(contributing_usd_bounds.institutional).is_ok()
-			{
-				Ok(())
-			} else {
-				Err(ValidityError::TicketSizeError)
-			}
-		}
-	}
-
-	#[derive(Clone, Encode, Decode, Eq, PartialEq, RuntimeDebug, MaxEncodedLen, TypeInfo)]
-	#[cfg_attr(feature = "std", derive(serde::Serialize, serde::Deserialize))]
-	pub struct RoundTicketSizes<
-		Price: FixedPointNumber,
-		Balance: BalanceT + FixedPointOperand,
-		BiddingTicketSizes: BiddingTicketSizesValidityCheck<Price, Balance>,
-		ContributingTicketSizes: ContributingTicketSizesValidityCheck<Price, Balance>,
-	> {
-		// i.e. auction round
-		pub bidding: BiddingTicketSizes,
-		// i.e. community and remainder round
-		pub contributing: ContributingTicketSizes,
-		pub phantom: PhantomData<(Price, Balance)>,
-	}
-	impl<
-			Price: FixedPointNumber,
-			Balance: BalanceT + FixedPointOperand,
-			BiddingTicketSizes: BiddingTicketSizesValidityCheck<Price, Balance>,
-			ContributingTicketSizes: ContributingTicketSizesValidityCheck<Price, Balance>,
-		> RoundTicketSizesValidityCheck<Price, Balance>
-		for RoundTicketSizes<Price, Balance, BiddingTicketSizes, ContributingTicketSizes>
-	{
-		fn is_valid(&self, all_usd_bounds: AllUSDBounds<Balance>) -> Result<(), ValidityError> {
-			if self.bidding.is_valid(all_usd_bounds.bidding).is_ok() &&
-				self.contributing.is_valid(all_usd_bounds.contributing).is_ok()
-			{
-				Ok(())
-			} else {
-				Err(ValidityError::TicketSizeError)
-=======
-		fn is_valid(
-			&self,
-			ct_min_price: Price,
-			usd_bounds: Vec<InvestorTypeUSDBounds<Balance>>,
-		) -> Result<(), ValidityError> {
+		fn is_valid(&self, usd_bounds: Vec<InvestorTypeUSDBounds<Balance>>) -> Result<(), ValidityError> {
 			for bound in usd_bounds {
 				match bound {
-					InvestorTypeUSDBounds::Professional(bound) => {
+					InvestorTypeUSDBounds::Professional(bound) =>
 						if !self.check_valid(self.professional, bound) {
 							return Err(ValidityError::TicketSizeError);
-						}
-					}
-					InvestorTypeUSDBounds::Institutional(bound) => {
+						},
+					InvestorTypeUSDBounds::Institutional(bound) =>
 						if !self.check_valid(self.institutional, bound) {
 							return Err(ValidityError::TicketSizeError);
-						}
-					}
-					InvestorTypeUSDBounds::Retail(bound) => {
+						},
+					InvestorTypeUSDBounds::Retail(bound) =>
 						if !self.check_valid(self.retail, bound) {
 							return Err(ValidityError::TicketSizeError);
-						}
-					}
+						},
 				}
->>>>>>> 3b473d3e
 			}
 			Ok(())
 		}
