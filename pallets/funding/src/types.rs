--- conflicted
+++ resolved
@@ -163,10 +163,6 @@
 		traits::{One, Saturating, Zero},
 		Percent,
 	};
-<<<<<<< HEAD
-=======
-
->>>>>>> 6f58648f
 	#[derive(Clone, Encode, Decode, Eq, PartialEq, RuntimeDebug, MaxEncodedLen, TypeInfo)]
 	#[cfg_attr(feature = "std", derive(serde::Serialize, serde::Deserialize))]
 	pub struct ProjectMetadata<BoundedString, Balance: BalanceT, Price: FixedPointNumber, AccountId, Hash> {
