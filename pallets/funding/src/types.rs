// Polimec Blockchain – https://www.polimec.org/
// Copyright (C) Polimec 2022. All rights reserved.

// The Polimec Blockchain is free software: you can redistribute it and/or modify
// it under the terms of the GNU General Public License as published by
// the Free Software Foundation, either version 3 of the License, or
// (at your option) any later version.

// The Polimec Blockchain is distributed in the hope that it will be useful,
// but WITHOUT ANY WARRANTY; without even the implied warranty of
// MERCHANTABILITY or FITNESS FOR A PARTICULAR PURPOSE.  See the
// GNU General Public License for more details.

// You should have received a copy of the GNU General Public License
// along with this program.  If not, see <https://www.gnu.org/licenses/>.

// If you feel like getting in touch with us, you can do so at info@polimec.org

//! Types for Funding pallet.

use crate::{
	traits::{BondingRequirementCalculation, ProvideAssetPrice, VestingDurationCalculation},
	BalanceOf, BidInfoOf, Config, ContributionInfoOf, EvaluationInfoOf, MultiplierOf,
};
use frame_support::{pallet_prelude::*, traits::tokens::Balance as BalanceT};
use frame_system::pallet_prelude::BlockNumberFor;
use polimec_common::migration_types::{Migration, MigrationInfo, MigrationOrigin, ParticipationType};
use polkadot_parachain::primitives::Id as ParaId;
use serde::{Deserialize, Serialize};
use sp_arithmetic::{FixedPointNumber, FixedPointOperand};
use sp_runtime::traits::{CheckedDiv, Convert, Get, Zero};
use sp_std::{cmp::Eq, collections::btree_map::*, prelude::*};

pub use config_types::*;
pub use inner_types::*;
pub use storage_types::*;

pub mod config_types {
	use parachains_common::DAYS;
	use sp_arithmetic::{traits::Saturating, FixedU128};
	use sp_runtime::traits::{Convert, One};

	use crate::{traits::VestingDurationCalculation, Config};

	use super::*;

	#[derive(
		Clone,
		Encode,
		Decode,
		Eq,
		PartialEq,
		RuntimeDebug,
		TypeInfo,
		MaxEncodedLen,
		Copy,
		Ord,
		PartialOrd,
		Serialize,
		Deserialize,
	)]
	pub struct Multiplier(u8);

	impl Multiplier {
		/// Creates a new `Multiplier` if the value is between 1 and 25, otherwise returns an error.
		pub const fn new(x: u8) -> Result<Self, ()> {
			// The minimum and maximum values are chosen to be 1 and 25 respectively, as defined in the Knowledge Hub.
			const MIN_VALID: u8 = 1;
			const MAX_VALID: u8 = 25;

			if x >= MIN_VALID && x <= MAX_VALID {
				Ok(Self(x))
			} else {
				Err(())
			}
		}
	}

	impl BondingRequirementCalculation for Multiplier {
		fn calculate_bonding_requirement<T: Config>(&self, ticket_size: BalanceOf<T>) -> Result<BalanceOf<T>, ()> {
			let balance_multiplier = BalanceOf::<T>::from(self.0);
			ticket_size.checked_div(&balance_multiplier).ok_or(())
		}
	}

	impl VestingDurationCalculation for Multiplier {
		fn calculate_vesting_duration<T: Config>(&self) -> BlockNumberFor<T> {
			// gradient "m" of the linear curve function y = m*x + b where x is the multiplier and y is the number of weeks
			const GRADIENT: FixedU128 = FixedU128::from_rational(2167u128, 1000u128);
			// negative constant (because we cannot have negative values, so we take the negative and do "-b" instead of "+b") "b" of the linear curve function y = m*x + b
			const NEG_CONSTANT: FixedU128 = FixedU128::from_rational(2167u128, 1000u128);

			let multiplier_as_fixed = FixedU128::saturating_from_integer(self.0);
			let weeks = GRADIENT.saturating_mul(multiplier_as_fixed).saturating_sub(NEG_CONSTANT);

			T::DaysToBlocks::convert(weeks * FixedU128::from_u32(7u32)).max(One::one())
		}
	}

	impl Default for Multiplier {
		fn default() -> Self {
			Self(1u8)
		}
	}

	impl TryFrom<u8> for Multiplier {
		type Error = ();

		fn try_from(x: u8) -> Result<Self, ()> {
			Self::new(x)
		}
	}

	/// Enum used to identify PLMC holds.
	/// It implements Serialize and Deserialize to hold a fungible in the Genesis Configuration.
	#[derive(
		Encode,
		Decode,
		Copy,
		Clone,
		PartialEq,
		Eq,
		RuntimeDebug,
		MaxEncodedLen,
		TypeInfo,
		Ord,
		PartialOrd,
		Serialize,
		Deserialize,
	)]

	pub struct ConstPriceProvider<AssetId, Price, Mapping>(PhantomData<(AssetId, Price, Mapping)>);
	impl<AssetId: Ord, Price: FixedPointNumber + Clone, Mapping: Get<BTreeMap<AssetId, Price>>> ProvideAssetPrice
		for ConstPriceProvider<AssetId, Price, Mapping>
	{
		type AssetId = AssetId;
		type Price = Price;

		fn get_price(asset_id: AssetId) -> Option<Price> {
			Mapping::get().get(&asset_id).cloned()
		}
	}

	pub struct DaysToBlocks;
	impl Convert<FixedU128, u64> for DaysToBlocks {
		fn convert(a: FixedU128) -> u64 {
			let one_day_in_blocks = DAYS;
			a.saturating_mul_int(one_day_in_blocks as u64)
		}
	}
	impl Convert<FixedU128, u32> for DaysToBlocks {
		fn convert(a: FixedU128) -> u32 {
			let one_day_in_blocks = DAYS;
			a.saturating_mul_int(one_day_in_blocks)
		}
	}
}

pub mod storage_types {
	use super::*;
	use crate::US_DOLLAR;
	use sp_arithmetic::{
		traits::{One, Saturating, Zero},
		Percent,
	};
<<<<<<< HEAD
=======
	use super::*;
>>>>>>> 92c3d458

	#[derive(Clone, Encode, Decode, Eq, PartialEq, RuntimeDebug, MaxEncodedLen, TypeInfo)]
	#[cfg_attr(feature = "std", derive(serde::Serialize, serde::Deserialize))]
	pub struct ProjectMetadata<BoundedString, Balance: BalanceT, Price: FixedPointNumber, AccountId, Hash> {
		/// Token Metadata
		pub token_information: CurrencyMetadata<BoundedString>,
		/// Mainnet Token Max Supply
		pub mainnet_token_max_supply: Balance,
		/// Total allocation of Contribution Tokens available for the Funding Round.
		pub total_allocation_size: Balance,
		/// Percentage of the total allocation of Contribution Tokens available for the Auction Round
		pub auction_round_allocation_percentage: Percent,
		/// Minimum price per Contribution Tokens
		pub minimum_price: Price,
		/// Maximum and minimum ticket sizes for auction round
		pub bidding_ticket_sizes: BiddingTicketSizes<Price, Balance>,
		/// Maximum and minimum ticket sizes for community/remainder rounds
		pub contributing_ticket_sizes: ContributingTicketSizes<Price, Balance>,
		/// Participation currencies (e.g stablecoin, DOT, KSM)
		/// e.g. https://github.com/paritytech/substrate/blob/427fd09bcb193c1e79dec85b1e207c718b686c35/frame/uniques/src/types.rs#L110
		/// For now is easier to handle the case where only just one Currency is accepted
		pub participation_currencies:
			BoundedVec<AcceptedFundingAsset, ConstU32<{ AcceptedFundingAsset::VARIANT_COUNT as u32 }>>,
		pub funding_destination_account: AccountId,
		/// Additional metadata
		pub offchain_information_hash: Option<Hash>,
	}

	impl<BoundedString, Balance: BalanceT + From<u64>, Price: FixedPointNumber, Hash, AccountId>
		ProjectMetadata<BoundedString, Balance, Price, Hash, AccountId>
	{
		/// Validate issuer metadata for the following checks:
		/// - Minimum price is not zero
		/// - Minimum bidding ticket sizes are higher than 5k USD
		/// - Specified participation currencies are unique
		pub fn is_valid(&self) -> Result<(), ValidityError> {
			if self.minimum_price == Price::zero() {
				return Err(ValidityError::PriceTooLow);
			}
			let min_bidder_bound_usd: Balance = (5000 * (US_DOLLAR as u64)).into();
			self.bidding_ticket_sizes.is_valid(vec![
				InvestorTypeUSDBounds::Professional((Some(min_bidder_bound_usd), None).into()),
				InvestorTypeUSDBounds::Institutional((Some(min_bidder_bound_usd), None).into()),
			])?;
			self.contributing_ticket_sizes.is_valid(vec![])?;

			let mut deduped = self.participation_currencies.clone().to_vec();
			deduped.sort();
			deduped.dedup();
			if deduped.len() != self.participation_currencies.len() {
				return Err(ValidityError::ParticipationCurrenciesError);
			}
			Ok(())
		}
	}

	pub struct Bound<Balance> {
		pub lower: Option<Balance>,
		pub upper: Option<Balance>,
	}

	impl<Balance> From<(Option<Balance>, Option<Balance>)> for Bound<Balance> {
		fn from(value: (Option<Balance>, Option<Balance>)) -> Self {
			Self { lower: value.0, upper: value.1 }
		}
	}

	pub enum InvestorTypeUSDBounds<Balance> {
		Retail(Bound<Balance>),
		Professional(Bound<Balance>),
		Institutional(Bound<Balance>),
	}

	#[derive(Clone, Encode, Decode, Eq, PartialEq, RuntimeDebug, MaxEncodedLen, TypeInfo)]
	pub struct ProjectDetails<
		AccountId,
		DID,
		BlockNumber,
		Price: FixedPointNumber,
		Balance: BalanceT,
		EvaluationRoundInfo,
	> {
		pub issuer_account: AccountId,
		pub issuer_did: DID,
		/// Whether the project is frozen, so no `metadata` changes are allowed.
		pub is_frozen: bool,
		/// The price in USD per token decided after the Auction Round
		pub weighted_average_price: Option<Price>,
		/// The current status of the project
		pub status: ProjectStatus,
		/// When the different project phases start and end
		pub phase_transition_points: PhaseTransitionPoints<BlockNumber>,
		/// Fundraising target amount in USD equivalent
		pub fundraising_target: Balance,
		/// The amount of Contribution Tokens that have not yet been sold
		pub remaining_contribution_tokens: Balance,
		/// Funding reached amount in USD equivalent
		pub funding_amount_reached: Balance,
		/// Cleanup operations remaining
		pub cleanup: Cleaner,
		/// Information about the total amount bonded, and the outcome in regards to reward/slash/nothing
		pub evaluation_round_info: EvaluationRoundInfo,
		/// When the Funding Round ends
		pub funding_end_block: Option<BlockNumber>,
		/// ParaId of project
		pub parachain_id: Option<ParaId>,
		/// Migration readiness check
		pub migration_readiness_check: Option<MigrationReadinessCheck>,
		/// HRMP Channel status
		pub hrmp_channel_status: HRMPChannelStatus,
	}
	/// Tells on_initialize what to do with the project
	#[derive(Clone, Encode, Decode, Eq, PartialEq, RuntimeDebug, TypeInfo, MaxEncodedLen)]
	pub enum UpdateType {
		EvaluationEnd,
		EnglishAuctionStart,
		CandleAuctionStart,
		CommunityFundingStart,
		RemainderFundingStart,
		FundingEnd,
		ProjectDecision(FundingOutcomeDecision),
		StartSettlement,
	}

	#[derive(Clone, Encode, Decode, Eq, PartialEq, RuntimeDebug, TypeInfo, MaxEncodedLen, Ord, PartialOrd)]
	pub struct EvaluationInfo<Id, ProjectId, AccountId, Balance, BlockNumber> {
		pub id: Id,
		pub project_id: ProjectId,
		pub evaluator: AccountId,
		pub original_plmc_bond: Balance,
		// An evaluation bond can be converted to participation bond
		pub current_plmc_bond: Balance,
		pub early_usd_amount: Balance,
		pub late_usd_amount: Balance,
		pub when: BlockNumber,
		// Will be Some after a reward of slash was made on this evaluation.
		pub rewarded_or_slashed: Option<RewardOrSlash<Balance>>,
		pub ct_migration_status: MigrationStatus,
	}

	#[derive(Clone, Encode, Decode, Eq, PartialEq, RuntimeDebug, MaxEncodedLen, TypeInfo)]
	pub struct BidInfo<
		ProjectId,
		Balance: BalanceT,
		Price: FixedPointNumber,
		AccountId,
		BlockNumber,
		Multiplier,
		VestingInfo,
	> {
		pub id: u32,
		pub project_id: ProjectId,
		pub bidder: AccountId,
		pub status: BidStatus<Balance>,
		#[codec(compact)]
		pub original_ct_amount: Balance,
		pub original_ct_usd_price: Price,
		pub final_ct_amount: Balance,
		pub final_ct_usd_price: Price,
		pub funding_asset: AcceptedFundingAsset,
		pub funding_asset_amount_locked: Balance,
		pub multiplier: Multiplier,
		pub plmc_bond: Balance,
		pub plmc_vesting_info: Option<VestingInfo>,
		pub when: BlockNumber,
		pub funds_released: bool,
		pub ct_minted: bool,
		pub ct_migration_status: MigrationStatus,
	}

	impl<
			ProjectId: Eq,
			Balance: BalanceT + FixedPointOperand + Ord,
			Price: FixedPointNumber,
			AccountId: Eq,
			BlockNumber: Eq + Ord,
			Multiplier: Eq,
			VestingInfo: Eq,
		> Ord for BidInfo<ProjectId, Balance, Price, AccountId, BlockNumber, Multiplier, VestingInfo>
	{
		fn cmp(&self, other: &Self) -> sp_std::cmp::Ordering {
			match self.original_ct_usd_price.cmp(&other.original_ct_usd_price) {
				sp_std::cmp::Ordering::Equal => Ord::cmp(&other.id, &self.id),
				other => other,
			}
		}
	}

	impl<
			ProjectId: Eq,
			Balance: BalanceT + FixedPointOperand,
			Price: FixedPointNumber,
			AccountId: Eq,
			BlockNumber: Eq + Ord,
			Multiplier: Eq,
			VestingInfo: Eq,
		> PartialOrd for BidInfo<ProjectId, Balance, Price, AccountId, BlockNumber, Multiplier, VestingInfo>
	{
		fn partial_cmp(&self, other: &Self) -> Option<sp_std::cmp::Ordering> {
			Some(self.cmp(other))
		}
	}

	#[derive(Clone, Encode, Decode, Eq, PartialEq, RuntimeDebug, MaxEncodedLen, TypeInfo)]
	pub struct ContributionInfo<Id, ProjectId, AccountId, Balance, Multiplier, VestingInfo> {
		pub id: Id,
		pub project_id: ProjectId,
		pub contributor: AccountId,
		pub ct_amount: Balance,
		pub usd_contribution_amount: Balance,
		pub multiplier: Multiplier,
		pub funding_asset: AcceptedFundingAsset,
		pub funding_asset_amount: Balance,
		pub plmc_bond: Balance,
		pub plmc_vesting_info: Option<VestingInfo>,
		pub funds_released: bool,
		pub ct_minted: bool,
		pub ct_migration_status: MigrationStatus,
	}

	/// Represents a bucket that holds a specific amount of tokens at a given price.
	/// Each bucket has a unique ID, an amount of tokens left, a current price, an initial price,
	/// and constants to define price and amount increments for the next buckets.
	#[derive(Clone, Copy, Encode, Decode, Eq, PartialEq, RuntimeDebug, MaxEncodedLen, TypeInfo)]
	pub struct Bucket<Balance, Price> {
		/// The amount of tokens left in this bucket.
		pub amount_left: Balance,
		/// The current price of tokens in this bucket.
		pub current_price: Price,
		/// The initial price of tokens in the bucket.
		pub initial_price: Price,
		/// Defines the price increment for each subsequent bucket.
		pub delta_price: Price,
		/// Defines the amount increment for each subsequent bucket.
		pub delta_amount: Balance,
	}

	impl<Balance: Copy + Saturating + One + Zero, Price: FixedPointNumber> Bucket<Balance, Price> {
		/// Creates a new bucket with the given parameters.
		pub const fn new(
			amount_left: Balance,
			initial_price: Price,
			delta_price: Price,
			delta_amount: Balance,
		) -> Self {
			Self { amount_left, current_price: initial_price, initial_price, delta_price, delta_amount }
		}

		/// Update the bucket
		pub fn update(&mut self, removed_amount: Balance) {
			self.amount_left.saturating_reduce(removed_amount);
			if self.amount_left.is_zero() {
				self.next();
			}
		}

		/// Updates the bucket to represent the next one in the sequence. This involves:
		/// - resetting the amount left,
		/// - recalculating the price based on the current price and the price increments defined by the `delta_price`.
		fn next(&mut self) {
			self.amount_left = self.delta_amount;
			self.current_price = self.current_price.saturating_add(self.delta_price);
		}
	}
}

pub mod inner_types {
	use super::*;
	use variant_count::VariantCount;
	use xcm::v3::MaxDispatchErrorLen;

	#[derive(Default, Clone, Encode, Decode, Eq, PartialEq, RuntimeDebug, MaxEncodedLen, TypeInfo)]
	#[cfg_attr(feature = "std", derive(serde::Serialize, serde::Deserialize))]
	pub struct CurrencyMetadata<BoundedString> {
		/// The user-friendly name of this asset. Limited in length by `StringLimit`.
		pub name: BoundedString,
		/// The ticker symbol for this asset. Limited in length by `StringLimit`.
		pub symbol: BoundedString,
		/// The number of decimals this asset uses to represent one unit.
		pub decimals: u8,
	}

	#[derive(Clone, Copy, Encode, Decode, Eq, PartialEq, RuntimeDebug, MaxEncodedLen, TypeInfo)]
	#[cfg_attr(feature = "std", derive(serde::Serialize, serde::Deserialize))]
	pub struct TicketSize<Balance: BalanceT> {
		pub usd_minimum_per_participation: Option<Balance>,
		pub usd_maximum_per_did: Option<Balance>,
	}
	impl<Balance: BalanceT> TicketSize<Balance> {
		pub fn new(usd_minimum_per_participation: Option<Balance>, usd_maximum_per_did: Option<Balance>) -> Self {
			Self { usd_minimum_per_participation, usd_maximum_per_did }
		}

		pub fn usd_ticket_above_minimum_per_participation(&self, usd_amount: Balance) -> bool {
			match self.usd_minimum_per_participation {
				Some(min) => usd_amount >= min,
				None => true,
			}
		}

		pub fn usd_ticket_below_maximum_per_did(&self, usd_amount: Balance) -> bool {
			match self.usd_maximum_per_did {
				Some(max) => usd_amount <= max,
				None => true,
			}
		}

		pub fn check_valid(&self, bound: Bound<Balance>) -> bool {
			if let (Some(min), Some(max)) = (self.usd_minimum_per_participation, self.usd_maximum_per_did) {
				if min > max {
					return false
				}
			}
			if let Some(lower_bound) = bound.lower {
				let Some(min_usd) = self.usd_minimum_per_participation else { return false };
				if min_usd < lower_bound {
					return false;
				}
			}
			if let Some(upper_bound) = bound.upper {
				let Some(max_usd) = self.usd_maximum_per_did else { return false };
				if max_usd > upper_bound {
					return false;
				}
			}
			true
		}
	}

	#[derive(Clone, Copy, Encode, Decode, Eq, PartialEq, RuntimeDebug, MaxEncodedLen, TypeInfo)]
	#[cfg_attr(feature = "std", derive(serde::Serialize, serde::Deserialize))]
	pub struct BiddingTicketSizes<Price: FixedPointNumber, Balance: BalanceT> {
		pub professional: TicketSize<Balance>,
		pub institutional: TicketSize<Balance>,
		pub phantom: PhantomData<(Price, Balance)>,
	}
	impl<Price: FixedPointNumber, Balance: BalanceT> BiddingTicketSizes<Price, Balance> {
		pub fn is_valid(&self, usd_bounds: Vec<InvestorTypeUSDBounds<Balance>>) -> Result<(), ValidityError> {
			for bound in usd_bounds {
				match bound {
					InvestorTypeUSDBounds::Professional(bound) =>
						if !self.professional.check_valid(bound) {
							return Err(ValidityError::TicketSizeError);
						},
					InvestorTypeUSDBounds::Institutional(bound) =>
						if !self.institutional.check_valid(bound) {
							return Err(ValidityError::TicketSizeError);
						},
					_ => {},
				}
			}
			Ok(())
		}
	}

	#[derive(Clone, Copy, Encode, Decode, Eq, PartialEq, RuntimeDebug, MaxEncodedLen, TypeInfo)]
	#[cfg_attr(feature = "std", derive(serde::Serialize, serde::Deserialize))]
	pub struct ContributingTicketSizes<Price: FixedPointNumber, Balance: BalanceT> {
		pub retail: TicketSize<Balance>,
		pub professional: TicketSize<Balance>,
		pub institutional: TicketSize<Balance>,
		pub phantom: PhantomData<(Price, Balance)>,
	}
	impl<Price: FixedPointNumber, Balance: BalanceT> ContributingTicketSizes<Price, Balance> {
		pub fn is_valid(&self, usd_bounds: Vec<InvestorTypeUSDBounds<Balance>>) -> Result<(), ValidityError> {
			for bound in usd_bounds {
				match bound {
					InvestorTypeUSDBounds::Professional(bound) =>
						if !self.professional.check_valid(bound) {
							return Err(ValidityError::TicketSizeError);
						},
					InvestorTypeUSDBounds::Institutional(bound) =>
						if !self.institutional.check_valid(bound) {
							return Err(ValidityError::TicketSizeError);
						},
					InvestorTypeUSDBounds::Retail(bound) =>
						if !self.retail.check_valid(bound) {
							return Err(ValidityError::TicketSizeError);
						},
				}
			}
			Ok(())
		}
	}

	#[derive(
		VariantCount, Clone, Copy, Encode, Decode, Eq, PartialEq, PartialOrd, Ord, RuntimeDebug, TypeInfo, MaxEncodedLen,
	)]
	#[cfg_attr(feature = "std", derive(serde::Serialize, serde::Deserialize))]
	pub enum AcceptedFundingAsset {
		#[codec(index = 0)]
		USDT,
		#[codec(index = 1)]
		USDC,
		#[codec(index = 2)]
		DOT,
	}
	impl AcceptedFundingAsset {
		pub const fn to_assethub_id(&self) -> u32 {
			match self {
				AcceptedFundingAsset::USDT => 1984,
				AcceptedFundingAsset::DOT => 0,
				AcceptedFundingAsset::USDC => 1337,
			}
		}
	}

	#[derive(Default, Clone, Encode, Decode, Eq, PartialEq, RuntimeDebug, TypeInfo, MaxEncodedLen)]
	#[cfg_attr(feature = "std", derive(serde::Serialize, serde::Deserialize))]
	pub enum ProjectStatus {
		#[default]
		Application,
		EvaluationRound,
		EvaluationFailed,
		AuctionInitializePeriod,
		AuctionRound(AuctionPhase),
		CommunityRound,
		RemainderRound,
		FundingFailed,
		AwaitingProjectDecision,
		FundingSuccessful,
		ReadyToStartMigration,
		MigrationCompleted,
	}

	#[derive(Default, Clone, Encode, Decode, Eq, PartialEq, RuntimeDebug, TypeInfo, MaxEncodedLen)]
	#[cfg_attr(feature = "std", derive(serde::Serialize, serde::Deserialize))]
	pub enum AuctionPhase {
		#[default]
		English,
		Candle,
	}

	#[derive(Default, Clone, Encode, Decode, Eq, PartialEq, RuntimeDebug, MaxEncodedLen, TypeInfo)]
	pub struct PhaseTransitionPoints<BlockNumber> {
		pub application: BlockNumberPair<BlockNumber>,
		pub evaluation: BlockNumberPair<BlockNumber>,
		pub auction_initialize_period: BlockNumberPair<BlockNumber>,
		pub english_auction: BlockNumberPair<BlockNumber>,
		pub random_candle_ending: Option<BlockNumber>,
		pub candle_auction: BlockNumberPair<BlockNumber>,
		pub community: BlockNumberPair<BlockNumber>,
		pub remainder: BlockNumberPair<BlockNumber>,
	}

	impl<BlockNumber: Copy> PhaseTransitionPoints<BlockNumber> {
		pub const fn new(now: BlockNumber) -> Self {
			Self {
				application: BlockNumberPair::new(Some(now), None),
				evaluation: BlockNumberPair::new(None, None),
				auction_initialize_period: BlockNumberPair::new(None, None),
				english_auction: BlockNumberPair::new(None, None),
				random_candle_ending: None,
				candle_auction: BlockNumberPair::new(None, None),
				community: BlockNumberPair::new(None, None),
				remainder: BlockNumberPair::new(None, None),
			}
		}
	}

	#[derive(Default, Clone, Encode, Decode, Eq, PartialEq, RuntimeDebug, MaxEncodedLen, TypeInfo)]
	pub struct BlockNumberPair<BlockNumber> {
		pub start: Option<BlockNumber>,
		pub end: Option<BlockNumber>,
	}

	impl<BlockNumber: Copy> BlockNumberPair<BlockNumber> {
		pub const fn new(start: Option<BlockNumber>, end: Option<BlockNumber>) -> Self {
			Self { start, end }
		}

		pub const fn start(&self) -> Option<BlockNumber> {
			self.start
		}

		pub const fn end(&self) -> Option<BlockNumber> {
			self.end
		}

		pub fn update(&mut self, start: Option<BlockNumber>, end: Option<BlockNumber>) {
			let new_state = match (start, end) {
				(Some(start), None) => (Some(start), self.end),
				(None, Some(end)) => (self.start, Some(end)),
				(Some(start), Some(end)) => (Some(start), Some(end)),
				(None, None) => (self.start, self.end),
			};
			(self.start, self.end) = (new_state.0, new_state.1);
		}

		pub fn force_update(&mut self, start: Option<BlockNumber>, end: Option<BlockNumber>) -> Self {
			Self { start, end }
		}
	}

	#[derive(Debug)]
	pub enum ValidityError {
		PriceTooLow,
		TicketSizeError,
		ParticipationCurrenciesError,
	}

	#[derive(Default, Clone, Copy, Encode, Decode, Eq, PartialEq, RuntimeDebug, TypeInfo, MaxEncodedLen)]
	pub enum BidStatus<Balance: BalanceT> {
		/// The bid is not yet accepted or rejected
		#[default]
		YetUnknown,
		/// The bid is accepted
		Accepted,
		/// The bid is rejected, and the reason is provided
		Rejected(RejectionReason),
		/// The bid is partially accepted. The amount accepted and reason for rejection are provided
		PartiallyAccepted(Balance, RejectionReason),
	}

	#[derive(Clone, Copy, Encode, Decode, Eq, PartialEq, RuntimeDebug, TypeInfo, MaxEncodedLen)]
	pub enum RejectionReason {
		/// The bid was submitted after the candle auction ended
		AfterCandleEnd,
		/// The bid was accepted but too many tokens were requested. A partial amount was accepted
		NoTokensLeft,
		/// Error in calculating ticket_size for partially funded request
		BadMath,
	}

	#[derive(Clone, Copy, Encode, Decode, Eq, PartialEq, RuntimeDebug, TypeInfo, MaxEncodedLen)]
	pub struct VestingInfo<BlockNumber, Balance> {
		pub total_amount: Balance,
		pub amount_per_block: Balance,
		pub duration: BlockNumber,
	}

	#[derive(Clone, Encode, Decode, Eq, PartialEq, RuntimeDebug, TypeInfo, MaxEncodedLen)]
	pub enum FundingOutcome {
		Success(SuccessReason),
		Failure(FailureReason),
	}

	#[derive(Clone, Encode, Decode, Eq, PartialEq, RuntimeDebug, TypeInfo, MaxEncodedLen)]
	pub enum SuccessReason {
		SoldOut,
		ReachedTarget,
		ProjectDecision,
	}

	#[derive(Clone, Encode, Decode, Eq, PartialEq, RuntimeDebug, TypeInfo, MaxEncodedLen)]
	pub enum FailureReason {
		EvaluationFailed,
		AuctionFailed,
		TargetNotReached,
		ProjectDecision,
		Unknown,
	}

	#[derive(Clone, Encode, Decode, Eq, PartialEq, RuntimeDebug, TypeInfo, MaxEncodedLen)]
	pub struct Success;

	#[derive(Clone, Encode, Decode, Eq, PartialEq, RuntimeDebug, TypeInfo, MaxEncodedLen)]
	pub struct Failure;

	#[derive(Clone, Encode, Decode, Eq, PartialEq, RuntimeDebug, TypeInfo, MaxEncodedLen)]
	pub enum CleanerState<T> {
		Initialized(PhantomData<T>),
		// Success or Failure
		EvaluationRewardOrSlash(u64, PhantomData<T>),
		EvaluationUnbonding(u64, PhantomData<T>),
		// Branch
		// A. Success only
		BidCTMint(u64, PhantomData<T>),
		ContributionCTMint(u64, PhantomData<T>),
		StartBidderVestingSchedule(u64, PhantomData<T>),
		StartContributorVestingSchedule(u64, PhantomData<T>),
		BidFundingPayout(u64, PhantomData<T>),
		ContributionFundingPayout(u64, PhantomData<T>),
		// B. Failure only
		BidFundingRelease(u64, PhantomData<T>),
		BidUnbonding(u64, PhantomData<T>),
		ContributionFundingRelease(u64, PhantomData<T>),
		ContributionUnbonding(u64, PhantomData<T>),
		FutureDepositRelease(u64, PhantomData<T>),
		// Merge
		// Success or Failure
		Finished(PhantomData<T>),
	}

	#[derive(Clone, Encode, Decode, Eq, PartialEq, RuntimeDebug, TypeInfo, MaxEncodedLen)]
	pub enum Cleaner {
		NotReady,
		Success(CleanerState<Success>),
		Failure(CleanerState<Failure>),
	}
	impl TryFrom<ProjectStatus> for Cleaner {
		type Error = ();

		fn try_from(value: ProjectStatus) -> Result<Self, ()> {
			match value {
				ProjectStatus::FundingSuccessful => Ok(Cleaner::Success(CleanerState::Initialized(PhantomData))),
				ProjectStatus::FundingFailed | ProjectStatus::EvaluationFailed =>
					Ok(Cleaner::Failure(CleanerState::Initialized(PhantomData))),
				_ => Err(()),
			}
		}
	}

	#[derive(Clone, Encode, Decode, Eq, PartialEq, RuntimeDebug, TypeInfo, MaxEncodedLen)]
	pub struct EvaluationRoundInfo<Balance> {
		pub total_bonded_usd: Balance,
		pub total_bonded_plmc: Balance,
		pub evaluators_outcome: EvaluatorsOutcome<Balance>,
	}

	#[derive(Clone, Encode, Decode, Eq, PartialEq, RuntimeDebug, TypeInfo, MaxEncodedLen)]
	pub enum EvaluatorsOutcome<Balance> {
		Unchanged,
		Rewarded(RewardInfo<Balance>),
		Slashed,
	}

	#[derive(Clone, Copy, Encode, Decode, Eq, PartialEq, PartialOrd, Ord, RuntimeDebug, TypeInfo, MaxEncodedLen)]
	pub enum RewardOrSlash<Balance> {
		Reward(Balance),
		Slash(Balance),
	}

	#[derive(Default, Clone, Encode, Decode, Eq, PartialEq, RuntimeDebug, TypeInfo, MaxEncodedLen)]
	pub struct RewardInfo<Balance> {
		// Total "Early Evaluators" rewards amount in Contribution Tokens
		pub early_evaluator_reward_pot: Balance,
		// Total "Normal Evaluators" rewards amount in Contribution Tokens
		pub normal_evaluator_reward_pot: Balance,
		pub early_evaluator_total_bonded_usd: Balance,
		pub normal_evaluator_total_bonded_usd: Balance,
	}

	#[derive(Clone, Copy, Encode, Decode, Eq, PartialEq, RuntimeDebug, TypeInfo, MaxEncodedLen)]
	pub enum FundingOutcomeDecision {
		AcceptFunding,
		RejectFunding,
	}

	#[derive(Clone, Copy, Encode, Decode, Eq, PartialEq, RuntimeDebug, TypeInfo, MaxEncodedLen)]
	pub struct MigrationReadinessCheck {
		pub holding_check: (xcm::v3::QueryId, CheckOutcome),
		pub pallet_check: (xcm::v3::QueryId, CheckOutcome),
	}

	impl MigrationReadinessCheck {
		pub fn is_ready(&self) -> bool {
			self.holding_check.1 == CheckOutcome::Passed && self.pallet_check.1 == CheckOutcome::Passed
		}
	}

	#[derive(Clone, Copy, Encode, Decode, Eq, PartialEq, RuntimeDebug, TypeInfo, MaxEncodedLen)]
	pub enum CheckOutcome {
		AwaitingResponse,
		Passed,
		Failed,
	}

	#[derive(Clone, Copy, Encode, Decode, Eq, PartialEq, RuntimeDebug, TypeInfo, MaxEncodedLen)]
	pub struct HRMPChannelStatus {
		pub project_to_polimec: ChannelStatus,
		pub polimec_to_project: ChannelStatus,
	}

	#[derive(Clone, Copy, Encode, Decode, Eq, PartialEq, RuntimeDebug, TypeInfo, MaxEncodedLen)]
	pub enum ChannelStatus {
		/// hrmp channel is closed.
		Closed,
		/// hrmp channel is open.
		Open,
		/// request for a hrmp channel was sent to the relay. Waiting for response.
		AwaitingAcceptance,
	}

	#[derive(Clone, Encode, Decode, Eq, PartialEq, RuntimeDebug, TypeInfo, MaxEncodedLen)]
	pub struct ProjectMigrationOrigins<ProjectId, MigrationOrigins> {
		pub project_id: ProjectId,
		pub migration_origins: MigrationOrigins,
	}
	#[derive(Clone, Encode, Decode, Eq, PartialEq, Ord, PartialOrd, RuntimeDebug, TypeInfo, MaxEncodedLen)]
	pub enum MigrationStatus {
		NotStarted,
		Sent(xcm::v3::QueryId),
		Confirmed,
		Failed(BoundedVec<u8, MaxDispatchErrorLen>),
	}

	#[derive(Clone, Encode, Decode, Eq, PartialEq, Ord, PartialOrd, RuntimeDebug, TypeInfo, MaxEncodedLen)]
	pub struct MaxMigrationsPerXcm<T>(PhantomData<T>);
	impl<T: crate::Config> Get<u32> for MaxMigrationsPerXcm<T> {
		fn get() -> u32 {
			crate::Pallet::<T>::migrations_per_xcm_message_allowed()
		}
	}
}

pub struct MigrationGenerator<T: Config>(PhantomData<T>);

impl<T: Config> MigrationGenerator<T> {
	pub fn evaluation_migration(evaluation: EvaluationInfoOf<T>) -> Option<Migration> {
		if matches!(evaluation.ct_migration_status, MigrationStatus::Confirmed | MigrationStatus::Sent(_)) {
			return None;
		}
		if let Some(RewardOrSlash::Reward(ct_amount)) = evaluation.rewarded_or_slashed {
			let multiplier = MultiplierOf::<T>::try_from(1u8).ok()?;
			let vesting_duration = multiplier.calculate_vesting_duration::<T>();
			let vesting_duration_local_type = <T as Config>::BlockNumber::from(vesting_duration);
			let migration_origin = MigrationOrigin {
				user: T::AccountId32Conversion::convert(evaluation.evaluator),
				id: evaluation.id,
				participation_type: ParticipationType::Evaluation,
			};
			let migration_info: MigrationInfo = (ct_amount.into(), vesting_duration_local_type.into()).into();
			Some(Migration::new(migration_origin, migration_info))
		} else {
			None
		}
	}

	pub fn bid_migration(bid: BidInfoOf<T>) -> Option<Migration> {
		if bid.final_ct_amount == Zero::zero() ||
			matches!(bid.ct_migration_status, MigrationStatus::Confirmed | MigrationStatus::Sent(_))
		{
			return None;
		}
		let vesting_duration = bid.multiplier.calculate_vesting_duration::<T>();
		let vesting_duration_local_type = <T as Config>::BlockNumber::from(vesting_duration);
		let migration_origin = MigrationOrigin {
			user: <T as Config>::AccountId32Conversion::convert(bid.bidder),
			id: bid.id,
			participation_type: ParticipationType::Bid,
		};
		let migration_info: MigrationInfo = (bid.final_ct_amount.into(), vesting_duration_local_type.into()).into();
		Some(Migration::new(migration_origin, migration_info))
	}

	pub fn contribution_migration(contribution: ContributionInfoOf<T>) -> Option<Migration> {
		if matches!(contribution.ct_migration_status, MigrationStatus::Confirmed | MigrationStatus::Sent(_)) {
			return None;
		}
		let vesting_duration = contribution.multiplier.calculate_vesting_duration::<T>();
		let vesting_duration_local_type = <T as Config>::BlockNumber::from(vesting_duration);
		let migration_origin = MigrationOrigin {
			user: <T as Config>::AccountId32Conversion::convert(contribution.contributor),
			id: contribution.id,
			participation_type: ParticipationType::Contribution,
		};
		let migration_info: MigrationInfo = (contribution.ct_amount.into(), vesting_duration_local_type.into()).into();
		Some(Migration::new(migration_origin, migration_info))
	}
}<|MERGE_RESOLUTION|>--- conflicted
+++ resolved
@@ -163,11 +163,6 @@
 		traits::{One, Saturating, Zero},
 		Percent,
 	};
-<<<<<<< HEAD
-=======
-	use super::*;
->>>>>>> 92c3d458
-
 	#[derive(Clone, Encode, Decode, Eq, PartialEq, RuntimeDebug, MaxEncodedLen, TypeInfo)]
 	#[cfg_attr(feature = "std", derive(serde::Serialize, serde::Deserialize))]
 	pub struct ProjectMetadata<BoundedString, Balance: BalanceT, Price: FixedPointNumber, AccountId, Hash> {
