// Polimec Blockchain – https://www.polimec.org/
// Copyright (C) Polimec 2022. All rights reserved.

// The Polimec Blockchain is free software: you can redistribute it and/or modify
// it under the terms of the GNU General Public License as published by
// the Free Software Foundation, either version 3 of the License, or
// (at your option) any later version.

// The Polimec Blockchain is distributed in the hope that it will be useful,
// but WITHOUT ANY WARRANTY; without even the implied warranty of
// MERCHANTABILITY or FITNESS FOR A PARTICULAR PURPOSE.  See the
// GNU General Public License for more details.

// You should have received a copy of the GNU General Public License
// along with this program.  If not, see <https://www.gnu.org/licenses/>.

// If you feel like getting in touch with us, you can do so at info@polimec.org

//! Types for Funding pallet.

pub use config_types::*;
use frame_support::{pallet_prelude::*, traits::tokens::Balance as BalanceT};
use frame_system::pallet_prelude::BlockNumberFor;
pub use inner_types::*;
use polkadot_parachain::primitives::Id as ParaId;
use serde::{Deserialize, Serialize};
use sp_arithmetic::{FixedPointNumber, FixedPointOperand};
use sp_runtime::traits::{CheckedDiv, Convert, Zero};
use polimec_traits::migration_types::{Migration, MigrationInfo, MigrationOrigin, ParticipationType};
use sp_std::{cmp::Eq, collections::btree_map::*, prelude::*};

pub use config_types::*;
pub use inner_types::*;
pub use storage_types::*;

use crate::{
	traits::{BondingRequirementCalculation, ProvideStatemintPrice, VestingDurationCalculation},
	BalanceOf, BidInfoOf, Config, ContributionInfoOf, EvaluationInfoOf, MultiplierOf,
};

pub mod config_types {
	use parachains_common::DAYS;
	use sp_arithmetic::{traits::Saturating, FixedU128};
	use sp_runtime::traits::{Convert, One};

	use crate::{traits::VestingDurationCalculation, Config};

	use super::*;

	#[derive(
		Clone,
		Encode,
		Decode,
		Eq,
		PartialEq,
		RuntimeDebug,
		TypeInfo,
		MaxEncodedLen,
		Copy,
		Ord,
		PartialOrd,
		Serialize,
		Deserialize,
	)]
	pub struct Multiplier(u8);

	impl Multiplier {
		/// Creates a new `Multiplier` if the value is between 1 and 25, otherwise returns an error.
		pub const fn new(x: u8) -> Result<Self, ()> {
			// The minimum and maximum values are chosen to be 1 and 25 respectively, as defined in the Knowledge Hub.
			const MIN_VALID: u8 = 1;
			const MAX_VALID: u8 = 25;

			if x >= MIN_VALID && x <= MAX_VALID {
				Ok(Self(x))
			} else {
				Err(())
			}
		}
	}

	impl BondingRequirementCalculation for Multiplier {
		fn calculate_bonding_requirement<T: Config>(&self, ticket_size: BalanceOf<T>) -> Result<BalanceOf<T>, ()> {
			let balance_multiplier = BalanceOf::<T>::from(self.0);
			ticket_size.checked_div(&balance_multiplier).ok_or(())
		}
	}

	impl VestingDurationCalculation for Multiplier {
		fn calculate_vesting_duration<T: Config>(&self) -> BlockNumberFor<T> {
			// gradient "m" of the linear curve function y = m*x + b where x is the multiplier and y is the number of weeks
			const GRADIENT: FixedU128 = FixedU128::from_rational(2167u128, 1000u128);
			// negative constant (because we cannot have negative values, so we take the negative and do "-b" instead of "+b") "b" of the linear curve function y = m*x + b
			const NEG_CONSTANT: FixedU128 = FixedU128::from_rational(2167u128, 1000u128);

			let multiplier_as_fixed = FixedU128::saturating_from_integer(self.0);
			let weeks = GRADIENT.saturating_mul(multiplier_as_fixed).saturating_sub(NEG_CONSTANT);

			T::DaysToBlocks::convert(weeks * FixedU128::from_u32(7u32)).max(One::one())
		}
	}

	impl Default for Multiplier {
		fn default() -> Self {
			Self(1u8)
		}
	}

	impl TryFrom<u8> for Multiplier {
		type Error = ();

		fn try_from(x: u8) -> Result<Self, ()> {
			Self::new(x)
		}
	}

	/// Enum used to identify PLMC holds.
	/// It implements Serialize and Deserialize to hold a fungible in the Genesis Configuration.
	#[derive(
		Encode,
		Decode,
		Copy,
		Clone,
		PartialEq,
		Eq,
		RuntimeDebug,
		MaxEncodedLen,
		TypeInfo,
		Ord,
		PartialOrd,
		Serialize,
		Deserialize,
	)]
	pub enum LockType<ProjectId> {
		Evaluation(ProjectId),
		Participation(ProjectId),
	}

	pub struct ConstPriceProvider<AssetId, Price, Mapping>(PhantomData<(AssetId, Price, Mapping)>);
	impl<AssetId: Ord, Price: FixedPointNumber + Clone, Mapping: Get<BTreeMap<AssetId, Price>>> ProvideStatemintPrice
		for ConstPriceProvider<AssetId, Price, Mapping>
	{
		type AssetId = AssetId;
		type Price = Price;

		fn get_price(asset_id: AssetId) -> Option<Price> {
			Mapping::get().get(&asset_id).cloned()
		}
	}

	pub struct DaysToBlocks;
	impl Convert<FixedU128, u64> for DaysToBlocks {
		fn convert(a: FixedU128) -> u64 {
			let one_day_in_blocks = DAYS;
			a.saturating_mul_int(one_day_in_blocks as u64)
		}
	}
	impl Convert<FixedU128, u32> for DaysToBlocks {
		fn convert(a: FixedU128) -> u32 {
			let one_day_in_blocks = DAYS;
			a.saturating_mul_int(one_day_in_blocks)
		}
	}
}

pub mod storage_types {
	use sp_arithmetic::traits::{One, Saturating, Zero};

	use super::*;

	#[derive(Default, Clone, Encode, Decode, Eq, PartialEq, RuntimeDebug, MaxEncodedLen, TypeInfo)]
	#[cfg_attr(feature = "std", derive(serde::Serialize, serde::Deserialize))]
	pub struct ProjectMetadata<BoundedString, Balance: BalanceT, Price: FixedPointNumber, AccountId, Hash> {
		/// Token Metadata
		pub token_information: CurrencyMetadata<BoundedString>,
		/// Mainnet Token Max Supply
		pub mainnet_token_max_supply: Balance,
		/// Total allocation of Contribution Tokens available for the Funding Round. (Auction, Community)
		pub total_allocation_size: (Balance, Balance),
		/// Minimum price per Contribution Token
		pub minimum_price: Price,
		/// Maximum and/or minimum ticket size
		pub ticket_size: TicketSize<Balance>,
		/// Maximum and/or minimum number of participants for the Auction and Community Round
		pub participants_size: ParticipantsSize,
		/// Funding round thresholds for Retail, Professional and Institutional participants
		pub funding_thresholds: Thresholds,
		/// Conversion rate of contribution token to mainnet token
		pub conversion_rate: u32,
		/// Participation currencies (e.g stablecoin, DOT, KSM)
		/// e.g. https://github.com/paritytech/substrate/blob/427fd09bcb193c1e79dec85b1e207c718b686c35/frame/uniques/src/types.rs#L110
		/// For now is easier to handle the case where only just one Currency is accepted
		pub participation_currencies: AcceptedFundingAsset,
		pub funding_destination_account: AccountId,
		/// Additional metadata
		pub offchain_information_hash: Option<Hash>,
	}
	impl<BoundedString, Balance: BalanceT, Price: FixedPointNumber, Hash, AccountId>
		ProjectMetadata<BoundedString, Balance, Price, Hash, AccountId>
	{
		// TODO: PLMC-162. Perform a REAL validity check
		pub fn validity_check(&self) -> Result<(), ValidityError> {
			if self.minimum_price == Price::zero() {
				return Err(ValidityError::PriceTooLow)
			}
			self.ticket_size.is_valid()?;
			self.participants_size.is_valid()?;
			Ok(())
		}
	}

	#[derive(Clone, Encode, Decode, Eq, PartialEq, RuntimeDebug, MaxEncodedLen, TypeInfo)]
	pub struct ProjectDetails<AccountId, BlockNumber, Price: FixedPointNumber, Balance: BalanceT, EvaluationRoundInfo> {
		pub issuer: AccountId,
		/// Whether the project is frozen, so no `metadata` changes are allowed.
		pub is_frozen: bool,
		/// The price in USD per token decided after the Auction Round
		pub weighted_average_price: Option<Price>,
		/// The current status of the project
		pub status: ProjectStatus,
		/// When the different project phases start and end
		pub phase_transition_points: PhaseTransitionPoints<BlockNumber>,
		/// Fundraising target amount in USD equivalent
		pub fundraising_target: Balance,
		/// The amount of Contribution Tokens that have not yet been sold
		pub remaining_contribution_tokens: (Balance, Balance),
		/// Funding reached amount in USD equivalent
		pub funding_amount_reached: Balance,
		/// Cleanup operations remaining
		pub cleanup: Cleaner,
		/// Information about the total amount bonded, and the outcome in regards to reward/slash/nothing
		pub evaluation_round_info: EvaluationRoundInfo,
		/// When the Funding Round ends
		pub funding_end_block: Option<BlockNumber>,
		/// ParaId of project
		pub parachain_id: Option<ParaId>,
		/// Migration readiness check
		pub migration_readiness_check: Option<MigrationReadinessCheck>,
		/// HRMP Channel status
		pub hrmp_channel_status: HRMPChannelStatus,
	}
	/// Tells on_initialize what to do with the project
	#[derive(Clone, Encode, Decode, Eq, PartialEq, RuntimeDebug, TypeInfo, MaxEncodedLen)]
	pub enum UpdateType {
		EvaluationEnd,
		EnglishAuctionStart,
		CandleAuctionStart,
		CommunityFundingStart,
		RemainderFundingStart,
		FundingEnd,
		ProjectDecision(FundingOutcomeDecision),
		StartSettlement,
	}

	#[derive(Clone, Encode, Decode, Eq, PartialEq, RuntimeDebug, TypeInfo, MaxEncodedLen, Ord, PartialOrd)]
	pub struct EvaluationInfo<Id, ProjectId, AccountId, Balance, BlockNumber> {
		pub id: Id,
		pub project_id: ProjectId,
		pub evaluator: AccountId,
		pub original_plmc_bond: Balance,
		// An evaluation bond can be converted to participation bond
		pub current_plmc_bond: Balance,
		pub early_usd_amount: Balance,
		pub late_usd_amount: Balance,
		pub when: BlockNumber,
		// Will be Some after a reward of slash was made on this evaluation.
		pub rewarded_or_slashed: Option<RewardOrSlash<Balance>>,
		pub ct_migration_status: MigrationStatus,
	}

	#[derive(Clone, Encode, Decode, Eq, PartialEq, RuntimeDebug, MaxEncodedLen, TypeInfo)]
	pub struct BidInfo<
		ProjectId,
		Balance: BalanceT,
		Price: FixedPointNumber,
		AccountId,
		BlockNumber,
		Multiplier,
		VestingInfo,
	> {
		pub id: u32,
		pub project_id: ProjectId,
		pub bidder: AccountId,
		pub status: BidStatus<Balance>,
		#[codec(compact)]
		pub original_ct_amount: Balance,
		pub original_ct_usd_price: Price,
		pub final_ct_amount: Balance,
		pub final_ct_usd_price: Price,
		pub funding_asset: AcceptedFundingAsset,
		pub funding_asset_amount_locked: Balance,
		pub multiplier: Multiplier,
		pub plmc_bond: Balance,
		pub plmc_vesting_info: Option<VestingInfo>,
		pub when: BlockNumber,
		pub funds_released: bool,
		pub ct_minted: bool,
		pub ct_migration_status: MigrationStatus,
	}

	impl<
			ProjectId: Eq,
			Balance: BalanceT + FixedPointOperand + Ord,
			Price: FixedPointNumber,
			AccountId: Eq,
			BlockNumber: Eq + Ord,
			Multiplier: Eq,
			VestingInfo: Eq,
		> Ord for BidInfo<ProjectId, Balance, Price, AccountId, BlockNumber, Multiplier, VestingInfo>
	{
		fn cmp(&self, other: &Self) -> sp_std::cmp::Ordering {
			match self.original_ct_usd_price.cmp(&other.original_ct_usd_price) {
				sp_std::cmp::Ordering::Equal => Ord::cmp(&other.id, &self.id),
				other => other,
			}
		}
	}

	impl<
			ProjectId: Eq,
			Balance: BalanceT + FixedPointOperand,
			Price: FixedPointNumber,
			AccountId: Eq,
			BlockNumber: Eq + Ord,
			Multiplier: Eq,
			VestingInfo: Eq,
		> PartialOrd for BidInfo<ProjectId, Balance, Price, AccountId, BlockNumber, Multiplier, VestingInfo>
	{
		fn partial_cmp(&self, other: &Self) -> Option<sp_std::cmp::Ordering> {
			Some(self.cmp(other))
		}
	}

	#[derive(Clone, Encode, Decode, Eq, PartialEq, RuntimeDebug, MaxEncodedLen, TypeInfo)]
	pub struct ContributionInfo<Id, ProjectId, AccountId, Balance, Multiplier, VestingInfo> {
		pub id: Id,
		pub project_id: ProjectId,
		pub contributor: AccountId,
		pub ct_amount: Balance,
		pub usd_contribution_amount: Balance,
		pub multiplier: Multiplier,
		pub funding_asset: AcceptedFundingAsset,
		pub funding_asset_amount: Balance,
		pub plmc_bond: Balance,
		pub plmc_vesting_info: Option<VestingInfo>,
		pub funds_released: bool,
		pub ct_minted: bool,
		pub ct_migration_status: MigrationStatus,
	}

	/// Represents a bucket that holds a specific amount of tokens at a given price.
	/// Each bucket has a unique ID, an amount of tokens left, a current price, an initial price,
	/// and constants to define price and amount increments for the next buckets.
	#[derive(Clone, Copy, Encode, Decode, Eq, PartialEq, RuntimeDebug, MaxEncodedLen, TypeInfo)]
	pub struct Bucket<Balance, Price> {
		/// The amount of tokens left in this bucket.
		pub amount_left: Balance,
		/// The current price of tokens in this bucket.
		pub current_price: Price,
		/// The initial price of tokens in the bucket.
		pub initial_price: Price,
		/// Defines the price increment for each subsequent bucket.
		pub delta_price: Price,
		/// Defines the amount increment for each subsequent bucket.
		pub delta_amount: Balance,
	}

	impl<Balance: Copy + Saturating + One + Zero, Price: FixedPointNumber> Bucket<Balance, Price> {
		/// Creates a new bucket with the given parameters.
		pub const fn new(
			amount_left: Balance,
			initial_price: Price,
			delta_price: Price,
			delta_amount: Balance,
		) -> Self {
			Self { amount_left, current_price: initial_price, initial_price, delta_price, delta_amount }
		}

		/// Update the bucket
		pub fn update(&mut self, removed_amount: Balance) {
			self.amount_left.saturating_reduce(removed_amount);
			if self.amount_left.is_zero() {
				self.next();
			}
		}

		/// Updates the bucket to represent the next one in the sequence. This involves:
		/// - resetting the amount left,
		/// - recalculating the price based on the current price and the price increments defined by the `delta_price`.
		fn next(&mut self) {
			self.amount_left = self.delta_amount;
			self.current_price = self.current_price.saturating_add(self.delta_price);
		}
	}
}

pub mod inner_types {
	use super::*;
<<<<<<< HEAD

=======
>>>>>>> 5447d8d8
	use xcm::v3::MaxDispatchErrorLen;

	#[derive(Default, Clone, Encode, Decode, Eq, PartialEq, RuntimeDebug, MaxEncodedLen, TypeInfo)]
	#[cfg_attr(feature = "std", derive(serde::Serialize, serde::Deserialize))]
	pub struct CurrencyMetadata<BoundedString> {
		/// The user friendly name of this asset. Limited in length by `StringLimit`.
		pub name: BoundedString,
		/// The ticker symbol for this asset. Limited in length by `StringLimit`.
		pub symbol: BoundedString,
		/// The number of decimals this asset uses to represent one unit.
		pub decimals: u8,
	}

	#[derive(Default, Clone, Copy, Encode, Decode, Eq, PartialEq, RuntimeDebug, MaxEncodedLen, TypeInfo)]
	#[cfg_attr(feature = "std", derive(serde::Serialize, serde::Deserialize))]
	pub struct TicketSize<Balance: BalanceT + Copy> {
		pub minimum: Option<Balance>,
		pub maximum: Option<Balance>,
	}
	impl<Balance: BalanceT + Copy> TicketSize<Balance> {
		pub(crate) fn is_valid(&self) -> Result<(), ValidityError> {
			if self.minimum.is_some() && self.maximum.is_some() {
				return if self.minimum < self.maximum { Ok(()) } else { Err(ValidityError::TicketSizeError) }
			}
			if self.minimum.is_some() || self.maximum.is_some() {
				return Ok(())
			}

			Err(ValidityError::TicketSizeError)
		}
	}

	#[derive(Default, Clone, Encode, Decode, Eq, PartialEq, RuntimeDebug, MaxEncodedLen, TypeInfo)]
	#[cfg_attr(feature = "std", derive(serde::Serialize, serde::Deserialize))]
	pub struct ParticipantsSize {
		pub minimum: Option<u32>,
		pub maximum: Option<u32>,
	}
	impl ParticipantsSize {
		pub(crate) const fn is_valid(&self) -> Result<(), ValidityError> {
			match (self.minimum, self.maximum) {
				(Some(min), Some(max)) =>
					if min < max && min > 0 && max > 0 {
						Ok(())
					} else {
						Err(ValidityError::ParticipantsSizeError)
					},
				(Some(elem), None) | (None, Some(elem)) =>
					if elem > 0 {
						Ok(())
					} else {
						Err(ValidityError::ParticipantsSizeError)
					},
				(None, None) => Err(ValidityError::ParticipantsSizeError),
			}
		}
	}

	#[derive(Default, Clone, Encode, Decode, Eq, PartialEq, RuntimeDebug, MaxEncodedLen, TypeInfo)]
	#[cfg_attr(feature = "std", derive(serde::Serialize, serde::Deserialize))]
	pub struct Thresholds {
		#[codec(compact)]
		retail: u8,
		#[codec(compact)]
		professional: u8,
		#[codec(compact)]
		institutional: u8,
	}

	// TODO: PLMC-157. Use SCALE fixed indexes
	#[derive(Default, Clone, Copy, Encode, Decode, Eq, PartialEq, RuntimeDebug, TypeInfo, MaxEncodedLen)]
	#[cfg_attr(feature = "std", derive(serde::Serialize, serde::Deserialize))]
	pub enum AcceptedFundingAsset {
		#[default]
		USDT,
		USDC,
		DOT,
	}
	impl AcceptedFundingAsset {
		pub const fn to_statemint_id(&self) -> u32 {
			match self {
				AcceptedFundingAsset::USDT => 1984,
				AcceptedFundingAsset::DOT => 0,
				AcceptedFundingAsset::USDC => 420,
			}
		}
	}

	#[derive(Default, Clone, Encode, Decode, Eq, PartialEq, RuntimeDebug, TypeInfo, MaxEncodedLen)]
	#[cfg_attr(feature = "std", derive(serde::Serialize, serde::Deserialize))]
	pub enum ProjectStatus {
		#[default]
		Application,
		EvaluationRound,
		EvaluationFailed,
		AuctionInitializePeriod,
		AuctionRound(AuctionPhase),
		CommunityRound,
		RemainderRound,
		FundingFailed,
		AwaitingProjectDecision,
		FundingSuccessful,
		ReadyToStartMigration,
		MigrationCompleted,
	}

	#[derive(Default, Clone, Encode, Decode, Eq, PartialEq, RuntimeDebug, TypeInfo, MaxEncodedLen)]
	#[cfg_attr(feature = "std", derive(serde::Serialize, serde::Deserialize))]
	pub enum AuctionPhase {
		#[default]
		English,
		Candle,
	}

	#[derive(Default, Clone, Encode, Decode, Eq, PartialEq, RuntimeDebug, MaxEncodedLen, TypeInfo)]
	pub struct PhaseTransitionPoints<BlockNumber> {
		pub application: BlockNumberPair<BlockNumber>,
		pub evaluation: BlockNumberPair<BlockNumber>,
		pub auction_initialize_period: BlockNumberPair<BlockNumber>,
		pub english_auction: BlockNumberPair<BlockNumber>,
		pub random_candle_ending: Option<BlockNumber>,
		pub candle_auction: BlockNumberPair<BlockNumber>,
		pub community: BlockNumberPair<BlockNumber>,
		pub remainder: BlockNumberPair<BlockNumber>,
	}

	impl<BlockNumber: Copy> PhaseTransitionPoints<BlockNumber> {
		pub const fn new(now: BlockNumber) -> Self {
			Self {
				application: BlockNumberPair::new(Some(now), None),
				evaluation: BlockNumberPair::new(None, None),
				auction_initialize_period: BlockNumberPair::new(None, None),
				english_auction: BlockNumberPair::new(None, None),
				random_candle_ending: None,
				candle_auction: BlockNumberPair::new(None, None),
				community: BlockNumberPair::new(None, None),
				remainder: BlockNumberPair::new(None, None),
			}
		}
	}

	#[derive(Default, Clone, Encode, Decode, Eq, PartialEq, RuntimeDebug, MaxEncodedLen, TypeInfo)]
	pub struct BlockNumberPair<BlockNumber> {
		pub start: Option<BlockNumber>,
		pub end: Option<BlockNumber>,
	}

	impl<BlockNumber: Copy> BlockNumberPair<BlockNumber> {
		pub const fn new(start: Option<BlockNumber>, end: Option<BlockNumber>) -> Self {
			Self { start, end }
		}

		pub const fn start(&self) -> Option<BlockNumber> {
			self.start
		}

		pub const fn end(&self) -> Option<BlockNumber> {
			self.end
		}

		pub fn update(&mut self, start: Option<BlockNumber>, end: Option<BlockNumber>) {
			let new_state = match (start, end) {
				(Some(start), None) => (Some(start), self.end),
				(None, Some(end)) => (self.start, Some(end)),
				(Some(start), Some(end)) => (Some(start), Some(end)),
				(None, None) => (self.start, self.end),
			};
			(self.start, self.end) = (new_state.0, new_state.1);
		}

		pub fn force_update(&mut self, start: Option<BlockNumber>, end: Option<BlockNumber>) -> Self {
			Self { start, end }
		}
	}

	#[derive(Debug)]
	pub enum ValidityError {
		PriceTooLow,
		TicketSizeError,
		ParticipantsSizeError,
	}

	#[derive(Default, Clone, Copy, Encode, Decode, Eq, PartialEq, RuntimeDebug, TypeInfo, MaxEncodedLen)]
	pub enum BidStatus<Balance: BalanceT> {
		/// The bid is not yet accepted or rejected
		#[default]
		YetUnknown,
		/// The bid is accepted
		Accepted,
		/// The bid is rejected, and the reason is provided
		Rejected(RejectionReason),
		/// The bid is partially accepted. The amount accepted and reason for rejection are provided
		PartiallyAccepted(Balance, RejectionReason),
	}

	#[derive(Clone, Copy, Encode, Decode, Eq, PartialEq, RuntimeDebug, TypeInfo, MaxEncodedLen)]
	pub enum RejectionReason {
		/// The bid was submitted after the candle auction ended
		AfterCandleEnd,
		/// The bid was accepted but too many tokens were requested. A partial amount was accepted
		NoTokensLeft,
		/// Error in calculating ticket_size for partially funded request
		BadMath,
	}

	#[derive(Clone, Copy, Encode, Decode, Eq, PartialEq, RuntimeDebug, TypeInfo, MaxEncodedLen)]
	pub struct VestingInfo<BlockNumber, Balance> {
		pub total_amount: Balance,
		pub amount_per_block: Balance,
		pub duration: BlockNumber,
	}

	#[derive(Clone, Encode, Decode, Eq, PartialEq, RuntimeDebug, TypeInfo, MaxEncodedLen)]
	pub enum FundingOutcome {
		Success(SuccessReason),
		Failure(FailureReason),
	}

	#[derive(Clone, Encode, Decode, Eq, PartialEq, RuntimeDebug, TypeInfo, MaxEncodedLen)]
	pub enum SuccessReason {
		SoldOut,
		ReachedTarget,
		ProjectDecision,
	}

	#[derive(Clone, Encode, Decode, Eq, PartialEq, RuntimeDebug, TypeInfo, MaxEncodedLen)]
	pub enum FailureReason {
		EvaluationFailed,
		AuctionFailed,
		TargetNotReached,
		ProjectDecision,
		Unknown,
	}

	#[derive(Clone, Encode, Decode, Eq, PartialEq, RuntimeDebug, TypeInfo, MaxEncodedLen)]
	pub struct Success;

	#[derive(Clone, Encode, Decode, Eq, PartialEq, RuntimeDebug, TypeInfo, MaxEncodedLen)]
	pub struct Failure;

	#[derive(Clone, Encode, Decode, Eq, PartialEq, RuntimeDebug, TypeInfo, MaxEncodedLen)]
	pub enum CleanerState<T> {
		Initialized(PhantomData<T>),
		// Success or Failure
		EvaluationRewardOrSlash(u64, PhantomData<T>),
		EvaluationUnbonding(u64, PhantomData<T>),
		// Branch
		// A. Success only
		BidCTMint(u64, PhantomData<T>),
		ContributionCTMint(u64, PhantomData<T>),
		StartBidderVestingSchedule(u64, PhantomData<T>),
		StartContributorVestingSchedule(u64, PhantomData<T>),
		BidFundingPayout(u64, PhantomData<T>),
		ContributionFundingPayout(u64, PhantomData<T>),
		// B. Failure only
		BidFundingRelease(u64, PhantomData<T>),
		BidUnbonding(u64, PhantomData<T>),
		ContributionFundingRelease(u64, PhantomData<T>),
		ContributionUnbonding(u64, PhantomData<T>),
		// Merge
		// Success or Failure
		Finished(PhantomData<T>),
	}

	#[derive(Clone, Encode, Decode, Eq, PartialEq, RuntimeDebug, TypeInfo, MaxEncodedLen)]
	pub enum Cleaner {
		NotReady,
		Success(CleanerState<Success>),
		Failure(CleanerState<Failure>),
	}
	impl TryFrom<ProjectStatus> for Cleaner {
		type Error = ();

		fn try_from(value: ProjectStatus) -> Result<Self, ()> {
			match value {
				ProjectStatus::FundingSuccessful => Ok(Cleaner::Success(CleanerState::Initialized(PhantomData))),
				ProjectStatus::FundingFailed | ProjectStatus::EvaluationFailed =>
					Ok(Cleaner::Failure(CleanerState::Initialized(PhantomData))),
				_ => Err(()),
			}
		}
	}

	#[derive(Clone, Encode, Decode, Eq, PartialEq, RuntimeDebug, TypeInfo, MaxEncodedLen)]
	pub struct EvaluationRoundInfo<Balance> {
		pub total_bonded_usd: Balance,
		pub total_bonded_plmc: Balance,
		pub evaluators_outcome: EvaluatorsOutcome<Balance>,
	}

	#[derive(Clone, Encode, Decode, Eq, PartialEq, RuntimeDebug, TypeInfo, MaxEncodedLen)]
	pub enum EvaluatorsOutcome<Balance> {
		Unchanged,
		Rewarded(RewardInfo<Balance>),
		Slashed,
	}

	#[derive(Clone, Copy, Encode, Decode, Eq, PartialEq, PartialOrd, Ord, RuntimeDebug, TypeInfo, MaxEncodedLen)]
	pub enum RewardOrSlash<Balance> {
		Reward(Balance),
		Slash(Balance),
	}

	#[derive(Default, Clone, Encode, Decode, Eq, PartialEq, RuntimeDebug, TypeInfo, MaxEncodedLen)]
	pub struct RewardInfo<Balance> {
		// Total "Early Evaluators" rewards amount in Contribution Tokens
		pub early_evaluator_reward_pot: Balance,
		// Total "Normal Evaluators" rewards amount in Contribution Tokens
		pub normal_evaluator_reward_pot: Balance,
		pub early_evaluator_total_bonded_usd: Balance,
		pub normal_evaluator_total_bonded_usd: Balance,
	}

	#[derive(Clone, Copy, Encode, Decode, Eq, PartialEq, RuntimeDebug, TypeInfo, MaxEncodedLen)]
	pub enum FundingOutcomeDecision {
		AcceptFunding,
		RejectFunding,
	}

	#[derive(Clone, Copy, Encode, Decode, Eq, PartialEq, RuntimeDebug, TypeInfo, MaxEncodedLen)]
	pub struct MigrationReadinessCheck {
		pub holding_check: (xcm::v3::QueryId, CheckOutcome),
		pub pallet_check: (xcm::v3::QueryId, CheckOutcome),
	}

	impl MigrationReadinessCheck {
		pub fn is_ready(&self) -> bool {
			self.holding_check.1 == CheckOutcome::Passed && self.pallet_check.1 == CheckOutcome::Passed
		}
	}

	#[derive(Clone, Copy, Encode, Decode, Eq, PartialEq, RuntimeDebug, TypeInfo, MaxEncodedLen)]
	pub enum CheckOutcome {
		AwaitingResponse,
		Passed,
		Failed,
	}

	#[derive(Clone, Copy, Encode, Decode, Eq, PartialEq, RuntimeDebug, TypeInfo, MaxEncodedLen)]
	pub struct HRMPChannelStatus {
		pub project_to_polimec: ChannelStatus,
		pub polimec_to_project: ChannelStatus,
	}

	#[derive(Clone, Copy, Encode, Decode, Eq, PartialEq, RuntimeDebug, TypeInfo, MaxEncodedLen)]
	pub enum ChannelStatus {
		/// hrmp channel is closed.
		Closed,
		/// hrmp channel is open.
		Open,
		/// request for a hrmp channel was sent to the relay. Waiting for response.
		AwaitingAcceptance,
	}

	#[derive(Clone, Encode, Decode, Eq, PartialEq, RuntimeDebug, TypeInfo, MaxEncodedLen)]
	pub struct ProjectMigrationOrigins<ProjectId, MigrationOrigins> {
		pub project_id: ProjectId,
		pub migration_origins: MigrationOrigins,
	}
	#[derive(Clone, Encode, Decode, Eq, PartialEq, Ord, PartialOrd, RuntimeDebug, TypeInfo, MaxEncodedLen)]
	pub enum MigrationStatus {
		NotStarted,
		Sent(xcm::v3::QueryId),
		Confirmed,
		Failed(BoundedVec<u8, MaxDispatchErrorLen>),
	}

	#[derive(Clone, Encode, Decode, Eq, PartialEq, Ord, PartialOrd, RuntimeDebug, TypeInfo, MaxEncodedLen)]
	pub struct MaxMigrationsPerXcm<T>(PhantomData<T>);
	impl<T: crate::Config> Get<u32> for MaxMigrationsPerXcm<T> {
		fn get() -> u32 {
			crate::Pallet::<T>::migrations_per_xcm_message_allowed()
		}
	}
}

pub struct MigrationGenerator<T: Config>(PhantomData<T>);

impl<T: Config> MigrationGenerator<T> {
	pub fn evaluation_migration(evaluation: EvaluationInfoOf<T>) -> Option<Migration> {
		if matches!(evaluation.ct_migration_status, MigrationStatus::Confirmed | MigrationStatus::Sent(_)) {
			return None
		}
		if let Some(RewardOrSlash::Reward(ct_amount)) = evaluation.rewarded_or_slashed {
			let multiplier = MultiplierOf::<T>::try_from(1u8).ok()?;
			let vesting_duration = multiplier.calculate_vesting_duration::<T>();
			let vesting_duration_local_type = <T as Config>::BlockNumber::from(vesting_duration);
			let migration_origin = MigrationOrigin {
				user: T::AccountId32Conversion::convert(evaluation.evaluator),
				id: evaluation.id,
				participation_type: ParticipationType::Evaluation,
			};
			let migration_info: MigrationInfo = (ct_amount.into(), vesting_duration_local_type.into()).into();
			Some(Migration::new(migration_origin, migration_info))
		} else {
			None
		}
	}

	pub fn bid_migration(bid: BidInfoOf<T>) -> Option<Migration> {
		if bid.final_ct_amount == Zero::zero() ||
			matches!(bid.ct_migration_status, MigrationStatus::Confirmed | MigrationStatus::Sent(_))
		{
			return None
		}
		let vesting_duration = bid.multiplier.calculate_vesting_duration::<T>();
		let vesting_duration_local_type = <T as Config>::BlockNumber::from(vesting_duration);
		let migration_origin = MigrationOrigin {
			user: <T as Config>::AccountId32Conversion::convert(bid.bidder),
			id: bid.id,
			participation_type: ParticipationType::Bid,
		};
		let migration_info: MigrationInfo = (bid.final_ct_amount.into(), vesting_duration_local_type.into()).into();
		Some(Migration::new(migration_origin, migration_info))
	}

	pub fn contribution_migration(contribution: ContributionInfoOf<T>) -> Option<Migration> {
		if matches!(contribution.ct_migration_status, MigrationStatus::Confirmed | MigrationStatus::Sent(_)) {
			return None
		}
		let vesting_duration = contribution.multiplier.calculate_vesting_duration::<T>();
		let vesting_duration_local_type = <T as Config>::BlockNumber::from(vesting_duration);
		let migration_origin = MigrationOrigin {
			user: <T as Config>::AccountId32Conversion::convert(contribution.contributor),
			id: contribution.id,
			participation_type: ParticipationType::Contribution,
		};
		let migration_info: MigrationInfo = (contribution.ct_amount.into(), vesting_duration_local_type.into()).into();
		Some(Migration::new(migration_origin, migration_info))
	}
}<|MERGE_RESOLUTION|>--- conflicted
+++ resolved
@@ -396,10 +396,6 @@
 
 pub mod inner_types {
 	use super::*;
-<<<<<<< HEAD
-
-=======
->>>>>>> 5447d8d8
 	use xcm::v3::MaxDispatchErrorLen;
 
 	#[derive(Default, Clone, Encode, Decode, Eq, PartialEq, RuntimeDebug, MaxEncodedLen, TypeInfo)]
