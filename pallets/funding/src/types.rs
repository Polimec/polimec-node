// Polimec Blockchain – https://www.polimec.org/
// Copyright (C) Polimec 2022. All rights reserved.

// The Polimec Blockchain is free software: you can redistribute it and/or modify
// it under the terms of the GNU General Public License as published by
// the Free Software Foundation, either version 3 of the License, or
// (at your option) any later version.

// The Polimec Blockchain is distributed in the hope that it will be useful,
// but WITHOUT ANY WARRANTY; without even the implied warranty of
// MERCHANTABILITY or FITNESS FOR A PARTICULAR PURPOSE.  See the
// GNU General Public License for more details.

// You should have received a copy of the GNU General Public License
// along with this program.  If not, see <https://www.gnu.org/licenses/>.

// If you feel like getting in touch with us, you can do so at info@polimec.org

//! Types for Funding pallet.

use frame_support::{pallet_prelude::*, traits::tokens::Balance as BalanceT};
use polkadot_parachain::primitives::Id as ParaId;
use sp_arithmetic::{FixedPointNumber, FixedPointOperand};
use sp_runtime::traits::CheckedDiv;
use sp_std::{cmp::Eq, collections::btree_map::*, prelude::*};

pub use config_types::*;
pub use inner_types::*;
pub use storage_types::*;

use crate::{
	traits::{BondingRequirementCalculation, ProvideStatemintPrice},
	BalanceOf,
};

pub mod config_types {
	use parachains_common::DAYS;
	use sp_arithmetic::{traits::Saturating, FixedU128};
	use sp_runtime::traits::{Convert, One};

	use crate::{traits::VestingDurationCalculation, Config};

	use super::*;

	#[derive(Clone, Encode, Decode, Eq, PartialEq, RuntimeDebug, TypeInfo, MaxEncodedLen, Copy, Ord, PartialOrd)]
	#[cfg_attr(feature = "std", derive(serde::Serialize, serde::Deserialize))]
	pub struct Multiplier(u8);

	impl Multiplier {
		/// Creates a new `Multiplier` if the value is between 1 and 25, otherwise returns an error.
		pub const fn new(x: u8) -> Result<Self, ()> {
			// The minimum and maximum values are chosen to be 1 and 25 respectively, as defined in the Knowledge Hub.
			const MIN_VALID: u8 = 1;
			const MAX_VALID: u8 = 25;

			if x >= MIN_VALID && x <= MAX_VALID {
				Ok(Self(x))
			} else {
				Err(())
			}
		}
	}

	impl BondingRequirementCalculation for Multiplier {
		fn calculate_bonding_requirement<T: Config>(&self, ticket_size: BalanceOf<T>) -> Result<BalanceOf<T>, ()> {
			let balance_multiplier = BalanceOf::<T>::from(self.0);
			ticket_size.checked_div(&balance_multiplier).ok_or(())
		}
	}

	impl VestingDurationCalculation for Multiplier {
		fn calculate_vesting_duration<T: Config>(&self) -> T::BlockNumber {
			// gradient "m" of the linear curve function y = m*x + b where x is the multiplier and y is the number of weeks
			const GRADIENT: FixedU128 = FixedU128::from_rational(2167u128, 1000u128);
			// negative constant (because we cannot have negative values, so we take the negative and do "-b" instead of "+b") "b" of the linear curve function y = m*x + b
			const NEG_CONSTANT: FixedU128 = FixedU128::from_rational(2167u128, 1000u128);

			let multiplier_as_fixed = FixedU128::saturating_from_integer(self.0);
			let weeks = GRADIENT.saturating_mul(multiplier_as_fixed).saturating_sub(NEG_CONSTANT);

			T::DaysToBlocks::convert(weeks * FixedU128::from_u32(7u32)).max(One::one())
		}
	}

	impl Default for Multiplier {
		fn default() -> Self {
			Self(1u8)
		}
	}

	impl TryFrom<u8> for Multiplier {
		type Error = ();

		fn try_from(x: u8) -> Result<Self, ()> {
			Self::new(x)
		}
	}

	/// Enum used to identify PLMC holds.
	/// It implements Serialize and Deserialize (only in the "std" feature set) to hold a fungible in the Genesis Configuration.
	#[derive(Encode, Decode, Copy, Clone, PartialEq, Eq, RuntimeDebug, MaxEncodedLen, TypeInfo, Ord, PartialOrd)]
	#[cfg_attr(feature = "std", derive(serde::Serialize, serde::Deserialize))]
	pub enum LockType<ProjectId> {
		Evaluation(ProjectId),
		Participation(ProjectId),
	}

	pub struct ConstPriceProvider<AssetId, Price, Mapping>(PhantomData<(AssetId, Price, Mapping)>);
	impl<AssetId: Ord, Price: FixedPointNumber + Clone, Mapping: Get<BTreeMap<AssetId, Price>>> ProvideStatemintPrice
		for ConstPriceProvider<AssetId, Price, Mapping>
	{
		type AssetId = AssetId;
		type Price = Price;

		fn get_price(asset_id: AssetId) -> Option<Price> {
			Mapping::get().get(&asset_id).cloned()
		}
	}

	pub struct DaysToBlocks;
	impl Convert<FixedU128, u64> for DaysToBlocks {
		fn convert(a: FixedU128) -> u64 {
			let one_day_in_blocks = DAYS;
			a.saturating_mul_int(one_day_in_blocks as u64)
		}
	}
	impl Convert<FixedU128, u32> for DaysToBlocks {
		fn convert(a: FixedU128) -> u32 {
			let one_day_in_blocks = DAYS;
			a.saturating_mul_int(one_day_in_blocks)
		}
	}
}

pub mod storage_types {
	use sp_arithmetic::traits::{One, Saturating, Zero};

	use super::*;

	#[derive(Default, Clone, Encode, Decode, Eq, PartialEq, RuntimeDebug, MaxEncodedLen, TypeInfo)]
	#[cfg_attr(feature = "std", derive(serde::Serialize, serde::Deserialize))]
	pub struct ProjectMetadata<BoundedString, Balance: BalanceT, Price: FixedPointNumber, AccountId, Hash> {
		/// Token Metadata
		pub token_information: CurrencyMetadata<BoundedString>,
		/// Mainnet Token Max Supply
		pub mainnet_token_max_supply: Balance,
		/// Total allocation of Contribution Tokens available for the Funding Round. (Auction, Community)
		pub total_allocation_size: (Balance, Balance),
		/// Minimum price per Contribution Token
		pub minimum_price: Price,
		/// Maximum and/or minimum ticket size
		pub ticket_size: TicketSize<Balance>,
		/// Maximum and/or minimum number of participants for the Auction and Community Round
		pub participants_size: ParticipantsSize,
		/// Funding round thresholds for Retail, Professional and Institutional participants
		pub funding_thresholds: Thresholds,
		/// Conversion rate of contribution token to mainnet token
		pub conversion_rate: u32,
		/// Participation currencies (e.g stablecoin, DOT, KSM)
		/// e.g. https://github.com/paritytech/substrate/blob/427fd09bcb193c1e79dec85b1e207c718b686c35/frame/uniques/src/types.rs#L110
		/// For now is easier to handle the case where only just one Currency is accepted
		pub participation_currencies: AcceptedFundingAsset,
		pub funding_destination_account: AccountId,
		/// Additional metadata
		pub offchain_information_hash: Option<Hash>,
	}
	impl<BoundedString, Balance: BalanceT, Price: FixedPointNumber, Hash, AccountId>
		ProjectMetadata<BoundedString, Balance, Price, Hash, AccountId>
	{
		// TODO: PLMC-162. Perform a REAL validity check
		pub fn validity_check(&self) -> Result<(), ValidityError> {
			if self.minimum_price == Price::zero() {
				return Err(ValidityError::PriceTooLow)
			}
			self.ticket_size.is_valid()?;
			self.participants_size.is_valid()?;
			Ok(())
		}
	}

	#[derive(Clone, Encode, Decode, Eq, PartialEq, RuntimeDebug, MaxEncodedLen, TypeInfo)]
	pub struct ProjectDetails<AccountId, BlockNumber, Price: FixedPointNumber, Balance: BalanceT, EvaluationRoundInfo> {
		pub issuer: AccountId,
		/// Whether the project is frozen, so no `metadata` changes are allowed.
		pub is_frozen: bool,
		/// The price in USD per token decided after the Auction Round
		pub weighted_average_price: Option<Price>,
		/// The current status of the project
		pub status: ProjectStatus,
		/// When the different project phases start and end
		pub phase_transition_points: PhaseTransitionPoints<BlockNumber>,
		/// Fundraising target amount in USD equivalent
		pub fundraising_target: Balance,
		/// The amount of Contribution Tokens that have not yet been sold
		pub remaining_contribution_tokens: (Balance, Balance),
		/// Funding reached amount in USD equivalent
		pub funding_amount_reached: Balance,
		/// Cleanup operations remaining
		pub cleanup: Cleaner,
		/// Information about the total amount bonded, and the outcome in regards to reward/slash/nothing
		pub evaluation_round_info: EvaluationRoundInfo,
		/// When the Funding Round ends
		pub funding_end_block: Option<BlockNumber>,
		/// ParaId of project
		pub parachain_id: Option<ParaId>,
		/// Migration readiness check
		pub migration_readiness_check: Option<MigrationReadinessCheck>,
<<<<<<< HEAD
		/// Channel status
		pub comm_status: CommStatus,
=======
		/// HRMP Channel status
		pub hrmp_channel_status: HRMPChannelStatus,
>>>>>>> cdad43ee
	}
	/// Tells on_initialize what to do with the project
	#[derive(Clone, Encode, Decode, Eq, PartialEq, RuntimeDebug, TypeInfo, MaxEncodedLen)]
	pub enum UpdateType {
		EvaluationEnd,
		EnglishAuctionStart,
		CandleAuctionStart,
		CommunityFundingStart,
		RemainderFundingStart,
		FundingEnd,
		ProjectDecision(FundingOutcomeDecision),
		StartSettlement,
	}

	#[derive(Clone, Encode, Decode, Eq, PartialEq, RuntimeDebug, TypeInfo, MaxEncodedLen, Ord, PartialOrd)]
	pub struct EvaluationInfo<Id, ProjectId, AccountId, Balance, BlockNumber> {
		pub id: Id,
		pub project_id: ProjectId,
		pub evaluator: AccountId,
		pub original_plmc_bond: Balance,
		// An evaluation bond can be converted to participation bond
		pub current_plmc_bond: Balance,
		pub early_usd_amount: Balance,
		pub late_usd_amount: Balance,
		pub when: BlockNumber,
		pub rewarded_or_slashed: bool,
	}

	#[derive(Clone, Copy, Encode, Decode, Eq, PartialEq, RuntimeDebug, MaxEncodedLen, TypeInfo)]
	pub struct BidInfo<
		Id,
		ProjectId,
		Balance: BalanceT,
		Price: FixedPointNumber,
		AccountId,
		BlockNumber,
		Multiplier,
		VestingInfo,
	> {
		pub id: Id,
		pub project_id: ProjectId,
		pub bidder: AccountId,
		pub status: BidStatus<Balance>,
		#[codec(compact)]
		pub original_ct_amount: Balance,
		pub original_ct_usd_price: Price,
		pub final_ct_amount: Balance,
		pub final_ct_usd_price: Price,
		pub funding_asset: AcceptedFundingAsset,
		pub funding_asset_amount_locked: Balance,
		pub multiplier: Multiplier,
		pub plmc_bond: Balance,
		pub plmc_vesting_info: Option<VestingInfo>,
		pub when: BlockNumber,
		pub funds_released: bool,
		pub ct_minted: bool,
	}

	impl<
			BidId: Eq + Ord,
			ProjectId: Eq,
			Balance: BalanceT + FixedPointOperand + Ord,
			Price: FixedPointNumber,
			AccountId: Eq,
			BlockNumber: Eq + Ord,
			Multiplier: Eq,
			VestingInfo: Eq,
		> Ord for BidInfo<BidId, ProjectId, Balance, Price, AccountId, BlockNumber, Multiplier, VestingInfo>
	{
		fn cmp(&self, other: &Self) -> sp_std::cmp::Ordering {
			match self.original_ct_usd_price.cmp(&other.original_ct_usd_price) {
				sp_std::cmp::Ordering::Equal => Ord::cmp(&other.id, &self.id),
				other => other,
			}
		}
	}

	impl<
			BidId: Eq + Ord,
			ProjectId: Eq,
			Balance: BalanceT + FixedPointOperand,
			Price: FixedPointNumber,
			AccountId: Eq,
			BlockNumber: Eq + Ord,
			Multiplier: Eq,
			VestingInfo: Eq,
		> PartialOrd for BidInfo<BidId, ProjectId, Balance, Price, AccountId, BlockNumber, Multiplier, VestingInfo>
	{
		fn partial_cmp(&self, other: &Self) -> Option<sp_std::cmp::Ordering> {
			Some(self.cmp(other))
		}
	}

	#[derive(Clone, Copy, Encode, Decode, Eq, PartialEq, RuntimeDebug, MaxEncodedLen, TypeInfo)]
	pub struct ContributionInfo<Id, ProjectId, AccountId, Balance, Multiplier, VestingInfo> {
		pub id: Id,
		pub project_id: ProjectId,
		pub contributor: AccountId,
		pub ct_amount: Balance,
		pub usd_contribution_amount: Balance,
		pub multiplier: Multiplier,
		pub funding_asset: AcceptedFundingAsset,
		pub funding_asset_amount: Balance,
		pub plmc_bond: Balance,
		pub plmc_vesting_info: Option<VestingInfo>,
		pub funds_released: bool,
		pub ct_minted: bool,
	}

	/// Represents a bucket that holds a specific amount of tokens at a given price.
	/// Each bucket has a unique ID, an amount of tokens left, a current price, an initial price,
	/// and constants to define price and amount increments for the next buckets.
	#[derive(Clone, Copy, Encode, Decode, Eq, PartialEq, RuntimeDebug, MaxEncodedLen, TypeInfo)]
	pub struct Bucket<Balance, Price> {
		/// The amount of tokens left in this bucket.
		pub amount_left: Balance,
		/// The current price of tokens in this bucket.
		pub current_price: Price,
		/// The initial price of tokens in the bucket.
		pub initial_price: Price,
		/// Defines the price increment for each subsequent bucket.
		pub delta_price: Price,
		/// Defines the amount increment for each subsequent bucket.
		pub delta_amount: Balance,
	}

	impl<Balance: Copy + Saturating + One + Zero, Price: FixedPointNumber> Bucket<Balance, Price> {
		/// Creates a new bucket with the given parameters.
		pub const fn new(
			amount_left: Balance,
			initial_price: Price,
			delta_price: Price,
			delta_amount: Balance,
		) -> Self {
			Self { amount_left, current_price: initial_price, initial_price, delta_price, delta_amount }
		}

		/// Update the bucket
		pub fn update(&mut self, removed_amount: Balance) {
			self.amount_left.saturating_reduce(removed_amount);
			if self.amount_left.is_zero() {
				self.next();
			}
		}

		/// Updates the bucket to represent the next one in the sequence. This involves:
		/// - resetting the amount left,
		/// - recalculating the price based on the current price and the price increments defined by the `delta_price`.
		fn next(&mut self) {
			self.amount_left = self.delta_amount;
			self.current_price = self.current_price.saturating_add(self.delta_price);
		}
	}
}

pub mod inner_types {
	use super::*;

	#[derive(Default, Clone, Encode, Decode, Eq, PartialEq, RuntimeDebug, MaxEncodedLen, TypeInfo)]
	#[cfg_attr(feature = "std", derive(serde::Serialize, serde::Deserialize))]
	pub struct CurrencyMetadata<BoundedString> {
		/// The user friendly name of this asset. Limited in length by `StringLimit`.
		pub name: BoundedString,
		/// The ticker symbol for this asset. Limited in length by `StringLimit`.
		pub symbol: BoundedString,
		/// The number of decimals this asset uses to represent one unit.
		pub decimals: u8,
	}

	#[derive(Default, Clone, Copy, Encode, Decode, Eq, PartialEq, RuntimeDebug, MaxEncodedLen, TypeInfo)]
	#[cfg_attr(feature = "std", derive(serde::Serialize, serde::Deserialize))]
	pub struct TicketSize<Balance: BalanceT + Copy> {
		pub minimum: Option<Balance>,
		pub maximum: Option<Balance>,
	}
	impl<Balance: BalanceT + Copy> TicketSize<Balance> {
		pub(crate) fn is_valid(&self) -> Result<(), ValidityError> {
			if self.minimum.is_some() && self.maximum.is_some() {
				return if self.minimum < self.maximum { Ok(()) } else { Err(ValidityError::TicketSizeError) }
			}
			if self.minimum.is_some() || self.maximum.is_some() {
				return Ok(())
			}

			Err(ValidityError::TicketSizeError)
		}
	}

	#[derive(Default, Clone, Encode, Decode, Eq, PartialEq, RuntimeDebug, MaxEncodedLen, TypeInfo)]
	#[cfg_attr(feature = "std", derive(serde::Serialize, serde::Deserialize))]
	pub struct ParticipantsSize {
		pub minimum: Option<u32>,
		pub maximum: Option<u32>,
	}
	impl ParticipantsSize {
		pub(crate) const fn is_valid(&self) -> Result<(), ValidityError> {
			match (self.minimum, self.maximum) {
				(Some(min), Some(max)) =>
					if min < max && min > 0 && max > 0 {
						Ok(())
					} else {
						Err(ValidityError::ParticipantsSizeError)
					},
				(Some(elem), None) | (None, Some(elem)) =>
					if elem > 0 {
						Ok(())
					} else {
						Err(ValidityError::ParticipantsSizeError)
					},
				(None, None) => Err(ValidityError::ParticipantsSizeError),
			}
		}
	}

	#[derive(Default, Clone, Encode, Decode, Eq, PartialEq, RuntimeDebug, MaxEncodedLen, TypeInfo)]
	#[cfg_attr(feature = "std", derive(serde::Serialize, serde::Deserialize))]
	pub struct Thresholds {
		#[codec(compact)]
		retail: u8,
		#[codec(compact)]
		professional: u8,
		#[codec(compact)]
		institutional: u8,
	}

	// TODO: PLMC-157. Use SCALE fixed indexes
	#[derive(Default, Clone, Copy, Encode, Decode, Eq, PartialEq, RuntimeDebug, TypeInfo, MaxEncodedLen)]
	#[cfg_attr(feature = "std", derive(serde::Serialize, serde::Deserialize))]
	pub enum AcceptedFundingAsset {
		#[default]
		USDT,
		USDC,
		DOT,
	}
	impl AcceptedFundingAsset {
		pub const fn to_statemint_id(&self) -> u32 {
			match self {
				AcceptedFundingAsset::USDT => 1984,
				AcceptedFundingAsset::DOT => 0,
				AcceptedFundingAsset::USDC => 420,
			}
		}
	}

	#[derive(Default, Clone, Encode, Decode, Eq, PartialEq, RuntimeDebug, TypeInfo, MaxEncodedLen)]
	#[cfg_attr(feature = "std", derive(serde::Serialize, serde::Deserialize))]
	pub enum ProjectStatus {
		#[default]
		Application,
		EvaluationRound,
		EvaluationFailed,
		AuctionInitializePeriod,
		AuctionRound(AuctionPhase),
		CommunityRound,
		RemainderRound,
		FundingFailed,
		AwaitingProjectDecision,
		FundingSuccessful,
		ReadyToStartMigration,
		MigrationCompleted,
	}

	#[derive(Default, Clone, Encode, Decode, Eq, PartialEq, RuntimeDebug, TypeInfo, MaxEncodedLen)]
	#[cfg_attr(feature = "std", derive(serde::Serialize, serde::Deserialize))]
	pub enum AuctionPhase {
		#[default]
		English,
		Candle,
	}

	#[derive(Default, Clone, Encode, Decode, Eq, PartialEq, RuntimeDebug, MaxEncodedLen, TypeInfo)]
	pub struct PhaseTransitionPoints<BlockNumber> {
		pub application: BlockNumberPair<BlockNumber>,
		pub evaluation: BlockNumberPair<BlockNumber>,
		pub auction_initialize_period: BlockNumberPair<BlockNumber>,
		pub english_auction: BlockNumberPair<BlockNumber>,
		pub random_candle_ending: Option<BlockNumber>,
		pub candle_auction: BlockNumberPair<BlockNumber>,
		pub community: BlockNumberPair<BlockNumber>,
		pub remainder: BlockNumberPair<BlockNumber>,
	}

	impl<BlockNumber: Copy> PhaseTransitionPoints<BlockNumber> {
		pub const fn new(now: BlockNumber) -> Self {
			Self {
				application: BlockNumberPair::new(Some(now), None),
				evaluation: BlockNumberPair::new(None, None),
				auction_initialize_period: BlockNumberPair::new(None, None),
				english_auction: BlockNumberPair::new(None, None),
				random_candle_ending: None,
				candle_auction: BlockNumberPair::new(None, None),
				community: BlockNumberPair::new(None, None),
				remainder: BlockNumberPair::new(None, None),
			}
		}
	}

	#[derive(Default, Clone, Encode, Decode, Eq, PartialEq, RuntimeDebug, MaxEncodedLen, TypeInfo)]
	pub struct BlockNumberPair<BlockNumber> {
		pub start: Option<BlockNumber>,
		pub end: Option<BlockNumber>,
	}

	impl<BlockNumber: Copy> BlockNumberPair<BlockNumber> {
		pub const fn new(start: Option<BlockNumber>, end: Option<BlockNumber>) -> Self {
			Self { start, end }
		}

		pub const fn start(&self) -> Option<BlockNumber> {
			self.start
		}

		pub const fn end(&self) -> Option<BlockNumber> {
			self.end
		}

		pub fn update(&mut self, start: Option<BlockNumber>, end: Option<BlockNumber>) {
			let new_state = match (start, end) {
				(Some(start), None) => (Some(start), self.end),
				(None, Some(end)) => (self.start, Some(end)),
				(Some(start), Some(end)) => (Some(start), Some(end)),
				(None, None) => (self.start, self.end),
			};
			(self.start, self.end) = (new_state.0, new_state.1);
		}

		pub fn force_update(&mut self, start: Option<BlockNumber>, end: Option<BlockNumber>) -> Self {
			Self { start, end }
		}
	}

	#[derive(Debug)]
	pub enum ValidityError {
		PriceTooLow,
		TicketSizeError,
		ParticipantsSizeError,
	}

	#[derive(Default, Clone, Copy, Encode, Decode, Eq, PartialEq, RuntimeDebug, TypeInfo, MaxEncodedLen)]
	pub enum BidStatus<Balance: BalanceT> {
		/// The bid is not yet accepted or rejected
		#[default]
		YetUnknown,
		/// The bid is accepted
		Accepted,
		/// The bid is rejected, and the reason is provided
		Rejected(RejectionReason),
		/// The bid is partially accepted. The amount accepted and reason for rejection are provided
		PartiallyAccepted(Balance, RejectionReason),
	}

	#[derive(Clone, Copy, Encode, Decode, Eq, PartialEq, RuntimeDebug, TypeInfo, MaxEncodedLen)]
	pub enum RejectionReason {
		/// The bid was submitted after the candle auction ended
		AfterCandleEnd,
		/// The bid was accepted but too many tokens were requested. A partial amount was accepted
		NoTokensLeft,
		/// Error in calculating ticket_size for partially funded request
		BadMath,
	}

	#[derive(Clone, Copy, Encode, Decode, Eq, PartialEq, RuntimeDebug, TypeInfo, MaxEncodedLen)]
	pub struct VestingInfo<BlockNumber, Balance> {
		pub total_amount: Balance,
		pub amount_per_block: Balance,
		pub duration: BlockNumber,
	}

	#[derive(Clone, Encode, Decode, Eq, PartialEq, RuntimeDebug, TypeInfo, MaxEncodedLen)]
	pub enum FundingOutcome {
		Success(SuccessReason),
		Failure(FailureReason),
	}

	#[derive(Clone, Encode, Decode, Eq, PartialEq, RuntimeDebug, TypeInfo, MaxEncodedLen)]
	pub enum SuccessReason {
		SoldOut,
		ReachedTarget,
		ProjectDecision,
	}

	#[derive(Clone, Encode, Decode, Eq, PartialEq, RuntimeDebug, TypeInfo, MaxEncodedLen)]
	pub enum FailureReason {
		EvaluationFailed,
		AuctionFailed,
		TargetNotReached,
		ProjectDecision,
		Unknown,
	}

	#[derive(Clone, Encode, Decode, Eq, PartialEq, RuntimeDebug, TypeInfo, MaxEncodedLen)]
	pub struct Success;

	#[derive(Clone, Encode, Decode, Eq, PartialEq, RuntimeDebug, TypeInfo, MaxEncodedLen)]
	pub struct Failure;

	#[derive(Clone, Encode, Decode, Eq, PartialEq, RuntimeDebug, TypeInfo, MaxEncodedLen)]
	pub enum CleanerState<T> {
		Initialized(PhantomData<T>),
		// Success or Failure
		EvaluationRewardOrSlash(u64, PhantomData<T>),
		EvaluationUnbonding(u64, PhantomData<T>),
		// Branch
		// A. Success only
		BidCTMint(u64, PhantomData<T>),
		ContributionCTMint(u64, PhantomData<T>),
		StartBidderVestingSchedule(u64, PhantomData<T>),
		StartContributorVestingSchedule(u64, PhantomData<T>),
		BidFundingPayout(u64, PhantomData<T>),
		ContributionFundingPayout(u64, PhantomData<T>),
		// B. Failure only
		BidFundingRelease(u64, PhantomData<T>),
		BidUnbonding(u64, PhantomData<T>),
		ContributionFundingRelease(u64, PhantomData<T>),
		ContributionUnbonding(u64, PhantomData<T>),
		// Merge
		// Success or Failure
		Finished(PhantomData<T>),
	}

	#[derive(Clone, Encode, Decode, Eq, PartialEq, RuntimeDebug, TypeInfo, MaxEncodedLen)]
	pub enum Cleaner {
		NotReady,
		Success(CleanerState<Success>),
		Failure(CleanerState<Failure>),
	}
	impl TryFrom<ProjectStatus> for Cleaner {
		type Error = ();

		fn try_from(value: ProjectStatus) -> Result<Self, ()> {
			match value {
				ProjectStatus::FundingSuccessful => Ok(Cleaner::Success(CleanerState::Initialized(PhantomData))),
				ProjectStatus::FundingFailed | ProjectStatus::EvaluationFailed =>
					Ok(Cleaner::Failure(CleanerState::Initialized(PhantomData))),
				_ => Err(()),
			}
		}
	}

	#[derive(Clone, Encode, Decode, Eq, PartialEq, RuntimeDebug, TypeInfo, MaxEncodedLen)]
	pub struct EvaluationRoundInfo<Balance> {
		pub total_bonded_usd: Balance,
		pub total_bonded_plmc: Balance,
		pub evaluators_outcome: EvaluatorsOutcome<Balance>,
	}

	#[derive(Clone, Encode, Decode, Eq, PartialEq, RuntimeDebug, TypeInfo, MaxEncodedLen)]
	pub enum EvaluatorsOutcome<Balance> {
		Unchanged,
		Rewarded(RewardInfo<Balance>),
		Slashed,
	}

	#[derive(Default, Clone, Encode, Decode, Eq, PartialEq, RuntimeDebug, TypeInfo, MaxEncodedLen)]
	pub struct RewardInfo<Balance> {
		// Total "Early Evaluators" rewards amount in Contribution Tokens
		pub early_evaluator_reward_pot: Balance,
		// Total "Normal Evaluators" rewards amount in Contribution Tokens
		pub normal_evaluator_reward_pot: Balance,
		pub early_evaluator_total_bonded_usd: Balance,
		pub normal_evaluator_total_bonded_usd: Balance,
	}

	#[derive(Clone, Copy, Encode, Decode, Eq, PartialEq, RuntimeDebug, TypeInfo, MaxEncodedLen)]
	pub enum FundingOutcomeDecision {
		AcceptFunding,
		RejectFunding,
	}

	#[derive(Clone, Copy, Encode, Decode, Eq, PartialEq, RuntimeDebug, TypeInfo, MaxEncodedLen)]
<<<<<<< HEAD
	pub struct MigrationReadinessCheck {
		pub holding_check: (xcm::v3::QueryId, CheckOutcome),
		pub pallet_check: (xcm::v3::QueryId, CheckOutcome),
	}

	impl MigrationReadinessCheck {
		pub fn is_ready(&self) -> bool {
			self.holding_check.1 == CheckOutcome::Passed && self.pallet_check.1 == CheckOutcome::Passed
		}
	}

	#[derive(Clone, Copy, Encode, Decode, Eq, PartialEq, RuntimeDebug, TypeInfo, MaxEncodedLen)]
	pub enum CheckOutcome {
		AwaitingResponse,
		Passed,
		Failed,
	}

	#[derive(Clone, Copy, Encode, Decode, Eq, PartialEq, RuntimeDebug, TypeInfo, MaxEncodedLen)]
	pub struct CommStatus {
=======
	pub enum MigrationReadinessCheck {
		/// Sent an xcm to the project to check if it is ready to migrate
		QuerySent,
		/// The response was satisfactory
		CheckPassed,
		/// The response was not satisfactory or timed out
		CheckFailed,
	}

	#[derive(Clone, Copy, Encode, Decode, Eq, PartialEq, RuntimeDebug, TypeInfo, MaxEncodedLen)]
	pub struct HRMPChannelStatus {
>>>>>>> cdad43ee
		pub project_to_polimec: ChannelStatus,
		pub polimec_to_project: ChannelStatus,
	}

	#[derive(Clone, Copy, Encode, Decode, Eq, PartialEq, RuntimeDebug, TypeInfo, MaxEncodedLen)]
	pub enum ChannelStatus {
<<<<<<< HEAD
		Closed,
		Open,
=======
		/// hrmp channel is closed.
		Closed,
		/// hrmp channel is open.
		Open,
		/// request for a hrmp channel was sent to the relay. Waiting for response.
>>>>>>> cdad43ee
		AwaitingAcceptance,
	}
}<|MERGE_RESOLUTION|>--- conflicted
+++ resolved
@@ -205,13 +205,8 @@
 		pub parachain_id: Option<ParaId>,
 		/// Migration readiness check
 		pub migration_readiness_check: Option<MigrationReadinessCheck>,
-<<<<<<< HEAD
-		/// Channel status
-		pub comm_status: CommStatus,
-=======
-		/// HRMP Channel status
-		pub hrmp_channel_status: HRMPChannelStatus,
->>>>>>> cdad43ee
+        /// HRMP Channel status
+        pub hrmp_channel_status: HRMPChannelStatus,
 	}
 	/// Tells on_initialize what to do with the project
 	#[derive(Clone, Encode, Decode, Eq, PartialEq, RuntimeDebug, TypeInfo, MaxEncodedLen)]
@@ -682,7 +677,6 @@
 	}
 
 	#[derive(Clone, Copy, Encode, Decode, Eq, PartialEq, RuntimeDebug, TypeInfo, MaxEncodedLen)]
-<<<<<<< HEAD
 	pub struct MigrationReadinessCheck {
 		pub holding_check: (xcm::v3::QueryId, CheckOutcome),
 		pub pallet_check: (xcm::v3::QueryId, CheckOutcome),
@@ -701,37 +695,19 @@
 		Failed,
 	}
 
-	#[derive(Clone, Copy, Encode, Decode, Eq, PartialEq, RuntimeDebug, TypeInfo, MaxEncodedLen)]
-	pub struct CommStatus {
-=======
-	pub enum MigrationReadinessCheck {
-		/// Sent an xcm to the project to check if it is ready to migrate
-		QuerySent,
-		/// The response was satisfactory
-		CheckPassed,
-		/// The response was not satisfactory or timed out
-		CheckFailed,
-	}
-
-	#[derive(Clone, Copy, Encode, Decode, Eq, PartialEq, RuntimeDebug, TypeInfo, MaxEncodedLen)]
-	pub struct HRMPChannelStatus {
->>>>>>> cdad43ee
-		pub project_to_polimec: ChannelStatus,
-		pub polimec_to_project: ChannelStatus,
-	}
-
-	#[derive(Clone, Copy, Encode, Decode, Eq, PartialEq, RuntimeDebug, TypeInfo, MaxEncodedLen)]
-	pub enum ChannelStatus {
-<<<<<<< HEAD
-		Closed,
-		Open,
-=======
-		/// hrmp channel is closed.
-		Closed,
-		/// hrmp channel is open.
-		Open,
-		/// request for a hrmp channel was sent to the relay. Waiting for response.
->>>>>>> cdad43ee
-		AwaitingAcceptance,
-	}
+    #[derive(Clone, Copy, Encode, Decode, Eq, PartialEq, RuntimeDebug, TypeInfo, MaxEncodedLen)]
+    pub struct HRMPChannelStatus {
+        pub project_to_polimec: ChannelStatus,
+        pub polimec_to_project: ChannelStatus,
+    }
+
+    #[derive(Clone, Copy, Encode, Decode, Eq, PartialEq, RuntimeDebug, TypeInfo, MaxEncodedLen)]
+    pub enum ChannelStatus {
+        /// hrmp channel is closed.
+        Closed,
+        /// hrmp channel is open.
+        Open,
+        /// request for a hrmp channel was sent to the relay. Waiting for response.
+        AwaitingAcceptance,
+    }
 }