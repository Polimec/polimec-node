--- conflicted
+++ resolved
@@ -901,7 +901,6 @@
 		output
 	}
 
-<<<<<<< HEAD
 	pub fn generate_successful_evaluations(
 		project_metadata: ProjectMetadataOf<T>,
 		evaluators: Vec<AccountIdOf<T>>,
@@ -919,8 +918,6 @@
 			.collect()
 	}
 
-=======
->>>>>>> 28c7bf13
 	pub fn generate_bids_from_total_usd(
 		usd_amount: BalanceOf<T>,
 		min_price: PriceOf<T>,
@@ -1001,32 +998,20 @@
 		self.execute(|| ProjectsDetails::<T>::get(project_id).expect("Project details exists"))
 	}
 
-<<<<<<< HEAD
-	pub fn get_update_pair(
-		&mut self,
-		project_id: ProjectId,
-		update_type: &UpdateType,
-	) -> Option<(BlockNumberFor<T>, UpdateType)> {
-=======
-	pub fn get_update_block(
-		&mut self,
-		project_id: ProjectId,
-		update_type: &UpdateType,
-	) -> Option<(BlockNumberFor<T>)> {
->>>>>>> 28c7bf13
-		self.execute(|| {
-			ProjectsToUpdate::<T>::iter().find_map(|(block, update_vec)| {
-				update_vec
-					.iter()
-					.find(|(pid, update)| *pid == project_id && update == update_type)
-<<<<<<< HEAD
-					.map(|(_pid, update)| (block, update.clone()))
-=======
-					.map(|(_pid, update)| block)
->>>>>>> 28c7bf13
-			})
-		})
-	}
+    pub fn get_update_block(
+        &mut self,
+        project_id: ProjectId,
+        update_type: &UpdateType,
+    ) -> Option<(BlockNumberFor<T>)> {
+        self.execute(|| {
+            ProjectsToUpdate::<T>::iter().find_map(|(block, update_vec)| {
+                update_vec
+                    .iter()
+                    .find(|(pid, update)| *pid == project_id && update == update_type)
+                    .map(|(_pid, update)| block)
+            })
+        })
+    }
 
 	pub fn create_new_project(&mut self, project_metadata: ProjectMetadataOf<T>, issuer: AccountIdOf<T>) -> ProjectId {
 		let now = self.current_block();
@@ -1327,18 +1312,11 @@
 	pub fn start_remainder_or_end_funding(&mut self, project_id: ProjectId) -> Result<(), DispatchError> {
 		let details = self.get_project_details(project_id);
 		assert_eq!(details.status, ProjectStatus::CommunityRound);
-<<<<<<< HEAD
-		let remaining_tokens = details.remaining_contribution_tokens;
-		let update_type =
-			if remaining_tokens > Zero::zero() { UpdateType::RemainderFundingStart } else { UpdateType::FundingEnd };
-		if let Some((transition_block, _)) = self.get_update_pair(project_id, &update_type) {
-=======
 		let remaining_tokens =
 			details.remaining_contribution_tokens.0.saturating_add(details.remaining_contribution_tokens.1);
 		let update_type =
 			if remaining_tokens > Zero::zero() { UpdateType::RemainderFundingStart } else { UpdateType::FundingEnd };
 		if let Some(transition_block) = self.get_update_block(project_id, &update_type) {
->>>>>>> 28c7bf13
 			self.execute(|| frame_system::Pallet::<T>::set_block_number(transition_block - One::one()));
 			self.advance_time(1u32.into()).unwrap();
 			match self.get_project_details(project_id).status {
@@ -1351,15 +1329,11 @@
 	}
 
 	pub fn finish_funding(&mut self, project_id: ProjectId) -> Result<(), DispatchError> {
-<<<<<<< HEAD
-		let (update_block, _) = self.get_update_pair(project_id, &UpdateType::FundingEnd).unwrap();
-=======
 		if let Some(update_block) = self.get_update_block(project_id, &UpdateType::RemainderFundingStart) {
 			self.execute(|| frame_system::Pallet::<T>::set_block_number(update_block - One::one()));
 			self.advance_time(1u32.into()).unwrap();
 		}
 		let update_block = self.get_update_block(project_id, &UpdateType::FundingEnd).expect("Funding end block should exist");
->>>>>>> 28c7bf13
 		self.execute(|| frame_system::Pallet::<T>::set_block_number(update_block - One::one()));
 		self.advance_time(1u32.into()).unwrap();
 		let project_details = self.get_project_details(project_id);
@@ -1820,11 +1794,7 @@
 		let project_details = inst.get_project_details(project_id);
 
 		if project_details.status == ProjectStatus::EvaluationRound {
-<<<<<<< HEAD
-			let (update_block, _) = inst.get_update_pair(project_id, &UpdateType::EvaluationEnd).unwrap();
-=======
 			let update_block = inst.get_update_block(project_id, &UpdateType::EvaluationEnd).unwrap();
->>>>>>> 28c7bf13
 			let notify = Arc::new(Notify::new());
 			block_orchestrator.add_awaiting_project(update_block + 1u32.into(), notify.clone()).await;
 
@@ -1948,11 +1918,7 @@
 	) -> Result<(), DispatchError> {
 		let mut inst = instantiator.lock().await;
 
-<<<<<<< HEAD
-		let (update_block, _) = inst.get_update_pair(project_id, &UpdateType::CandleAuctionStart).unwrap();
-=======
 		let update_block = inst.get_update_block(project_id, &UpdateType::CandleAuctionStart).unwrap();
->>>>>>> 28c7bf13
 		let candle_start = update_block + 1u32.into();
 
 		let notify = Arc::new(Notify::new());
@@ -1966,11 +1932,7 @@
 		notify.notified().await;
 
 		inst = instantiator.lock().await;
-<<<<<<< HEAD
-		let (update_block, _) = inst.get_update_pair(project_id, &UpdateType::CommunityFundingStart).unwrap();
-=======
 		let update_block = inst.get_update_block(project_id, &UpdateType::CommunityFundingStart).unwrap();
->>>>>>> 28c7bf13
 		let community_start = update_block + 1u32.into();
 
 		let notify = Arc::new(Notify::new());
@@ -2123,11 +2085,7 @@
 
 		assert_eq!(inst.get_project_details(project_id).status, ProjectStatus::CommunityRound);
 
-<<<<<<< HEAD
-		let (update_block, _) = inst.get_update_pair(project_id, &UpdateType::RemainderFundingStart).unwrap();
-=======
 		let update_block = inst.get_update_block(project_id, &UpdateType::RemainderFundingStart).unwrap();
->>>>>>> 28c7bf13
 		let remainder_start = update_block + 1u32.into();
 
 		let notify = Arc::new(Notify::new());
@@ -2274,11 +2232,7 @@
 		project_id: ProjectId,
 	) -> Result<(), DispatchError> {
 		let mut inst = instantiator.lock().await;
-<<<<<<< HEAD
-		let (update_block, _) = inst.get_update_pair(project_id, &UpdateType::FundingEnd).unwrap();
-=======
 		let update_block = inst.get_update_block(project_id, &UpdateType::FundingEnd).unwrap();
->>>>>>> 28c7bf13
 
 		let notify = Arc::new(Notify::new());
 		block_orchestrator.add_awaiting_project(update_block + 1u32.into(), notify.clone()).await;
