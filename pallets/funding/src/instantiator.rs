--- conflicted
+++ resolved
@@ -36,17 +36,10 @@
 use crate::{
 	traits::{BondingRequirementCalculation, ProvideStatemintPrice},
 	AcceptedFundingAsset, AccountIdOf, AssetIdOf, AuctionPhase, BalanceOf, BidInfoOf, BidStatus, Bids, BlockNumberOf,
-<<<<<<< HEAD
-	BlockNumberPair, Cleaner, CommStatus, Config, Contributions, Error, EvaluationInfoOf, EvaluationRoundInfoOf,
-	EvaluatorsOutcome, Event, LockType, MultiplierOf, NextProjectId, PhaseTransitionPoints, PriceOf, ProjectDetailsOf,
-	ProjectIdOf, ProjectMetadataOf, ProjectStatus, ProjectsDetails, ProjectsMetadata, ProjectsToUpdate, RewardInfoOf,
-	UpdateType, VestingInfoOf, PLMC_STATEMINT_ID,
-=======
 	BlockNumberPair, BucketOf, Buckets, Cleaner, Config, Contributions, Error, EvaluationInfoOf, EvaluationRoundInfoOf,
 	EvaluatorsOutcome, Event, HRMPChannelStatus, LockType, MultiplierOf, NextProjectId, PhaseTransitionPoints, PriceOf,
 	ProjectDetailsOf, ProjectIdOf, ProjectMetadataOf, ProjectStatus, ProjectsDetails, ProjectsMetadata,
 	ProjectsToUpdate, RewardInfoOf, UpdateType, VestingInfoOf, PLMC_STATEMINT_ID,
->>>>>>> cdad43ee
 };
 
 pub use testing_macros::*;
@@ -77,12 +70,6 @@
 		AllPalletsWithoutSystem: OnFinalize<BlockNumberOf<T>> + OnIdle<BlockNumberOf<T>> + OnInitialize<BlockNumberOf<T>>,
 		RuntimeEvent: From<Event<T>> + TryInto<Event<T>> + Parameter + Member + IsType<<T as frame_system::Config>::RuntimeEvent>,
 	> Instantiator<T, AllPalletsWithoutSystem, RuntimeEvent>
-<<<<<<< HEAD
-where
-// AccountIdOf<T>: Into<<RuntimeOriginOf<T> as OriginTrait>::AccountId> + sp_std::fmt::Debug,
-// <T as pallet_balances::Config>::Balance: Into<BalanceOf<T>>,
-=======
->>>>>>> cdad43ee
 {
 	pub fn new(
 		#[cfg(all(feature = "std", not(feature = "testing-node")))] ext: Option<RefCell<sp_io::TestExternalities>>,
@@ -200,21 +187,15 @@
 		correct_funds: Vec<UserToPLMCBalance<T>>,
 		reserve_type: LockType<ProjectIdOf<T>>,
 	) {
-		for UserToPLMCBalance { account, .. } in correct_funds {
+		for UserToPLMCBalance { account, plmc_amount } in correct_funds {
 			self.execute(|| {
-<<<<<<< HEAD
-				let _reserved = <T as Config>::NativeCurrency::balance_on_hold(&reserve_type, &account);
-				// TODO: Enable this
-				// assert_eq!(reserved, plmc_amount);
-=======
 				let reserved = <T as Config>::NativeCurrency::balance_on_hold(&reserve_type, &account);
 				println!("Account: {:?}, reserved: {:?}, expected: {:?}", account, reserved, plmc_amount);
 				assert_eq!(reserved, plmc_amount);
->>>>>>> cdad43ee
 			});
 		}
-		println!("NEXT")
-	}
+        println!("NEXT")
+    }
 
 	pub fn mint_plmc_to(&mut self, mapping: Vec<UserToPLMCBalance<T>>) {
 		self.execute(|| {
@@ -266,16 +247,10 @@
 	}
 
 	pub fn do_free_plmc_assertions(&mut self, correct_funds: Vec<UserToPLMCBalance<T>>) {
-		for UserToPLMCBalance { account, .. } in correct_funds {
+		for UserToPLMCBalance { account, plmc_amount } in correct_funds {
 			self.execute(|| {
-<<<<<<< HEAD
-				let _free = <T as Config>::NativeCurrency::balance(&account);
-				// TODO: Enable this
-				// assert_eq!(free, plmc_amount);
-=======
 				let free = <T as Config>::NativeCurrency::balance(&account);
 				assert_eq!(free, plmc_amount);
->>>>>>> cdad43ee
 			});
 		}
 	}
@@ -294,10 +269,10 @@
 		correct_funds: Vec<UserToStatemintAsset<T>>,
 		project_id: ProjectIdOf<T>,
 	) {
-		for UserToStatemintAsset { account, .. } in correct_funds {
+		for UserToStatemintAsset { account, asset_amount, .. } in correct_funds {
 			self.execute(|| {
 				// total amount of contributions for this user for this project stored in the mapping
-				let _contribution_total: <T as Config>::Balance =
+				let contribution_total: <T as Config>::Balance =
 					Bids::<T>::iter_prefix_values((project_id, account.clone()))
 						.map(|c| c.funding_asset_amount_locked)
 						.fold(Zero::zero(), |a, b| a + b);
@@ -332,12 +307,6 @@
 		AllPalletsWithoutSystem: OnFinalize<BlockNumberOf<T>> + OnIdle<BlockNumberOf<T>> + OnInitialize<BlockNumberOf<T>>,
 		RuntimeEvent: From<Event<T>> + TryInto<Event<T>> + Parameter + Member + IsType<<T as frame_system::Config>::RuntimeEvent>,
 	> Instantiator<T, AllPalletsWithoutSystem, RuntimeEvent>
-<<<<<<< HEAD
-where
-// AccountIdOf<T>: Into<<RuntimeOriginOf<T> as OriginTrait>::AccountId> + sp_std::fmt::Debug,
-// <T as pallet_balances::Config>::Balance: Into<BalanceOf<T>>,
-=======
->>>>>>> cdad43ee
 {
 	pub fn test_ct_created_for(&mut self, project_id: ProjectIdOf<T>) {
 		self.execute(|| {
@@ -397,11 +366,7 @@
 			funding_end_block: None,
 			parachain_id: None,
 			migration_readiness_check: None,
-<<<<<<< HEAD
-			comm_status: CommStatus {
-=======
 			hrmp_channel_status: HRMPChannelStatus {
->>>>>>> cdad43ee
 				project_to_polimec: crate::ChannelStatus::Closed,
 				polimec_to_project: crate::ChannelStatus::Closed,
 			},
@@ -455,12 +420,6 @@
 		AllPalletsWithoutSystem: OnFinalize<BlockNumberOf<T>> + OnIdle<BlockNumberOf<T>> + OnInitialize<BlockNumberOf<T>>,
 		RuntimeEvent: From<Event<T>> + TryInto<Event<T>> + Parameter + Member + IsType<<T as frame_system::Config>::RuntimeEvent>,
 	> Instantiator<T, AllPalletsWithoutSystem, RuntimeEvent>
-<<<<<<< HEAD
-where
-// AccountIdOf<T>: Into<<RuntimeOriginOf<T> as OriginTrait>::AccountId> + sp_std::fmt::Debug,
-// <T as pallet_balances::Config>::Balance: Into<BalanceOf<T>>,
-=======
->>>>>>> cdad43ee
 {
 	pub fn get_ed() -> BalanceOf<T> {
 		T::ExistentialDeposit::get()
@@ -842,12 +801,6 @@
 		AllPalletsWithoutSystem: OnFinalize<BlockNumberOf<T>> + OnIdle<BlockNumberOf<T>> + OnInitialize<BlockNumberOf<T>>,
 		RuntimeEvent: From<Event<T>> + TryInto<Event<T>> + Parameter + Member + IsType<<T as frame_system::Config>::RuntimeEvent>,
 	> Instantiator<T, AllPalletsWithoutSystem, RuntimeEvent>
-<<<<<<< HEAD
-where
-// AccountIdOf<T>: Into<<RuntimeOriginOf<T> as OriginTrait>::AccountId> + sp_std::fmt::Debug,
-// <T as pallet_balances::Config>::Balance: Into<BalanceOf<T>>,
-=======
->>>>>>> cdad43ee
 {
 	pub fn get_issuer(&mut self, project_id: ProjectIdOf<T>) -> AccountIdOf<T> {
 		self.execute(|| ProjectsDetails::<T>::get(project_id).unwrap().issuer)
@@ -888,24 +841,6 @@
 		});
 
 		self.advance_time(10u32.into()).unwrap();
-<<<<<<< HEAD
-		// let created_project_id = self.execute(|| {
-		// 	let events = frame_system::Pallet::<T>::events();
-		// 	log::trace!("Events: {:?}", events);
-		// 	let project_id = events
-		// 		.iter()
-		// 		.filter_map(|event| match RuntimeEvent::from(event.event.clone()).try_into() {
-		// 			Ok(Event::ProjectCreated { project_id, issuer: _ }) => Some(project_id),
-		// 			_ => None,
-		// 		})
-		// 		.last()
-		// 		.expect("Project created event expected")
-		// 		.clone();
-		//
-		// 	project_id
-		// });
-=======
->>>>>>> cdad43ee
 		let created_project_id = self.execute(|| NextProjectId::<T>::get().saturating_sub(One::one()));
 		self.creation_assertions(created_project_id, project_metadata, now);
 		created_project_id
@@ -1052,7 +987,7 @@
 		let bidders = bids.accounts();
 		let asset_id = bids[0].asset.to_statemint_id();
 		let prev_plmc_balances = self.get_free_plmc_balances_for(bidders.clone());
-		let _prev_funding_asset_balances = self.get_free_statemint_asset_balances_for(asset_id, bidders.clone());
+		let prev_funding_asset_balances = self.get_free_statemint_asset_balances_for(asset_id, bidders.clone());
 		let plmc_evaluation_deposits: Vec<UserToPLMCBalance<T>> =
 			Self::calculate_evaluation_plmc_spent(evaluations.clone());
 		let plmc_bid_deposits: Vec<UserToPLMCBalance<T>> = Self::calculate_auction_plmc_spent(&bids, None);
@@ -1083,27 +1018,6 @@
 		let prev_supply = self.get_plmc_total_supply();
 		let post_supply = prev_supply + bidder_balances;
 
-<<<<<<< HEAD
-		let stored_bids = self.execute(|| Bids::<T>::iter_prefix_values((project_id,)).collect_vec());
-		let new_bids = stored_bids
-			.into_iter()
-			.filter(|bid| bid.final_ct_amount != 0u32.into())
-			.map(|bid| BidParams::<T>::from(bid.bidder, bid.final_ct_amount, bid.final_ct_usd_price))
-			.collect_vec();
-
-		let _bid_expectations = new_bids
-			.iter()
-			.map(|bid| BidInfoFilter::<T> {
-				final_ct_amount: Some(bid.amount),
-				final_ct_usd_price: Some(bid.price),
-				..Default::default()
-			})
-			.collect_vec();
-
-		let _total_ct_sold = new_bids.iter().map(|bid| bid.amount).fold(Zero::zero(), |acc, item| item + acc);
-
-=======
->>>>>>> cdad43ee
 		self.mint_plmc_to(necessary_plmc_mint.clone());
 		self.mint_plmc_to(plmc_existential_deposits.clone());
 		self.mint_statemint_asset_to(funding_asset_deposits.clone());
@@ -1302,7 +1216,7 @@
 		let contributors = remainder_contributions.accounts();
 		let asset_id = remainder_contributions[0].asset.to_statemint_id();
 		let prev_plmc_balances = self.get_free_plmc_balances_for(contributors.clone());
-		let _prev_funding_asset_balances = self.get_free_statemint_asset_balances_for(asset_id, contributors.clone());
+		let prev_funding_asset_balances = self.get_free_statemint_asset_balances_for(asset_id, contributors.clone());
 
 		let plmc_evaluation_deposits = Self::calculate_evaluation_plmc_spent(evaluations.clone());
 		let plmc_bid_deposits = Self::calculate_auction_plmc_spent(&accepted_bids.clone(), Some(ct_price));
@@ -1357,18 +1271,12 @@
 
 		if self.get_project_details(project_id).status == ProjectStatus::FundingSuccessful {
 			// Check that remaining CTs are updated
-<<<<<<< HEAD
-			let _project_details = self.get_project_details(project_id);
-			let _auction_bought_tokens = bids.iter().map(|bid| bid.amount).fold(Zero::zero(), |acc, item| item + acc);
-			let __community_bought_tokens =
-=======
 			let project_details = self.get_project_details(project_id);
 			let auction_bought_tokens =
 				accepted_bids.iter().map(|bid| bid.amount).fold(Zero::zero(), |acc, item| item + acc);
 			let community_bought_tokens =
->>>>>>> cdad43ee
 				community_contributions.iter().map(|cont| cont.amount).fold(Zero::zero(), |acc, item| item + acc);
-			let _remainder_bought_tokens =
+			let remainder_bought_tokens =
 				remainder_contributions.iter().map(|cont| cont.amount).fold(Zero::zero(), |acc, item| item + acc);
 
 			assert_eq!(
@@ -1403,17 +1311,6 @@
 				community_contributions,
 				remainder_contributions,
 			),
-<<<<<<< HEAD
-			ProjectStatus::RemainderRound => self.create_remainder_contributing_project(
-				project_metadata,
-				issuer,
-				evaluations,
-				bids,
-				community_contributions,
-			),
-			ProjectStatus::CommunityRound =>
-				self.create_community_contributing_project(project_metadata, issuer, evaluations, bids),
-=======
 			ProjectStatus::RemainderRound =>
 				self.create_remainder_contributing_project(
 					project_metadata,
@@ -1425,7 +1322,6 @@
 				.0,
 			ProjectStatus::CommunityRound =>
 				self.create_community_contributing_project(project_metadata, issuer, evaluations, bids).0,
->>>>>>> cdad43ee
 			ProjectStatus::AuctionRound(AuctionPhase::English) =>
 				self.create_auctioning_project(project_metadata, issuer, evaluations),
 			ProjectStatus::EvaluationRound => self.create_evaluating_project(project_metadata, issuer),
@@ -1459,14 +1355,7 @@
 	fn existential_deposits(&self) -> Vec<UserToPLMCBalance<T>>;
 }
 
-<<<<<<< HEAD
-impl<T: Config + pallet_balances::Config> ExistentialDeposits<T> for Vec<AccountIdOf<T>>
-where
-// <T as pallet_balances::Config>::Balance: Into<BalanceOf<T>>,
-{
-=======
 impl<T: Config + pallet_balances::Config> ExistentialDeposits<T> for Vec<AccountIdOf<T>> {
->>>>>>> cdad43ee
 	fn existential_deposits(&self) -> Vec<UserToPLMCBalance<T>> {
 		self.iter()
 			.map(|x| {
@@ -1515,8 +1404,6 @@
 		btree.into_iter().map(|(account, plmc_amount)| UserToPLMCBalance::new(account, plmc_amount)).collect()
 	}
 
-<<<<<<< HEAD
-=======
 	fn subtract_accounts(&self, other_list: Self) -> Self {
 		let current_accounts = self.accounts();
 		let filtered_list = other_list.into_iter().filter(|x| current_accounts.contains(&x.account)).collect_vec();
@@ -1526,7 +1413,6 @@
 	}
 }
 
->>>>>>> cdad43ee
 #[derive(Clone, Encode, Decode, Eq, PartialEq, RuntimeDebug, MaxEncodedLen, TypeInfo)]
 #[cfg_attr(feature = "std", derive(serde::Serialize, serde::Deserialize))]
 #[cfg_attr(
@@ -1572,8 +1458,6 @@
 		btree.into_iter().map(|(account, usd_amount)| UserToUSDBalance::new(account, usd_amount)).collect()
 	}
 
-<<<<<<< HEAD
-=======
 	fn subtract_accounts(&self, other_list: Self) -> Self {
 		let current_accounts = self.accounts();
 		let filtered_list = other_list.into_iter().filter(|x| current_accounts.contains(&x.account)).collect_vec();
@@ -1583,7 +1467,6 @@
 	}
 }
 
->>>>>>> cdad43ee
 #[derive(Clone, Encode, Decode, Eq, PartialEq, RuntimeDebug, MaxEncodedLen, TypeInfo)]
 pub struct UserToStatemintAsset<T: Config> {
 	pub account: AccountIdOf<T>,
@@ -1606,8 +1489,6 @@
 		btree.into_iter().collect_vec()
 	}
 }
-<<<<<<< HEAD
-=======
 impl<T: Config> AccountMerge for Vec<UserToStatemintAsset<T>> {
 	type Inner = UserToStatemintAsset<T>;
 
@@ -1636,7 +1517,6 @@
 	}
 }
 
->>>>>>> cdad43ee
 #[derive(Clone, Encode, Decode, Eq, PartialEq, RuntimeDebug, MaxEncodedLen, TypeInfo)]
 #[cfg_attr(feature = "std", derive(serde::Serialize, serde::Deserialize))]
 #[cfg_attr(
