--- conflicted
+++ resolved
@@ -990,19 +990,13 @@
 		project_id
 	}
 
-<<<<<<< HEAD
 	pub fn bid_for_users(&mut self, project_id: ProjectId, bids: Vec<BidParams<T>>) -> DispatchResultWithPostInfo {
-=======
-	pub fn bid_for_users(&mut self, project_id: ProjectId, bids: Vec<BidParams<T>>) {
->>>>>>> f5549535
 		for bid in bids {
-			self.execute(|| crate::Pallet::<T>::do_bid(&bid.bidder, project_id, bid.amount, bid.multiplier, bid.asset))
-				.unwrap();
-		}
-<<<<<<< HEAD
+			self.execute(|| {
+				crate::Pallet::<T>::do_bid(&bid.bidder, project_id, bid.amount, bid.multiplier, bid.asset)
+			})?;
+		}
 		Ok(().into())
-=======
->>>>>>> f5549535
 	}
 
 	pub fn start_community_funding(&mut self, project_id: ProjectId) -> Result<(), DispatchError> {
@@ -1089,11 +1083,7 @@
 		self.mint_plmc_to(plmc_ct_account_deposits.clone());
 		self.mint_statemint_asset_to(funding_asset_deposits.clone());
 
-<<<<<<< HEAD
 		self.bid_for_users(project_id, bids.clone()).unwrap();
-=======
-		self.bid_for_users(project_id, bids.clone());
->>>>>>> f5549535
 
 		self.do_reserved_plmc_assertions(
 			total_plmc_participation_locked.merge_accounts(MergeOperation::Add),
@@ -1171,9 +1161,9 @@
 		assert!(
 			matches!(
 				project_details.status,
-				ProjectStatus::FundingSuccessful
-					| ProjectStatus::FundingFailed
-					| ProjectStatus::AwaitingProjectDecision
+				ProjectStatus::FundingSuccessful |
+					ProjectStatus::FundingFailed |
+					ProjectStatus::AwaitingProjectDecision
 			),
 			"Project should be in Finished status"
 		);
@@ -1821,11 +1811,7 @@
 		inst.mint_plmc_to(plmc_ct_account_deposits.clone());
 		inst.mint_statemint_asset_to(funding_asset_deposits.clone());
 
-<<<<<<< HEAD
 		inst.bid_for_users(project_id, bids.clone()).unwrap();
-=======
-		inst.bid_for_users(project_id, bids.clone());
->>>>>>> f5549535
 
 		inst.do_reserved_plmc_assertions(
 			total_plmc_participation_locked.merge_accounts(MergeOperation::Add),
@@ -2853,18 +2839,11 @@
 	macro_rules! assert_close_enough {
 		// Match when a message is provided
 		($real:expr, $desired:expr, $max_approximation:expr, $msg:expr) => {
-<<<<<<< HEAD
 			let real_parts;
 			if $real <= $desired {
 				real_parts = Perquintill::from_rational($real, $desired);
 			} else {
 				real_parts = Perquintill::from_rational($desired, $real);
-=======
-			if $real <= $desired {
-				let real_parts = Perquintill::from_rational($real, $desired);
-			} else {
-				let real_parts = Perquintill::from_rational($desired, $real);
->>>>>>> f5549535
 			}
 			let one = Perquintill::from_percent(100u64);
 			let real_approximation = one - real_parts;
