// Polimec Blockchain – https://www.polimec.org/
// Copyright (C) Polimec 2022. All rights reserved.

// The Polimec Blockchain is free software: you can redistribute it and/or modify
// it under the terms of the GNU General Public License as published by
// the Free Software Foundation, either version 3 of the License, or
// (at your option) any later version.

// The Polimec Blockchain is distributed in the hope that it will be useful,
// but WITHOUT ANY WARRANTY; without even the implied warranty of
// MERCHANTABILITY or FITNESS FOR A PARTICULAR PURPOSE.  See the
// GNU General Public License for more details.

// You should have received a copy of the GNU General Public License
// along with this program.  If not, see <https://www.gnu.org/licenses/>.

use crate::{
	traits::{BondingRequirementCalculation, ProvideAssetPrice},
	*,
};
use frame_support::{
	pallet_prelude::*,
	traits::{
		fungible::{Inspect as FungibleInspect, InspectHold as FungibleInspectHold, Mutate as FungibleMutate},
		fungibles::{
			metadata::{Inspect as MetadataInspect, MetadataDeposit},
			roles::Inspect as RolesInspect,
			Inspect as FungiblesInspect, Mutate as FungiblesMutate,
		},
		AccountTouch, Get, OnFinalize, OnIdle, OnInitialize,
	},
	weights::Weight,
	Parameter,
};
use frame_system::pallet_prelude::BlockNumberFor;
use itertools::Itertools;
use parity_scale_codec::Decode;
use polimec_common::credentials::{InvestorType, DID};
use serde::Serialize;
use sp_arithmetic::{
	traits::{SaturatedConversion, Saturating, Zero},
	FixedPointNumber, Percent, Perquintill,
};
use sp_core::H256;
use sp_runtime::{
	traits::{Member, One},
	DispatchError,
};
use sp_std::{
	cell::RefCell,
	collections::{btree_map::*, btree_set::*},
	iter::zip,
	marker::PhantomData,
	ops::Not,
};

pub type RuntimeOriginOf<T> = <T as frame_system::Config>::RuntimeOrigin;
pub struct BoxToFunction(pub Box<dyn FnOnce()>);
impl Default for BoxToFunction {
	fn default() -> Self {
		BoxToFunction(Box::new(|| ()))
	}
}

#[cfg_attr(feature = "std", derive(serde::Serialize, serde::Deserialize))]
#[cfg_attr(
	feature = "std",
	serde(rename_all = "camelCase", deny_unknown_fields, bound(serialize = ""), bound(deserialize = ""))
)]
#[derive(Clone, PartialEq, Eq, Debug, Encode, Decode)]
pub struct TestProjectParams<T: Config> {
	pub expected_state: ProjectStatus,
	pub metadata: ProjectMetadataOf<T>,
	pub issuer: AccountIdOf<T>,
	pub evaluations: Vec<UserToUSDBalance<T>>,
	pub bids: Vec<BidParams<T>>,
	pub community_contributions: Vec<ContributionParams<T>>,
	pub remainder_contributions: Vec<ContributionParams<T>>,
}

#[cfg(feature = "std")]
type OptionalExternalities = Option<RefCell<sp_io::TestExternalities>>;

#[cfg(not(feature = "std"))]
type OptionalExternalities = Option<()>;

pub struct Instantiator<
	T: Config + pallet_balances::Config<Balance = BalanceOf<T>>,
	AllPalletsWithoutSystem: OnFinalize<BlockNumberFor<T>> + OnIdle<BlockNumberFor<T>> + OnInitialize<BlockNumberFor<T>>,
	RuntimeEvent: From<Event<T>> + TryInto<Event<T>> + Parameter + Member + IsType<<T as frame_system::Config>::RuntimeEvent>,
> {
	ext: OptionalExternalities,
	nonce: RefCell<u64>,
	_marker: PhantomData<(T, AllPalletsWithoutSystem, RuntimeEvent)>,
}

// general chain interactions
impl<
		T: Config + pallet_balances::Config<Balance = BalanceOf<T>>,
		AllPalletsWithoutSystem: OnFinalize<BlockNumberFor<T>> + OnIdle<BlockNumberFor<T>> + OnInitialize<BlockNumberFor<T>>,
		RuntimeEvent: From<Event<T>> + TryInto<Event<T>> + Parameter + Member + IsType<<T as frame_system::Config>::RuntimeEvent>,
	> Instantiator<T, AllPalletsWithoutSystem, RuntimeEvent>
{
	pub fn new(ext: OptionalExternalities) -> Self {
		Self { ext, nonce: RefCell::new(0u64), _marker: PhantomData }
	}

	pub fn set_ext(&mut self, ext: OptionalExternalities) {
		self.ext = ext;
	}

	pub fn execute<R>(&mut self, execution: impl FnOnce() -> R) -> R {
		#[cfg(feature = "std")]
		if let Some(ext) = &self.ext {
			return ext.borrow_mut().execute_with(execution);
		}
		execution()
	}

	pub fn get_new_nonce(&self) -> u64 {
		let nonce = *self.nonce.borrow_mut();
		self.nonce.replace(nonce + 1);
		nonce
	}

	pub fn get_free_plmc_balances_for(&mut self, user_keys: Vec<AccountIdOf<T>>) -> Vec<UserToPLMCBalance<T>> {
		self.execute(|| {
			let mut balances: Vec<UserToPLMCBalance<T>> = Vec::new();
			for account in user_keys {
				let plmc_amount = <T as Config>::NativeCurrency::balance(&account);
				balances.push(UserToPLMCBalance { account, plmc_amount });
			}
			balances.sort_by_key(|a| a.account.clone());
			balances
		})
	}

	pub fn get_reserved_plmc_balances_for(
		&mut self,
		user_keys: Vec<AccountIdOf<T>>,
		lock_type: <T as Config>::RuntimeHoldReason,
	) -> Vec<UserToPLMCBalance<T>> {
		self.execute(|| {
			let mut balances: Vec<UserToPLMCBalance<T>> = Vec::new();
			for account in user_keys {
				let plmc_amount = <T as Config>::NativeCurrency::balance_on_hold(&lock_type, &account);
				balances.push(UserToPLMCBalance { account, plmc_amount });
			}
			balances.sort_by(|a, b| a.account.cmp(&b.account));
			balances
		})
	}

	pub fn get_free_foreign_asset_balances_for(
		&mut self,
		asset_id: AssetIdOf<T>,
		user_keys: Vec<AccountIdOf<T>>,
	) -> Vec<UserToForeignAssets<T>> {
		self.execute(|| {
			let mut balances: Vec<UserToForeignAssets<T>> = Vec::new();
			for account in user_keys {
				let asset_amount = <T as Config>::FundingCurrency::balance(asset_id, &account);
				balances.push(UserToForeignAssets { account, asset_amount, asset_id });
			}
			balances.sort_by(|a, b| a.account.cmp(&b.account));
			balances
		})
	}

	pub fn get_ct_asset_balances_for(
		&mut self,
		project_id: ProjectId,
		user_keys: Vec<AccountIdOf<T>>,
	) -> Vec<BalanceOf<T>> {
		self.execute(|| {
			let mut balances: Vec<BalanceOf<T>> = Vec::new();
			for account in user_keys {
				let asset_amount = <T as Config>::ContributionTokenCurrency::balance(project_id, &account);
				balances.push(asset_amount);
			}
			balances
		})
	}

	pub fn get_all_free_plmc_balances(&mut self) -> Vec<UserToPLMCBalance<T>> {
		let user_keys = self.execute(|| frame_system::Account::<T>::iter_keys().collect());
		self.get_free_plmc_balances_for(user_keys)
	}

	pub fn get_all_reserved_plmc_balances(
		&mut self,
		reserve_type: <T as Config>::RuntimeHoldReason,
	) -> Vec<UserToPLMCBalance<T>> {
		let user_keys = self.execute(|| frame_system::Account::<T>::iter_keys().collect());
		self.get_reserved_plmc_balances_for(user_keys, reserve_type)
	}

	pub fn get_all_free_foreign_asset_balances(&mut self, asset_id: AssetIdOf<T>) -> Vec<UserToForeignAssets<T>> {
		let user_keys = self.execute(|| frame_system::Account::<T>::iter_keys().collect());
		self.get_free_foreign_asset_balances_for(asset_id, user_keys)
	}

	pub fn get_plmc_total_supply(&mut self) -> BalanceOf<T> {
		self.execute(<T as Config>::NativeCurrency::total_issuance)
	}

	pub fn do_reserved_plmc_assertions(
		&mut self,
		correct_funds: Vec<UserToPLMCBalance<T>>,
		reserve_type: <T as Config>::RuntimeHoldReason,
	) {
		for UserToPLMCBalance { account, plmc_amount } in correct_funds {
			self.execute(|| {
				let reserved = <T as Config>::NativeCurrency::balance_on_hold(&reserve_type, &account);
				assert_eq!(reserved, plmc_amount);
			});
		}
	}

	pub fn mint_plmc_to(&mut self, mapping: Vec<UserToPLMCBalance<T>>) {
		self.execute(|| {
			for UserToPLMCBalance { account, plmc_amount } in mapping {
				<T as Config>::NativeCurrency::mint_into(&account, plmc_amount).expect("Minting should work");
			}
		});
	}

	pub fn mint_foreign_asset_to(&mut self, mapping: Vec<UserToForeignAssets<T>>) {
		self.execute(|| {
			for UserToForeignAssets { account, asset_amount, asset_id } in mapping {
				<T as Config>::FundingCurrency::mint_into(asset_id, &account, asset_amount)
					.expect("Minting should work");
			}
		});
	}

	pub fn current_block(&mut self) -> BlockNumberFor<T> {
		self.execute(|| frame_system::Pallet::<T>::block_number())
	}

	pub fn advance_time(&mut self, amount: BlockNumberFor<T>) -> Result<(), DispatchError> {
		self.execute(|| {
			for _block in 0u32..amount.saturated_into() {
				let mut current_block = frame_system::Pallet::<T>::block_number();

				<AllPalletsWithoutSystem as OnFinalize<BlockNumberFor<T>>>::on_finalize(current_block);
				<frame_system::Pallet<T> as OnFinalize<BlockNumberFor<T>>>::on_finalize(current_block);

				<AllPalletsWithoutSystem as OnIdle<BlockNumberFor<T>>>::on_idle(current_block, Weight::MAX);
				<frame_system::Pallet<T> as OnIdle<BlockNumberFor<T>>>::on_idle(current_block, Weight::MAX);

				current_block += One::one();
				frame_system::Pallet::<T>::set_block_number(current_block);

				<frame_system::Pallet<T> as OnInitialize<BlockNumberFor<T>>>::on_initialize(current_block);
				<AllPalletsWithoutSystem as OnInitialize<BlockNumberFor<T>>>::on_initialize(current_block);
			}
			Ok(())
		})
	}

	pub fn do_free_plmc_assertions(&mut self, correct_funds: Vec<UserToPLMCBalance<T>>) {
		for UserToPLMCBalance { account, plmc_amount } in correct_funds {
			self.execute(|| {
				let free = <T as Config>::NativeCurrency::balance(&account);
				assert_eq!(free, plmc_amount, "account has unexpected free plmc balance");
			});
		}
	}

	pub fn do_free_foreign_asset_assertions(&mut self, correct_funds: Vec<UserToForeignAssets<T>>) {
		for UserToForeignAssets { account, asset_amount, asset_id } in correct_funds {
			self.execute(|| {
				let real_amount = <T as Config>::FundingCurrency::balance(asset_id, &account);
				assert_eq!(asset_amount, real_amount, "Wrong foreign asset balance expected for user {:?}", account);
			});
		}
	}

	pub fn do_bid_transferred_foreign_asset_assertions(
		&mut self,
		correct_funds: Vec<UserToForeignAssets<T>>,
		project_id: ProjectId,
	) {
		for UserToForeignAssets { account, asset_amount, .. } in correct_funds {
			self.execute(|| {
				// total amount of contributions for this user for this project stored in the mapping
				let contribution_total: <T as Config>::Balance =
					Bids::<T>::iter_prefix_values((project_id, account.clone()))
						.map(|c| c.funding_asset_amount_locked)
						.fold(Zero::zero(), |a, b| a + b);
				assert_eq!(
					contribution_total, asset_amount,
					"Wrong foreign asset balance expected for stored auction info on user {:?}",
					account
				);
			});
		}
	}

	// Check if a Contribution storage item exists for the given funding asset transfer
	pub fn do_contribution_transferred_foreign_asset_assertions(
		&mut self,
		correct_funds: Vec<UserToForeignAssets<T>>,
		project_id: ProjectId,
	) {
		for UserToForeignAssets { account, asset_amount, .. } in correct_funds {
			self.execute(|| {
				Contributions::<T>::iter_prefix_values((project_id, account.clone()))
					.find(|c| c.funding_asset_amount == asset_amount)
					.expect("Contribution not found in storage");
			});
		}
	}
}

// assertions
impl<
		T: Config + pallet_balances::Config<Balance = BalanceOf<T>>,
		AllPalletsWithoutSystem: OnFinalize<BlockNumberFor<T>> + OnIdle<BlockNumberFor<T>> + OnInitialize<BlockNumberFor<T>>,
		RuntimeEvent: From<Event<T>> + TryInto<Event<T>> + Parameter + Member + IsType<<T as frame_system::Config>::RuntimeEvent>,
	> Instantiator<T, AllPalletsWithoutSystem, RuntimeEvent>
{
	pub fn test_ct_created_for(&mut self, project_id: ProjectId) {
		self.execute(|| {
			let metadata = ProjectsMetadata::<T>::get(project_id).unwrap();
			assert_eq!(
				<T as Config>::ContributionTokenCurrency::name(project_id),
				metadata.token_information.name.to_vec()
			);
			let escrow_account = Pallet::<T>::fund_account_id(project_id);

			assert_eq!(<T as Config>::ContributionTokenCurrency::admin(project_id).unwrap(), escrow_account);
			assert_eq!(
				<T as Config>::ContributionTokenCurrency::total_issuance(project_id),
				0u32.into(),
				"No CTs should have been minted at this point"
			);
		});
	}

	pub fn test_ct_not_created_for(&mut self, project_id: ProjectId) {
		self.execute(|| {
			assert!(
				!<T as Config>::ContributionTokenCurrency::asset_exists(project_id),
				"Asset shouldn't exist, since funding failed"
			);
		});
	}

	pub fn creation_assertions(
		&mut self,
		project_id: ProjectId,
		expected_metadata: ProjectMetadataOf<T>,
		creation_start_block: BlockNumberFor<T>,
	) {
		let metadata = self.get_project_metadata(project_id);
		let details = self.get_project_details(project_id);
		let expected_details = ProjectDetailsOf::<T> {
			issuer: self.get_issuer(project_id),
			is_frozen: false,
			weighted_average_price: None,
			status: ProjectStatus::Application,
			phase_transition_points: PhaseTransitionPoints {
				application: BlockNumberPair { start: Some(creation_start_block), end: None },
				..Default::default()
			},
			fundraising_target: expected_metadata
				.minimum_price
				.checked_mul_int(expected_metadata.total_allocation_size)
				.unwrap(),
			remaining_contribution_tokens: expected_metadata.total_allocation_size,
			funding_amount_reached: BalanceOf::<T>::zero(),
			cleanup: Cleaner::NotReady,
			evaluation_round_info: EvaluationRoundInfoOf::<T> {
				total_bonded_usd: Zero::zero(),
				total_bonded_plmc: Zero::zero(),
				evaluators_outcome: EvaluatorsOutcome::Unchanged,
			},
			funding_end_block: None,
			parachain_id: None,
			migration_readiness_check: None,
			hrmp_channel_status: HRMPChannelStatus {
				project_to_polimec: crate::ChannelStatus::Closed,
				polimec_to_project: crate::ChannelStatus::Closed,
			},
		};
		// FIXME
		// assert_eq!(metadata, expected_metadata);
		assert_eq!(details, expected_details);
	}

	pub fn evaluation_assertions(
		&mut self,
		project_id: ProjectId,
		expected_free_plmc_balances: Vec<UserToPLMCBalance<T>>,
		expected_reserved_plmc_balances: Vec<UserToPLMCBalance<T>>,
		total_plmc_supply: BalanceOf<T>,
	) {
		// just in case we forgot to merge accounts:
		let expected_free_plmc_balances =
			Self::generic_map_operation(vec![expected_free_plmc_balances], MergeOperation::Add);
		let expected_reserved_plmc_balances =
			Self::generic_map_operation(vec![expected_reserved_plmc_balances], MergeOperation::Add);

		let project_details = self.get_project_details(project_id);
		let accounts = expected_reserved_plmc_balances.accounts();
		let expected_ct_account_deposits = accounts
			.into_iter()
			.map(|account| UserToPLMCBalance {
				account,
				plmc_amount: <T as Config>::ContributionTokenCurrency::deposit_required(One::one()),
			})
			.collect::<Vec<UserToPLMCBalance<T>>>();

		assert_eq!(project_details.status, ProjectStatus::EvaluationRound);
		assert_eq!(self.get_plmc_total_supply(), total_plmc_supply);
		self.do_free_plmc_assertions(expected_free_plmc_balances);
		self.do_reserved_plmc_assertions(expected_reserved_plmc_balances, HoldReason::Evaluation(project_id).into());
		self.do_reserved_plmc_assertions(expected_ct_account_deposits, HoldReason::FutureDeposit(project_id).into());
	}

	pub fn finalized_bids_assertions(
		&mut self,
		project_id: ProjectId,
		bid_expectations: Vec<BidInfoFilter<T>>,
		expected_ct_sold: BalanceOf<T>,
	) {
		let project_metadata = self.get_project_metadata(project_id);
		let project_details = self.get_project_details(project_id);
		let project_bids = self.execute(|| Bids::<T>::iter_prefix_values((project_id,)).collect::<Vec<_>>());
		assert!(project_details.weighted_average_price.is_some(), "Weighted average price should exist");

		for filter in bid_expectations {
			let _found_bid = project_bids.iter().find(|bid| filter.matches_bid(bid)).unwrap();
		}

		// Remaining CTs are updated
		assert_eq!(
			project_details.remaining_contribution_tokens,
			project_metadata.total_allocation_size - expected_ct_sold,
			"Remaining CTs are incorrect"
		);
	}
}

// calculations
impl<
		T: Config + pallet_balances::Config<Balance = BalanceOf<T>>,
		AllPalletsWithoutSystem: OnFinalize<BlockNumberFor<T>> + OnIdle<BlockNumberFor<T>> + OnInitialize<BlockNumberFor<T>>,
		RuntimeEvent: From<Event<T>> + TryInto<Event<T>> + Parameter + Member + IsType<<T as frame_system::Config>::RuntimeEvent>,
	> Instantiator<T, AllPalletsWithoutSystem, RuntimeEvent>
{
	pub fn get_ed() -> BalanceOf<T> {
		T::ExistentialDeposit::get()
	}

	pub fn get_ct_account_deposit() -> BalanceOf<T> {
		<T as crate::Config>::ContributionTokenCurrency::deposit_required(One::one())
	}

	pub fn calculate_evaluation_plmc_spent(evaluations: Vec<UserToUSDBalance<T>>) -> Vec<UserToPLMCBalance<T>> {
		let plmc_price = T::PriceProvider::get_price(PLMC_FOREIGN_ID).unwrap();
		let mut output = Vec::new();
		for eval in evaluations {
			let usd_bond = eval.usd_amount;
			let plmc_bond = plmc_price.reciprocal().unwrap().saturating_mul_int(usd_bond);
			output.push(UserToPLMCBalance::new(eval.account, plmc_bond));
		}
		output
	}

	pub fn get_actual_price_charged_for_bucketed_bids(
		bids: &Vec<BidParams<T>>,
		project_metadata: ProjectMetadataOf<T>,
		maybe_bucket: Option<BucketOf<T>>,
	) -> Vec<(BidParams<T>, PriceOf<T>)> {
		let mut output = Vec::new();
		let mut bucket = if let Some(bucket) = maybe_bucket {
			bucket
		} else {
			Pallet::<T>::create_bucket_from_metadata(&project_metadata).unwrap()
		};
		for bid in bids {
			let mut amount_to_bid = bid.amount;
			while !amount_to_bid.is_zero() {
				let bid_amount = if amount_to_bid <= bucket.amount_left { amount_to_bid } else { bucket.amount_left };
				output.push((
					BidParams {
						bidder: bid.bidder.clone(),
						amount: bid_amount,
						multiplier: bid.multiplier,
						asset: bid.asset,
					},
					bucket.current_price,
				));
				bucket.update(bid_amount);
				amount_to_bid.saturating_reduce(bid_amount);
			}
		}
		output
	}

	pub fn calculate_auction_plmc_charged_with_given_price(
		bids: &Vec<BidParams<T>>,
		ct_price: PriceOf<T>,
	) -> Vec<UserToPLMCBalance<T>> {
		let plmc_price = T::PriceProvider::get_price(PLMC_FOREIGN_ID).unwrap();
		let mut output = Vec::new();
		for bid in bids {
			let usd_ticket_size = ct_price.saturating_mul_int(bid.amount);
			let usd_bond = bid.multiplier.calculate_bonding_requirement::<T>(usd_ticket_size).unwrap();
			let plmc_bond = plmc_price.reciprocal().unwrap().saturating_mul_int(usd_bond);
			output.push(UserToPLMCBalance::new(bid.bidder.clone(), plmc_bond));
		}
		output
	}

	// Make sure you give it all the bids made for the project. It doesn't require a ct_price, since it will simulate the bucket prices itself
	pub fn calculate_auction_plmc_charged_from_all_bids_made_or_with_bucket(
		bids: &Vec<BidParams<T>>,
		project_metadata: ProjectMetadataOf<T>,
		maybe_bucket: Option<BucketOf<T>>,
	) -> Vec<UserToPLMCBalance<T>> {
		let mut output = Vec::new();
		let plmc_price = T::PriceProvider::get_price(PLMC_FOREIGN_ID).unwrap();

		for (bid, price) in Self::get_actual_price_charged_for_bucketed_bids(bids, project_metadata, maybe_bucket) {
			let usd_ticket_size = price.saturating_mul_int(bid.amount);
			let usd_bond = bid.multiplier.calculate_bonding_requirement::<T>(usd_ticket_size).unwrap();
			let plmc_bond = plmc_price.reciprocal().unwrap().saturating_mul_int(usd_bond);
			output.push(UserToPLMCBalance::<T>::new(bid.bidder.clone(), plmc_bond));
		}

		output.merge_accounts(MergeOperation::Add)
	}

	// WARNING: Only put bids that you are sure will be done before the random end of the candle auction
	pub fn calculate_auction_plmc_returned_from_all_bids_made(
		// bids in the order they were made
		bids: &Vec<BidParams<T>>,
		project_metadata: ProjectMetadataOf<T>,
		weighted_average_price: PriceOf<T>,
	) -> Vec<UserToPLMCBalance<T>> {
		let mut output = Vec::new();
		let charged_bids = Self::get_actual_price_charged_for_bucketed_bids(bids, project_metadata.clone(), None);
		let grouped_by_price_bids = charged_bids.clone().into_iter().group_by(|&(_, price)| price);
		let mut grouped_by_price_bids: Vec<(PriceOf<T>, Vec<BidParams<T>>)> = grouped_by_price_bids
			.into_iter()
			.map(|(key, group)| (key, group.map(|(bid, _price_)| bid).collect()))
			.collect();
		grouped_by_price_bids.reverse();

		let plmc_price = T::PriceProvider::get_price(PLMC_FOREIGN_ID).unwrap();
		let mut remaining_cts =
			project_metadata.auction_round_allocation_percentage * project_metadata.total_allocation_size;

		for (price_charged, bids) in grouped_by_price_bids {
			for bid in bids {
				let charged_usd_ticket_size = price_charged.saturating_mul_int(bid.amount);
				let charged_usd_bond =
					bid.multiplier.calculate_bonding_requirement::<T>(charged_usd_ticket_size).unwrap();
				let charged_plmc_bond = plmc_price.reciprocal().unwrap().saturating_mul_int(charged_usd_bond);

				if remaining_cts <= Zero::zero() {
					output.push(UserToPLMCBalance::new(bid.bidder, charged_plmc_bond));
					continue
				}

				let bought_cts = if remaining_cts < bid.amount { remaining_cts } else { bid.amount };
				remaining_cts = remaining_cts.saturating_sub(bought_cts);

				let final_price =
					if weighted_average_price > price_charged { price_charged } else { weighted_average_price };

				let actual_usd_ticket_size = final_price.saturating_mul_int(bought_cts);
				let actual_usd_bond =
					bid.multiplier.calculate_bonding_requirement::<T>(actual_usd_ticket_size).unwrap();
				let actual_plmc_bond = plmc_price.reciprocal().unwrap().saturating_mul_int(actual_usd_bond);

				let returned_plmc_bond = charged_plmc_bond - actual_plmc_bond;

				output.push(UserToPLMCBalance::<T>::new(bid.bidder, returned_plmc_bond));
			}
		}

		output.merge_accounts(MergeOperation::Add)
	}

	pub fn calculate_auction_plmc_spent_post_wap(
		bids: &Vec<BidParams<T>>,
		project_metadata: ProjectMetadataOf<T>,
		weighted_average_price: PriceOf<T>,
	) -> Vec<UserToPLMCBalance<T>> {
		let plmc_charged = Self::calculate_auction_plmc_charged_from_all_bids_made_or_with_bucket(
			bids,
			project_metadata.clone(),
			None,
		);
		let plmc_returned = Self::calculate_auction_plmc_returned_from_all_bids_made(
			bids,
			project_metadata.clone(),
			weighted_average_price,
		);

		plmc_charged.subtract_accounts(plmc_returned)
	}

	pub fn calculate_auction_funding_asset_charged_with_given_price(
		bids: &Vec<BidParams<T>>,
		ct_price: PriceOf<T>,
	) -> Vec<UserToForeignAssets<T>> {
		let mut output = Vec::new();
		for bid in bids {
			let asset_price = T::PriceProvider::get_price(bid.asset.to_assethub_id()).unwrap();
			let usd_ticket_size = ct_price.saturating_mul_int(bid.amount);
			let funding_asset_spent = asset_price.reciprocal().unwrap().saturating_mul_int(usd_ticket_size);
			output.push(UserToForeignAssets::new(bid.bidder.clone(), funding_asset_spent, bid.asset.to_assethub_id()));
		}
		output
	}

	// Make sure you give it all the bids made for the project. It doesn't require a ct_price, since it will simulate the bucket prices itself
	pub fn calculate_auction_funding_asset_charged_from_all_bids_made_or_with_bucket(
		bids: &Vec<BidParams<T>>,
		project_metadata: ProjectMetadataOf<T>,
		maybe_bucket: Option<BucketOf<T>>,
	) -> Vec<UserToForeignAssets<T>> {
		let mut output = Vec::new();

		for (bid, price) in Self::get_actual_price_charged_for_bucketed_bids(bids, project_metadata, maybe_bucket) {
			let asset_price = T::PriceProvider::get_price(bid.asset.to_assethub_id()).unwrap();
			let usd_ticket_size = price.saturating_mul_int(bid.amount);
			let funding_asset_spent = asset_price.reciprocal().unwrap().saturating_mul_int(usd_ticket_size);
			output.push(UserToForeignAssets::<T>::new(
				bid.bidder.clone(),
				funding_asset_spent,
				bid.asset.to_assethub_id(),
			));
		}

		output.merge_accounts(MergeOperation::Add)
	}

	// WARNING: Only put bids that you are sure will be done before the random end of the candle auction
	pub fn calculate_auction_funding_asset_returned_from_all_bids_made(
		// bids in the order they were made
		bids: &Vec<BidParams<T>>,
		project_metadata: ProjectMetadataOf<T>,
		weighted_average_price: PriceOf<T>,
	) -> Vec<UserToForeignAssets<T>> {
		let mut output = Vec::new();
		let charged_bids = Self::get_actual_price_charged_for_bucketed_bids(bids, project_metadata.clone(), None);
		let grouped_by_price_bids = charged_bids.clone().into_iter().group_by(|&(_, price)| price);
		let mut grouped_by_price_bids: Vec<(PriceOf<T>, Vec<BidParams<T>>)> = grouped_by_price_bids
			.into_iter()
			.map(|(key, group)| (key, group.map(|(bid, _price)| bid).collect()))
			.collect();
		grouped_by_price_bids.reverse();

		let mut remaining_cts =
			project_metadata.auction_round_allocation_percentage * project_metadata.total_allocation_size;

		for (price_charged, bids) in grouped_by_price_bids {
			for bid in bids {
				let funding_asset_price = T::PriceProvider::get_price(bid.asset.to_assethub_id()).unwrap();

				let charged_usd_ticket_size = price_charged.saturating_mul_int(bid.amount);
				let charged_usd_bond =
					bid.multiplier.calculate_bonding_requirement::<T>(charged_usd_ticket_size).unwrap();
				let charged_funding_asset =
					funding_asset_price.reciprocal().unwrap().saturating_mul_int(charged_usd_bond);

				if remaining_cts <= Zero::zero() {
					output.push(UserToForeignAssets::new(
						bid.bidder,
						charged_funding_asset,
						bid.asset.to_assethub_id(),
					));
					continue
				}

				let bought_cts = if remaining_cts < bid.amount { remaining_cts } else { bid.amount };
				remaining_cts = remaining_cts.saturating_sub(bought_cts);

				let final_price =
					if weighted_average_price > price_charged { price_charged } else { weighted_average_price };

				let actual_usd_ticket_size = final_price.saturating_mul_int(bought_cts);
				let actual_usd_bond =
					bid.multiplier.calculate_bonding_requirement::<T>(actual_usd_ticket_size).unwrap();
				let actual_funding_asset_spent =
					funding_asset_price.reciprocal().unwrap().saturating_mul_int(actual_usd_bond);

				let returned_foreign_asset = charged_funding_asset - actual_funding_asset_spent;

				output.push(UserToForeignAssets::<T>::new(
					bid.bidder,
					returned_foreign_asset,
					bid.asset.to_assethub_id(),
				));
			}
		}

		output.merge_accounts(MergeOperation::Add)
	}

	pub fn calculate_auction_funding_asset_spent_post_wap(
		bids: &Vec<BidParams<T>>,
		project_metadata: ProjectMetadataOf<T>,
		weighted_average_price: PriceOf<T>,
	) -> Vec<UserToForeignAssets<T>> {
		let funding_asset_charged = Self::calculate_auction_funding_asset_charged_from_all_bids_made_or_with_bucket(
			bids,
			project_metadata.clone(),
			None,
		);
		let funding_asset_returned = Self::calculate_auction_funding_asset_returned_from_all_bids_made(
			bids,
			project_metadata.clone(),
			weighted_average_price,
		);

		funding_asset_charged.subtract_accounts(funding_asset_returned)
	}

	/// Filters the bids that would be rejected after the auction ends.
	pub fn filter_bids_after_auction(bids: Vec<BidParams<T>>, total_cts: BalanceOf<T>) -> Vec<BidParams<T>> {
		let mut filtered_bids: Vec<BidParams<T>> = Vec::new();
		let sorted_bids = bids;
		let mut total_cts_left = total_cts;
		for bid in sorted_bids {
			if total_cts_left >= bid.amount {
				total_cts_left.saturating_reduce(bid.amount);
				filtered_bids.push(bid);
			} else if !total_cts_left.is_zero() {
				filtered_bids.push(BidParams {
					bidder: bid.bidder.clone(),
					amount: total_cts_left,
					multiplier: bid.multiplier,
					asset: bid.asset,
				});
				total_cts_left = Zero::zero();
			}
		}
		filtered_bids
	}

	pub fn calculate_contributed_plmc_spent(
		contributions: Vec<ContributionParams<T>>,
		token_usd_price: PriceOf<T>,
	) -> Vec<UserToPLMCBalance<T>> {
		let plmc_price = T::PriceProvider::get_price(PLMC_FOREIGN_ID).unwrap();
		let mut output = Vec::new();
		for cont in contributions {
			let usd_ticket_size = token_usd_price.saturating_mul_int(cont.amount);
			let usd_bond = cont.multiplier.calculate_bonding_requirement::<T>(usd_ticket_size).unwrap();
			let plmc_bond = plmc_price.reciprocal().unwrap().saturating_mul_int(usd_bond);
			output.push(UserToPLMCBalance::new(cont.contributor, plmc_bond));
		}
		output
	}

	pub fn calculate_total_plmc_locked_from_evaluations_and_remainder_contributions(
		evaluations: Vec<UserToUSDBalance<T>>,
		contributions: Vec<ContributionParams<T>>,
		price: PriceOf<T>,
		slashed: bool,
	) -> Vec<UserToPLMCBalance<T>> {
		let evaluation_locked_plmc_amounts = Self::calculate_evaluation_plmc_spent(evaluations);
		// how much new plmc would be locked without considering evaluation bonds
		let theoretical_contribution_locked_plmc_amounts = Self::calculate_contributed_plmc_spent(contributions, price);

		let slash_percentage = <T as Config>::EvaluatorSlash::get();
		let slashable_min_deposits = evaluation_locked_plmc_amounts
			.iter()
			.map(|UserToPLMCBalance { account, plmc_amount }| UserToPLMCBalance {
				account: account.clone(),
				plmc_amount: slash_percentage * *plmc_amount,
			})
			.collect::<Vec<_>>();
		let available_evaluation_locked_plmc_for_lock_transfer = Self::generic_map_operation(
			vec![evaluation_locked_plmc_amounts.clone(), slashable_min_deposits.clone()],
			MergeOperation::Subtract,
		);

		// how much new plmc was actually locked, considering already evaluation bonds used
		// first.
		let actual_contribution_locked_plmc_amounts = Self::generic_map_operation(
			vec![theoretical_contribution_locked_plmc_amounts, available_evaluation_locked_plmc_for_lock_transfer],
			MergeOperation::Subtract,
		);
		let mut result = Self::generic_map_operation(
			vec![evaluation_locked_plmc_amounts, actual_contribution_locked_plmc_amounts],
			MergeOperation::Add,
		);

		if slashed {
			result = Self::generic_map_operation(vec![result, slashable_min_deposits], MergeOperation::Subtract);
		}

		result
	}

	pub fn calculate_contributed_funding_asset_spent(
		contributions: Vec<ContributionParams<T>>,
		token_usd_price: PriceOf<T>,
	) -> Vec<UserToForeignAssets<T>> {
		let mut output = Vec::new();
		for cont in contributions {
			let asset_price = T::PriceProvider::get_price(cont.asset.to_assethub_id()).unwrap();
			let usd_ticket_size = token_usd_price.saturating_mul_int(cont.amount);
			let funding_asset_spent = asset_price.reciprocal().unwrap().saturating_mul_int(usd_ticket_size);
			output.push(UserToForeignAssets::new(cont.contributor, funding_asset_spent, cont.asset.to_assethub_id()));
		}
		output
	}

	pub fn generic_map_merge_reduce<M: Clone, K: Ord + Clone, S: Clone>(
		mappings: Vec<Vec<M>>,
		key_extractor: impl Fn(&M) -> K,
		initial_state: S,
		merge_reduce: impl Fn(&M, S) -> S,
	) -> Vec<(K, S)> {
		let mut output = BTreeMap::new();
		for mut map in mappings {
			for item in map.drain(..) {
				let key = key_extractor(&item);
				let new_state = merge_reduce(&item, output.get(&key).cloned().unwrap_or(initial_state.clone()));
				output.insert(key, new_state);
			}
		}
		output.into_iter().collect()
	}

	pub fn generate_did_from_account(account_id: AccountIdOf<T>) -> DID {
		let mut did = [0u8; 57];
		let account_serialized = account_id.encode();
		let account_len = account_serialized.len();
		if account_len <= 57 {
			did[..account_len].copy_from_slice(&account_serialized);
		} else {
			did.copy_from_slice(&account_serialized[..57]);
		}
		did.to_vec().try_into().unwrap()
	}

	/// Merge the given mappings into one mapping, where the values are merged using the given
	/// merge operation.
	///
	/// In case of the `Add` operation, all values are Unioned, and duplicate accounts are
	/// added together.
	/// In case of the `Subtract` operation, all values of the first mapping are subtracted by
	/// the values of the other mappings. Accounts in the other mappings that are not present
	/// in the first mapping are ignored.
	///
	/// # Pseudocode Example
	/// List1: [(A, 10), (B, 5), (C, 5)]
	/// List2: [(A, 5), (B, 5), (D, 5)]
	///
	/// Add: [(A, 15), (B, 10), (C, 5), (D, 5)]
	/// Subtract: [(A, 5), (B, 0), (C, 5)]
	pub fn generic_map_operation<
		N: AccountMerge + Extend<<N as AccountMerge>::Inner> + IntoIterator<Item = <N as AccountMerge>::Inner>,
	>(
		mut mappings: Vec<N>,
		ops: MergeOperation,
	) -> N {
		let mut output = mappings.swap_remove(0);
		output = output.merge_accounts(MergeOperation::Add);
		for map in mappings {
			match ops {
				MergeOperation::Add => output.extend(map),
				MergeOperation::Subtract => output = output.subtract_accounts(map),
			}
		}
		output.merge_accounts(ops)
	}

	pub fn sum_balance_mappings(mut mappings: Vec<Vec<UserToPLMCBalance<T>>>) -> BalanceOf<T> {
		let mut output = mappings
			.swap_remove(0)
			.into_iter()
			.map(|user_to_plmc| user_to_plmc.plmc_amount)
			.fold(Zero::zero(), |a, b| a + b);
		for map in mappings {
			output += map.into_iter().map(|user_to_plmc| user_to_plmc.plmc_amount).fold(Zero::zero(), |a, b| a + b);
		}
		output
	}

	pub fn sum_foreign_mappings(mut mappings: Vec<Vec<UserToForeignAssets<T>>>) -> BalanceOf<T> {
		let mut output = mappings
			.swap_remove(0)
			.into_iter()
			.map(|user_to_asset| user_to_asset.asset_amount)
			.fold(Zero::zero(), |a, b| a + b);
		for map in mappings {
			output += map.into_iter().map(|user_to_asset| user_to_asset.asset_amount).fold(Zero::zero(), |a, b| a + b);
		}
		output
	}

<<<<<<< HEAD
	pub fn panic_if_on_initialize_failed(events: Vec<frame_system::EventRecord<RuntimeEvent, H256>>) {
		let last_event_record = events.into_iter().last().expect("No events found for this action.");
		let last_event = last_event_record.event;
		let maybe_funding_event = last_event.try_into();
		if let Ok(Event::TransitionError { project_id, error }) = maybe_funding_event {
			panic!("Project {:?} transition failed in on_initialize: {:?}", project_id, error);
		}
	}

	pub fn err_if_on_initialize_failed(
		events: Vec<frame_system::EventRecord<<T as frame_system::Config>::RuntimeEvent, T::Hash>>,
	) -> Result<(), Error<T>> {
		let last_event_record = events.into_iter().last().expect("No events found for this action.");
		let last_event = last_event_record.event;
		let maybe_funding_event = <T as Config>::RuntimeEvent::from(last_event).try_into();
		if let Ok(funding_event) = maybe_funding_event {
			if let Event::TransitionError { project_id: _, error: DispatchError::Module(module_error) } = funding_event
			{
				let pallet_error: Error<T> = Decode::decode(&mut &module_error.error[..]).unwrap();
				return Err(pallet_error);
			}
		}
		Ok(())
	}

	pub fn generate_successful_evaluations(
		project_metadata: ProjectMetadataOf<T>,
		evaluators: Vec<AccountIdOf<T>>,
		weights: Vec<u8>,
	) -> Vec<UserToUSDBalance<T>> {
		let funding_target = project_metadata.minimum_price.saturating_mul_int(project_metadata.total_allocation_size);
		let evaluation_success_threshold = <T as Config>::EvaluationSuccessThreshold::get(); // if we use just the threshold, then for big usd targets we lose the evaluation due to PLMC conversion errors in `evaluation_end`
		let usd_threshold = evaluation_success_threshold * funding_target * 2u32.into();

		zip(evaluators, weights)
			.map(|(evaluator, weight)| {
				let ticket_size = Percent::from_percent(weight) * usd_threshold;
				(evaluator, ticket_size).into()
			})
			.collect()
	}

=======
>>>>>>> 0c9e885d
	pub fn generate_bids_from_total_usd(
		usd_amount: BalanceOf<T>,
		min_price: PriceOf<T>,
		weights: Vec<u8>,
		bidders: Vec<AccountIdOf<T>>,
		multipliers: Vec<u8>,
	) -> Vec<BidParams<T>> {
		assert_eq!(weights.len(), bidders.len(), "Should have enough weights for all the bidders");

		zip(zip(weights, bidders), multipliers)
			.map(|((weight, bidder), multiplier)| {
				let ticket_size = Percent::from_percent(weight) * usd_amount;
				let token_amount = min_price.reciprocal().unwrap().saturating_mul_int(ticket_size);

				BidParams::new(bidder, token_amount, multiplier, AcceptedFundingAsset::USDT)
			})
			.collect()
	}

	pub fn generate_contributions_from_total_usd(
		usd_amount: BalanceOf<T>,
		final_price: PriceOf<T>,
		weights: Vec<u8>,
		contributors: Vec<AccountIdOf<T>>,
		multipliers: Vec<u8>,
	) -> Vec<ContributionParams<T>> {
		zip(zip(weights, contributors), multipliers)
			.map(|((weight, bidder), multiplier)| {
				let ticket_size = Percent::from_percent(weight) * usd_amount;
				let token_amount = final_price.reciprocal().unwrap().saturating_mul_int(ticket_size);

				ContributionParams::new(bidder, token_amount, multiplier, AcceptedFundingAsset::USDT)
			})
			.collect()
	}

	pub fn slash_evaluator_balances(mut balances: Vec<UserToPLMCBalance<T>>) -> Vec<UserToPLMCBalance<T>> {
		let slash_percentage = <T as Config>::EvaluatorSlash::get();
		for UserToPLMCBalance { account: _acc, plmc_amount: balance } in balances.iter_mut() {
			*balance -= slash_percentage * *balance;
		}
		balances
	}

	pub fn calculate_total_reward_for_evaluation(
		evaluation: EvaluationInfoOf<T>,
		reward_info: RewardInfoOf<T>,
	) -> BalanceOf<T> {
		let early_reward_weight =
			Perquintill::from_rational(evaluation.early_usd_amount, reward_info.early_evaluator_total_bonded_usd);
		let normal_reward_weight = Perquintill::from_rational(
			evaluation.late_usd_amount.saturating_add(evaluation.early_usd_amount),
			reward_info.normal_evaluator_total_bonded_usd,
		);
		let early_evaluators_rewards = early_reward_weight * reward_info.early_evaluator_reward_pot;
		let normal_evaluators_rewards = normal_reward_weight * reward_info.normal_evaluator_reward_pot;

		early_evaluators_rewards.saturating_add(normal_evaluators_rewards)
	}
}

// project chain interactions
impl<
		T: Config + pallet_balances::Config<Balance = BalanceOf<T>>,
		AllPalletsWithoutSystem: OnFinalize<BlockNumberFor<T>> + OnIdle<BlockNumberFor<T>> + OnInitialize<BlockNumberFor<T>>,
		RuntimeEvent: From<Event<T>> + TryInto<Event<T>> + Parameter + Member + IsType<<T as frame_system::Config>::RuntimeEvent>,
	> Instantiator<T, AllPalletsWithoutSystem, RuntimeEvent>
{
	pub fn get_issuer(&mut self, project_id: ProjectId) -> AccountIdOf<T> {
		self.execute(|| ProjectsDetails::<T>::get(project_id).unwrap().issuer)
	}

	pub fn get_project_metadata(&mut self, project_id: ProjectId) -> ProjectMetadataOf<T> {
		self.execute(|| ProjectsMetadata::<T>::get(project_id).expect("Project metadata exists"))
	}

	pub fn get_project_details(&mut self, project_id: ProjectId) -> ProjectDetailsOf<T> {
		self.execute(|| ProjectsDetails::<T>::get(project_id).expect("Project details exists"))
	}

	pub fn get_update_pair(
		&mut self,
		project_id: ProjectId,
		update_type: &UpdateType,
	) -> Option<(BlockNumberFor<T>, UpdateType)> {
		self.execute(|| {
			ProjectsToUpdate::<T>::iter().find_map(|(block, update_vec)| {
				update_vec
					.iter()
					.find(|(pid, update)| *pid == project_id && update == update_type)
					.map(|(_pid, update)| (block, update.clone()))
			})
		})
	}

	pub fn create_new_project(&mut self, project_metadata: ProjectMetadataOf<T>, issuer: AccountIdOf<T>) -> ProjectId {
		let now = self.current_block();
		let metadata_deposit = T::ContributionTokenCurrency::calc_metadata_deposit(
			project_metadata.token_information.name.as_slice(),
			project_metadata.token_information.symbol.as_slice(),
		);
		// one ED for the issuer, one ED for the escrow account
		self.mint_plmc_to(vec![UserToPLMCBalance::new(
			issuer.clone(),
			Self::get_ed() * 2u64.into() + metadata_deposit,
		)]);

		let did = Self::generate_did_from_account(issuer.clone());
		self.execute(|| {
			crate::Pallet::<T>::do_create(&issuer, project_metadata.clone(), did, InvestorType::Institutional).unwrap();
			let last_project_metadata = ProjectsMetadata::<T>::iter().last().unwrap();
			log::trace!("Last project metadata: {:?}", last_project_metadata);
		});

		let created_project_id = self.execute(|| NextProjectId::<T>::get().saturating_sub(One::one()));
		self.creation_assertions(created_project_id, project_metadata, now);
		created_project_id
	}

	pub fn start_evaluation(&mut self, project_id: ProjectId, caller: AccountIdOf<T>) -> Result<(), DispatchError> {
		assert_eq!(self.get_project_details(project_id).status, ProjectStatus::Application);
		let did = Self::generate_did_from_account(caller.clone());
		self.execute(|| {
			crate::Pallet::<T>::do_start_evaluation(caller, project_id, did, InvestorType::Institutional).unwrap()
		});
		assert_eq!(self.get_project_details(project_id).status, ProjectStatus::EvaluationRound);

		Ok(())
	}

	pub fn create_evaluating_project(
		&mut self,
		project_metadata: ProjectMetadataOf<T>,
		issuer: AccountIdOf<T>,
	) -> ProjectId {
		let project_id = self.create_new_project(project_metadata, issuer.clone());
		self.start_evaluation(project_id, issuer).unwrap();
		project_id
	}

	pub fn bond_for_users(
		&mut self,
		project_id: ProjectId,
		bonds: Vec<UserToUSDBalance<T>>,
	) -> DispatchResultWithPostInfo {
		for UserToUSDBalance { account, usd_amount } in bonds {
			let did = Self::generate_did_from_account(account.clone());
			self.execute(|| {
				crate::Pallet::<T>::do_evaluate(&account, project_id, usd_amount, did, InvestorType::Retail)
			})?;
		}
		Ok(().into())
	}

	pub fn start_auction(&mut self, project_id: ProjectId, caller: AccountIdOf<T>) -> Result<(), DispatchError> {
		let project_details = self.get_project_details(project_id);

		if project_details.status == ProjectStatus::EvaluationRound {
			let evaluation_end = project_details.phase_transition_points.evaluation.end().unwrap();
			let auction_start = evaluation_end.saturating_add(2u32.into());
			let blocks_to_start = auction_start.saturating_sub(self.current_block());
			self.advance_time(blocks_to_start).unwrap();
		};

		assert_eq!(self.get_project_details(project_id).status, ProjectStatus::AuctionInitializePeriod);

		let did = Self::generate_did_from_account(caller.clone());
		self.execute(|| {
			crate::Pallet::<T>::do_english_auction(caller, project_id, Some(did), Some(InvestorType::Institutional))
				.unwrap()
		});

		assert_eq!(self.get_project_details(project_id).status, ProjectStatus::AuctionRound(AuctionPhase::English));

		Ok(())
	}

	pub fn create_auctioning_project(
		&mut self,
		project_metadata: ProjectMetadataOf<T>,
		issuer: AccountIdOf<T>,
		evaluations: Vec<UserToUSDBalance<T>>,
	) -> ProjectId {
		let project_id = self.create_evaluating_project(project_metadata, issuer.clone());

		let evaluators = evaluations.accounts();
		let prev_supply = self.get_plmc_total_supply();
		let prev_plmc_balances = self.get_free_plmc_balances_for(evaluators.clone());

		let plmc_eval_deposits: Vec<UserToPLMCBalance<T>> = Self::calculate_evaluation_plmc_spent(evaluations.clone());
		let plmc_existential_deposits: Vec<UserToPLMCBalance<T>> = evaluators.existential_deposits();
		let plmc_ct_account_deposits: Vec<UserToPLMCBalance<T>> = evaluators.ct_account_deposits();

		let expected_remaining_plmc: Vec<UserToPLMCBalance<T>> = Self::generic_map_operation(
			vec![prev_plmc_balances, plmc_existential_deposits.clone()],
			MergeOperation::Add,
		);

		self.mint_plmc_to(plmc_eval_deposits.clone());
		self.mint_plmc_to(plmc_existential_deposits.clone());
		self.mint_plmc_to(plmc_ct_account_deposits.clone());

		self.bond_for_users(project_id, evaluations).unwrap();

		let expected_evaluator_balances = Self::sum_balance_mappings(vec![
			plmc_eval_deposits.clone(),
			plmc_existential_deposits.clone(),
			plmc_ct_account_deposits,
		]);

		let expected_total_supply = prev_supply + expected_evaluator_balances;

		self.evaluation_assertions(project_id, expected_remaining_plmc, plmc_eval_deposits, expected_total_supply);

		self.start_auction(project_id, issuer).unwrap();
		project_id
	}

	pub fn bid_for_users(&mut self, project_id: ProjectId, bids: Vec<BidParams<T>>) -> DispatchResultWithPostInfo {
		for bid in bids {
			self.execute(|| {
				let did = Self::generate_did_from_account(bid.bidder.clone());
				crate::Pallet::<T>::do_bid(
					&bid.bidder,
					project_id,
					bid.amount,
					bid.multiplier,
					bid.asset,
					did,
					InvestorType::Institutional,
				)
			})?;
		}
		Ok(().into())
	}

	pub fn start_community_funding(&mut self, project_id: ProjectId) -> Result<(), DispatchError> {
		let english_end = self
			.get_project_details(project_id)
			.phase_transition_points
			.english_auction
			.end()
			.expect("English end point should exist");

		self.execute(|| frame_system::Pallet::<T>::set_block_number(english_end));
		// run on_initialize
		self.advance_time(1u32.into()).unwrap();

		let candle_end = self
			.get_project_details(project_id)
			.phase_transition_points
			.candle_auction
			.end()
			.expect("Candle end point should exist");

		self.execute(|| frame_system::Pallet::<T>::set_block_number(candle_end));
		// run on_initialize
		self.advance_time(1u32.into()).unwrap();

		assert_eq!(self.get_project_details(project_id).status, ProjectStatus::CommunityRound);

		Ok(())
	}

	pub fn create_community_contributing_project(
		&mut self,
		project_metadata: ProjectMetadataOf<T>,
		issuer: AccountIdOf<T>,
		evaluations: Vec<UserToUSDBalance<T>>,
		bids: Vec<BidParams<T>>,
	) -> ProjectId {
		if bids.is_empty() {
			panic!("Cannot start community funding without bids")
		}

		let project_id = self.create_auctioning_project(project_metadata.clone(), issuer, evaluations.clone());
		let bidders = bids.accounts();
		let bidders_non_evaluators =
			bidders.clone().into_iter().filter(|account| evaluations.accounts().contains(account).not()).collect_vec();
		let asset_id = bids[0].asset.to_assethub_id();
		let prev_plmc_balances = self.get_free_plmc_balances_for(bidders.clone());
		let prev_funding_asset_balances = self.get_free_foreign_asset_balances_for(asset_id, bidders.clone());
		let plmc_evaluation_deposits: Vec<UserToPLMCBalance<T>> = Self::calculate_evaluation_plmc_spent(evaluations);
		let plmc_bid_deposits: Vec<UserToPLMCBalance<T>> =
			Self::calculate_auction_plmc_charged_from_all_bids_made_or_with_bucket(
				&bids,
				project_metadata.clone(),
				None,
			);
		let participation_usable_evaluation_deposits = plmc_evaluation_deposits
			.into_iter()
			.map(|mut x| {
				x.plmc_amount = x.plmc_amount.saturating_sub(<T as Config>::EvaluatorSlash::get() * x.plmc_amount);
				x
			})
			.collect::<Vec<UserToPLMCBalance<T>>>();
		let necessary_plmc_mint = Self::generic_map_operation(
			vec![plmc_bid_deposits.clone(), participation_usable_evaluation_deposits],
			MergeOperation::Subtract,
		);
		let total_plmc_participation_locked = plmc_bid_deposits;
		let plmc_existential_deposits: Vec<UserToPLMCBalance<T>> = bidders.existential_deposits();
		let plmc_ct_account_deposits: Vec<UserToPLMCBalance<T>> = bidders_non_evaluators.ct_account_deposits();
		let funding_asset_deposits = Self::calculate_auction_funding_asset_charged_from_all_bids_made_or_with_bucket(
			&bids,
			project_metadata.clone(),
			None,
		);

		let bidder_balances = Self::sum_balance_mappings(vec![
			necessary_plmc_mint.clone(),
			plmc_existential_deposits.clone(),
			plmc_ct_account_deposits.clone(),
		]);

		let expected_free_plmc_balances = Self::generic_map_operation(
			vec![prev_plmc_balances, plmc_existential_deposits.clone()],
			MergeOperation::Add,
		);

		let prev_supply = self.get_plmc_total_supply();
		let post_supply = prev_supply + bidder_balances;

		self.mint_plmc_to(necessary_plmc_mint.clone());
		self.mint_plmc_to(plmc_existential_deposits.clone());
		self.mint_plmc_to(plmc_ct_account_deposits.clone());
		self.mint_foreign_asset_to(funding_asset_deposits.clone());

		self.bid_for_users(project_id, bids.clone()).unwrap();

		self.do_reserved_plmc_assertions(
			total_plmc_participation_locked.merge_accounts(MergeOperation::Add),
			HoldReason::Participation(project_id).into(),
		);
		self.do_bid_transferred_foreign_asset_assertions(
			funding_asset_deposits.merge_accounts(MergeOperation::Add),
			project_id,
		);
		self.do_free_plmc_assertions(expected_free_plmc_balances.merge_accounts(MergeOperation::Add));
		self.do_free_foreign_asset_assertions(prev_funding_asset_balances.merge_accounts(MergeOperation::Add));
		assert_eq!(self.get_plmc_total_supply(), post_supply);

		self.start_community_funding(project_id).unwrap();

		project_id
	}

	pub fn contribute_for_users(
		&mut self,
		project_id: ProjectId,
		contributions: Vec<ContributionParams<T>>,
	) -> DispatchResultWithPostInfo {
		match self.get_project_details(project_id).status {
			ProjectStatus::CommunityRound =>
				for cont in contributions {
					let did = Self::generate_did_from_account(cont.contributor.clone());
					let investor_type = InvestorType::Retail;
					self.execute(|| {
						crate::Pallet::<T>::do_community_contribute(
							&cont.contributor,
							project_id,
							cont.amount,
							cont.multiplier,
							cont.asset,
							did,
							investor_type,
						)
					})?;
				},
			ProjectStatus::RemainderRound =>
				for cont in contributions {
					let did = Self::generate_did_from_account(cont.contributor.clone());
					let investor_type = InvestorType::Professional;
					self.execute(|| {
						crate::Pallet::<T>::do_remaining_contribute(
							&cont.contributor,
							project_id,
							cont.amount,
							cont.multiplier,
							cont.asset,
							did,
							investor_type,
						)
					})?;
				},
			_ => panic!("Project should be in Community or Remainder status"),
		}

		Ok(().into())
	}

	pub fn start_remainder_or_end_funding(&mut self, project_id: ProjectId) -> Result<(), DispatchError> {
		let details = self.get_project_details(project_id);
		assert_eq!(details.status, ProjectStatus::CommunityRound);
		let remaining_tokens =
			details.remaining_contribution_tokens.0.saturating_add(details.remaining_contribution_tokens.1);
		let update_type =
			if remaining_tokens > Zero::zero() { UpdateType::RemainderFundingStart } else { UpdateType::FundingEnd };
		if let Some((transition_block, _)) = self.get_update_pair(project_id, &update_type) {
			self.execute(|| frame_system::Pallet::<T>::set_block_number(transition_block - One::one()));
			self.advance_time(1u32.into()).unwrap();
			match self.get_project_details(project_id).status {
				ProjectStatus::RemainderRound | ProjectStatus::FundingSuccessful => Ok(()),
				_ => panic!("Bad state"),
			}
		} else {
			panic!("Bad state")
		}
	}

	pub fn finish_funding(&mut self, project_id: ProjectId) -> Result<(), DispatchError> {
		let (update_block, _) = self.get_update_pair(project_id, &UpdateType::FundingEnd).unwrap();
		self.execute(|| frame_system::Pallet::<T>::set_block_number(update_block - One::one()));
		self.advance_time(1u32.into()).unwrap();
		let project_details = self.get_project_details(project_id);
		assert!(
			matches!(
				project_details.status,
				ProjectStatus::FundingSuccessful |
					ProjectStatus::FundingFailed |
					ProjectStatus::AwaitingProjectDecision
			),
			"Project should be in Finished status"
		);
		Ok(())
	}

	pub fn create_remainder_contributing_project(
		&mut self,
		project_metadata: ProjectMetadataOf<T>,
		issuer: AccountIdOf<T>,
		evaluations: Vec<UserToUSDBalance<T>>,
		bids: Vec<BidParams<T>>,
		contributions: Vec<ContributionParams<T>>,
	) -> ProjectId {
		let project_id = self.create_community_contributing_project(
			project_metadata.clone(),
			issuer,
			evaluations.clone(),
			bids.clone(),
		);

		if contributions.is_empty() {
			self.start_remainder_or_end_funding(project_id).unwrap();
			return project_id;
		}

		let ct_price = self.get_project_details(project_id).weighted_average_price.unwrap();

		let contributors = contributions.accounts();
		let contributors_non_evaluators = contributors
			.clone()
			.into_iter()
			.filter(|account| evaluations.accounts().contains(account).not())
			.collect_vec();

		let asset_id = contributions[0].asset.to_assethub_id();

		let prev_plmc_balances = self.get_free_plmc_balances_for(contributors.clone());
		let prev_funding_asset_balances = self.get_free_foreign_asset_balances_for(asset_id, contributors.clone());

		let plmc_evaluation_deposits = Self::calculate_evaluation_plmc_spent(evaluations);
		let plmc_bid_deposits = Self::calculate_auction_plmc_spent_post_wap(&bids, project_metadata.clone(), ct_price);
		let plmc_contribution_deposits = Self::calculate_contributed_plmc_spent(contributions.clone(), ct_price);

		let necessary_plmc_mint = Self::generic_map_operation(
			vec![plmc_contribution_deposits.clone(), plmc_evaluation_deposits],
			MergeOperation::Subtract,
		);
		let total_plmc_participation_locked =
			Self::generic_map_operation(vec![plmc_bid_deposits, plmc_contribution_deposits], MergeOperation::Add);
		let plmc_existential_deposits = contributors.existential_deposits();
		let plmc_ct_account_deposits = contributors_non_evaluators.ct_account_deposits();

		let funding_asset_deposits = Self::calculate_contributed_funding_asset_spent(contributions.clone(), ct_price);
		let contributor_balances = Self::sum_balance_mappings(vec![
			necessary_plmc_mint.clone(),
			plmc_existential_deposits.clone(),
			plmc_ct_account_deposits.clone(),
		]);

		let expected_free_plmc_balances = Self::generic_map_operation(
			vec![prev_plmc_balances, plmc_existential_deposits.clone()],
			MergeOperation::Add,
		);

		let prev_supply = self.get_plmc_total_supply();
		let post_supply = prev_supply + contributor_balances;

		self.mint_plmc_to(necessary_plmc_mint.clone());
		self.mint_plmc_to(plmc_existential_deposits.clone());
		self.mint_plmc_to(plmc_ct_account_deposits.clone());
		self.mint_foreign_asset_to(funding_asset_deposits.clone());

		self.contribute_for_users(project_id, contributions).expect("Contributing should work");

		self.do_reserved_plmc_assertions(
			total_plmc_participation_locked.merge_accounts(MergeOperation::Add),
			HoldReason::Participation(project_id).into(),
		);

		self.do_contribution_transferred_foreign_asset_assertions(funding_asset_deposits, project_id);

		self.do_free_plmc_assertions(expected_free_plmc_balances.merge_accounts(MergeOperation::Add));
		self.do_free_foreign_asset_assertions(prev_funding_asset_balances.merge_accounts(MergeOperation::Add));
		assert_eq!(self.get_plmc_total_supply(), post_supply);

		self.start_remainder_or_end_funding(project_id).unwrap();

		project_id
	}

	pub fn create_finished_project(
		&mut self,
		project_metadata: ProjectMetadataOf<T>,
		issuer: AccountIdOf<T>,
		evaluations: Vec<UserToUSDBalance<T>>,
		bids: Vec<BidParams<T>>,
		community_contributions: Vec<ContributionParams<T>>,
		remainder_contributions: Vec<ContributionParams<T>>,
	) -> ProjectId {
		let project_id = self.create_remainder_contributing_project(
			project_metadata.clone(),
			issuer,
			evaluations.clone(),
			bids.clone(),
			community_contributions.clone(),
		);

		match self.get_project_details(project_id).status {
			ProjectStatus::FundingSuccessful => return project_id,
			ProjectStatus::RemainderRound if remainder_contributions.is_empty() => {
				self.finish_funding(project_id).unwrap();
				return project_id;
			},
			_ => {},
		};

		let ct_price = self.get_project_details(project_id).weighted_average_price.unwrap();
		let contributors = remainder_contributions.accounts();
		let new_contributors = contributors
			.clone()
			.into_iter()
			.filter(|account| {
				evaluations.accounts().contains(account).not() &&
					bids.accounts().contains(account).not() &&
					community_contributions.accounts().contains(account).not()
			})
			.collect_vec();
		let asset_id = remainder_contributions[0].asset.to_assethub_id();
		let prev_plmc_balances = self.get_free_plmc_balances_for(contributors.clone());
		let prev_funding_asset_balances = self.get_free_foreign_asset_balances_for(asset_id, contributors.clone());

		let plmc_evaluation_deposits = Self::calculate_evaluation_plmc_spent(evaluations);
		let plmc_bid_deposits = Self::calculate_auction_plmc_spent_post_wap(&bids, project_metadata.clone(), ct_price);
		let plmc_community_contribution_deposits =
			Self::calculate_contributed_plmc_spent(community_contributions.clone(), ct_price);
		let plmc_remainder_contribution_deposits =
			Self::calculate_contributed_plmc_spent(remainder_contributions.clone(), ct_price);

		let necessary_plmc_mint = Self::generic_map_operation(
			vec![plmc_remainder_contribution_deposits.clone(), plmc_evaluation_deposits],
			MergeOperation::Subtract,
		);
		let total_plmc_participation_locked = Self::generic_map_operation(
			vec![plmc_bid_deposits, plmc_community_contribution_deposits, plmc_remainder_contribution_deposits],
			MergeOperation::Add,
		);
		let plmc_existential_deposits = contributors.existential_deposits();
		let plmc_ct_account_deposits = new_contributors.ct_account_deposits();
		let funding_asset_deposits =
			Self::calculate_contributed_funding_asset_spent(remainder_contributions.clone(), ct_price);

		let contributor_balances = Self::sum_balance_mappings(vec![
			necessary_plmc_mint.clone(),
			plmc_existential_deposits.clone(),
			plmc_ct_account_deposits.clone(),
		]);

		let expected_free_plmc_balances = Self::generic_map_operation(
			vec![prev_plmc_balances, plmc_existential_deposits.clone()],
			MergeOperation::Add,
		);

		let prev_supply = self.get_plmc_total_supply();
		let post_supply = prev_supply + contributor_balances;

		self.mint_plmc_to(necessary_plmc_mint.clone());
		self.mint_plmc_to(plmc_existential_deposits.clone());
		self.mint_plmc_to(plmc_ct_account_deposits.clone());
		self.mint_foreign_asset_to(funding_asset_deposits.clone());

		self.contribute_for_users(project_id, remainder_contributions.clone())
			.expect("Remainder Contributing should work");

		self.do_reserved_plmc_assertions(
			total_plmc_participation_locked.merge_accounts(MergeOperation::Add),
			HoldReason::Participation(project_id).into(),
		);
		self.do_contribution_transferred_foreign_asset_assertions(
			funding_asset_deposits.merge_accounts(MergeOperation::Add),
			project_id,
		);
		self.do_free_plmc_assertions(expected_free_plmc_balances.merge_accounts(MergeOperation::Add));
		self.do_free_foreign_asset_assertions(prev_funding_asset_balances.merge_accounts(MergeOperation::Add));
		assert_eq!(self.get_plmc_total_supply(), post_supply);

		self.finish_funding(project_id).unwrap();

		if self.get_project_details(project_id).status == ProjectStatus::FundingSuccessful {
			// Check that remaining CTs are updated
			let project_details = self.get_project_details(project_id);
			// if our bids were creating an oversubscription, then just take the total allocation size
			let auction_bought_tokens = bids
				.iter()
				.map(|bid| bid.amount)
				.fold(Zero::zero(), |acc, item| item + acc)
				.min(project_metadata.auction_round_allocation_percentage * project_metadata.total_allocation_size);
			let community_bought_tokens =
				community_contributions.iter().map(|cont| cont.amount).fold(Zero::zero(), |acc, item| item + acc);
			let remainder_bought_tokens =
				remainder_contributions.iter().map(|cont| cont.amount).fold(Zero::zero(), |acc, item| item + acc);

			assert_eq!(
				project_details.remaining_contribution_tokens,
				project_metadata.total_allocation_size -
					auction_bought_tokens -
					community_bought_tokens -
					remainder_bought_tokens,
				"Remaining CTs are incorrect"
			);
		}

		project_id
	}

	pub fn create_project_at(
		&mut self,
		status: ProjectStatus,
		project_metadata: ProjectMetadataOf<T>,
		issuer: AccountIdOf<T>,
		evaluations: Vec<UserToUSDBalance<T>>,
		bids: Vec<BidParams<T>>,
		community_contributions: Vec<ContributionParams<T>>,
		remainder_contributions: Vec<ContributionParams<T>>,
	) -> ProjectId {
		match status {
			ProjectStatus::FundingSuccessful => self.create_finished_project(
				project_metadata,
				issuer,
				evaluations,
				bids,
				community_contributions,
				remainder_contributions,
			),
			ProjectStatus::RemainderRound => self.create_remainder_contributing_project(
				project_metadata,
				issuer,
				evaluations,
				bids,
				community_contributions,
			),
			ProjectStatus::CommunityRound =>
				self.create_community_contributing_project(project_metadata, issuer, evaluations, bids),
			ProjectStatus::AuctionRound(AuctionPhase::English) =>
				self.create_auctioning_project(project_metadata, issuer, evaluations),
			ProjectStatus::EvaluationRound => self.create_evaluating_project(project_metadata, issuer),
			ProjectStatus::Application => self.create_new_project(project_metadata, issuer),
			_ => panic!("unsupported project creation in that status"),
		}
	}
}

#[cfg(feature = "std")]
pub mod async_features {
	use super::*;
	use assert_matches2::assert_matches;
	use futures::FutureExt;
	use polimec_common::credentials::InvestorType;
	use std::{
		collections::HashMap,
		sync::{
			atomic::{AtomicBool, AtomicU32, Ordering},
			Arc,
		},
		time::Duration,
	};
	use tokio::{
		sync::{Mutex, Notify},
		time::sleep,
	};

	pub struct BlockOrchestrator<T: Config, AllPalletsWithoutSystem, RuntimeEvent> {
		pub current_block: Arc<AtomicU32>,
		// used for resuming execution of a project that is waiting for a certain block to be reached
		pub awaiting_projects: Mutex<HashMap<BlockNumberFor<T>, Vec<Arc<Notify>>>>,
		pub should_continue: Arc<AtomicBool>,
		pub instantiator_phantom: PhantomData<(T, AllPalletsWithoutSystem, RuntimeEvent)>,
	}
	pub async fn block_controller<
		T: Config + pallet_balances::Config<Balance = BalanceOf<T>>,
		AllPalletsWithoutSystem: OnFinalize<BlockNumberFor<T>> + OnIdle<BlockNumberFor<T>> + OnInitialize<BlockNumberFor<T>>,
		RuntimeEvent: From<Event<T>> + TryInto<Event<T>> + Parameter + Member + IsType<<T as frame_system::Config>::RuntimeEvent>,
	>(
		block_orchestrator: Arc<BlockOrchestrator<T, AllPalletsWithoutSystem, RuntimeEvent>>,
		instantiator: Arc<Mutex<Instantiator<T, AllPalletsWithoutSystem, RuntimeEvent>>>,
	) {
		loop {
			if !block_orchestrator.continue_running() {
				break;
			}

			let maybe_target_reached = block_orchestrator.advance_to_next_target(instantiator.clone()).await;

			if let Some(target_reached) = maybe_target_reached {
				block_orchestrator.execute_callbacks(target_reached).await;
			}
			// leaves some time for the projects to submit their targets to the orchestrator
			sleep(Duration::from_millis(100)).await;
		}
	}

	impl<
			T: Config + pallet_balances::Config<Balance = BalanceOf<T>>,
			AllPalletsWithoutSystem: OnFinalize<BlockNumberFor<T>> + OnIdle<BlockNumberFor<T>> + OnInitialize<BlockNumberFor<T>>,
			RuntimeEvent: From<Event<T>> + TryInto<Event<T>> + Parameter + Member + IsType<<T as frame_system::Config>::RuntimeEvent>,
		> Default for BlockOrchestrator<T, AllPalletsWithoutSystem, RuntimeEvent>
	{
		fn default() -> Self {
			Self::new()
		}
	}

	impl<
			T: Config + pallet_balances::Config<Balance = BalanceOf<T>>,
			AllPalletsWithoutSystem: OnFinalize<BlockNumberFor<T>> + OnIdle<BlockNumberFor<T>> + OnInitialize<BlockNumberFor<T>>,
			RuntimeEvent: From<Event<T>> + TryInto<Event<T>> + Parameter + Member + IsType<<T as frame_system::Config>::RuntimeEvent>,
		> BlockOrchestrator<T, AllPalletsWithoutSystem, RuntimeEvent>
	{
		pub fn new() -> Self {
			BlockOrchestrator::<T, AllPalletsWithoutSystem, RuntimeEvent> {
				current_block: Arc::new(AtomicU32::new(0)),
				awaiting_projects: Mutex::new(HashMap::new()),
				should_continue: Arc::new(AtomicBool::new(true)),
				instantiator_phantom: PhantomData,
			}
		}

		pub async fn add_awaiting_project(&self, block_number: BlockNumberFor<T>, notify: Arc<Notify>) {
			let mut awaiting_projects = self.awaiting_projects.lock().await;
			awaiting_projects.entry(block_number).or_default().push(notify);
			drop(awaiting_projects);
		}

		pub async fn advance_to_next_target(
			&self,
			instantiator: Arc<Mutex<Instantiator<T, AllPalletsWithoutSystem, RuntimeEvent>>>,
		) -> Option<BlockNumberFor<T>> {
			let mut inst = instantiator.lock().await;
			let now: u32 =
				inst.current_block().try_into().unwrap_or_else(|_| panic!("Block number should fit into u32"));
			self.current_block.store(now, Ordering::SeqCst);

			let awaiting_projects = self.awaiting_projects.lock().await;

			if let Some(&next_block) = awaiting_projects.keys().min() {
				drop(awaiting_projects);

				while self.get_current_block() < next_block {
					inst.advance_time(One::one()).unwrap();
					let current_block: u32 = self
						.get_current_block()
						.try_into()
						.unwrap_or_else(|_| panic!("Block number should fit into u32"));
					self.current_block.store(current_block + 1u32, Ordering::SeqCst);
				}
				Some(next_block)
			} else {
				None
			}
		}

		pub async fn execute_callbacks(&self, block_number: BlockNumberFor<T>) {
			let mut awaiting_projects = self.awaiting_projects.lock().await;
			if let Some(notifies) = awaiting_projects.remove(&block_number) {
				for notify in notifies {
					notify.notify_one();
				}
			}
		}

		pub async fn is_empty(&self) -> bool {
			self.awaiting_projects.lock().await.is_empty()
		}

		// Method to check if the loop should continue
		pub fn continue_running(&self) -> bool {
			self.should_continue.load(Ordering::SeqCst)
		}

		// Method to get the current block number
		pub fn get_current_block(&self) -> BlockNumberFor<T> {
			self.current_block.load(Ordering::SeqCst).into()
		}
	}

	// async instantiations for parallel testing
	pub async fn async_create_new_project<
		T: Config + pallet_balances::Config<Balance = BalanceOf<T>>,
		AllPalletsWithoutSystem: OnFinalize<BlockNumberFor<T>> + OnIdle<BlockNumberFor<T>> + OnInitialize<BlockNumberFor<T>>,
		RuntimeEvent: From<Event<T>> + TryInto<Event<T>> + Parameter + Member + IsType<<T as frame_system::Config>::RuntimeEvent>,
	>(
		instantiator: Arc<Mutex<Instantiator<T, AllPalletsWithoutSystem, RuntimeEvent>>>,
		project_metadata: ProjectMetadataOf<T>,
		issuer: AccountIdOf<T>,
	) -> ProjectId {
		let mut inst = instantiator.lock().await;

		let now = inst.current_block();
		let metadata_deposit = T::ContributionTokenCurrency::calc_metadata_deposit(
			project_metadata.token_information.name.as_slice(),
			project_metadata.token_information.symbol.as_slice(),
		);
		// One ED for the issuer, one for the escrow account
		inst.mint_plmc_to(vec![UserToPLMCBalance::new(
			issuer.clone(),
			Instantiator::<T, AllPalletsWithoutSystem, RuntimeEvent>::get_ed() * 2u64.into() + metadata_deposit,
		)]);
		let did = Instantiator::<T, AllPalletsWithoutSystem, RuntimeEvent>::generate_did_from_account(issuer.clone());
		inst.execute(|| {
			crate::Pallet::<T>::do_create(&issuer, project_metadata.clone(), did, InvestorType::Institutional).unwrap();
			let last_project_metadata = ProjectsMetadata::<T>::iter().last().unwrap();
			log::trace!("Last project metadata: {:?}", last_project_metadata);
		});

		let created_project_id = inst.execute(|| NextProjectId::<T>::get().saturating_sub(One::one()));
		inst.creation_assertions(created_project_id, project_metadata, now);
		created_project_id
	}

	pub async fn async_create_evaluating_project<
		T: Config + pallet_balances::Config<Balance = BalanceOf<T>>,
		AllPalletsWithoutSystem: OnFinalize<BlockNumberFor<T>> + OnIdle<BlockNumberFor<T>> + OnInitialize<BlockNumberFor<T>>,
		RuntimeEvent: From<Event<T>> + TryInto<Event<T>> + Parameter + Member + IsType<<T as frame_system::Config>::RuntimeEvent>,
	>(
		instantiator: Arc<Mutex<Instantiator<T, AllPalletsWithoutSystem, RuntimeEvent>>>,
		project_metadata: ProjectMetadataOf<T>,
		issuer: AccountIdOf<T>,
	) -> ProjectId {
		let project_id = async_create_new_project(instantiator.clone(), project_metadata, issuer.clone()).await;

		let mut inst = instantiator.lock().await;

		inst.start_evaluation(project_id, issuer).unwrap();
		project_id
	}

	pub async fn async_start_auction<
		T: Config + pallet_balances::Config<Balance = BalanceOf<T>>,
		AllPalletsWithoutSystem: OnFinalize<BlockNumberFor<T>> + OnIdle<BlockNumberFor<T>> + OnInitialize<BlockNumberFor<T>>,
		RuntimeEvent: From<Event<T>> + TryInto<Event<T>> + Parameter + Member + IsType<<T as frame_system::Config>::RuntimeEvent>,
	>(
		instantiator: Arc<Mutex<Instantiator<T, AllPalletsWithoutSystem, RuntimeEvent>>>,
		block_orchestrator: Arc<BlockOrchestrator<T, AllPalletsWithoutSystem, RuntimeEvent>>,
		project_id: ProjectId,
		caller: AccountIdOf<T>,
	) -> Result<(), DispatchError> {
		let mut inst = instantiator.lock().await;

		let project_details = inst.get_project_details(project_id);

		if project_details.status == ProjectStatus::EvaluationRound {
			let (update_block, _) = inst.get_update_pair(project_id, &UpdateType::EvaluationEnd).unwrap();
			let notify = Arc::new(Notify::new());
			block_orchestrator.add_awaiting_project(update_block + 1u32.into(), notify.clone()).await;

			// Wait for the notification that our desired block was reached to continue
			drop(inst);

			notify.notified().await;

			inst = instantiator.lock().await;
		};

		assert_eq!(inst.get_project_details(project_id).status, ProjectStatus::AuctionInitializePeriod);

		let did = Instantiator::<T, AllPalletsWithoutSystem, RuntimeEvent>::generate_did_from_account(caller.clone());

		inst.execute(|| {
			crate::Pallet::<T>::do_english_auction(
				caller.clone(),
				project_id,
				Some(did),
				Some(InvestorType::Institutional),
			)
			.unwrap()
		});

		assert_eq!(inst.get_project_details(project_id).status, ProjectStatus::AuctionRound(AuctionPhase::English));

		Ok(())
	}

	pub async fn async_create_auctioning_project<
		T: Config + pallet_balances::Config<Balance = BalanceOf<T>>,
		AllPalletsWithoutSystem: OnFinalize<BlockNumberFor<T>> + OnIdle<BlockNumberFor<T>> + OnInitialize<BlockNumberFor<T>>,
		RuntimeEvent: From<Event<T>> + TryInto<Event<T>> + Parameter + Member + IsType<<T as frame_system::Config>::RuntimeEvent>,
	>(
		instantiator: Arc<Mutex<Instantiator<T, AllPalletsWithoutSystem, RuntimeEvent>>>,
		block_orchestrator: Arc<BlockOrchestrator<T, AllPalletsWithoutSystem, RuntimeEvent>>,
		project_metadata: ProjectMetadataOf<T>,
		issuer: AccountIdOf<T>,
		evaluations: Vec<UserToUSDBalance<T>>,
		bids: Vec<BidParams<T>>,
	) -> ProjectId {
		let project_id =
			async_create_evaluating_project(instantiator.clone(), project_metadata.clone(), issuer.clone()).await;

		let mut inst = instantiator.lock().await;

		let evaluators = evaluations.accounts();
		let prev_supply = inst.get_plmc_total_supply();
		let prev_plmc_balances = inst.get_free_plmc_balances_for(evaluators.clone());

		let plmc_eval_deposits: Vec<UserToPLMCBalance<T>> =
			Instantiator::<T, AllPalletsWithoutSystem, RuntimeEvent>::calculate_evaluation_plmc_spent(
				evaluations.clone(),
			);
		let plmc_existential_deposits: Vec<UserToPLMCBalance<T>> = evaluators.existential_deposits();
		let plmc_ct_account_deposits: Vec<UserToPLMCBalance<T>> = evaluators.ct_account_deposits();

		let expected_remaining_plmc: Vec<UserToPLMCBalance<T>> =
			Instantiator::<T, AllPalletsWithoutSystem, RuntimeEvent>::generic_map_operation(
				vec![prev_plmc_balances, plmc_existential_deposits.clone()],
				MergeOperation::Add,
			);

		inst.mint_plmc_to(plmc_eval_deposits.clone());
		inst.mint_plmc_to(plmc_existential_deposits.clone());
		inst.mint_plmc_to(plmc_ct_account_deposits.clone());

		inst.bond_for_users(project_id, evaluations).unwrap();

		let expected_evaluator_balances =
			Instantiator::<T, AllPalletsWithoutSystem, RuntimeEvent>::sum_balance_mappings(vec![
				plmc_eval_deposits.clone(),
				plmc_existential_deposits.clone(),
				plmc_ct_account_deposits,
			]);

		let expected_total_supply = prev_supply + expected_evaluator_balances;

		inst.evaluation_assertions(project_id, expected_remaining_plmc, plmc_eval_deposits, expected_total_supply);

		drop(inst);

		async_start_auction(instantiator.clone(), block_orchestrator, project_id, issuer).await.unwrap();

		inst = instantiator.lock().await;
		let plmc_for_bids =
			Instantiator::<T, AllPalletsWithoutSystem, RuntimeEvent>::calculate_auction_plmc_charged_from_all_bids_made_or_with_bucket(
				&bids,
				project_metadata.clone(),
				None
			);
		let plmc_existential_deposits: Vec<UserToPLMCBalance<T>> = bids.accounts().existential_deposits();
		let plmc_ct_account_deposits: Vec<UserToPLMCBalance<T>> = bids.accounts().ct_account_deposits();
		let usdt_for_bids =
			Instantiator::<T, AllPalletsWithoutSystem, RuntimeEvent>::calculate_auction_funding_asset_charged_from_all_bids_made_or_with_bucket(
				&bids,
				project_metadata,
				None
			);

		inst.mint_plmc_to(plmc_for_bids.clone());
		inst.mint_plmc_to(plmc_existential_deposits.clone());
		inst.mint_plmc_to(plmc_ct_account_deposits.clone());
		inst.mint_foreign_asset_to(usdt_for_bids.clone());

		inst.bid_for_users(project_id, bids).unwrap();
		drop(inst);

		project_id
	}

	pub async fn async_start_community_funding<
		T: Config + pallet_balances::Config<Balance = BalanceOf<T>>,
		AllPalletsWithoutSystem: OnFinalize<BlockNumberFor<T>> + OnIdle<BlockNumberFor<T>> + OnInitialize<BlockNumberFor<T>>,
		RuntimeEvent: From<Event<T>> + TryInto<Event<T>> + Parameter + Member + IsType<<T as frame_system::Config>::RuntimeEvent>,
	>(
		instantiator: Arc<Mutex<Instantiator<T, AllPalletsWithoutSystem, RuntimeEvent>>>,
		block_orchestrator: Arc<BlockOrchestrator<T, AllPalletsWithoutSystem, RuntimeEvent>>,
		project_id: ProjectId,
	) -> Result<(), DispatchError> {
		let mut inst = instantiator.lock().await;

		let (update_block, _) = inst.get_update_pair(project_id, &UpdateType::CandleAuctionStart).unwrap();
		let candle_start = update_block + 1u32.into();

		let notify = Arc::new(Notify::new());

		block_orchestrator.add_awaiting_project(candle_start, notify.clone()).await;

		// Wait for the notification that our desired block was reached to continue

		drop(inst);

		notify.notified().await;

		inst = instantiator.lock().await;
		let (update_block, _) = inst.get_update_pair(project_id, &UpdateType::CommunityFundingStart).unwrap();
		let community_start = update_block + 1u32.into();

		let notify = Arc::new(Notify::new());

		block_orchestrator.add_awaiting_project(community_start, notify.clone()).await;

		drop(inst);

		notify.notified().await;

		inst = instantiator.lock().await;

		assert_eq!(inst.get_project_details(project_id).status, ProjectStatus::CommunityRound);

		Ok(())
	}

	pub async fn async_create_community_contributing_project<
		T: Config + pallet_balances::Config<Balance = BalanceOf<T>>,
		AllPalletsWithoutSystem: OnFinalize<BlockNumberFor<T>> + OnIdle<BlockNumberFor<T>> + OnInitialize<BlockNumberFor<T>>,
		RuntimeEvent: From<Event<T>> + TryInto<Event<T>> + Parameter + Member + IsType<<T as frame_system::Config>::RuntimeEvent>,
	>(
		instantiator: Arc<Mutex<Instantiator<T, AllPalletsWithoutSystem, RuntimeEvent>>>,
		block_orchestrator: Arc<BlockOrchestrator<T, AllPalletsWithoutSystem, RuntimeEvent>>,
		project_metadata: ProjectMetadataOf<T>,
		issuer: AccountIdOf<T>,
		evaluations: Vec<UserToUSDBalance<T>>,
		bids: Vec<BidParams<T>>,
	) -> (ProjectId, Vec<BidParams<T>>) {
		if bids.is_empty() {
			panic!("Cannot start community funding without bids")
		}

		let project_id = async_create_auctioning_project(
			instantiator.clone(),
			block_orchestrator.clone(),
			project_metadata.clone(),
			issuer,
			evaluations.clone(),
			vec![],
		)
		.await;

		let mut inst = instantiator.lock().await;

		let bidders = bids.accounts();
		let bidders_non_evaluators =
			bidders.clone().into_iter().filter(|account| evaluations.accounts().contains(account).not()).collect_vec();
		let asset_id = bids[0].asset.to_assethub_id();
		let prev_plmc_balances = inst.get_free_plmc_balances_for(bidders.clone());
		let prev_funding_asset_balances = inst.get_free_foreign_asset_balances_for(asset_id, bidders.clone());
		let plmc_evaluation_deposits: Vec<UserToPLMCBalance<T>> =
			Instantiator::<T, AllPalletsWithoutSystem, RuntimeEvent>::calculate_evaluation_plmc_spent(evaluations);
		let plmc_bid_deposits: Vec<UserToPLMCBalance<T>> =
			Instantiator::<T, AllPalletsWithoutSystem, RuntimeEvent>::calculate_auction_plmc_charged_from_all_bids_made_or_with_bucket(
				&bids,
				project_metadata.clone(),
				None
			);
		let participation_usable_evaluation_deposits = plmc_evaluation_deposits
			.into_iter()
			.map(|mut x| {
				x.plmc_amount = x.plmc_amount.saturating_sub(<T as Config>::EvaluatorSlash::get() * x.plmc_amount);
				x
			})
			.collect::<Vec<UserToPLMCBalance<T>>>();
		let necessary_plmc_mint = Instantiator::<T, AllPalletsWithoutSystem, RuntimeEvent>::generic_map_operation(
			vec![plmc_bid_deposits.clone(), participation_usable_evaluation_deposits],
			MergeOperation::Subtract,
		);
		let total_plmc_participation_locked = plmc_bid_deposits;
		let plmc_existential_deposits: Vec<UserToPLMCBalance<T>> = bidders.existential_deposits();
		let plmc_ct_account_deposits: Vec<UserToPLMCBalance<T>> = bidders_non_evaluators.ct_account_deposits();
		let funding_asset_deposits =
			Instantiator::<T, AllPalletsWithoutSystem, RuntimeEvent>::calculate_auction_funding_asset_charged_from_all_bids_made_or_with_bucket(
				&bids,
				project_metadata.clone(),
				None
			);

		let bidder_balances = Instantiator::<T, AllPalletsWithoutSystem, RuntimeEvent>::sum_balance_mappings(vec![
			necessary_plmc_mint.clone(),
			plmc_existential_deposits.clone(),
			plmc_ct_account_deposits.clone(),
		]);

		let expected_free_plmc_balances =
			Instantiator::<T, AllPalletsWithoutSystem, RuntimeEvent>::generic_map_operation(
				vec![prev_plmc_balances, plmc_existential_deposits.clone()],
				MergeOperation::Add,
			);

		let prev_supply = inst.get_plmc_total_supply();
		let post_supply = prev_supply + bidder_balances;

		inst.mint_plmc_to(necessary_plmc_mint.clone());
		inst.mint_plmc_to(plmc_existential_deposits.clone());
		inst.mint_plmc_to(plmc_ct_account_deposits.clone());
		inst.mint_foreign_asset_to(funding_asset_deposits.clone());

		inst.bid_for_users(project_id, bids.clone()).unwrap();

		inst.do_reserved_plmc_assertions(
			total_plmc_participation_locked.merge_accounts(MergeOperation::Add),
			HoldReason::Participation(project_id).into(),
		);
		inst.do_bid_transferred_foreign_asset_assertions(
			funding_asset_deposits.merge_accounts(MergeOperation::Add),
			project_id,
		);
		inst.do_free_plmc_assertions(expected_free_plmc_balances.merge_accounts(MergeOperation::Add));
		inst.do_free_foreign_asset_assertions(prev_funding_asset_balances.merge_accounts(MergeOperation::Add));
		assert_eq!(inst.get_plmc_total_supply(), post_supply);

		drop(inst);
		async_start_community_funding(instantiator.clone(), block_orchestrator, project_id).await.unwrap();
		let mut inst = instantiator.lock().await;

		let _weighted_price = inst.get_project_details(project_id).weighted_average_price.unwrap();
		let accepted_bids = Instantiator::<T, AllPalletsWithoutSystem, RuntimeEvent>::filter_bids_after_auction(
			bids,
			project_metadata.auction_round_allocation_percentage * project_metadata.total_allocation_size,
		);
		let bid_expectations = accepted_bids
			.iter()
			.map(|bid| BidInfoFilter::<T> {
				bidder: Some(bid.bidder.clone()),
				final_ct_amount: Some(bid.amount),
				..Default::default()
			})
			.collect_vec();

		let total_ct_sold = accepted_bids.iter().map(|bid| bid.amount).fold(Zero::zero(), |acc, item| item + acc);

		inst.finalized_bids_assertions(project_id, bid_expectations, total_ct_sold);

		(project_id, accepted_bids)
	}

	pub async fn async_start_remainder_or_end_funding<
		T: Config + pallet_balances::Config<Balance = BalanceOf<T>>,
		AllPalletsWithoutSystem: OnFinalize<BlockNumberFor<T>> + OnIdle<BlockNumberFor<T>> + OnInitialize<BlockNumberFor<T>>,
		RuntimeEvent: From<Event<T>> + TryInto<Event<T>> + Parameter + Member + IsType<<T as frame_system::Config>::RuntimeEvent>,
	>(
		instantiator: Arc<Mutex<Instantiator<T, AllPalletsWithoutSystem, RuntimeEvent>>>,
		block_orchestrator: Arc<BlockOrchestrator<T, AllPalletsWithoutSystem, RuntimeEvent>>,
		project_id: ProjectId,
	) -> Result<(), DispatchError> {
		let mut inst = instantiator.lock().await;

		assert_eq!(inst.get_project_details(project_id).status, ProjectStatus::CommunityRound);

		let (update_block, _) = inst.get_update_pair(project_id, &UpdateType::RemainderFundingStart).unwrap();
		let remainder_start = update_block + 1u32.into();

		let notify = Arc::new(Notify::new());

		block_orchestrator.add_awaiting_project(remainder_start, notify.clone()).await;

		// Wait for the notification that our desired block was reached to continue

		drop(inst);

		notify.notified().await;

		let mut inst = instantiator.lock().await;

		assert_matches!(
			inst.get_project_details(project_id).status,
			(ProjectStatus::RemainderRound | ProjectStatus::FundingSuccessful)
		);
		Ok(())
	}

	pub async fn async_create_remainder_contributing_project<
		T: Config + pallet_balances::Config<Balance = BalanceOf<T>>,
		AllPalletsWithoutSystem: OnFinalize<BlockNumberFor<T>> + OnIdle<BlockNumberFor<T>> + OnInitialize<BlockNumberFor<T>>,
		RuntimeEvent: From<Event<T>> + TryInto<Event<T>> + Parameter + Member + IsType<<T as frame_system::Config>::RuntimeEvent>,
	>(
		instantiator: Arc<Mutex<Instantiator<T, AllPalletsWithoutSystem, RuntimeEvent>>>,
		block_orchestrator: Arc<BlockOrchestrator<T, AllPalletsWithoutSystem, RuntimeEvent>>,
		project_metadata: ProjectMetadataOf<T>,
		issuer: AccountIdOf<T>,
		evaluations: Vec<UserToUSDBalance<T>>,
		bids: Vec<BidParams<T>>,
		contributions: Vec<ContributionParams<T>>,
	) -> (ProjectId, Vec<BidParams<T>>) {
		let (project_id, accepted_bids) = async_create_community_contributing_project(
			instantiator.clone(),
			block_orchestrator.clone(),
			project_metadata,
			issuer,
			evaluations.clone(),
			bids,
		)
		.await;

		if contributions.is_empty() {
			async_start_remainder_or_end_funding(instantiator.clone(), block_orchestrator.clone(), project_id)
				.await
				.unwrap();
			return (project_id, accepted_bids);
		}

		let mut inst = instantiator.lock().await;

		let ct_price = inst.get_project_details(project_id).weighted_average_price.unwrap();
		let contributors = contributions.accounts();
		let contributors_non_evaluators = contributors
			.clone()
			.into_iter()
			.filter(|account| evaluations.accounts().contains(account).not())
			.collect_vec();
		let asset_id = contributions[0].asset.to_assethub_id();
		let prev_plmc_balances = inst.get_free_plmc_balances_for(contributors.clone());
		let prev_funding_asset_balances = inst.get_free_foreign_asset_balances_for(asset_id, contributors.clone());

		let plmc_evaluation_deposits =
			Instantiator::<T, AllPalletsWithoutSystem, RuntimeEvent>::calculate_evaluation_plmc_spent(evaluations);
		let plmc_bid_deposits =
			Instantiator::<T, AllPalletsWithoutSystem, RuntimeEvent>::calculate_auction_plmc_charged_with_given_price(
				&accepted_bids,
				ct_price,
			);

		let plmc_contribution_deposits =
			Instantiator::<T, AllPalletsWithoutSystem, RuntimeEvent>::calculate_contributed_plmc_spent(
				contributions.clone(),
				ct_price,
			);

		let necessary_plmc_mint = Instantiator::<T, AllPalletsWithoutSystem, RuntimeEvent>::generic_map_operation(
			vec![plmc_contribution_deposits.clone(), plmc_evaluation_deposits],
			MergeOperation::Subtract,
		);
		let total_plmc_participation_locked =
			Instantiator::<T, AllPalletsWithoutSystem, RuntimeEvent>::generic_map_operation(
				vec![plmc_bid_deposits, plmc_contribution_deposits],
				MergeOperation::Add,
			);
		let plmc_existential_deposits = contributors.existential_deposits();
		let plmc_ct_account_deposits = contributors_non_evaluators.ct_account_deposits();

		let funding_asset_deposits =
			Instantiator::<T, AllPalletsWithoutSystem, RuntimeEvent>::calculate_contributed_funding_asset_spent(
				contributions.clone(),
				ct_price,
			);
		let contributor_balances =
			Instantiator::<T, AllPalletsWithoutSystem, RuntimeEvent>::sum_balance_mappings(vec![
				necessary_plmc_mint.clone(),
				plmc_existential_deposits.clone(),
				plmc_ct_account_deposits.clone(),
			]);

		let expected_free_plmc_balances =
			Instantiator::<T, AllPalletsWithoutSystem, RuntimeEvent>::generic_map_operation(
				vec![prev_plmc_balances, plmc_existential_deposits.clone()],
				MergeOperation::Add,
			);

		let prev_supply = inst.get_plmc_total_supply();
		let post_supply = prev_supply + contributor_balances;

		inst.mint_plmc_to(necessary_plmc_mint.clone());
		inst.mint_plmc_to(plmc_existential_deposits.clone());
		inst.mint_plmc_to(plmc_ct_account_deposits.clone());
		inst.mint_foreign_asset_to(funding_asset_deposits.clone());

		inst.contribute_for_users(project_id, contributions).expect("Contributing should work");

		inst.do_reserved_plmc_assertions(
			total_plmc_participation_locked.merge_accounts(MergeOperation::Add),
			HoldReason::Participation(project_id).into(),
		);
		inst.do_contribution_transferred_foreign_asset_assertions(
			funding_asset_deposits.merge_accounts(MergeOperation::Add),
			project_id,
		);
		inst.do_free_plmc_assertions(expected_free_plmc_balances.merge_accounts(MergeOperation::Add));
		inst.do_free_foreign_asset_assertions(prev_funding_asset_balances.merge_accounts(MergeOperation::Add));
		assert_eq!(inst.get_plmc_total_supply(), post_supply);
		drop(inst);
		async_start_remainder_or_end_funding(instantiator.clone(), block_orchestrator.clone(), project_id)
			.await
			.unwrap();
		(project_id, accepted_bids)
	}

	pub async fn async_finish_funding<
		T: Config + pallet_balances::Config<Balance = BalanceOf<T>>,
		AllPalletsWithoutSystem: OnFinalize<BlockNumberFor<T>> + OnIdle<BlockNumberFor<T>> + OnInitialize<BlockNumberFor<T>>,
		RuntimeEvent: From<Event<T>> + TryInto<Event<T>> + Parameter + Member + IsType<<T as frame_system::Config>::RuntimeEvent>,
	>(
		instantiator: Arc<Mutex<Instantiator<T, AllPalletsWithoutSystem, RuntimeEvent>>>,
		block_orchestrator: Arc<BlockOrchestrator<T, AllPalletsWithoutSystem, RuntimeEvent>>,
		project_id: ProjectId,
	) -> Result<(), DispatchError> {
		let mut inst = instantiator.lock().await;
		let (update_block, _) = inst.get_update_pair(project_id, &UpdateType::FundingEnd).unwrap();

		let notify = Arc::new(Notify::new());
		block_orchestrator.add_awaiting_project(update_block + 1u32.into(), notify.clone()).await;
		Ok(())
	}

	pub async fn async_create_finished_project<
		T: Config + pallet_balances::Config<Balance = BalanceOf<T>>,
		AllPalletsWithoutSystem: OnFinalize<BlockNumberFor<T>> + OnIdle<BlockNumberFor<T>> + OnInitialize<BlockNumberFor<T>>,
		RuntimeEvent: From<Event<T>> + TryInto<Event<T>> + Parameter + Member + IsType<<T as frame_system::Config>::RuntimeEvent>,
	>(
		instantiator: Arc<Mutex<Instantiator<T, AllPalletsWithoutSystem, RuntimeEvent>>>,
		block_orchestrator: Arc<BlockOrchestrator<T, AllPalletsWithoutSystem, RuntimeEvent>>,
		project_metadata: ProjectMetadataOf<T>,
		issuer: AccountIdOf<T>,
		evaluations: Vec<UserToUSDBalance<T>>,
		bids: Vec<BidParams<T>>,
		community_contributions: Vec<ContributionParams<T>>,
		remainder_contributions: Vec<ContributionParams<T>>,
	) -> ProjectId {
		let (project_id, accepted_bids) = async_create_remainder_contributing_project(
			instantiator.clone(),
			block_orchestrator.clone(),
			project_metadata.clone(),
			issuer,
			evaluations.clone(),
			bids.clone(),
			community_contributions.clone(),
		)
		.await;

		let mut inst = instantiator.lock().await;

		let total_ct_sold_in_bids = bids.iter().map(|bid| bid.amount).fold(Zero::zero(), |acc, item| item + acc);
		let total_ct_sold_in_community_contributions =
			community_contributions.iter().map(|cont| cont.amount).fold(Zero::zero(), |acc, item| item + acc);
		let total_ct_sold_in_remainder_contributions =
			remainder_contributions.iter().map(|cont| cont.amount).fold(Zero::zero(), |acc, item| item + acc);

		let total_ct_sold =
			total_ct_sold_in_bids + total_ct_sold_in_community_contributions + total_ct_sold_in_remainder_contributions;
		let total_ct_available = project_metadata.total_allocation_size;
		assert!(
			total_ct_sold <= total_ct_available,
			"Some CT buys are getting less than expected due to running out of CTs. This is ok in the runtime, but likely unexpected from the parameters of this instantiation"
		);

		match inst.get_project_details(project_id).status {
			ProjectStatus::FundingSuccessful => return project_id,
			ProjectStatus::RemainderRound if remainder_contributions.is_empty() => {
				drop(inst);
				async_finish_funding(instantiator.clone(), block_orchestrator.clone(), project_id).await.unwrap();
				return project_id;
			},
			_ => {},
		};

		let ct_price = inst.get_project_details(project_id).weighted_average_price.unwrap();
		let contributors = remainder_contributions.accounts();
		let new_contributors = contributors
			.clone()
			.into_iter()
			.filter(|account| {
				evaluations.accounts().contains(account).not() &&
					bids.accounts().contains(account).not() &&
					community_contributions.accounts().contains(account).not()
			})
			.collect_vec();
		let asset_id = remainder_contributions[0].asset.to_assethub_id();
		let prev_plmc_balances = inst.get_free_plmc_balances_for(contributors.clone());
		let prev_funding_asset_balances = inst.get_free_foreign_asset_balances_for(asset_id, contributors.clone());

		let plmc_evaluation_deposits =
			Instantiator::<T, AllPalletsWithoutSystem, RuntimeEvent>::calculate_evaluation_plmc_spent(evaluations);
		let plmc_bid_deposits =
			Instantiator::<T, AllPalletsWithoutSystem, RuntimeEvent>::calculate_auction_plmc_charged_from_all_bids_made_or_with_bucket(
				&accepted_bids,
				project_metadata.clone(),
				None
			);
		let plmc_community_contribution_deposits =
			Instantiator::<T, AllPalletsWithoutSystem, RuntimeEvent>::calculate_contributed_plmc_spent(
				community_contributions.clone(),
				ct_price,
			);
		let plmc_remainder_contribution_deposits =
			Instantiator::<T, AllPalletsWithoutSystem, RuntimeEvent>::calculate_contributed_plmc_spent(
				remainder_contributions.clone(),
				ct_price,
			);

		let necessary_plmc_mint = Instantiator::<T, AllPalletsWithoutSystem, RuntimeEvent>::generic_map_operation(
			vec![plmc_remainder_contribution_deposits.clone(), plmc_evaluation_deposits],
			MergeOperation::Subtract,
		);
		let total_plmc_participation_locked =
			Instantiator::<T, AllPalletsWithoutSystem, RuntimeEvent>::generic_map_operation(
				vec![plmc_bid_deposits, plmc_community_contribution_deposits, plmc_remainder_contribution_deposits],
				MergeOperation::Add,
			);
		let plmc_existential_deposits = contributors.existential_deposits();
		let plmc_ct_account_deposits = new_contributors.ct_account_deposits();
		let funding_asset_deposits =
			Instantiator::<T, AllPalletsWithoutSystem, RuntimeEvent>::calculate_contributed_funding_asset_spent(
				remainder_contributions.clone(),
				ct_price,
			);

		let contributor_balances =
			Instantiator::<T, AllPalletsWithoutSystem, RuntimeEvent>::sum_balance_mappings(vec![
				necessary_plmc_mint.clone(),
				plmc_existential_deposits.clone(),
				plmc_ct_account_deposits.clone(),
			]);

		let expected_free_plmc_balances =
			Instantiator::<T, AllPalletsWithoutSystem, RuntimeEvent>::generic_map_operation(
				vec![prev_plmc_balances, plmc_existential_deposits.clone()],
				MergeOperation::Add,
			);

		let prev_supply = inst.get_plmc_total_supply();
		let post_supply = prev_supply + contributor_balances;

		inst.mint_plmc_to(necessary_plmc_mint.clone());
		inst.mint_plmc_to(plmc_existential_deposits.clone());
		inst.mint_plmc_to(plmc_ct_account_deposits.clone());
		inst.mint_foreign_asset_to(funding_asset_deposits.clone());

		inst.contribute_for_users(project_id, remainder_contributions.clone())
			.expect("Remainder Contributing should work");

		let merged = total_plmc_participation_locked.merge_accounts(MergeOperation::Add);

		inst.do_reserved_plmc_assertions(merged, HoldReason::Participation(project_id).into());

		inst.do_contribution_transferred_foreign_asset_assertions(
			funding_asset_deposits.merge_accounts(MergeOperation::Add),
			project_id,
		);
		inst.do_free_plmc_assertions(expected_free_plmc_balances.merge_accounts(MergeOperation::Add));
		inst.do_free_foreign_asset_assertions(prev_funding_asset_balances.merge_accounts(MergeOperation::Add));
		assert_eq!(inst.get_plmc_total_supply(), post_supply);

		drop(inst);
		async_finish_funding(instantiator.clone(), block_orchestrator.clone(), project_id).await.unwrap();
		let mut inst = instantiator.lock().await;

		if inst.get_project_details(project_id).status == ProjectStatus::FundingSuccessful {
			// Check that remaining CTs are updated
			let project_details = inst.get_project_details(project_id);
			let auction_bought_tokens =
				accepted_bids.iter().map(|bid| bid.amount).fold(Zero::zero(), |acc, item| item + acc);
			let community_bought_tokens =
				community_contributions.iter().map(|cont| cont.amount).fold(Zero::zero(), |acc, item| item + acc);
			let remainder_bought_tokens =
				remainder_contributions.iter().map(|cont| cont.amount).fold(Zero::zero(), |acc, item| item + acc);

			assert_eq!(
				project_details.remaining_contribution_tokens,
				project_metadata.total_allocation_size -
					auction_bought_tokens -
					community_bought_tokens -
					remainder_bought_tokens,
				"Remaining CTs are incorrect"
			);
		}

		project_id
	}

	pub async fn create_project_at<
		T: Config + pallet_balances::Config<Balance = BalanceOf<T>>,
		AllPalletsWithoutSystem: OnFinalize<BlockNumberFor<T>> + OnIdle<BlockNumberFor<T>> + OnInitialize<BlockNumberFor<T>>,
		RuntimeEvent: From<Event<T>> + TryInto<Event<T>> + Parameter + Member + IsType<<T as frame_system::Config>::RuntimeEvent>,
	>(
		instantiator: Arc<Mutex<Instantiator<T, AllPalletsWithoutSystem, RuntimeEvent>>>,
		block_orchestrator: Arc<BlockOrchestrator<T, AllPalletsWithoutSystem, RuntimeEvent>>,
		test_project_params: TestProjectParams<T>,
	) -> ProjectId {
		match test_project_params.expected_state {
			ProjectStatus::FundingSuccessful =>
				async_create_finished_project(
					instantiator,
					block_orchestrator,
					test_project_params.metadata,
					test_project_params.issuer,
					test_project_params.evaluations,
					test_project_params.bids,
					test_project_params.community_contributions,
					test_project_params.remainder_contributions,
				)
				.await,
			ProjectStatus::RemainderRound =>
				async_create_remainder_contributing_project(
					instantiator,
					block_orchestrator,
					test_project_params.metadata,
					test_project_params.issuer,
					test_project_params.evaluations,
					test_project_params.bids,
					test_project_params.community_contributions,
				)
				.map(|(project_id, _)| project_id)
				.await,
			ProjectStatus::CommunityRound =>
				async_create_community_contributing_project(
					instantiator,
					block_orchestrator,
					test_project_params.metadata,
					test_project_params.issuer,
					test_project_params.evaluations,
					test_project_params.bids,
				)
				.map(|(project_id, _)| project_id)
				.await,
			ProjectStatus::AuctionRound(AuctionPhase::English) =>
				async_create_auctioning_project(
					instantiator,
					block_orchestrator,
					test_project_params.metadata,
					test_project_params.issuer,
					test_project_params.evaluations,
					test_project_params.bids,
				)
				.await,
			ProjectStatus::EvaluationRound =>
				async_create_evaluating_project(instantiator, test_project_params.metadata, test_project_params.issuer)
					.await,
			ProjectStatus::Application =>
				async_create_new_project(instantiator, test_project_params.metadata, test_project_params.issuer).await,
			_ => panic!("unsupported project creation in that status"),
		}
	}

	pub async fn async_create_project_at<
		T: Config + pallet_balances::Config<Balance = BalanceOf<T>>,
		AllPalletsWithoutSystem: OnFinalize<BlockNumberFor<T>> + OnIdle<BlockNumberFor<T>> + OnInitialize<BlockNumberFor<T>>,
		RuntimeEvent: From<Event<T>> + TryInto<Event<T>> + Parameter + Member + IsType<<T as frame_system::Config>::RuntimeEvent>,
	>(
		mutex_inst: Arc<Mutex<Instantiator<T, AllPalletsWithoutSystem, RuntimeEvent>>>,
		block_orchestrator: Arc<BlockOrchestrator<T, AllPalletsWithoutSystem, RuntimeEvent>>,
		test_project_params: TestProjectParams<T>,
	) -> ProjectId {
		let time_to_new_project: BlockNumberFor<T> = Zero::zero();
		let time_to_evaluation: BlockNumberFor<T> = time_to_new_project + Zero::zero();
		// we immediately start the auction, so we dont wait for T::AuctionInitializePeriodDuration.
		let time_to_auction: BlockNumberFor<T> = time_to_evaluation + <T as Config>::EvaluationDuration::get();
		let time_to_community: BlockNumberFor<T> = time_to_auction +
			<T as Config>::EnglishAuctionDuration::get() +
			<T as Config>::CandleAuctionDuration::get();
		let time_to_remainder: BlockNumberFor<T> = time_to_community + <T as Config>::CommunityFundingDuration::get();
		let time_to_finish: BlockNumberFor<T> = time_to_remainder + <T as Config>::RemainderFundingDuration::get();
		let mut inst = mutex_inst.lock().await;
		let now = inst.current_block();
		drop(inst);

		match test_project_params.expected_state {
			ProjectStatus::Application => {
				let notify = Arc::new(Notify::new());
				block_orchestrator
					.add_awaiting_project(now + time_to_finish - time_to_new_project, notify.clone())
					.await;
				// Wait for the notification that our desired block was reached to continue
				notify.notified().await;
				async_create_new_project(mutex_inst.clone(), test_project_params.metadata, test_project_params.issuer)
					.await
			},
			ProjectStatus::EvaluationRound => {
				let notify = Arc::new(Notify::new());
				block_orchestrator
					.add_awaiting_project(now + time_to_finish - time_to_evaluation, notify.clone())
					.await;
				// Wait for the notification that our desired block was reached to continue
				notify.notified().await;
				async_create_evaluating_project(
					mutex_inst.clone(),
					test_project_params.metadata,
					test_project_params.issuer,
				)
				.await
			},
			ProjectStatus::AuctionRound(_) => {
				let notify = Arc::new(Notify::new());
				block_orchestrator.add_awaiting_project(now + time_to_finish - time_to_auction, notify.clone()).await;
				// Wait for the notification that our desired block was reached to continue
				notify.notified().await;
				async_create_auctioning_project(
					mutex_inst.clone(),
					block_orchestrator.clone(),
					test_project_params.metadata,
					test_project_params.issuer,
					test_project_params.evaluations,
					test_project_params.bids,
				)
				.await
			},
			ProjectStatus::CommunityRound => {
				let notify = Arc::new(Notify::new());
				block_orchestrator.add_awaiting_project(now + time_to_finish - time_to_community, notify.clone()).await;
				// Wait for the notification that our desired block was reached to continue
				notify.notified().await;
				async_create_community_contributing_project(
					mutex_inst.clone(),
					block_orchestrator.clone(),
					test_project_params.metadata,
					test_project_params.issuer,
					test_project_params.evaluations,
					test_project_params.bids,
				)
				.map(|(project_id, _)| project_id)
				.await
			},
			ProjectStatus::RemainderRound => {
				let notify = Arc::new(Notify::new());
				block_orchestrator.add_awaiting_project(now + time_to_finish - time_to_remainder, notify.clone()).await;
				// Wait for the notification that our desired block was reached to continue
				notify.notified().await;
				async_create_remainder_contributing_project(
					mutex_inst.clone(),
					block_orchestrator.clone(),
					test_project_params.metadata,
					test_project_params.issuer,
					test_project_params.evaluations,
					test_project_params.bids,
					test_project_params.community_contributions,
				)
				.map(|(project_id, _)| project_id)
				.await
			},
			ProjectStatus::FundingSuccessful => {
				let notify = Arc::new(Notify::new());
				block_orchestrator.add_awaiting_project(now + time_to_finish - time_to_finish, notify.clone()).await;
				// Wait for the notification that our desired block was reached to continue
				notify.notified().await;
				async_create_finished_project(
					mutex_inst.clone(),
					block_orchestrator.clone(),
					test_project_params.metadata,
					test_project_params.issuer,
					test_project_params.evaluations,
					test_project_params.bids,
					test_project_params.community_contributions,
					test_project_params.remainder_contributions,
				)
				.await
			},
			_ => unimplemented!("Unsupported project creation in that status"),
		}
	}

	pub fn create_multiple_projects_at<
		T: Config + pallet_balances::Config<Balance = BalanceOf<T>>,
		AllPalletsWithoutSystem: OnFinalize<BlockNumberFor<T>> + OnIdle<BlockNumberFor<T>> + OnInitialize<BlockNumberFor<T>> + 'static + 'static,
		RuntimeEvent: From<Event<T>> + TryInto<Event<T>> + Parameter + Member + IsType<<T as frame_system::Config>::RuntimeEvent>,
	>(
		instantiator: Instantiator<T, AllPalletsWithoutSystem, RuntimeEvent>,
		projects: Vec<TestProjectParams<T>>,
	) -> (Vec<ProjectId>, Instantiator<T, AllPalletsWithoutSystem, RuntimeEvent>) {
		use tokio::runtime::Builder;
		let tokio_runtime = Builder::new_current_thread().enable_all().build().unwrap();
		let local = tokio::task::LocalSet::new();
		let execution = local.run_until(async move {
			let block_orchestrator = Arc::new(BlockOrchestrator::new());
			let mutex_inst = Arc::new(Mutex::new(instantiator));

			let project_futures = projects.into_iter().map(|project| {
				let block_orchestrator = block_orchestrator.clone();
				let mutex_inst = mutex_inst.clone();
				tokio::task::spawn_local(async {
					async_create_project_at(mutex_inst, block_orchestrator, project).await
				})
			});

			// Wait for all project creation tasks to complete
			let joined_project_futures = futures::future::join_all(project_futures);
			let controller_handle =
				tokio::task::spawn_local(block_controller(block_orchestrator.clone(), mutex_inst.clone()));
			let projects = joined_project_futures.await;

			// Now that all projects have been set up, signal the block_controller to stop
			block_orchestrator.should_continue.store(false, Ordering::SeqCst);

			// Wait for the block controller to finish
			controller_handle.await.unwrap();

			let inst = Arc::try_unwrap(mutex_inst).unwrap_or_else(|_| panic!("mutex in use")).into_inner();
			let project_ids = projects.into_iter().map(|project| project.unwrap()).collect_vec();

			(project_ids, inst)
		});
		tokio_runtime.block_on(execution)
	}
}

pub trait Accounts {
	type Account;

	fn accounts(&self) -> Vec<Self::Account>;
}

pub enum MergeOperation {
	Add,
	Subtract,
}
pub trait AccountMerge {
	/// The inner type of the Vec implementing this Trait.
	type Inner;
	/// Merge accounts in the list based on the operation.
	fn merge_accounts(&self, ops: MergeOperation) -> Self;
	/// Subtract amount of the matching accounts in the other list from the current list.
	/// If the account is not present in the current list, it is ignored.
	fn subtract_accounts(&self, other_list: Self) -> Self;
}

pub trait Deposits<T: Config> {
	fn existential_deposits(&self) -> Vec<UserToPLMCBalance<T>>;
	fn ct_account_deposits(&self) -> Vec<UserToPLMCBalance<T>>;
}

impl<T: Config + pallet_balances::Config> Deposits<T> for Vec<AccountIdOf<T>> {
	fn existential_deposits(&self) -> Vec<UserToPLMCBalance<T>> {
		self.iter()
			.map(|x| UserToPLMCBalance::new(x.clone(), <T as pallet_balances::Config>::ExistentialDeposit::get()))
			.collect::<Vec<_>>()
	}

	fn ct_account_deposits(&self) -> Vec<UserToPLMCBalance<T>> {
		self.iter()
			.map(|x| {
				UserToPLMCBalance::new(
					x.clone(),
					<T as crate::Config>::ContributionTokenCurrency::deposit_required(One::one()),
				)
			})
			.collect::<Vec<_>>()
	}
}
#[derive(Clone, PartialEq, Debug)]
pub struct UserToPLMCBalance<T: Config> {
	pub account: AccountIdOf<T>,
	pub plmc_amount: BalanceOf<T>,
}
impl<T: Config> UserToPLMCBalance<T> {
	pub fn new(account: AccountIdOf<T>, plmc_amount: BalanceOf<T>) -> Self {
		Self { account, plmc_amount }
	}
}
impl<T: Config> Accounts for Vec<UserToPLMCBalance<T>> {
	type Account = AccountIdOf<T>;

	fn accounts(&self) -> Vec<Self::Account> {
		let mut btree = BTreeSet::new();
		for UserToPLMCBalance { account, plmc_amount: _ } in self.iter() {
			btree.insert(account.clone());
		}
		btree.into_iter().collect_vec()
	}
}
impl<T: Config> From<(AccountIdOf<T>, BalanceOf<T>)> for UserToPLMCBalance<T> {
	fn from((account, plmc_amount): (AccountIdOf<T>, BalanceOf<T>)) -> Self {
		UserToPLMCBalance::<T>::new(account, plmc_amount)
	}
}

impl<T: Config> AccountMerge for Vec<UserToPLMCBalance<T>> {
	type Inner = UserToPLMCBalance<T>;

	fn merge_accounts(&self, ops: MergeOperation) -> Self {
		let mut btree = BTreeMap::new();
		for UserToPLMCBalance { account, plmc_amount } in self.iter() {
			btree
				.entry(account.clone())
				.and_modify(|e: &mut BalanceOf<T>| {
					*e = match ops {
						MergeOperation::Add => e.saturating_add(*plmc_amount),
						MergeOperation::Subtract => e.saturating_sub(*plmc_amount),
					}
				})
				.or_insert(*plmc_amount);
		}
		btree.into_iter().map(|(account, plmc_amount)| UserToPLMCBalance::new(account, plmc_amount)).collect()
	}

	fn subtract_accounts(&self, other_list: Self) -> Self {
		let current_accounts = self.accounts();
		let filtered_list = other_list.into_iter().filter(|x| current_accounts.contains(&x.account)).collect_vec();
		let mut new_list = self.clone();
		new_list.extend(filtered_list);
		new_list.merge_accounts(MergeOperation::Subtract)
	}
}

#[derive(Clone, Encode, Decode, Eq, PartialEq, RuntimeDebug, MaxEncodedLen, TypeInfo)]
#[cfg_attr(feature = "std", derive(serde::Serialize, serde::Deserialize))]
#[cfg_attr(
	feature = "std",
	serde(rename_all = "camelCase", deny_unknown_fields, bound(serialize = ""), bound(deserialize = ""))
)]
pub struct UserToUSDBalance<T: Config> {
	pub account: AccountIdOf<T>,
	pub usd_amount: BalanceOf<T>,
}
impl<T: Config> UserToUSDBalance<T> {
	pub fn new(account: AccountIdOf<T>, usd_amount: BalanceOf<T>) -> Self {
		Self { account, usd_amount }
	}
}
impl<T: Config> From<(AccountIdOf<T>, BalanceOf<T>)> for UserToUSDBalance<T> {
	fn from((account, usd_amount): (AccountIdOf<T>, BalanceOf<T>)) -> Self {
		UserToUSDBalance::<T>::new(account, usd_amount)
	}
}
impl<T: Config> Accounts for Vec<UserToUSDBalance<T>> {
	type Account = AccountIdOf<T>;

	fn accounts(&self) -> Vec<Self::Account> {
		let mut btree = BTreeSet::new();
		for UserToUSDBalance { account, usd_amount: _ } in self {
			btree.insert(account.clone());
		}
		btree.into_iter().collect_vec()
	}
}
impl<T: Config> AccountMerge for Vec<UserToUSDBalance<T>> {
	type Inner = UserToUSDBalance<T>;

	fn merge_accounts(&self, ops: MergeOperation) -> Self {
		let mut btree = BTreeMap::new();
		for UserToUSDBalance { account, usd_amount } in self.iter() {
			btree
				.entry(account.clone())
				.and_modify(|e: &mut BalanceOf<T>| {
					*e = match ops {
						MergeOperation::Add => e.saturating_add(*usd_amount),
						MergeOperation::Subtract => e.saturating_sub(*usd_amount),
					}
				})
				.or_insert(*usd_amount);
		}
		btree.into_iter().map(|(account, usd_amount)| UserToUSDBalance::new(account, usd_amount)).collect()
	}

	fn subtract_accounts(&self, other_list: Self) -> Self {
		let current_accounts = self.accounts();
		let filtered_list = other_list.into_iter().filter(|x| current_accounts.contains(&x.account)).collect_vec();
		let mut new_list = self.clone();
		new_list.extend(filtered_list);
		new_list.merge_accounts(MergeOperation::Subtract)
	}
}

#[derive(Clone, Encode, Decode, Eq, PartialEq, RuntimeDebug, MaxEncodedLen, TypeInfo)]
pub struct UserToForeignAssets<T: Config> {
	pub account: AccountIdOf<T>,
	pub asset_amount: BalanceOf<T>,
	pub asset_id: AssetIdOf<T>,
}
impl<T: Config> UserToForeignAssets<T> {
	pub fn new(account: AccountIdOf<T>, asset_amount: BalanceOf<T>, asset_id: AssetIdOf<T>) -> Self {
		Self { account, asset_amount, asset_id }
	}
}
impl<T: Config> From<(AccountIdOf<T>, BalanceOf<T>, AssetIdOf<T>)> for UserToForeignAssets<T> {
	fn from((account, asset_amount, asset_id): (AccountIdOf<T>, BalanceOf<T>, AssetIdOf<T>)) -> Self {
		UserToForeignAssets::<T>::new(account, asset_amount, asset_id)
	}
}
impl<T: Config> From<(AccountIdOf<T>, BalanceOf<T>)> for UserToForeignAssets<T> {
	fn from((account, asset_amount): (AccountIdOf<T>, BalanceOf<T>)) -> Self {
		UserToForeignAssets::<T>::new(account, asset_amount, AcceptedFundingAsset::USDT.to_assethub_id())
	}
}
impl<T: Config> Accounts for Vec<UserToForeignAssets<T>> {
	type Account = AccountIdOf<T>;

	fn accounts(&self) -> Vec<Self::Account> {
		let mut btree = BTreeSet::new();
		for UserToForeignAssets { account, .. } in self.iter() {
			btree.insert(account.clone());
		}
		btree.into_iter().collect_vec()
	}
}
impl<T: Config> AccountMerge for Vec<UserToForeignAssets<T>> {
	type Inner = UserToForeignAssets<T>;

	fn merge_accounts(&self, ops: MergeOperation) -> Self {
		let mut btree = BTreeMap::new();
		for UserToForeignAssets { account, asset_amount, asset_id } in self.iter() {
			btree
				.entry(account.clone())
				.and_modify(|e: &mut (BalanceOf<T>, u32)| {
					e.0 = match ops {
						MergeOperation::Add => e.0.saturating_add(*asset_amount),
						MergeOperation::Subtract => e.0.saturating_sub(*asset_amount),
					}
				})
				.or_insert((*asset_amount, *asset_id));
		}
		btree.into_iter().map(|(account, info)| UserToForeignAssets::new(account, info.0, info.1)).collect()
	}

	fn subtract_accounts(&self, other_list: Self) -> Self {
		let current_accounts = self.accounts();
		let filtered_list = other_list.into_iter().filter(|x| current_accounts.contains(&x.account)).collect_vec();
		let mut new_list = self.clone();
		new_list.extend(filtered_list);
		new_list.merge_accounts(MergeOperation::Subtract)
	}
}

#[derive(Clone, Encode, Decode, Eq, PartialEq, RuntimeDebug, MaxEncodedLen, TypeInfo)]
#[cfg_attr(feature = "std", derive(serde::Serialize, serde::Deserialize))]
#[cfg_attr(
	feature = "std",
	serde(rename_all = "camelCase", deny_unknown_fields, bound(serialize = ""), bound(deserialize = ""))
)]
pub struct BidParams<T: Config> {
	pub bidder: AccountIdOf<T>,
	pub amount: BalanceOf<T>,
	pub multiplier: MultiplierOf<T>,
	pub asset: AcceptedFundingAsset,
}
impl<T: Config> BidParams<T> {
	pub fn new(bidder: AccountIdOf<T>, amount: BalanceOf<T>, multiplier: u8, asset: AcceptedFundingAsset) -> Self {
		Self { bidder, amount, multiplier: multiplier.try_into().map_err(|_| ()).unwrap(), asset }
	}

	pub fn new_with_defaults(bidder: AccountIdOf<T>, amount: BalanceOf<T>) -> Self {
		Self {
			bidder,
			amount,
			multiplier: 1u8.try_into().unwrap_or_else(|_| panic!("multiplier could not be created from 1u8")),
			asset: AcceptedFundingAsset::USDT,
		}
	}
}
impl<T: Config> From<(AccountIdOf<T>, BalanceOf<T>)> for BidParams<T> {
	fn from((bidder, amount): (AccountIdOf<T>, BalanceOf<T>)) -> Self {
		Self {
			bidder,
			amount,
			multiplier: 1u8.try_into().unwrap_or_else(|_| panic!("multiplier could not be created from 1u8")),
			asset: AcceptedFundingAsset::USDT,
		}
	}
}
impl<T: Config> From<(AccountIdOf<T>, BalanceOf<T>, MultiplierOf<T>)> for BidParams<T> {
	fn from((bidder, amount, multiplier): (AccountIdOf<T>, BalanceOf<T>, MultiplierOf<T>)) -> Self {
		Self { bidder, amount, multiplier, asset: AcceptedFundingAsset::USDT }
	}
}
impl<T: Config> From<(AccountIdOf<T>, BalanceOf<T>, MultiplierOf<T>, AcceptedFundingAsset)> for BidParams<T> {
	fn from(
		(bidder, amount, multiplier, asset): (AccountIdOf<T>, BalanceOf<T>, MultiplierOf<T>, AcceptedFundingAsset),
	) -> Self {
		Self { bidder, amount, multiplier, asset }
	}
}

impl<T: Config> Accounts for Vec<BidParams<T>> {
	type Account = AccountIdOf<T>;

	fn accounts(&self) -> Vec<Self::Account> {
		let mut btree = BTreeSet::new();
		for BidParams { bidder, .. } in self {
			btree.insert(bidder.clone());
		}
		btree.into_iter().collect_vec()
	}
}

#[derive(Clone, Encode, Decode, Eq, PartialEq, RuntimeDebug, MaxEncodedLen, TypeInfo)]
#[cfg_attr(feature = "std", derive(serde::Serialize, serde::Deserialize))]
#[cfg_attr(
	feature = "std",
	serde(rename_all = "camelCase", deny_unknown_fields, bound(serialize = ""), bound(deserialize = ""))
)]
pub struct ContributionParams<T: Config> {
	pub contributor: AccountIdOf<T>,
	pub amount: BalanceOf<T>,
	pub multiplier: MultiplierOf<T>,
	pub asset: AcceptedFundingAsset,
}
impl<T: Config> ContributionParams<T> {
	pub fn new(contributor: AccountIdOf<T>, amount: BalanceOf<T>, multiplier: u8, asset: AcceptedFundingAsset) -> Self {
		Self { contributor, amount, multiplier: multiplier.try_into().map_err(|_| ()).unwrap(), asset }
	}

	pub fn new_with_defaults(contributor: AccountIdOf<T>, amount: BalanceOf<T>) -> Self {
		Self {
			contributor,
			amount,
			multiplier: 1u8.try_into().unwrap_or_else(|_| panic!("multiplier could not be created from 1u8")),
			asset: AcceptedFundingAsset::USDT,
		}
	}
}
impl<T: Config> From<(AccountIdOf<T>, BalanceOf<T>)> for ContributionParams<T> {
	fn from((contributor, amount): (AccountIdOf<T>, BalanceOf<T>)) -> Self {
		Self {
			contributor,
			amount,
			multiplier: 1u8.try_into().unwrap_or_else(|_| panic!("multiplier could not be created from 1u8")),
			asset: AcceptedFundingAsset::USDT,
		}
	}
}
impl<T: Config> From<(AccountIdOf<T>, BalanceOf<T>, MultiplierOf<T>)> for ContributionParams<T> {
	fn from((contributor, amount, multiplier): (AccountIdOf<T>, BalanceOf<T>, MultiplierOf<T>)) -> Self {
		Self { contributor, amount, multiplier, asset: AcceptedFundingAsset::USDT }
	}
}
impl<T: Config> From<(AccountIdOf<T>, BalanceOf<T>, MultiplierOf<T>, AcceptedFundingAsset)> for ContributionParams<T> {
	fn from(
		(contributor, amount, multiplier, asset): (AccountIdOf<T>, BalanceOf<T>, MultiplierOf<T>, AcceptedFundingAsset),
	) -> Self {
		Self { contributor, amount, multiplier, asset }
	}
}

impl<T: Config> Accounts for Vec<ContributionParams<T>> {
	type Account = AccountIdOf<T>;

	fn accounts(&self) -> Vec<Self::Account> {
		let mut btree = BTreeSet::new();
		for ContributionParams { contributor, .. } in self.iter() {
			btree.insert(contributor.clone());
		}
		btree.into_iter().collect_vec()
	}
}

#[derive(Clone, PartialEq, Eq, Debug)]
pub struct BidInfoFilter<T: Config> {
	pub id: Option<u32>,
	pub project_id: Option<ProjectId>,
	pub bidder: Option<AccountIdOf<T>>,
	pub status: Option<BidStatus<BalanceOf<T>>>,
	pub original_ct_amount: Option<BalanceOf<T>>,
	pub original_ct_usd_price: Option<PriceOf<T>>,
	pub final_ct_amount: Option<BalanceOf<T>>,
	pub final_ct_usd_price: Option<PriceOf<T>>,
	pub funding_asset: Option<AcceptedFundingAsset>,
	pub funding_asset_amount_locked: Option<BalanceOf<T>>,
	pub multiplier: Option<MultiplierOf<T>>,
	pub plmc_bond: Option<BalanceOf<T>>,
	pub plmc_vesting_info: Option<Option<VestingInfoOf<T>>>,
	pub when: Option<BlockNumberFor<T>>,
	pub funds_released: Option<bool>,
	pub ct_minted: Option<bool>,
}
impl<T: Config> BidInfoFilter<T> {
	pub(crate) fn matches_bid(&self, bid: &BidInfoOf<T>) -> bool {
		if self.id.is_some() && self.id.unwrap() != bid.id {
			return false;
		}
		if self.project_id.is_some() && self.project_id.unwrap() != bid.project_id {
			return false;
		}
		if self.bidder.is_some() && self.bidder.clone().unwrap() != bid.bidder.clone() {
			return false;
		}
		if self.status.is_some() && self.status.as_ref().unwrap() != &bid.status {
			return false;
		}
		if self.original_ct_amount.is_some() && self.original_ct_amount.unwrap() != bid.original_ct_amount {
			return false;
		}
		if self.original_ct_usd_price.is_some() && self.original_ct_usd_price.unwrap() != bid.original_ct_usd_price {
			return false;
		}
		if self.final_ct_amount.is_some() && self.final_ct_amount.unwrap() != bid.final_ct_amount {
			return false;
		}
		if self.final_ct_usd_price.is_some() && self.final_ct_usd_price.unwrap() != bid.final_ct_usd_price {
			return false;
		}
		if self.funding_asset.is_some() && self.funding_asset.unwrap() != bid.funding_asset {
			return false;
		}
		if self.funding_asset_amount_locked.is_some() &&
			self.funding_asset_amount_locked.unwrap() != bid.funding_asset_amount_locked
		{
			return false;
		}
		if self.multiplier.is_some() && self.multiplier.unwrap() != bid.multiplier {
			return false;
		}
		if self.plmc_bond.is_some() && self.plmc_bond.unwrap() != bid.plmc_bond {
			return false;
		}
		if self.plmc_vesting_info.is_some() && self.plmc_vesting_info.unwrap() != bid.plmc_vesting_info {
			return false;
		}
		if self.when.is_some() && self.when.unwrap() != bid.when {
			return false;
		}
		if self.funds_released.is_some() && self.funds_released.unwrap() != bid.funds_released {
			return false;
		}
		if self.ct_minted.is_some() && self.ct_minted.unwrap() != bid.ct_minted {
			return false;
		}

		true
	}
}
impl<T: Config> Default for BidInfoFilter<T> {
	fn default() -> Self {
		BidInfoFilter::<T> {
			id: None,
			project_id: None,
			bidder: None,
			status: None,
			original_ct_amount: None,
			original_ct_usd_price: None,
			final_ct_amount: None,
			final_ct_usd_price: None,
			funding_asset: None,
			funding_asset_amount_locked: None,
			multiplier: None,
			plmc_bond: None,
			plmc_vesting_info: None,
			when: None,
			funds_released: None,
			ct_minted: None,
		}
	}
}

pub mod testing_macros {

	#[macro_export]
	/// Example:
	/// ```
	/// use pallet_funding::assert_close_enough;
	/// use sp_arithmetic::Perquintill;
	///
	/// let real = 98u64;
	/// let desired = 100u64;
	/// assert_close_enough!(real, desired, Perquintill::from_float(0.02));
	/// // This would fail
	/// // assert_close_enough!(real, desired, Perquintill::from_float(0.01));
	/// ```
	///
	/// - Use this macro when you deal with operations with lots of decimals, and you are ok with the real value being an approximation of the desired one.
	/// - The max_approximation should be an upper bound such that 1-real/desired <= approximation in the case where the desired is smaller than the real,
	/// and 1-desired/real <= approximation in the case where the real is bigger than the desired.
	/// - You probably should define the max_approximation from a float number or a percentage, like in the example.
	macro_rules! assert_close_enough {
		// Match when a message is provided
		($real:expr, $desired:expr, $max_approximation:expr, $msg:expr) => {
			let real_parts;
			if $real <= $desired {
				real_parts = Perquintill::from_rational($real, $desired);
			} else {
				real_parts = Perquintill::from_rational($desired, $real);
			}
			let one = Perquintill::from_percent(100u64);
			let real_approximation = one - real_parts;
			assert!(real_approximation <= $max_approximation, $msg);
		};
		// Match when no message is provided
		($real:expr, $desired:expr, $max_approximation:expr) => {
			let real_parts;
			if $real <= $desired {
				real_parts = Perquintill::from_rational($real, $desired);
			} else {
				real_parts = Perquintill::from_rational($desired, $real);
			}
			let one = Perquintill::from_percent(100u64);
			let real_approximation = one - real_parts;
			assert!(
				real_approximation <= $max_approximation,
				"Approximation is too big: {:?} > {:?} for {:?} and {:?}",
				real_approximation,
				$max_approximation,
				$real,
				$desired
			);
		};
	}

	#[macro_export]
	macro_rules! call_and_is_ok {
		($inst: expr, $( $call: expr ),* ) => {
			$inst.execute(|| {
				$(
					let result = $call;
					assert!(result.is_ok(), "Call failed: {:?}", result);
				)*
			})
		};
	}
	#[macro_export]
	macro_rules! find_event {
    ($runtime:ty, $pattern:pat, $($field_name:ident == $field_value:expr),+) => {
	    {
		    let events = frame_system::Pallet::<$runtime>::events();
	        events.iter().find_map(|event_record| {
			    let runtime_event = event_record.event.clone();
			    let runtime_event = <<$runtime as crate::Config>::RuntimeEvent>::from(runtime_event);
			    if let Ok(funding_event) = TryInto::<crate::Event<$runtime>>::try_into(runtime_event) {
				     if let $pattern = funding_event {
	                    let mut is_match = true;
	                    $(
	                        is_match &= $field_name == $field_value;
	                    )+
	                    if is_match {
	                        return Some(funding_event.clone());
	                    }
	                }
	                None
			    } else {
	                None
	            }
            })
	    }
    };
}

	#[macro_export]
	macro_rules! extract_from_event {
		($env: expr, $pattern:pat, $field:ident) => {
			$env.execute(|| {
				let events = System::events();

				events.iter().find_map(|event_record| {
					if let frame_system::EventRecord { event: RuntimeEvent::PolimecFunding($pattern), .. } =
						event_record
					{
						Some($field.clone())
					} else {
						None
					}
				})
			})
		};
	}

	#[macro_export]
	macro_rules! define_names {
		($($name:ident: $id:expr, $label:expr);* $(;)?) => {
			$(
				pub const $name: AccountId = $id;
			)*

			pub fn names() -> std::collections::HashMap<AccountId, &'static str> {
				let mut names = std::collections::HashMap::new();
				$(
					names.insert($name, $label);
				)*
				names
			}
		};
	}
}<|MERGE_RESOLUTION|>--- conflicted
+++ resolved
@@ -900,52 +900,23 @@
 		}
 		output
 	}
-
-<<<<<<< HEAD
-	pub fn panic_if_on_initialize_failed(events: Vec<frame_system::EventRecord<RuntimeEvent, H256>>) {
-		let last_event_record = events.into_iter().last().expect("No events found for this action.");
-		let last_event = last_event_record.event;
-		let maybe_funding_event = last_event.try_into();
-		if let Ok(Event::TransitionError { project_id, error }) = maybe_funding_event {
-			panic!("Project {:?} transition failed in on_initialize: {:?}", project_id, error);
-		}
-	}
-
-	pub fn err_if_on_initialize_failed(
-		events: Vec<frame_system::EventRecord<<T as frame_system::Config>::RuntimeEvent, T::Hash>>,
-	) -> Result<(), Error<T>> {
-		let last_event_record = events.into_iter().last().expect("No events found for this action.");
-		let last_event = last_event_record.event;
-		let maybe_funding_event = <T as Config>::RuntimeEvent::from(last_event).try_into();
-		if let Ok(funding_event) = maybe_funding_event {
-			if let Event::TransitionError { project_id: _, error: DispatchError::Module(module_error) } = funding_event
-			{
-				let pallet_error: Error<T> = Decode::decode(&mut &module_error.error[..]).unwrap();
-				return Err(pallet_error);
-			}
-		}
-		Ok(())
-	}
-
-	pub fn generate_successful_evaluations(
-		project_metadata: ProjectMetadataOf<T>,
-		evaluators: Vec<AccountIdOf<T>>,
-		weights: Vec<u8>,
-	) -> Vec<UserToUSDBalance<T>> {
-		let funding_target = project_metadata.minimum_price.saturating_mul_int(project_metadata.total_allocation_size);
-		let evaluation_success_threshold = <T as Config>::EvaluationSuccessThreshold::get(); // if we use just the threshold, then for big usd targets we lose the evaluation due to PLMC conversion errors in `evaluation_end`
-		let usd_threshold = evaluation_success_threshold * funding_target * 2u32.into();
-
-		zip(evaluators, weights)
-			.map(|(evaluator, weight)| {
-				let ticket_size = Percent::from_percent(weight) * usd_threshold;
-				(evaluator, ticket_size).into()
-			})
-			.collect()
-	}
-
-=======
->>>>>>> 0c9e885d
+    pub fn generate_successful_evaluations(
+        project_metadata: ProjectMetadataOf<T>,
+        evaluators: Vec<AccountIdOf<T>>,
+        weights: Vec<u8>,
+    ) -> Vec<UserToUSDBalance<T>> {
+        let funding_target = project_metadata.minimum_price.saturating_mul_int(project_metadata.total_allocation_size);
+        let evaluation_success_threshold = <T as Config>::EvaluationSuccessThreshold::get(); // if we use just the threshold, then for big usd targets we lose the evaluation due to PLMC conversion errors in `evaluation_end`
+        let usd_threshold = evaluation_success_threshold * funding_target * 2u32.into();
+
+        zip(evaluators, weights)
+            .map(|(evaluator, weight)| {
+                let ticket_size = Percent::from_percent(weight) * usd_threshold;
+                (evaluator, ticket_size).into()
+            })
+            .collect()
+    }
+
 	pub fn generate_bids_from_total_usd(
 		usd_amount: BalanceOf<T>,
 		min_price: PriceOf<T>,
