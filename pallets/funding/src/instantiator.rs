// Polimec Blockchain – https://www.polimec.org/
// Copyright (C) Polimec 2022. All rights reserved.

// The Polimec Blockchain is free software: you can redistribute it and/or modify
// it under the terms of the GNU General Public License as published by
// the Free Software Foundation, either version 3 of the License, or
// (at your option) any later version.

// The Polimec Blockchain is distributed in the hope that it will be useful,
// but WITHOUT ANY WARRANTY; without even the implied warranty of
// MERCHANTABILITY or FITNESS FOR A PARTICULAR PURPOSE.  See the
// GNU General Public License for more details.

// You should have received a copy of the GNU General Public License
// along with this program.  If not, see <https://www.gnu.org/licenses/>.

use crate::{
	traits::{BondingRequirementCalculation, ProvideAssetPrice},
	*,
};
use frame_support::{
	pallet_prelude::*,
	traits::{
		fungible::{Inspect as FungibleInspect, InspectHold as FungibleInspectHold, Mutate as FungibleMutate},
		fungibles::{
			metadata::{Inspect as MetadataInspect, MetadataDeposit},
			roles::Inspect as RolesInspect,
			Inspect as FungiblesInspect, Mutate as FungiblesMutate,
		},
		AccountTouch, Get, OnFinalize, OnIdle, OnInitialize,
	},
	weights::Weight,
	Parameter,
};
use frame_system::pallet_prelude::BlockNumberFor;
use itertools::Itertools;
use polimec_common::credentials::{InvestorType, DID};
use sp_arithmetic::{
	traits::{SaturatedConversion, Saturating, Zero},
	FixedPointNumber, Percent, Perquintill,
};
use sp_core::H256;
use sp_runtime::{
	traits::{Member, One},
	DispatchError,
};
use sp_std::{
	cell::RefCell,
	collections::{btree_map::*, btree_set::*},
	iter::zip,
	marker::PhantomData,
	ops::Not,
};

use polimec_common::credentials::generate_did_from_account;

pub type RuntimeOriginOf<T> = <T as frame_system::Config>::RuntimeOrigin;
pub struct BoxToFunction(pub Box<dyn FnOnce()>);
impl Default for BoxToFunction {
	fn default() -> Self {
		BoxToFunction(Box::new(|| ()))
	}
}

#[cfg_attr(feature = "std", derive(serde::Serialize, serde::Deserialize))]
#[cfg_attr(
	feature = "std",
	serde(rename_all = "camelCase", deny_unknown_fields, bound(serialize = ""), bound(deserialize = ""))
)]
#[derive(Clone, PartialEq, Eq, Debug, Encode, Decode)]
pub struct TestProjectParams<T: Config> {
	pub expected_state: ProjectStatus,
	pub metadata: ProjectMetadataOf<T>,
	pub issuer: AccountIdOf<T>,
	pub evaluations: Vec<UserToUSDBalance<T>>,
	pub bids: Vec<BidParams<T>>,
	pub community_contributions: Vec<ContributionParams<T>>,
	pub remainder_contributions: Vec<ContributionParams<T>>,
}

#[cfg(feature = "std")]
type OptionalExternalities = Option<RefCell<sp_io::TestExternalities>>;

#[cfg(not(feature = "std"))]
type OptionalExternalities = Option<()>;

pub struct Instantiator<
	T: Config + pallet_balances::Config<Balance = BalanceOf<T>>,
	AllPalletsWithoutSystem: OnFinalize<BlockNumberFor<T>> + OnIdle<BlockNumberFor<T>> + OnInitialize<BlockNumberFor<T>>,
	RuntimeEvent: From<Event<T>> + TryInto<Event<T>> + Parameter + Member + IsType<<T as frame_system::Config>::RuntimeEvent>,
> {
	ext: OptionalExternalities,
	nonce: RefCell<u64>,
	_marker: PhantomData<(T, AllPalletsWithoutSystem, RuntimeEvent)>,
}

// general chain interactions
impl<
		T: Config + pallet_balances::Config<Balance = BalanceOf<T>>,
		AllPalletsWithoutSystem: OnFinalize<BlockNumberFor<T>> + OnIdle<BlockNumberFor<T>> + OnInitialize<BlockNumberFor<T>>,
		RuntimeEvent: From<Event<T>> + TryInto<Event<T>> + Parameter + Member + IsType<<T as frame_system::Config>::RuntimeEvent>,
	> Instantiator<T, AllPalletsWithoutSystem, RuntimeEvent>
{
	pub fn new(ext: OptionalExternalities) -> Self {
		Self { ext, nonce: RefCell::new(0u64), _marker: PhantomData }
	}

	pub fn set_ext(&mut self, ext: OptionalExternalities) {
		self.ext = ext;
	}

	pub fn execute<R>(&mut self, execution: impl FnOnce() -> R) -> R {
		#[cfg(feature = "std")]
		if let Some(ext) = &self.ext {
			return ext.borrow_mut().execute_with(execution);
		}
		execution()
	}

	pub fn get_new_nonce(&self) -> u64 {
		let nonce = *self.nonce.borrow_mut();
		self.nonce.replace(nonce + 1);
		nonce
	}

	pub fn get_free_plmc_balances_for(&mut self, user_keys: Vec<AccountIdOf<T>>) -> Vec<UserToPLMCBalance<T>> {
		self.execute(|| {
			let mut balances: Vec<UserToPLMCBalance<T>> = Vec::new();
			for account in user_keys {
				let plmc_amount = <T as Config>::NativeCurrency::balance(&account);
				balances.push(UserToPLMCBalance { account, plmc_amount });
			}
			balances.sort_by_key(|a| a.account.clone());
			balances
		})
	}

	pub fn get_reserved_plmc_balances_for(
		&mut self,
		user_keys: Vec<AccountIdOf<T>>,
		lock_type: <T as Config>::RuntimeHoldReason,
	) -> Vec<UserToPLMCBalance<T>> {
		self.execute(|| {
			let mut balances: Vec<UserToPLMCBalance<T>> = Vec::new();
			for account in user_keys {
				let plmc_amount = <T as Config>::NativeCurrency::balance_on_hold(&lock_type, &account);
				balances.push(UserToPLMCBalance { account, plmc_amount });
			}
			balances.sort_by(|a, b| a.account.cmp(&b.account));
			balances
		})
	}

	pub fn get_free_foreign_asset_balances_for(
		&mut self,
		asset_id: AssetIdOf<T>,
		user_keys: Vec<AccountIdOf<T>>,
	) -> Vec<UserToForeignAssets<T>> {
		self.execute(|| {
			let mut balances: Vec<UserToForeignAssets<T>> = Vec::new();
			for account in user_keys {
				let asset_amount = <T as Config>::FundingCurrency::balance(asset_id, &account);
				balances.push(UserToForeignAssets { account, asset_amount, asset_id });
			}
			balances.sort_by(|a, b| a.account.cmp(&b.account));
			balances
		})
	}

	pub fn get_ct_asset_balances_for(
		&mut self,
		project_id: ProjectId,
		user_keys: Vec<AccountIdOf<T>>,
	) -> Vec<BalanceOf<T>> {
		self.execute(|| {
			let mut balances: Vec<BalanceOf<T>> = Vec::new();
			for account in user_keys {
				let asset_amount = <T as Config>::ContributionTokenCurrency::balance(project_id, &account);
				balances.push(asset_amount);
			}
			balances
		})
	}

	pub fn get_all_free_plmc_balances(&mut self) -> Vec<UserToPLMCBalance<T>> {
		let user_keys = self.execute(|| frame_system::Account::<T>::iter_keys().collect());
		self.get_free_plmc_balances_for(user_keys)
	}

	pub fn get_all_reserved_plmc_balances(
		&mut self,
		reserve_type: <T as Config>::RuntimeHoldReason,
	) -> Vec<UserToPLMCBalance<T>> {
		let user_keys = self.execute(|| frame_system::Account::<T>::iter_keys().collect());
		self.get_reserved_plmc_balances_for(user_keys, reserve_type)
	}

	pub fn get_all_free_foreign_asset_balances(&mut self, asset_id: AssetIdOf<T>) -> Vec<UserToForeignAssets<T>> {
		let user_keys = self.execute(|| frame_system::Account::<T>::iter_keys().collect());
		self.get_free_foreign_asset_balances_for(asset_id, user_keys)
	}

	pub fn get_plmc_total_supply(&mut self) -> BalanceOf<T> {
		self.execute(<T as Config>::NativeCurrency::total_issuance)
	}

	pub fn do_reserved_plmc_assertions(
		&mut self,
		correct_funds: Vec<UserToPLMCBalance<T>>,
		reserve_type: <T as Config>::RuntimeHoldReason,
	) {
		for UserToPLMCBalance { account, plmc_amount } in correct_funds {
			self.execute(|| {
				let reserved = <T as Config>::NativeCurrency::balance_on_hold(&reserve_type, &account);
				assert_eq!(reserved, plmc_amount);
			});
		}
	}

	pub fn mint_plmc_to(&mut self, mapping: Vec<UserToPLMCBalance<T>>) {
		self.execute(|| {
			for UserToPLMCBalance { account, plmc_amount } in mapping {
				<T as Config>::NativeCurrency::mint_into(&account, plmc_amount).expect("Minting should work");
			}
		});
	}

	pub fn mint_foreign_asset_to(&mut self, mapping: Vec<UserToForeignAssets<T>>) {
		self.execute(|| {
			for UserToForeignAssets { account, asset_amount, asset_id } in mapping {
				<T as Config>::FundingCurrency::mint_into(asset_id, &account, asset_amount)
					.expect("Minting should work");
			}
		});
	}

	pub fn current_block(&mut self) -> BlockNumberFor<T> {
		self.execute(|| frame_system::Pallet::<T>::block_number())
	}

	pub fn advance_time(&mut self, amount: BlockNumberFor<T>) -> Result<(), DispatchError> {
		self.execute(|| {
			for _block in 0u32..amount.saturated_into() {
				let mut current_block = frame_system::Pallet::<T>::block_number();

				<AllPalletsWithoutSystem as OnFinalize<BlockNumberFor<T>>>::on_finalize(current_block);
				<frame_system::Pallet<T> as OnFinalize<BlockNumberFor<T>>>::on_finalize(current_block);

				<AllPalletsWithoutSystem as OnIdle<BlockNumberFor<T>>>::on_idle(current_block, Weight::MAX);
				<frame_system::Pallet<T> as OnIdle<BlockNumberFor<T>>>::on_idle(current_block, Weight::MAX);

				current_block += One::one();
				frame_system::Pallet::<T>::set_block_number(current_block);

				<frame_system::Pallet<T> as OnInitialize<BlockNumberFor<T>>>::on_initialize(current_block);
				<AllPalletsWithoutSystem as OnInitialize<BlockNumberFor<T>>>::on_initialize(current_block);
			}
			Ok(())
		})
	}

	pub fn do_free_plmc_assertions(&mut self, correct_funds: Vec<UserToPLMCBalance<T>>) {
		for UserToPLMCBalance { account, plmc_amount } in correct_funds {
			self.execute(|| {
				let free = <T as Config>::NativeCurrency::balance(&account);
				assert_eq!(free, plmc_amount, "account has unexpected free plmc balance");
			});
		}
	}

	pub fn do_free_foreign_asset_assertions(&mut self, correct_funds: Vec<UserToForeignAssets<T>>) {
		for UserToForeignAssets { account, asset_amount, asset_id } in correct_funds {
			self.execute(|| {
				let real_amount = <T as Config>::FundingCurrency::balance(asset_id, &account);
				assert_eq!(asset_amount, real_amount, "Wrong foreign asset balance expected for user {:?}", account);
			});
		}
	}

	pub fn do_bid_transferred_foreign_asset_assertions(
		&mut self,
		correct_funds: Vec<UserToForeignAssets<T>>,
		project_id: ProjectId,
	) {
		for UserToForeignAssets { account, asset_amount, .. } in correct_funds {
			self.execute(|| {
				// total amount of contributions for this user for this project stored in the mapping
				let contribution_total: <T as Config>::Balance =
					Bids::<T>::iter_prefix_values((project_id, account.clone()))
						.map(|c| c.funding_asset_amount_locked)
						.fold(Zero::zero(), |a, b| a + b);
				assert_eq!(
					contribution_total, asset_amount,
					"Wrong foreign asset balance expected for stored auction info on user {:?}",
					account
				);
			});
		}
	}

	// Check if a Contribution storage item exists for the given funding asset transfer
	pub fn do_contribution_transferred_foreign_asset_assertions(
		&mut self,
		correct_funds: Vec<UserToForeignAssets<T>>,
		project_id: ProjectId,
	) {
		for UserToForeignAssets { account, asset_amount, .. } in correct_funds {
			self.execute(|| {
				Contributions::<T>::iter_prefix_values((project_id, account.clone()))
					.find(|c| c.funding_asset_amount == asset_amount)
					.expect("Contribution not found in storage");
			});
		}
	}
}

// assertions
impl<
		T: Config + pallet_balances::Config<Balance = BalanceOf<T>>,
		AllPalletsWithoutSystem: OnFinalize<BlockNumberFor<T>> + OnIdle<BlockNumberFor<T>> + OnInitialize<BlockNumberFor<T>>,
		RuntimeEvent: From<Event<T>> + TryInto<Event<T>> + Parameter + Member + IsType<<T as frame_system::Config>::RuntimeEvent>,
	> Instantiator<T, AllPalletsWithoutSystem, RuntimeEvent>
{
	pub fn test_ct_created_for(&mut self, project_id: ProjectId) {
		self.execute(|| {
			let metadata = ProjectsMetadata::<T>::get(project_id).unwrap();
			assert_eq!(
				<T as Config>::ContributionTokenCurrency::name(project_id),
				metadata.token_information.name.to_vec()
			);
			let escrow_account = Pallet::<T>::fund_account_id(project_id);

			assert_eq!(<T as Config>::ContributionTokenCurrency::admin(project_id).unwrap(), escrow_account);
		});
	}

	pub fn test_ct_not_created_for(&mut self, project_id: ProjectId) {
		self.execute(|| {
			assert!(
				!<T as Config>::ContributionTokenCurrency::asset_exists(project_id),
				"Asset shouldn't exist, since funding failed"
			);
		});
	}

	pub fn creation_assertions(
		&mut self,
		project_id: ProjectId,
		expected_metadata: ProjectMetadataOf<T>,
		creation_start_block: BlockNumberFor<T>,
	) {
		let metadata = self.get_project_metadata(project_id);
		let details = self.get_project_details(project_id);
		let expected_details = ProjectDetailsOf::<T> {
			issuer: self.get_issuer(project_id),
			is_frozen: false,
			weighted_average_price: None,
			status: ProjectStatus::Application,
			phase_transition_points: PhaseTransitionPoints {
				application: BlockNumberPair { start: Some(creation_start_block), end: None },
				..Default::default()
			},
			fundraising_target: expected_metadata
				.minimum_price
				.checked_mul_int(expected_metadata.total_allocation_size)
				.unwrap(),
			remaining_contribution_tokens: expected_metadata.total_allocation_size,
			funding_amount_reached: BalanceOf::<T>::zero(),
			cleanup: Cleaner::NotReady,
			evaluation_round_info: EvaluationRoundInfoOf::<T> {
				total_bonded_usd: Zero::zero(),
				total_bonded_plmc: Zero::zero(),
				evaluators_outcome: EvaluatorsOutcome::Unchanged,
			},
			funding_end_block: None,
			parachain_id: None,
			migration_readiness_check: None,
			hrmp_channel_status: HRMPChannelStatus {
				project_to_polimec: crate::ChannelStatus::Closed,
				polimec_to_project: crate::ChannelStatus::Closed,
			},
		};
		assert_eq!(metadata, expected_metadata);
		assert_eq!(details, expected_details);
	}

	pub fn evaluation_assertions(
		&mut self,
		project_id: ProjectId,
		expected_free_plmc_balances: Vec<UserToPLMCBalance<T>>,
		expected_reserved_plmc_balances: Vec<UserToPLMCBalance<T>>,
		total_plmc_supply: BalanceOf<T>,
	) {
		// just in case we forgot to merge accounts:
		let expected_free_plmc_balances =
			Self::generic_map_operation(vec![expected_free_plmc_balances], MergeOperation::Add);
		let expected_reserved_plmc_balances =
			Self::generic_map_operation(vec![expected_reserved_plmc_balances], MergeOperation::Add);

		let project_details = self.get_project_details(project_id);
		let accounts = expected_reserved_plmc_balances.accounts();
		let expected_ct_account_deposits = accounts
			.into_iter()
			.map(|account| UserToPLMCBalance {
				account,
				plmc_amount: <T as Config>::ContributionTokenCurrency::deposit_required(One::one()),
			})
			.collect::<Vec<UserToPLMCBalance<T>>>();

		assert_eq!(project_details.status, ProjectStatus::EvaluationRound);
		assert_eq!(self.get_plmc_total_supply(), total_plmc_supply);
		self.do_free_plmc_assertions(expected_free_plmc_balances);
		self.do_reserved_plmc_assertions(expected_reserved_plmc_balances, HoldReason::Evaluation(project_id).into());
		self.do_reserved_plmc_assertions(expected_ct_account_deposits, HoldReason::FutureDeposit(project_id).into());
	}

	pub fn finalized_bids_assertions(
		&mut self,
		project_id: ProjectId,
		bid_expectations: Vec<BidInfoFilter<T>>,
		expected_ct_sold: BalanceOf<T>,
	) {
		let project_metadata = self.get_project_metadata(project_id);
		let project_details = self.get_project_details(project_id);
		let project_bids = self.execute(|| Bids::<T>::iter_prefix_values((project_id,)).collect::<Vec<_>>());
		assert!(project_details.weighted_average_price.is_some(), "Weighted average price should exist");

		for filter in bid_expectations {
			let _found_bid = project_bids.iter().find(|bid| filter.matches_bid(bid)).unwrap();
		}

		// Remaining CTs are updated
		assert_eq!(
			project_details.remaining_contribution_tokens,
			project_metadata.total_allocation_size - expected_ct_sold,
			"Remaining CTs are incorrect"
		);
	}
}

// calculations
impl<
		T: Config + pallet_balances::Config<Balance = BalanceOf<T>>,
		AllPalletsWithoutSystem: OnFinalize<BlockNumberFor<T>> + OnIdle<BlockNumberFor<T>> + OnInitialize<BlockNumberFor<T>>,
		RuntimeEvent: From<Event<T>> + TryInto<Event<T>> + Parameter + Member + IsType<<T as frame_system::Config>::RuntimeEvent>,
	> Instantiator<T, AllPalletsWithoutSystem, RuntimeEvent>
{
	pub fn get_ed() -> BalanceOf<T> {
		T::ExistentialDeposit::get()
	}

	pub fn get_ct_account_deposit() -> BalanceOf<T> {
		<T as crate::Config>::ContributionTokenCurrency::deposit_required(One::one())
	}

	pub fn calculate_evaluation_plmc_spent(evaluations: Vec<UserToUSDBalance<T>>) -> Vec<UserToPLMCBalance<T>> {
		let plmc_price = T::PriceProvider::get_price(PLMC_FOREIGN_ID).unwrap();
		let mut output = Vec::new();
		for eval in evaluations {
			let usd_bond = eval.usd_amount;
			let plmc_bond = plmc_price.reciprocal().unwrap().saturating_mul_int(usd_bond);
			output.push(UserToPLMCBalance::new(eval.account, plmc_bond));
		}
		output
	}

	pub fn get_actual_price_charged_for_bucketed_bids(
		bids: &Vec<BidParams<T>>,
		project_metadata: ProjectMetadataOf<T>,
		maybe_bucket: Option<BucketOf<T>>,
	) -> Vec<(BidParams<T>, PriceOf<T>)> {
		let mut output = Vec::new();
		let mut bucket = if let Some(bucket) = maybe_bucket {
			bucket
		} else {
			Pallet::<T>::create_bucket_from_metadata(&project_metadata).unwrap()
		};
		for bid in bids {
			let mut amount_to_bid = bid.amount;
			while !amount_to_bid.is_zero() {
				let bid_amount = if amount_to_bid <= bucket.amount_left { amount_to_bid } else { bucket.amount_left };
				output.push((
					BidParams {
						bidder: bid.bidder.clone(),
						amount: bid_amount,
						multiplier: bid.multiplier,
						asset: bid.asset,
					},
					bucket.current_price,
				));
				bucket.update(bid_amount);
				amount_to_bid.saturating_reduce(bid_amount);
			}
		}
		output
	}

	pub fn calculate_auction_plmc_charged_with_given_price(
		bids: &Vec<BidParams<T>>,
		ct_price: PriceOf<T>,
	) -> Vec<UserToPLMCBalance<T>> {
		let plmc_price = T::PriceProvider::get_price(PLMC_FOREIGN_ID).unwrap();
		let mut output = Vec::new();
		for bid in bids {
			let usd_ticket_size = ct_price.saturating_mul_int(bid.amount);
			let usd_bond = bid.multiplier.calculate_bonding_requirement::<T>(usd_ticket_size).unwrap();
			let plmc_bond = plmc_price.reciprocal().unwrap().saturating_mul_int(usd_bond);
			output.push(UserToPLMCBalance::new(bid.bidder.clone(), plmc_bond));
		}
		output
	}

	// Make sure you give it all the bids made for the project. It doesn't require a ct_price, since it will simulate the bucket prices itself
	pub fn calculate_auction_plmc_charged_from_all_bids_made_or_with_bucket(
		bids: &Vec<BidParams<T>>,
		project_metadata: ProjectMetadataOf<T>,
		maybe_bucket: Option<BucketOf<T>>,
	) -> Vec<UserToPLMCBalance<T>> {
		let mut output = Vec::new();
		let plmc_price = T::PriceProvider::get_price(PLMC_FOREIGN_ID).unwrap();

		for (bid, price) in Self::get_actual_price_charged_for_bucketed_bids(bids, project_metadata, maybe_bucket) {
			let usd_ticket_size = price.saturating_mul_int(bid.amount);
			let usd_bond = bid.multiplier.calculate_bonding_requirement::<T>(usd_ticket_size).unwrap();
			let plmc_bond = plmc_price.reciprocal().unwrap().saturating_mul_int(usd_bond);
			output.push(UserToPLMCBalance::<T>::new(bid.bidder.clone(), plmc_bond));
		}

		output.merge_accounts(MergeOperation::Add)
	}

	// WARNING: Only put bids that you are sure will be done before the random end of the candle auction
	pub fn calculate_auction_plmc_returned_from_all_bids_made(
		// bids in the order they were made
		bids: &Vec<BidParams<T>>,
		project_metadata: ProjectMetadataOf<T>,
		weighted_average_price: PriceOf<T>,
	) -> Vec<UserToPLMCBalance<T>> {
		let mut output = Vec::new();
		let charged_bids = Self::get_actual_price_charged_for_bucketed_bids(bids, project_metadata.clone(), None);
		let grouped_by_price_bids = charged_bids.clone().into_iter().group_by(|&(_, price)| price);
		let mut grouped_by_price_bids: Vec<(PriceOf<T>, Vec<BidParams<T>>)> = grouped_by_price_bids
			.into_iter()
			.map(|(key, group)| (key, group.map(|(bid, _price_)| bid).collect()))
			.collect();
		grouped_by_price_bids.reverse();

		let plmc_price = T::PriceProvider::get_price(PLMC_FOREIGN_ID).unwrap();
		let mut remaining_cts =
			project_metadata.auction_round_allocation_percentage * project_metadata.total_allocation_size;

		for (price_charged, bids) in grouped_by_price_bids {
			for bid in bids {
				let charged_usd_ticket_size = price_charged.saturating_mul_int(bid.amount);
				let charged_usd_bond =
					bid.multiplier.calculate_bonding_requirement::<T>(charged_usd_ticket_size).unwrap();
				let charged_plmc_bond = plmc_price.reciprocal().unwrap().saturating_mul_int(charged_usd_bond);

				if remaining_cts <= Zero::zero() {
					output.push(UserToPLMCBalance::new(bid.bidder, charged_plmc_bond));
					continue
				}

				let bought_cts = if remaining_cts < bid.amount { remaining_cts } else { bid.amount };
				remaining_cts = remaining_cts.saturating_sub(bought_cts);

				let final_price =
					if weighted_average_price > price_charged { price_charged } else { weighted_average_price };

				let actual_usd_ticket_size = final_price.saturating_mul_int(bought_cts);
				let actual_usd_bond =
					bid.multiplier.calculate_bonding_requirement::<T>(actual_usd_ticket_size).unwrap();
				let actual_plmc_bond = plmc_price.reciprocal().unwrap().saturating_mul_int(actual_usd_bond);

				let returned_plmc_bond = charged_plmc_bond - actual_plmc_bond;

				output.push(UserToPLMCBalance::<T>::new(bid.bidder, returned_plmc_bond));
			}
		}

		output.merge_accounts(MergeOperation::Add)
	}

	pub fn calculate_auction_plmc_spent_post_wap(
		bids: &Vec<BidParams<T>>,
		project_metadata: ProjectMetadataOf<T>,
		weighted_average_price: PriceOf<T>,
	) -> Vec<UserToPLMCBalance<T>> {
		let plmc_charged = Self::calculate_auction_plmc_charged_from_all_bids_made_or_with_bucket(
			bids,
			project_metadata.clone(),
			None,
		);
		let plmc_returned = Self::calculate_auction_plmc_returned_from_all_bids_made(
			bids,
			project_metadata.clone(),
			weighted_average_price,
		);

		plmc_charged.subtract_accounts(plmc_returned)
	}

	pub fn calculate_auction_funding_asset_charged_with_given_price(
		bids: &Vec<BidParams<T>>,
		ct_price: PriceOf<T>,
	) -> Vec<UserToForeignAssets<T>> {
		let mut output = Vec::new();
		for bid in bids {
			let asset_price = T::PriceProvider::get_price(bid.asset.to_assethub_id()).unwrap();
			let usd_ticket_size = ct_price.saturating_mul_int(bid.amount);
			let funding_asset_spent = asset_price.reciprocal().unwrap().saturating_mul_int(usd_ticket_size);
			output.push(UserToForeignAssets::new(bid.bidder.clone(), funding_asset_spent, bid.asset.to_assethub_id()));
		}
		output
	}

	// Make sure you give it all the bids made for the project. It doesn't require a ct_price, since it will simulate the bucket prices itself
	pub fn calculate_auction_funding_asset_charged_from_all_bids_made_or_with_bucket(
		bids: &Vec<BidParams<T>>,
		project_metadata: ProjectMetadataOf<T>,
		maybe_bucket: Option<BucketOf<T>>,
	) -> Vec<UserToForeignAssets<T>> {
		let mut output = Vec::new();

		for (bid, price) in Self::get_actual_price_charged_for_bucketed_bids(bids, project_metadata, maybe_bucket) {
			let asset_price = T::PriceProvider::get_price(bid.asset.to_assethub_id()).unwrap();
			let usd_ticket_size = price.saturating_mul_int(bid.amount);
			let funding_asset_spent = asset_price.reciprocal().unwrap().saturating_mul_int(usd_ticket_size);
			output.push(UserToForeignAssets::<T>::new(
				bid.bidder.clone(),
				funding_asset_spent,
				bid.asset.to_assethub_id(),
			));
		}

		output.merge_accounts(MergeOperation::Add)
	}

	// WARNING: Only put bids that you are sure will be done before the random end of the candle auction
	pub fn calculate_auction_funding_asset_returned_from_all_bids_made(
		// bids in the order they were made
		bids: &Vec<BidParams<T>>,
		project_metadata: ProjectMetadataOf<T>,
		weighted_average_price: PriceOf<T>,
	) -> Vec<UserToForeignAssets<T>> {
		let mut output = Vec::new();
		let charged_bids = Self::get_actual_price_charged_for_bucketed_bids(bids, project_metadata.clone(), None);
		let grouped_by_price_bids = charged_bids.clone().into_iter().group_by(|&(_, price)| price);
		let mut grouped_by_price_bids: Vec<(PriceOf<T>, Vec<BidParams<T>>)> = grouped_by_price_bids
			.into_iter()
			.map(|(key, group)| (key, group.map(|(bid, _price)| bid).collect()))
			.collect();
		grouped_by_price_bids.reverse();

		let mut remaining_cts =
			project_metadata.auction_round_allocation_percentage * project_metadata.total_allocation_size;

		for (price_charged, bids) in grouped_by_price_bids {
			for bid in bids {
				let funding_asset_price = T::PriceProvider::get_price(bid.asset.to_assethub_id()).unwrap();

				let charged_usd_ticket_size = price_charged.saturating_mul_int(bid.amount);
				let charged_usd_bond =
					bid.multiplier.calculate_bonding_requirement::<T>(charged_usd_ticket_size).unwrap();
				let charged_funding_asset =
					funding_asset_price.reciprocal().unwrap().saturating_mul_int(charged_usd_bond);

				if remaining_cts <= Zero::zero() {
					output.push(UserToForeignAssets::new(
						bid.bidder,
						charged_funding_asset,
						bid.asset.to_assethub_id(),
					));
					continue
				}

				let bought_cts = if remaining_cts < bid.amount { remaining_cts } else { bid.amount };
				remaining_cts = remaining_cts.saturating_sub(bought_cts);

				let final_price =
					if weighted_average_price > price_charged { price_charged } else { weighted_average_price };

				let actual_usd_ticket_size = final_price.saturating_mul_int(bought_cts);
				let actual_usd_bond =
					bid.multiplier.calculate_bonding_requirement::<T>(actual_usd_ticket_size).unwrap();
				let actual_funding_asset_spent =
					funding_asset_price.reciprocal().unwrap().saturating_mul_int(actual_usd_bond);

				let returned_foreign_asset = charged_funding_asset - actual_funding_asset_spent;

				output.push(UserToForeignAssets::<T>::new(
					bid.bidder,
					returned_foreign_asset,
					bid.asset.to_assethub_id(),
				));
			}
		}

		output.merge_accounts(MergeOperation::Add)
	}

	pub fn calculate_auction_funding_asset_spent_post_wap(
		bids: &Vec<BidParams<T>>,
		project_metadata: ProjectMetadataOf<T>,
		weighted_average_price: PriceOf<T>,
	) -> Vec<UserToForeignAssets<T>> {
		let funding_asset_charged = Self::calculate_auction_funding_asset_charged_from_all_bids_made_or_with_bucket(
			bids,
			project_metadata.clone(),
			None,
		);
		let funding_asset_returned = Self::calculate_auction_funding_asset_returned_from_all_bids_made(
			bids,
			project_metadata.clone(),
			weighted_average_price,
		);

		funding_asset_charged.subtract_accounts(funding_asset_returned)
	}

	/// Filters the bids that would be rejected after the auction ends.
	pub fn filter_bids_after_auction(bids: Vec<BidParams<T>>, total_cts: BalanceOf<T>) -> Vec<BidParams<T>> {
		let mut filtered_bids: Vec<BidParams<T>> = Vec::new();
		let sorted_bids = bids;
		let mut total_cts_left = total_cts;
		for bid in sorted_bids {
			if total_cts_left >= bid.amount {
				total_cts_left.saturating_reduce(bid.amount);
				filtered_bids.push(bid);
			} else if !total_cts_left.is_zero() {
				filtered_bids.push(BidParams {
					bidder: bid.bidder.clone(),
					amount: total_cts_left,
					multiplier: bid.multiplier,
					asset: bid.asset,
				});
				total_cts_left = Zero::zero();
			}
		}
		filtered_bids
	}

	pub fn calculate_contributed_plmc_spent(
		contributions: Vec<ContributionParams<T>>,
		token_usd_price: PriceOf<T>,
	) -> Vec<UserToPLMCBalance<T>> {
		let plmc_price = T::PriceProvider::get_price(PLMC_FOREIGN_ID).unwrap();
		let mut output = Vec::new();
		for cont in contributions {
			let usd_ticket_size = token_usd_price.saturating_mul_int(cont.amount);
			let usd_bond = cont.multiplier.calculate_bonding_requirement::<T>(usd_ticket_size).unwrap();
			let plmc_bond = plmc_price.reciprocal().unwrap().saturating_mul_int(usd_bond);
			output.push(UserToPLMCBalance::new(cont.contributor, plmc_bond));
		}
		output
	}

	pub fn calculate_total_plmc_locked_from_evaluations_and_remainder_contributions(
		evaluations: Vec<UserToUSDBalance<T>>,
		contributions: Vec<ContributionParams<T>>,
		price: PriceOf<T>,
		slashed: bool,
	) -> Vec<UserToPLMCBalance<T>> {
		let evaluation_locked_plmc_amounts = Self::calculate_evaluation_plmc_spent(evaluations);
		// how much new plmc would be locked without considering evaluation bonds
		let theoretical_contribution_locked_plmc_amounts = Self::calculate_contributed_plmc_spent(contributions, price);

		let slash_percentage = <T as Config>::EvaluatorSlash::get();
		let slashable_min_deposits = evaluation_locked_plmc_amounts
			.iter()
			.map(|UserToPLMCBalance { account, plmc_amount }| UserToPLMCBalance {
				account: account.clone(),
				plmc_amount: slash_percentage * *plmc_amount,
			})
			.collect::<Vec<_>>();
		let available_evaluation_locked_plmc_for_lock_transfer = Self::generic_map_operation(
			vec![evaluation_locked_plmc_amounts.clone(), slashable_min_deposits.clone()],
			MergeOperation::Subtract,
		);

		// how much new plmc was actually locked, considering already evaluation bonds used
		// first.
		let actual_contribution_locked_plmc_amounts = Self::generic_map_operation(
			vec![theoretical_contribution_locked_plmc_amounts, available_evaluation_locked_plmc_for_lock_transfer],
			MergeOperation::Subtract,
		);
		let mut result = Self::generic_map_operation(
			vec![evaluation_locked_plmc_amounts, actual_contribution_locked_plmc_amounts],
			MergeOperation::Add,
		);

		if slashed {
			result = Self::generic_map_operation(vec![result, slashable_min_deposits], MergeOperation::Subtract);
		}

		result
	}

	pub fn calculate_contributed_funding_asset_spent(
		contributions: Vec<ContributionParams<T>>,
		token_usd_price: PriceOf<T>,
	) -> Vec<UserToForeignAssets<T>> {
		let mut output = Vec::new();
		for cont in contributions {
			let asset_price = T::PriceProvider::get_price(cont.asset.to_assethub_id()).unwrap();
			let usd_ticket_size = token_usd_price.saturating_mul_int(cont.amount);
			let funding_asset_spent = asset_price.reciprocal().unwrap().saturating_mul_int(usd_ticket_size);
			output.push(UserToForeignAssets::new(cont.contributor, funding_asset_spent, cont.asset.to_assethub_id()));
		}
		output
	}

	pub fn generic_map_merge_reduce<M: Clone, K: Ord + Clone, S: Clone>(
		mappings: Vec<Vec<M>>,
		key_extractor: impl Fn(&M) -> K,
		initial_state: S,
		merge_reduce: impl Fn(&M, S) -> S,
	) -> Vec<(K, S)> {
		let mut output = BTreeMap::new();
		for mut map in mappings {
			for item in map.drain(..) {
				let key = key_extractor(&item);
				let new_state = merge_reduce(&item, output.get(&key).cloned().unwrap_or(initial_state.clone()));
				output.insert(key, new_state);
			}
		}
		output.into_iter().collect()
	}

	/// Merge the given mappings into one mapping, where the values are merged using the given
	/// merge operation.
	///
	/// In case of the `Add` operation, all values are Unioned, and duplicate accounts are
	/// added together.
	/// In case of the `Subtract` operation, all values of the first mapping are subtracted by
	/// the values of the other mappings. Accounts in the other mappings that are not present
	/// in the first mapping are ignored.
	///
	/// # Pseudocode Example
	/// List1: [(A, 10), (B, 5), (C, 5)]
	/// List2: [(A, 5), (B, 5), (D, 5)]
	///
	/// Add: [(A, 15), (B, 10), (C, 5), (D, 5)]
	/// Subtract: [(A, 5), (B, 0), (C, 5)]
	pub fn generic_map_operation<
		N: AccountMerge + Extend<<N as AccountMerge>::Inner> + IntoIterator<Item = <N as AccountMerge>::Inner>,
	>(
		mut mappings: Vec<N>,
		ops: MergeOperation,
	) -> N {
		let mut output = mappings.swap_remove(0);
		output = output.merge_accounts(MergeOperation::Add);
		for map in mappings {
			match ops {
				MergeOperation::Add => output.extend(map),
				MergeOperation::Subtract => output = output.subtract_accounts(map),
			}
		}
		output.merge_accounts(ops)
	}

	pub fn sum_balance_mappings(mut mappings: Vec<Vec<UserToPLMCBalance<T>>>) -> BalanceOf<T> {
		let mut output = mappings
			.swap_remove(0)
			.into_iter()
			.map(|user_to_plmc| user_to_plmc.plmc_amount)
			.fold(Zero::zero(), |a, b| a + b);
		for map in mappings {
			output += map.into_iter().map(|user_to_plmc| user_to_plmc.plmc_amount).fold(Zero::zero(), |a, b| a + b);
		}
		output
	}

	pub fn sum_foreign_mappings(mut mappings: Vec<Vec<UserToForeignAssets<T>>>) -> BalanceOf<T> {
		let mut output = mappings
			.swap_remove(0)
			.into_iter()
			.map(|user_to_asset| user_to_asset.asset_amount)
			.fold(Zero::zero(), |a, b| a + b);
		for map in mappings {
			output += map.into_iter().map(|user_to_asset| user_to_asset.asset_amount).fold(Zero::zero(), |a, b| a + b);
		}
		output
	}

	pub fn generate_successful_evaluations(
		project_metadata: ProjectMetadataOf<T>,
		evaluators: Vec<AccountIdOf<T>>,
		weights: Vec<u8>,
	) -> Vec<UserToUSDBalance<T>> {
		let funding_target = project_metadata.minimum_price.saturating_mul_int(project_metadata.total_allocation_size);
		let evaluation_success_threshold = <T as Config>::EvaluationSuccessThreshold::get(); // if we use just the threshold, then for big usd targets we lose the evaluation due to PLMC conversion errors in `evaluation_end`
		let usd_threshold = evaluation_success_threshold * funding_target * 2u32.into();

		zip(evaluators, weights)
			.map(|(evaluator, weight)| {
				let ticket_size = Percent::from_percent(weight) * usd_threshold;
				(evaluator, ticket_size).into()
			})
			.collect()
	}

	pub fn generate_bids_from_total_usd(
		usd_amount: BalanceOf<T>,
		min_price: PriceOf<T>,
		weights: Vec<u8>,
		bidders: Vec<AccountIdOf<T>>,
		multipliers: Vec<u8>,
	) -> Vec<BidParams<T>> {
		assert_eq!(weights.len(), bidders.len(), "Should have enough weights for all the bidders");

		zip(zip(weights, bidders), multipliers)
			.map(|((weight, bidder), multiplier)| {
				let ticket_size = Percent::from_percent(weight) * usd_amount;
				let token_amount = min_price.reciprocal().unwrap().saturating_mul_int(ticket_size);

				BidParams::new(bidder, token_amount, multiplier, AcceptedFundingAsset::USDT)
			})
			.collect()
	}

	pub fn generate_bids_from_total_ct_percent(
		project_metadata: ProjectMetadataOf<T>,
		percent_funding: u8,
		weights: Vec<u8>,
		bidders: Vec<AccountIdOf<T>>,
		multipliers: Vec<u8>,
	) -> Vec<BidParams<T>> {
		let total_allocation_size = project_metadata.total_allocation_size;
		let total_ct_bid = Percent::from_percent(percent_funding) * total_allocation_size;

		assert_eq!(weights.len(), bidders.len(), "Should have enough weights for all the bidders");

		zip(zip(weights, bidders), multipliers)
			.map(|((weight, bidder), multiplier)| {
				let token_amount = Percent::from_percent(weight) * total_ct_bid;
				BidParams::new(bidder, token_amount, multiplier, AcceptedFundingAsset::USDT)
			})
			.collect()
	}

	pub fn generate_contributions_from_total_usd(
		usd_amount: BalanceOf<T>,
		final_price: PriceOf<T>,
		weights: Vec<u8>,
		contributors: Vec<AccountIdOf<T>>,
		multipliers: Vec<u8>,
	) -> Vec<ContributionParams<T>> {
		zip(zip(weights, contributors), multipliers)
			.map(|((weight, bidder), multiplier)| {
				let ticket_size = Percent::from_percent(weight) * usd_amount;
				let token_amount = final_price.reciprocal().unwrap().saturating_mul_int(ticket_size);

				ContributionParams::new(bidder, token_amount, multiplier, AcceptedFundingAsset::USDT)
			})
			.collect()
	}

	pub fn generate_contributions_from_total_ct_percent(
		project_metadata: ProjectMetadataOf<T>,
		percent_funding: u8,
		weights: Vec<u8>,
		contributors: Vec<AccountIdOf<T>>,
		multipliers: Vec<u8>,
	) -> Vec<ContributionParams<T>> {
		let total_allocation_size = project_metadata.total_allocation_size;
		let total_ct_bought = Percent::from_percent(percent_funding) * total_allocation_size;

		assert_eq!(weights.len(), contributors.len(), "Should have enough weights for all the bidders");

		zip(zip(weights, contributors), multipliers)
			.map(|((weight, contributor), multiplier)| {
				let token_amount = Percent::from_percent(weight) * total_ct_bought;
				ContributionParams::new(contributor, token_amount, multiplier, AcceptedFundingAsset::USDT)
			})
			.collect()
	}

	pub fn slash_evaluator_balances(mut balances: Vec<UserToPLMCBalance<T>>) -> Vec<UserToPLMCBalance<T>> {
		let slash_percentage = <T as Config>::EvaluatorSlash::get();
		for UserToPLMCBalance { account: _acc, plmc_amount: balance } in balances.iter_mut() {
			*balance -= slash_percentage * *balance;
		}
		balances
	}

	pub fn calculate_total_reward_for_evaluation(
		evaluation: EvaluationInfoOf<T>,
		reward_info: RewardInfoOf<T>,
	) -> BalanceOf<T> {
		let early_reward_weight =
			Perquintill::from_rational(evaluation.early_usd_amount, reward_info.early_evaluator_total_bonded_usd);
		let normal_reward_weight = Perquintill::from_rational(
			evaluation.late_usd_amount.saturating_add(evaluation.early_usd_amount),
			reward_info.normal_evaluator_total_bonded_usd,
		);
		let early_evaluators_rewards = early_reward_weight * reward_info.early_evaluator_reward_pot;
		let normal_evaluators_rewards = normal_reward_weight * reward_info.normal_evaluator_reward_pot;

		early_evaluators_rewards.saturating_add(normal_evaluators_rewards)
	}
}

// project chain interactions
impl<
		T: Config + pallet_balances::Config<Balance = BalanceOf<T>>,
		AllPalletsWithoutSystem: OnFinalize<BlockNumberFor<T>> + OnIdle<BlockNumberFor<T>> + OnInitialize<BlockNumberFor<T>>,
		RuntimeEvent: From<Event<T>> + TryInto<Event<T>> + Parameter + Member + IsType<<T as frame_system::Config>::RuntimeEvent>,
	> Instantiator<T, AllPalletsWithoutSystem, RuntimeEvent>
{
	pub fn get_issuer(&mut self, project_id: ProjectId) -> AccountIdOf<T> {
		self.execute(|| ProjectsDetails::<T>::get(project_id).unwrap().issuer)
	}

	pub fn get_project_metadata(&mut self, project_id: ProjectId) -> ProjectMetadataOf<T> {
		self.execute(|| ProjectsMetadata::<T>::get(project_id).expect("Project metadata exists"))
	}

	pub fn get_project_details(&mut self, project_id: ProjectId) -> ProjectDetailsOf<T> {
		self.execute(|| ProjectsDetails::<T>::get(project_id).expect("Project details exists"))
	}

<<<<<<< HEAD
	pub fn get_update_block(&mut self, project_id: ProjectId, update_type: &UpdateType) -> Option<(BlockNumberFor<T>)> {
=======
	pub fn get_update_block(&mut self, project_id: ProjectId, update_type: &UpdateType) -> Option<BlockNumberFor<T>> {
>>>>>>> aa7fa1bf
		self.execute(|| {
			ProjectsToUpdate::<T>::iter().find_map(|(block, update_vec)| {
				update_vec
					.iter()
					.find(|(pid, update)| *pid == project_id && update == update_type)
<<<<<<< HEAD
					.map(|(_pid, update)| block)
=======
					.map(|(_pid, _update)| block)
>>>>>>> aa7fa1bf
			})
		})
	}

	pub fn create_new_project(&mut self, project_metadata: ProjectMetadataOf<T>, issuer: AccountIdOf<T>) -> ProjectId {
		let now = self.current_block();
		let metadata_deposit = T::ContributionTokenCurrency::calc_metadata_deposit(
			project_metadata.token_information.name.as_slice(),
			project_metadata.token_information.symbol.as_slice(),
		);
		let ct_deposit = Self::get_ct_account_deposit();
		// one ED for the issuer, one ED for the escrow account
		self.mint_plmc_to(vec![UserToPLMCBalance::new(
			issuer.clone(),
			Self::get_ed() * 2u64.into() + metadata_deposit + ct_deposit,
		)]);

		self.execute(|| {
			crate::Pallet::<T>::do_create(&issuer, project_metadata.clone()).unwrap();
			let last_project_metadata = ProjectsMetadata::<T>::iter().last().unwrap();
			log::trace!("Last project metadata: {:?}", last_project_metadata);
		});

		let created_project_id = self.execute(|| NextProjectId::<T>::get().saturating_sub(One::one()));
		self.creation_assertions(created_project_id, project_metadata, now);
		created_project_id
	}

	pub fn start_evaluation(&mut self, project_id: ProjectId, caller: AccountIdOf<T>) -> Result<(), DispatchError> {
		assert_eq!(self.get_project_details(project_id).status, ProjectStatus::Application);
		self.execute(|| crate::Pallet::<T>::do_start_evaluation(caller, project_id).unwrap());
		assert_eq!(self.get_project_details(project_id).status, ProjectStatus::EvaluationRound);

		Ok(())
	}

	pub fn create_evaluating_project(
		&mut self,
		project_metadata: ProjectMetadataOf<T>,
		issuer: AccountIdOf<T>,
	) -> ProjectId {
		let project_id = self.create_new_project(project_metadata, issuer.clone());
		self.start_evaluation(project_id, issuer).unwrap();
		project_id
	}

	pub fn bond_for_users(
		&mut self,
		project_id: ProjectId,
		bonds: Vec<UserToUSDBalance<T>>,
	) -> DispatchResultWithPostInfo {
		for UserToUSDBalance { account, usd_amount } in bonds {
			self.execute(|| crate::Pallet::<T>::do_evaluate(&account, project_id, usd_amount))?;
		}
		Ok(().into())
	}

	pub fn start_auction(&mut self, project_id: ProjectId, caller: AccountIdOf<T>) -> Result<(), DispatchError> {
		let project_details = self.get_project_details(project_id);

		if project_details.status == ProjectStatus::EvaluationRound {
			let evaluation_end = project_details.phase_transition_points.evaluation.end().unwrap();
			let auction_start = evaluation_end.saturating_add(2u32.into());
			let blocks_to_start = auction_start.saturating_sub(self.current_block());
			self.advance_time(blocks_to_start).unwrap();
		};

		assert_eq!(self.get_project_details(project_id).status, ProjectStatus::AuctionInitializePeriod);

		self.execute(|| crate::Pallet::<T>::do_english_auction(caller, project_id).unwrap());

		assert_eq!(self.get_project_details(project_id).status, ProjectStatus::AuctionRound(AuctionPhase::English));

		Ok(())
	}

	pub fn create_auctioning_project(
		&mut self,
		project_metadata: ProjectMetadataOf<T>,
		issuer: AccountIdOf<T>,
		evaluations: Vec<UserToUSDBalance<T>>,
	) -> ProjectId {
		let project_id = self.create_evaluating_project(project_metadata, issuer.clone());

		let evaluators = evaluations.accounts();
		let prev_supply = self.get_plmc_total_supply();
		let prev_plmc_balances = self.get_free_plmc_balances_for(evaluators.clone());

		let plmc_eval_deposits: Vec<UserToPLMCBalance<T>> = Self::calculate_evaluation_plmc_spent(evaluations.clone());
		let plmc_existential_deposits: Vec<UserToPLMCBalance<T>> = evaluators.existential_deposits();
		let plmc_ct_account_deposits: Vec<UserToPLMCBalance<T>> = evaluators.ct_account_deposits();

		let expected_remaining_plmc: Vec<UserToPLMCBalance<T>> = Self::generic_map_operation(
			vec![prev_plmc_balances, plmc_existential_deposits.clone()],
			MergeOperation::Add,
		);

		self.mint_plmc_to(plmc_eval_deposits.clone());
		self.mint_plmc_to(plmc_existential_deposits.clone());
		self.mint_plmc_to(plmc_ct_account_deposits.clone());

		self.bond_for_users(project_id, evaluations).unwrap();

		let expected_evaluator_balances = Self::sum_balance_mappings(vec![
			plmc_eval_deposits.clone(),
			plmc_existential_deposits.clone(),
			plmc_ct_account_deposits,
		]);

		let expected_total_supply = prev_supply + expected_evaluator_balances;

		self.evaluation_assertions(project_id, expected_remaining_plmc, plmc_eval_deposits, expected_total_supply);

		self.start_auction(project_id, issuer).unwrap();
		project_id
	}

	pub fn bid_for_users(&mut self, project_id: ProjectId, bids: Vec<BidParams<T>>) -> DispatchResultWithPostInfo {
		for bid in bids {
			self.execute(|| {
				let did = generate_did_from_account(bid.bidder.clone());
				crate::Pallet::<T>::do_bid(
					&bid.bidder,
					project_id,
					bid.amount,
					bid.multiplier,
					bid.asset,
					did,
					InvestorType::Institutional,
				)
			})?;
		}
		Ok(().into())
	}

	pub fn start_community_funding(&mut self, project_id: ProjectId) -> Result<(), DispatchError> {
		let english_end = self
			.get_project_details(project_id)
			.phase_transition_points
			.english_auction
			.end()
			.expect("English end point should exist");

		self.execute(|| frame_system::Pallet::<T>::set_block_number(english_end));
		// run on_initialize
		self.advance_time(1u32.into()).unwrap();

		let candle_end = self
			.get_project_details(project_id)
			.phase_transition_points
			.candle_auction
			.end()
			.expect("Candle end point should exist");

		self.execute(|| frame_system::Pallet::<T>::set_block_number(candle_end));
		// run on_initialize
		self.advance_time(1u32.into()).unwrap();

		assert_eq!(self.get_project_details(project_id).status, ProjectStatus::CommunityRound);

		Ok(())
	}

	pub fn create_community_contributing_project(
		&mut self,
		project_metadata: ProjectMetadataOf<T>,
		issuer: AccountIdOf<T>,
		evaluations: Vec<UserToUSDBalance<T>>,
		bids: Vec<BidParams<T>>,
	) -> ProjectId {
		if bids.is_empty() {
			panic!("Cannot start community funding without bids")
		}

		let project_id = self.create_auctioning_project(project_metadata.clone(), issuer, evaluations.clone());
		let bidders = bids.accounts();
		let bidders_non_evaluators =
			bidders.clone().into_iter().filter(|account| evaluations.accounts().contains(account).not()).collect_vec();
		let asset_id = bids[0].asset.to_assethub_id();
		let prev_plmc_balances = self.get_free_plmc_balances_for(bidders.clone());
		let prev_funding_asset_balances = self.get_free_foreign_asset_balances_for(asset_id, bidders.clone());
		let plmc_evaluation_deposits: Vec<UserToPLMCBalance<T>> = Self::calculate_evaluation_plmc_spent(evaluations);
		let plmc_bid_deposits: Vec<UserToPLMCBalance<T>> =
			Self::calculate_auction_plmc_charged_from_all_bids_made_or_with_bucket(
				&bids,
				project_metadata.clone(),
				None,
			);
		let participation_usable_evaluation_deposits = plmc_evaluation_deposits
			.into_iter()
			.map(|mut x| {
				x.plmc_amount = x.plmc_amount.saturating_sub(<T as Config>::EvaluatorSlash::get() * x.plmc_amount);
				x
			})
			.collect::<Vec<UserToPLMCBalance<T>>>();
		let necessary_plmc_mint = Self::generic_map_operation(
			vec![plmc_bid_deposits.clone(), participation_usable_evaluation_deposits],
			MergeOperation::Subtract,
		);
		let total_plmc_participation_locked = plmc_bid_deposits;
		let plmc_existential_deposits: Vec<UserToPLMCBalance<T>> = bidders.existential_deposits();
		let plmc_ct_account_deposits: Vec<UserToPLMCBalance<T>> = bidders_non_evaluators.ct_account_deposits();
		let funding_asset_deposits = Self::calculate_auction_funding_asset_charged_from_all_bids_made_or_with_bucket(
			&bids,
			project_metadata.clone(),
			None,
		);

		let bidder_balances = Self::sum_balance_mappings(vec![
			necessary_plmc_mint.clone(),
			plmc_existential_deposits.clone(),
			plmc_ct_account_deposits.clone(),
		]);

		let expected_free_plmc_balances = Self::generic_map_operation(
			vec![prev_plmc_balances, plmc_existential_deposits.clone()],
			MergeOperation::Add,
		);

		let prev_supply = self.get_plmc_total_supply();
		let post_supply = prev_supply + bidder_balances;

		self.mint_plmc_to(necessary_plmc_mint.clone());
		self.mint_plmc_to(plmc_existential_deposits.clone());
		self.mint_plmc_to(plmc_ct_account_deposits.clone());
		self.mint_foreign_asset_to(funding_asset_deposits.clone());

		self.bid_for_users(project_id, bids.clone()).unwrap();

		self.do_reserved_plmc_assertions(
			total_plmc_participation_locked.merge_accounts(MergeOperation::Add),
			HoldReason::Participation(project_id).into(),
		);
		self.do_bid_transferred_foreign_asset_assertions(
			funding_asset_deposits.merge_accounts(MergeOperation::Add),
			project_id,
		);
		self.do_free_plmc_assertions(expected_free_plmc_balances.merge_accounts(MergeOperation::Add));
		self.do_free_foreign_asset_assertions(prev_funding_asset_balances.merge_accounts(MergeOperation::Add));
		assert_eq!(self.get_plmc_total_supply(), post_supply);

		self.start_community_funding(project_id).unwrap();

		project_id
	}

	pub fn contribute_for_users(
		&mut self,
		project_id: ProjectId,
		contributions: Vec<ContributionParams<T>>,
	) -> DispatchResultWithPostInfo {
		match self.get_project_details(project_id).status {
			ProjectStatus::CommunityRound =>
				for cont in contributions {
					let did = generate_did_from_account(cont.contributor.clone());
					let investor_type = InvestorType::Retail;
					self.execute(|| {
						crate::Pallet::<T>::do_community_contribute(
							&cont.contributor,
							project_id,
							cont.amount,
							cont.multiplier,
							cont.asset,
							did,
							investor_type,
						)
					})?;
				},
			ProjectStatus::RemainderRound =>
				for cont in contributions {
					let did = generate_did_from_account(cont.contributor.clone());
					let investor_type = InvestorType::Professional;
					self.execute(|| {
						crate::Pallet::<T>::do_remaining_contribute(
							&cont.contributor,
							project_id,
							cont.amount,
							cont.multiplier,
							cont.asset,
							did,
							investor_type,
						)
					})?;
				},
			_ => panic!("Project should be in Community or Remainder status"),
		}

		Ok(().into())
	}

	pub fn start_remainder_or_end_funding(&mut self, project_id: ProjectId) -> Result<(), DispatchError> {
		let details = self.get_project_details(project_id);
		assert_eq!(details.status, ProjectStatus::CommunityRound);
		let remaining_tokens = details.remaining_contribution_tokens;
		let update_type =
			if remaining_tokens > Zero::zero() { UpdateType::RemainderFundingStart } else { UpdateType::FundingEnd };
		if let Some(transition_block) = self.get_update_block(project_id, &update_type) {
			self.execute(|| frame_system::Pallet::<T>::set_block_number(transition_block - One::one()));
			self.advance_time(1u32.into()).unwrap();
			match self.get_project_details(project_id).status {
				ProjectStatus::RemainderRound | ProjectStatus::FundingSuccessful => Ok(()),
				_ => panic!("Bad state"),
			}
		} else {
			panic!("Bad state")
		}
	}

	pub fn finish_funding(&mut self, project_id: ProjectId) -> Result<(), DispatchError> {
		if let Some(update_block) = self.get_update_block(project_id, &UpdateType::RemainderFundingStart) {
			self.execute(|| frame_system::Pallet::<T>::set_block_number(update_block - One::one()));
			self.advance_time(1u32.into()).unwrap();
		}
		let update_block =
			self.get_update_block(project_id, &UpdateType::FundingEnd).expect("Funding end block should exist");
		self.execute(|| frame_system::Pallet::<T>::set_block_number(update_block - One::one()));
		self.advance_time(1u32.into()).unwrap();
		let project_details = self.get_project_details(project_id);
		assert!(
			matches!(
				project_details.status,
				ProjectStatus::FundingSuccessful |
					ProjectStatus::FundingFailed |
					ProjectStatus::AwaitingProjectDecision
			),
			"Project should be in Finished status"
		);
		Ok(())
	}

	pub fn create_remainder_contributing_project(
		&mut self,
		project_metadata: ProjectMetadataOf<T>,
		issuer: AccountIdOf<T>,
		evaluations: Vec<UserToUSDBalance<T>>,
		bids: Vec<BidParams<T>>,
		contributions: Vec<ContributionParams<T>>,
	) -> ProjectId {
		let project_id = self.create_community_contributing_project(
			project_metadata.clone(),
			issuer,
			evaluations.clone(),
			bids.clone(),
		);

		if contributions.is_empty() {
			self.start_remainder_or_end_funding(project_id).unwrap();
			return project_id;
		}

		let ct_price = self.get_project_details(project_id).weighted_average_price.unwrap();

		let contributors = contributions.accounts();
		let contributors_non_evaluators = contributors
			.clone()
			.into_iter()
			.filter(|account| evaluations.accounts().contains(account).not())
			.collect_vec();

		let asset_id = contributions[0].asset.to_assethub_id();

		let prev_plmc_balances = self.get_free_plmc_balances_for(contributors.clone());
		let prev_funding_asset_balances = self.get_free_foreign_asset_balances_for(asset_id, contributors.clone());

		let plmc_evaluation_deposits = Self::calculate_evaluation_plmc_spent(evaluations);
		let plmc_bid_deposits = Self::calculate_auction_plmc_spent_post_wap(&bids, project_metadata.clone(), ct_price);
		let plmc_contribution_deposits = Self::calculate_contributed_plmc_spent(contributions.clone(), ct_price);

		let necessary_plmc_mint = Self::generic_map_operation(
			vec![plmc_contribution_deposits.clone(), plmc_evaluation_deposits],
			MergeOperation::Subtract,
		);
		let total_plmc_participation_locked =
			Self::generic_map_operation(vec![plmc_bid_deposits, plmc_contribution_deposits], MergeOperation::Add);
		let plmc_existential_deposits = contributors.existential_deposits();
		let plmc_ct_account_deposits = contributors_non_evaluators.ct_account_deposits();

		let funding_asset_deposits = Self::calculate_contributed_funding_asset_spent(contributions.clone(), ct_price);
		let contributor_balances = Self::sum_balance_mappings(vec![
			necessary_plmc_mint.clone(),
			plmc_existential_deposits.clone(),
			plmc_ct_account_deposits.clone(),
		]);

		let expected_free_plmc_balances = Self::generic_map_operation(
			vec![prev_plmc_balances, plmc_existential_deposits.clone()],
			MergeOperation::Add,
		);

		let prev_supply = self.get_plmc_total_supply();
		let post_supply = prev_supply + contributor_balances;

		self.mint_plmc_to(necessary_plmc_mint.clone());
		self.mint_plmc_to(plmc_existential_deposits.clone());
		self.mint_plmc_to(plmc_ct_account_deposits.clone());
		self.mint_foreign_asset_to(funding_asset_deposits.clone());

		self.contribute_for_users(project_id, contributions).expect("Contributing should work");

		self.do_reserved_plmc_assertions(
			total_plmc_participation_locked.merge_accounts(MergeOperation::Add),
			HoldReason::Participation(project_id).into(),
		);

		self.do_contribution_transferred_foreign_asset_assertions(funding_asset_deposits, project_id);

		self.do_free_plmc_assertions(expected_free_plmc_balances.merge_accounts(MergeOperation::Add));
		self.do_free_foreign_asset_assertions(prev_funding_asset_balances.merge_accounts(MergeOperation::Add));
		assert_eq!(self.get_plmc_total_supply(), post_supply);

		self.start_remainder_or_end_funding(project_id).unwrap();

		project_id
	}

	pub fn create_finished_project(
		&mut self,
		project_metadata: ProjectMetadataOf<T>,
		issuer: AccountIdOf<T>,
		evaluations: Vec<UserToUSDBalance<T>>,
		bids: Vec<BidParams<T>>,
		community_contributions: Vec<ContributionParams<T>>,
		remainder_contributions: Vec<ContributionParams<T>>,
	) -> ProjectId {
		let project_id = self.create_remainder_contributing_project(
			project_metadata.clone(),
			issuer,
			evaluations.clone(),
			bids.clone(),
			community_contributions.clone(),
		);

		match self.get_project_details(project_id).status {
			ProjectStatus::FundingSuccessful => return project_id,
			ProjectStatus::RemainderRound if remainder_contributions.is_empty() => {
				self.finish_funding(project_id).unwrap();
				return project_id;
			},
			_ => {},
		};

		let ct_price = self.get_project_details(project_id).weighted_average_price.unwrap();
		let contributors = remainder_contributions.accounts();
		let new_contributors = contributors
			.clone()
			.into_iter()
			.filter(|account| {
				evaluations.accounts().contains(account).not() &&
					bids.accounts().contains(account).not() &&
					community_contributions.accounts().contains(account).not()
			})
			.collect_vec();
		let asset_id = remainder_contributions[0].asset.to_assethub_id();
		let prev_plmc_balances = self.get_free_plmc_balances_for(contributors.clone());
		let prev_funding_asset_balances = self.get_free_foreign_asset_balances_for(asset_id, contributors.clone());

		let plmc_evaluation_deposits = Self::calculate_evaluation_plmc_spent(evaluations);
		let plmc_bid_deposits = Self::calculate_auction_plmc_spent_post_wap(&bids, project_metadata.clone(), ct_price);
		let plmc_community_contribution_deposits =
			Self::calculate_contributed_plmc_spent(community_contributions.clone(), ct_price);
		let plmc_remainder_contribution_deposits =
			Self::calculate_contributed_plmc_spent(remainder_contributions.clone(), ct_price);

		let necessary_plmc_mint = Self::generic_map_operation(
			vec![plmc_remainder_contribution_deposits.clone(), plmc_evaluation_deposits],
			MergeOperation::Subtract,
		);
		let total_plmc_participation_locked = Self::generic_map_operation(
			vec![plmc_bid_deposits, plmc_community_contribution_deposits, plmc_remainder_contribution_deposits],
			MergeOperation::Add,
		);
		let plmc_existential_deposits = contributors.existential_deposits();
		let plmc_ct_account_deposits = new_contributors.ct_account_deposits();
		let funding_asset_deposits =
			Self::calculate_contributed_funding_asset_spent(remainder_contributions.clone(), ct_price);

		let contributor_balances = Self::sum_balance_mappings(vec![
			necessary_plmc_mint.clone(),
			plmc_existential_deposits.clone(),
			plmc_ct_account_deposits.clone(),
		]);

		let expected_free_plmc_balances = Self::generic_map_operation(
			vec![prev_plmc_balances, plmc_existential_deposits.clone()],
			MergeOperation::Add,
		);

		let prev_supply = self.get_plmc_total_supply();
		let post_supply = prev_supply + contributor_balances;

		self.mint_plmc_to(necessary_plmc_mint.clone());
		self.mint_plmc_to(plmc_existential_deposits.clone());
		self.mint_plmc_to(plmc_ct_account_deposits.clone());
		self.mint_foreign_asset_to(funding_asset_deposits.clone());

		self.contribute_for_users(project_id, remainder_contributions.clone())
			.expect("Remainder Contributing should work");

		self.do_reserved_plmc_assertions(
			total_plmc_participation_locked.merge_accounts(MergeOperation::Add),
			HoldReason::Participation(project_id).into(),
		);
		self.do_contribution_transferred_foreign_asset_assertions(
			funding_asset_deposits.merge_accounts(MergeOperation::Add),
			project_id,
		);
		self.do_free_plmc_assertions(expected_free_plmc_balances.merge_accounts(MergeOperation::Add));
		self.do_free_foreign_asset_assertions(prev_funding_asset_balances.merge_accounts(MergeOperation::Add));
		assert_eq!(self.get_plmc_total_supply(), post_supply);

		self.finish_funding(project_id).unwrap();

		if self.get_project_details(project_id).status == ProjectStatus::FundingSuccessful {
			// Check that remaining CTs are updated
			let project_details = self.get_project_details(project_id);
			// if our bids were creating an oversubscription, then just take the total allocation size
			let auction_bought_tokens = bids
				.iter()
				.map(|bid| bid.amount)
				.fold(Zero::zero(), |acc, item| item + acc)
				.min(project_metadata.auction_round_allocation_percentage * project_metadata.total_allocation_size);
			let community_bought_tokens =
				community_contributions.iter().map(|cont| cont.amount).fold(Zero::zero(), |acc, item| item + acc);
			let remainder_bought_tokens =
				remainder_contributions.iter().map(|cont| cont.amount).fold(Zero::zero(), |acc, item| item + acc);

			assert_eq!(
				project_details.remaining_contribution_tokens,
				project_metadata.total_allocation_size -
					auction_bought_tokens -
					community_bought_tokens -
					remainder_bought_tokens,
				"Remaining CTs are incorrect"
			);
		}

		project_id
	}

	pub fn create_project_at(
		&mut self,
		status: ProjectStatus,
		project_metadata: ProjectMetadataOf<T>,
		issuer: AccountIdOf<T>,
		evaluations: Vec<UserToUSDBalance<T>>,
		bids: Vec<BidParams<T>>,
		community_contributions: Vec<ContributionParams<T>>,
		remainder_contributions: Vec<ContributionParams<T>>,
	) -> ProjectId {
		match status {
			ProjectStatus::FundingSuccessful => self.create_finished_project(
				project_metadata,
				issuer,
				evaluations,
				bids,
				community_contributions,
				remainder_contributions,
			),
			ProjectStatus::RemainderRound => self.create_remainder_contributing_project(
				project_metadata,
				issuer,
				evaluations,
				bids,
				community_contributions,
			),
			ProjectStatus::CommunityRound =>
				self.create_community_contributing_project(project_metadata, issuer, evaluations, bids),
			ProjectStatus::AuctionRound(AuctionPhase::English) =>
				self.create_auctioning_project(project_metadata, issuer, evaluations),
			ProjectStatus::EvaluationRound => self.create_evaluating_project(project_metadata, issuer),
			ProjectStatus::Application => self.create_new_project(project_metadata, issuer),
			_ => panic!("unsupported project creation in that status"),
		}
	}
}

#[cfg(feature = "std")]
pub mod async_features {
	use super::*;
	use assert_matches2::assert_matches;
	use futures::FutureExt;
	use polimec_common::credentials::InvestorType;
	use std::{
		collections::HashMap,
		sync::{
			atomic::{AtomicBool, AtomicU32, Ordering},
			Arc,
		},
		time::Duration,
	};
	use tokio::{
		sync::{Mutex, Notify},
		time::sleep,
	};

	pub struct BlockOrchestrator<T: Config, AllPalletsWithoutSystem, RuntimeEvent> {
		pub current_block: Arc<AtomicU32>,
		// used for resuming execution of a project that is waiting for a certain block to be reached
		pub awaiting_projects: Mutex<HashMap<BlockNumberFor<T>, Vec<Arc<Notify>>>>,
		pub should_continue: Arc<AtomicBool>,
		pub instantiator_phantom: PhantomData<(T, AllPalletsWithoutSystem, RuntimeEvent)>,
	}
	pub async fn block_controller<
		T: Config + pallet_balances::Config<Balance = BalanceOf<T>>,
		AllPalletsWithoutSystem: OnFinalize<BlockNumberFor<T>> + OnIdle<BlockNumberFor<T>> + OnInitialize<BlockNumberFor<T>>,
		RuntimeEvent: From<Event<T>> + TryInto<Event<T>> + Parameter + Member + IsType<<T as frame_system::Config>::RuntimeEvent>,
	>(
		block_orchestrator: Arc<BlockOrchestrator<T, AllPalletsWithoutSystem, RuntimeEvent>>,
		instantiator: Arc<Mutex<Instantiator<T, AllPalletsWithoutSystem, RuntimeEvent>>>,
	) {
		loop {
			if !block_orchestrator.continue_running() {
				break;
			}

			let maybe_target_reached = block_orchestrator.advance_to_next_target(instantiator.clone()).await;

			if let Some(target_reached) = maybe_target_reached {
				block_orchestrator.execute_callbacks(target_reached).await;
			}
			// leaves some time for the projects to submit their targets to the orchestrator
			sleep(Duration::from_millis(100)).await;
		}
	}

	impl<
			T: Config + pallet_balances::Config<Balance = BalanceOf<T>>,
			AllPalletsWithoutSystem: OnFinalize<BlockNumberFor<T>> + OnIdle<BlockNumberFor<T>> + OnInitialize<BlockNumberFor<T>>,
			RuntimeEvent: From<Event<T>> + TryInto<Event<T>> + Parameter + Member + IsType<<T as frame_system::Config>::RuntimeEvent>,
		> Default for BlockOrchestrator<T, AllPalletsWithoutSystem, RuntimeEvent>
	{
		fn default() -> Self {
			Self::new()
		}
	}

	impl<
			T: Config + pallet_balances::Config<Balance = BalanceOf<T>>,
			AllPalletsWithoutSystem: OnFinalize<BlockNumberFor<T>> + OnIdle<BlockNumberFor<T>> + OnInitialize<BlockNumberFor<T>>,
			RuntimeEvent: From<Event<T>> + TryInto<Event<T>> + Parameter + Member + IsType<<T as frame_system::Config>::RuntimeEvent>,
		> BlockOrchestrator<T, AllPalletsWithoutSystem, RuntimeEvent>
	{
		pub fn new() -> Self {
			BlockOrchestrator::<T, AllPalletsWithoutSystem, RuntimeEvent> {
				current_block: Arc::new(AtomicU32::new(0)),
				awaiting_projects: Mutex::new(HashMap::new()),
				should_continue: Arc::new(AtomicBool::new(true)),
				instantiator_phantom: PhantomData,
			}
		}

		pub async fn add_awaiting_project(&self, block_number: BlockNumberFor<T>, notify: Arc<Notify>) {
			let mut awaiting_projects = self.awaiting_projects.lock().await;
			awaiting_projects.entry(block_number).or_default().push(notify);
			drop(awaiting_projects);
		}

		pub async fn advance_to_next_target(
			&self,
			instantiator: Arc<Mutex<Instantiator<T, AllPalletsWithoutSystem, RuntimeEvent>>>,
		) -> Option<BlockNumberFor<T>> {
			let mut inst = instantiator.lock().await;
			let now: u32 =
				inst.current_block().try_into().unwrap_or_else(|_| panic!("Block number should fit into u32"));
			self.current_block.store(now, Ordering::SeqCst);

			let awaiting_projects = self.awaiting_projects.lock().await;

			if let Some(&next_block) = awaiting_projects.keys().min() {
				drop(awaiting_projects);

				while self.get_current_block() < next_block {
					inst.advance_time(One::one()).unwrap();
					let current_block: u32 = self
						.get_current_block()
						.try_into()
						.unwrap_or_else(|_| panic!("Block number should fit into u32"));
					self.current_block.store(current_block + 1u32, Ordering::SeqCst);
				}
				Some(next_block)
			} else {
				None
			}
		}

		pub async fn execute_callbacks(&self, block_number: BlockNumberFor<T>) {
			let mut awaiting_projects = self.awaiting_projects.lock().await;
			if let Some(notifies) = awaiting_projects.remove(&block_number) {
				for notify in notifies {
					notify.notify_one();
				}
			}
		}

		pub async fn is_empty(&self) -> bool {
			self.awaiting_projects.lock().await.is_empty()
		}

		// Method to check if the loop should continue
		pub fn continue_running(&self) -> bool {
			self.should_continue.load(Ordering::SeqCst)
		}

		// Method to get the current block number
		pub fn get_current_block(&self) -> BlockNumberFor<T> {
			self.current_block.load(Ordering::SeqCst).into()
		}
	}

	// async instantiations for parallel testing
	pub async fn async_create_new_project<
		T: Config + pallet_balances::Config<Balance = BalanceOf<T>>,
		AllPalletsWithoutSystem: OnFinalize<BlockNumberFor<T>> + OnIdle<BlockNumberFor<T>> + OnInitialize<BlockNumberFor<T>>,
		RuntimeEvent: From<Event<T>> + TryInto<Event<T>> + Parameter + Member + IsType<<T as frame_system::Config>::RuntimeEvent>,
	>(
		instantiator: Arc<Mutex<Instantiator<T, AllPalletsWithoutSystem, RuntimeEvent>>>,
		project_metadata: ProjectMetadataOf<T>,
		issuer: AccountIdOf<T>,
	) -> ProjectId {
		let mut inst = instantiator.lock().await;

		let now = inst.current_block();
		let metadata_deposit = T::ContributionTokenCurrency::calc_metadata_deposit(
			project_metadata.token_information.name.as_slice(),
			project_metadata.token_information.symbol.as_slice(),
		);
		let ct_deposit = Instantiator::<T, AllPalletsWithoutSystem, RuntimeEvent>::get_ct_account_deposit();
		// One ED for the issuer, one for the escrow account
		inst.mint_plmc_to(vec![UserToPLMCBalance::new(
			issuer.clone(),
			Instantiator::<T, AllPalletsWithoutSystem, RuntimeEvent>::get_ed() * 2u64.into() +
				metadata_deposit + ct_deposit,
		)]);
		inst.execute(|| {
			crate::Pallet::<T>::do_create(&issuer, project_metadata.clone()).unwrap();
			let last_project_metadata = ProjectsMetadata::<T>::iter().last().unwrap();
			log::trace!("Last project metadata: {:?}", last_project_metadata);
		});

		let created_project_id = inst.execute(|| NextProjectId::<T>::get().saturating_sub(One::one()));
		inst.creation_assertions(created_project_id, project_metadata, now);
		created_project_id
	}

	pub async fn async_create_evaluating_project<
		T: Config + pallet_balances::Config<Balance = BalanceOf<T>>,
		AllPalletsWithoutSystem: OnFinalize<BlockNumberFor<T>> + OnIdle<BlockNumberFor<T>> + OnInitialize<BlockNumberFor<T>>,
		RuntimeEvent: From<Event<T>> + TryInto<Event<T>> + Parameter + Member + IsType<<T as frame_system::Config>::RuntimeEvent>,
	>(
		instantiator: Arc<Mutex<Instantiator<T, AllPalletsWithoutSystem, RuntimeEvent>>>,
		project_metadata: ProjectMetadataOf<T>,
		issuer: AccountIdOf<T>,
	) -> ProjectId {
		let project_id = async_create_new_project(instantiator.clone(), project_metadata, issuer.clone()).await;

		let mut inst = instantiator.lock().await;

		inst.start_evaluation(project_id, issuer).unwrap();
		project_id
	}

	pub async fn async_start_auction<
		T: Config + pallet_balances::Config<Balance = BalanceOf<T>>,
		AllPalletsWithoutSystem: OnFinalize<BlockNumberFor<T>> + OnIdle<BlockNumberFor<T>> + OnInitialize<BlockNumberFor<T>>,
		RuntimeEvent: From<Event<T>> + TryInto<Event<T>> + Parameter + Member + IsType<<T as frame_system::Config>::RuntimeEvent>,
	>(
		instantiator: Arc<Mutex<Instantiator<T, AllPalletsWithoutSystem, RuntimeEvent>>>,
		block_orchestrator: Arc<BlockOrchestrator<T, AllPalletsWithoutSystem, RuntimeEvent>>,
		project_id: ProjectId,
		caller: AccountIdOf<T>,
	) -> Result<(), DispatchError> {
		let mut inst = instantiator.lock().await;

		let project_details = inst.get_project_details(project_id);

		if project_details.status == ProjectStatus::EvaluationRound {
			let update_block = inst.get_update_block(project_id, &UpdateType::EvaluationEnd).unwrap();
			let notify = Arc::new(Notify::new());
			block_orchestrator.add_awaiting_project(update_block + 1u32.into(), notify.clone()).await;

			// Wait for the notification that our desired block was reached to continue
			drop(inst);

			notify.notified().await;

			inst = instantiator.lock().await;
		};

		assert_eq!(inst.get_project_details(project_id).status, ProjectStatus::AuctionInitializePeriod);

		inst.execute(|| crate::Pallet::<T>::do_english_auction(caller.clone(), project_id).unwrap());

		assert_eq!(inst.get_project_details(project_id).status, ProjectStatus::AuctionRound(AuctionPhase::English));

		Ok(())
	}

	pub async fn async_create_auctioning_project<
		T: Config + pallet_balances::Config<Balance = BalanceOf<T>>,
		AllPalletsWithoutSystem: OnFinalize<BlockNumberFor<T>> + OnIdle<BlockNumberFor<T>> + OnInitialize<BlockNumberFor<T>>,
		RuntimeEvent: From<Event<T>> + TryInto<Event<T>> + Parameter + Member + IsType<<T as frame_system::Config>::RuntimeEvent>,
	>(
		instantiator: Arc<Mutex<Instantiator<T, AllPalletsWithoutSystem, RuntimeEvent>>>,
		block_orchestrator: Arc<BlockOrchestrator<T, AllPalletsWithoutSystem, RuntimeEvent>>,
		project_metadata: ProjectMetadataOf<T>,
		issuer: AccountIdOf<T>,
		evaluations: Vec<UserToUSDBalance<T>>,
		bids: Vec<BidParams<T>>,
	) -> ProjectId {
		let project_id =
			async_create_evaluating_project(instantiator.clone(), project_metadata.clone(), issuer.clone()).await;

		let mut inst = instantiator.lock().await;

		let evaluators = evaluations.accounts();
		let prev_supply = inst.get_plmc_total_supply();
		let prev_plmc_balances = inst.get_free_plmc_balances_for(evaluators.clone());

		let plmc_eval_deposits: Vec<UserToPLMCBalance<T>> =
			Instantiator::<T, AllPalletsWithoutSystem, RuntimeEvent>::calculate_evaluation_plmc_spent(
				evaluations.clone(),
			);
		let plmc_existential_deposits: Vec<UserToPLMCBalance<T>> = evaluators.existential_deposits();
		let plmc_ct_account_deposits: Vec<UserToPLMCBalance<T>> = evaluators.ct_account_deposits();

		let expected_remaining_plmc: Vec<UserToPLMCBalance<T>> =
			Instantiator::<T, AllPalletsWithoutSystem, RuntimeEvent>::generic_map_operation(
				vec![prev_plmc_balances, plmc_existential_deposits.clone()],
				MergeOperation::Add,
			);

		inst.mint_plmc_to(plmc_eval_deposits.clone());
		inst.mint_plmc_to(plmc_existential_deposits.clone());
		inst.mint_plmc_to(plmc_ct_account_deposits.clone());

		inst.bond_for_users(project_id, evaluations).unwrap();

		let expected_evaluator_balances =
			Instantiator::<T, AllPalletsWithoutSystem, RuntimeEvent>::sum_balance_mappings(vec![
				plmc_eval_deposits.clone(),
				plmc_existential_deposits.clone(),
				plmc_ct_account_deposits,
			]);

		let expected_total_supply = prev_supply + expected_evaluator_balances;

		inst.evaluation_assertions(project_id, expected_remaining_plmc, plmc_eval_deposits, expected_total_supply);

		drop(inst);

		async_start_auction(instantiator.clone(), block_orchestrator, project_id, issuer).await.unwrap();

		inst = instantiator.lock().await;
		let plmc_for_bids =
			Instantiator::<T, AllPalletsWithoutSystem, RuntimeEvent>::calculate_auction_plmc_charged_from_all_bids_made_or_with_bucket(
				&bids,
				project_metadata.clone(),
				None
			);
		let plmc_existential_deposits: Vec<UserToPLMCBalance<T>> = bids.accounts().existential_deposits();
		let plmc_ct_account_deposits: Vec<UserToPLMCBalance<T>> = bids.accounts().ct_account_deposits();
		let usdt_for_bids =
			Instantiator::<T, AllPalletsWithoutSystem, RuntimeEvent>::calculate_auction_funding_asset_charged_from_all_bids_made_or_with_bucket(
				&bids,
				project_metadata,
				None
			);

		inst.mint_plmc_to(plmc_for_bids.clone());
		inst.mint_plmc_to(plmc_existential_deposits.clone());
		inst.mint_plmc_to(plmc_ct_account_deposits.clone());
		inst.mint_foreign_asset_to(usdt_for_bids.clone());

		inst.bid_for_users(project_id, bids).unwrap();
		drop(inst);

		project_id
	}

	pub async fn async_start_community_funding<
		T: Config + pallet_balances::Config<Balance = BalanceOf<T>>,
		AllPalletsWithoutSystem: OnFinalize<BlockNumberFor<T>> + OnIdle<BlockNumberFor<T>> + OnInitialize<BlockNumberFor<T>>,
		RuntimeEvent: From<Event<T>> + TryInto<Event<T>> + Parameter + Member + IsType<<T as frame_system::Config>::RuntimeEvent>,
	>(
		instantiator: Arc<Mutex<Instantiator<T, AllPalletsWithoutSystem, RuntimeEvent>>>,
		block_orchestrator: Arc<BlockOrchestrator<T, AllPalletsWithoutSystem, RuntimeEvent>>,
		project_id: ProjectId,
	) -> Result<(), DispatchError> {
		let mut inst = instantiator.lock().await;

		let update_block = inst.get_update_block(project_id, &UpdateType::CandleAuctionStart).unwrap();
		let candle_start = update_block + 1u32.into();

		let notify = Arc::new(Notify::new());

		block_orchestrator.add_awaiting_project(candle_start, notify.clone()).await;

		// Wait for the notification that our desired block was reached to continue

		drop(inst);

		notify.notified().await;

		inst = instantiator.lock().await;
		let update_block = inst.get_update_block(project_id, &UpdateType::CommunityFundingStart).unwrap();
		let community_start = update_block + 1u32.into();

		let notify = Arc::new(Notify::new());

		block_orchestrator.add_awaiting_project(community_start, notify.clone()).await;

		drop(inst);

		notify.notified().await;

		inst = instantiator.lock().await;

		assert_eq!(inst.get_project_details(project_id).status, ProjectStatus::CommunityRound);

		Ok(())
	}

	pub async fn async_create_community_contributing_project<
		T: Config + pallet_balances::Config<Balance = BalanceOf<T>>,
		AllPalletsWithoutSystem: OnFinalize<BlockNumberFor<T>> + OnIdle<BlockNumberFor<T>> + OnInitialize<BlockNumberFor<T>>,
		RuntimeEvent: From<Event<T>> + TryInto<Event<T>> + Parameter + Member + IsType<<T as frame_system::Config>::RuntimeEvent>,
	>(
		instantiator: Arc<Mutex<Instantiator<T, AllPalletsWithoutSystem, RuntimeEvent>>>,
		block_orchestrator: Arc<BlockOrchestrator<T, AllPalletsWithoutSystem, RuntimeEvent>>,
		project_metadata: ProjectMetadataOf<T>,
		issuer: AccountIdOf<T>,
		evaluations: Vec<UserToUSDBalance<T>>,
		bids: Vec<BidParams<T>>,
	) -> (ProjectId, Vec<BidParams<T>>) {
		if bids.is_empty() {
			panic!("Cannot start community funding without bids")
		}

		let project_id = async_create_auctioning_project(
			instantiator.clone(),
			block_orchestrator.clone(),
			project_metadata.clone(),
			issuer,
			evaluations.clone(),
			vec![],
		)
		.await;

		let mut inst = instantiator.lock().await;

		let bidders = bids.accounts();
		let bidders_non_evaluators =
			bidders.clone().into_iter().filter(|account| evaluations.accounts().contains(account).not()).collect_vec();
		let asset_id = bids[0].asset.to_assethub_id();
		let prev_plmc_balances = inst.get_free_plmc_balances_for(bidders.clone());
		let prev_funding_asset_balances = inst.get_free_foreign_asset_balances_for(asset_id, bidders.clone());
		let plmc_evaluation_deposits: Vec<UserToPLMCBalance<T>> =
			Instantiator::<T, AllPalletsWithoutSystem, RuntimeEvent>::calculate_evaluation_plmc_spent(evaluations);
		let plmc_bid_deposits: Vec<UserToPLMCBalance<T>> =
			Instantiator::<T, AllPalletsWithoutSystem, RuntimeEvent>::calculate_auction_plmc_charged_from_all_bids_made_or_with_bucket(
				&bids,
				project_metadata.clone(),
				None
			);
		let participation_usable_evaluation_deposits = plmc_evaluation_deposits
			.into_iter()
			.map(|mut x| {
				x.plmc_amount = x.plmc_amount.saturating_sub(<T as Config>::EvaluatorSlash::get() * x.plmc_amount);
				x
			})
			.collect::<Vec<UserToPLMCBalance<T>>>();
		let necessary_plmc_mint = Instantiator::<T, AllPalletsWithoutSystem, RuntimeEvent>::generic_map_operation(
			vec![plmc_bid_deposits.clone(), participation_usable_evaluation_deposits],
			MergeOperation::Subtract,
		);
		let total_plmc_participation_locked = plmc_bid_deposits;
		let plmc_existential_deposits: Vec<UserToPLMCBalance<T>> = bidders.existential_deposits();
		let plmc_ct_account_deposits: Vec<UserToPLMCBalance<T>> = bidders_non_evaluators.ct_account_deposits();
		let funding_asset_deposits =
			Instantiator::<T, AllPalletsWithoutSystem, RuntimeEvent>::calculate_auction_funding_asset_charged_from_all_bids_made_or_with_bucket(
				&bids,
				project_metadata.clone(),
				None
			);

		let bidder_balances = Instantiator::<T, AllPalletsWithoutSystem, RuntimeEvent>::sum_balance_mappings(vec![
			necessary_plmc_mint.clone(),
			plmc_existential_deposits.clone(),
			plmc_ct_account_deposits.clone(),
		]);

		let expected_free_plmc_balances =
			Instantiator::<T, AllPalletsWithoutSystem, RuntimeEvent>::generic_map_operation(
				vec![prev_plmc_balances, plmc_existential_deposits.clone()],
				MergeOperation::Add,
			);

		let prev_supply = inst.get_plmc_total_supply();
		let post_supply = prev_supply + bidder_balances;

		inst.mint_plmc_to(necessary_plmc_mint.clone());
		inst.mint_plmc_to(plmc_existential_deposits.clone());
		inst.mint_plmc_to(plmc_ct_account_deposits.clone());
		inst.mint_foreign_asset_to(funding_asset_deposits.clone());

		inst.bid_for_users(project_id, bids.clone()).unwrap();

		inst.do_reserved_plmc_assertions(
			total_plmc_participation_locked.merge_accounts(MergeOperation::Add),
			HoldReason::Participation(project_id).into(),
		);
		inst.do_bid_transferred_foreign_asset_assertions(
			funding_asset_deposits.merge_accounts(MergeOperation::Add),
			project_id,
		);
		inst.do_free_plmc_assertions(expected_free_plmc_balances.merge_accounts(MergeOperation::Add));
		inst.do_free_foreign_asset_assertions(prev_funding_asset_balances.merge_accounts(MergeOperation::Add));
		assert_eq!(inst.get_plmc_total_supply(), post_supply);

		drop(inst);
		async_start_community_funding(instantiator.clone(), block_orchestrator, project_id).await.unwrap();
		let mut inst = instantiator.lock().await;

		let _weighted_price = inst.get_project_details(project_id).weighted_average_price.unwrap();
		let accepted_bids = Instantiator::<T, AllPalletsWithoutSystem, RuntimeEvent>::filter_bids_after_auction(
			bids,
			project_metadata.auction_round_allocation_percentage * project_metadata.total_allocation_size,
		);
		let bid_expectations = accepted_bids
			.iter()
			.map(|bid| BidInfoFilter::<T> {
				bidder: Some(bid.bidder.clone()),
				final_ct_amount: Some(bid.amount),
				..Default::default()
			})
			.collect_vec();

		let total_ct_sold = accepted_bids.iter().map(|bid| bid.amount).fold(Zero::zero(), |acc, item| item + acc);

		inst.finalized_bids_assertions(project_id, bid_expectations, total_ct_sold);

		(project_id, accepted_bids)
	}

	pub async fn async_start_remainder_or_end_funding<
		T: Config + pallet_balances::Config<Balance = BalanceOf<T>>,
		AllPalletsWithoutSystem: OnFinalize<BlockNumberFor<T>> + OnIdle<BlockNumberFor<T>> + OnInitialize<BlockNumberFor<T>>,
		RuntimeEvent: From<Event<T>> + TryInto<Event<T>> + Parameter + Member + IsType<<T as frame_system::Config>::RuntimeEvent>,
	>(
		instantiator: Arc<Mutex<Instantiator<T, AllPalletsWithoutSystem, RuntimeEvent>>>,
		block_orchestrator: Arc<BlockOrchestrator<T, AllPalletsWithoutSystem, RuntimeEvent>>,
		project_id: ProjectId,
	) -> Result<(), DispatchError> {
		let mut inst = instantiator.lock().await;

		assert_eq!(inst.get_project_details(project_id).status, ProjectStatus::CommunityRound);

		let update_block = inst.get_update_block(project_id, &UpdateType::RemainderFundingStart).unwrap();
		let remainder_start = update_block + 1u32.into();

		let notify = Arc::new(Notify::new());

		block_orchestrator.add_awaiting_project(remainder_start, notify.clone()).await;

		// Wait for the notification that our desired block was reached to continue

		drop(inst);

		notify.notified().await;

		let mut inst = instantiator.lock().await;

		assert_matches!(
			inst.get_project_details(project_id).status,
			(ProjectStatus::RemainderRound | ProjectStatus::FundingSuccessful)
		);
		Ok(())
	}

	pub async fn async_create_remainder_contributing_project<
		T: Config + pallet_balances::Config<Balance = BalanceOf<T>>,
		AllPalletsWithoutSystem: OnFinalize<BlockNumberFor<T>> + OnIdle<BlockNumberFor<T>> + OnInitialize<BlockNumberFor<T>>,
		RuntimeEvent: From<Event<T>> + TryInto<Event<T>> + Parameter + Member + IsType<<T as frame_system::Config>::RuntimeEvent>,
	>(
		instantiator: Arc<Mutex<Instantiator<T, AllPalletsWithoutSystem, RuntimeEvent>>>,
		block_orchestrator: Arc<BlockOrchestrator<T, AllPalletsWithoutSystem, RuntimeEvent>>,
		project_metadata: ProjectMetadataOf<T>,
		issuer: AccountIdOf<T>,
		evaluations: Vec<UserToUSDBalance<T>>,
		bids: Vec<BidParams<T>>,
		contributions: Vec<ContributionParams<T>>,
	) -> (ProjectId, Vec<BidParams<T>>) {
		let (project_id, accepted_bids) = async_create_community_contributing_project(
			instantiator.clone(),
			block_orchestrator.clone(),
			project_metadata,
			issuer,
			evaluations.clone(),
			bids,
		)
		.await;

		if contributions.is_empty() {
			async_start_remainder_or_end_funding(instantiator.clone(), block_orchestrator.clone(), project_id)
				.await
				.unwrap();
			return (project_id, accepted_bids);
		}

		let mut inst = instantiator.lock().await;

		let ct_price = inst.get_project_details(project_id).weighted_average_price.unwrap();
		let contributors = contributions.accounts();
		let contributors_non_evaluators = contributors
			.clone()
			.into_iter()
			.filter(|account| evaluations.accounts().contains(account).not())
			.collect_vec();
		let asset_id = contributions[0].asset.to_assethub_id();
		let prev_plmc_balances = inst.get_free_plmc_balances_for(contributors.clone());
		let prev_funding_asset_balances = inst.get_free_foreign_asset_balances_for(asset_id, contributors.clone());

		let plmc_evaluation_deposits =
			Instantiator::<T, AllPalletsWithoutSystem, RuntimeEvent>::calculate_evaluation_plmc_spent(evaluations);
		let plmc_bid_deposits =
			Instantiator::<T, AllPalletsWithoutSystem, RuntimeEvent>::calculate_auction_plmc_charged_with_given_price(
				&accepted_bids,
				ct_price,
			);

		let plmc_contribution_deposits =
			Instantiator::<T, AllPalletsWithoutSystem, RuntimeEvent>::calculate_contributed_plmc_spent(
				contributions.clone(),
				ct_price,
			);

		let necessary_plmc_mint = Instantiator::<T, AllPalletsWithoutSystem, RuntimeEvent>::generic_map_operation(
			vec![plmc_contribution_deposits.clone(), plmc_evaluation_deposits],
			MergeOperation::Subtract,
		);
		let total_plmc_participation_locked =
			Instantiator::<T, AllPalletsWithoutSystem, RuntimeEvent>::generic_map_operation(
				vec![plmc_bid_deposits, plmc_contribution_deposits],
				MergeOperation::Add,
			);
		let plmc_existential_deposits = contributors.existential_deposits();
		let plmc_ct_account_deposits = contributors_non_evaluators.ct_account_deposits();

		let funding_asset_deposits =
			Instantiator::<T, AllPalletsWithoutSystem, RuntimeEvent>::calculate_contributed_funding_asset_spent(
				contributions.clone(),
				ct_price,
			);
		let contributor_balances =
			Instantiator::<T, AllPalletsWithoutSystem, RuntimeEvent>::sum_balance_mappings(vec![
				necessary_plmc_mint.clone(),
				plmc_existential_deposits.clone(),
				plmc_ct_account_deposits.clone(),
			]);

		let expected_free_plmc_balances =
			Instantiator::<T, AllPalletsWithoutSystem, RuntimeEvent>::generic_map_operation(
				vec![prev_plmc_balances, plmc_existential_deposits.clone()],
				MergeOperation::Add,
			);

		let prev_supply = inst.get_plmc_total_supply();
		let post_supply = prev_supply + contributor_balances;

		inst.mint_plmc_to(necessary_plmc_mint.clone());
		inst.mint_plmc_to(plmc_existential_deposits.clone());
		inst.mint_plmc_to(plmc_ct_account_deposits.clone());
		inst.mint_foreign_asset_to(funding_asset_deposits.clone());

		inst.contribute_for_users(project_id, contributions).expect("Contributing should work");

		inst.do_reserved_plmc_assertions(
			total_plmc_participation_locked.merge_accounts(MergeOperation::Add),
			HoldReason::Participation(project_id).into(),
		);
		inst.do_contribution_transferred_foreign_asset_assertions(
			funding_asset_deposits.merge_accounts(MergeOperation::Add),
			project_id,
		);
		inst.do_free_plmc_assertions(expected_free_plmc_balances.merge_accounts(MergeOperation::Add));
		inst.do_free_foreign_asset_assertions(prev_funding_asset_balances.merge_accounts(MergeOperation::Add));
		assert_eq!(inst.get_plmc_total_supply(), post_supply);
		drop(inst);
		async_start_remainder_or_end_funding(instantiator.clone(), block_orchestrator.clone(), project_id)
			.await
			.unwrap();
		(project_id, accepted_bids)
	}

	pub async fn async_finish_funding<
		T: Config + pallet_balances::Config<Balance = BalanceOf<T>>,
		AllPalletsWithoutSystem: OnFinalize<BlockNumberFor<T>> + OnIdle<BlockNumberFor<T>> + OnInitialize<BlockNumberFor<T>>,
		RuntimeEvent: From<Event<T>> + TryInto<Event<T>> + Parameter + Member + IsType<<T as frame_system::Config>::RuntimeEvent>,
	>(
		instantiator: Arc<Mutex<Instantiator<T, AllPalletsWithoutSystem, RuntimeEvent>>>,
		block_orchestrator: Arc<BlockOrchestrator<T, AllPalletsWithoutSystem, RuntimeEvent>>,
		project_id: ProjectId,
	) -> Result<(), DispatchError> {
		let mut inst = instantiator.lock().await;
		let update_block = inst.get_update_block(project_id, &UpdateType::FundingEnd).unwrap();

		let notify = Arc::new(Notify::new());
		block_orchestrator.add_awaiting_project(update_block + 1u32.into(), notify.clone()).await;
		Ok(())
	}

	pub async fn async_create_finished_project<
		T: Config + pallet_balances::Config<Balance = BalanceOf<T>>,
		AllPalletsWithoutSystem: OnFinalize<BlockNumberFor<T>> + OnIdle<BlockNumberFor<T>> + OnInitialize<BlockNumberFor<T>>,
		RuntimeEvent: From<Event<T>> + TryInto<Event<T>> + Parameter + Member + IsType<<T as frame_system::Config>::RuntimeEvent>,
	>(
		instantiator: Arc<Mutex<Instantiator<T, AllPalletsWithoutSystem, RuntimeEvent>>>,
		block_orchestrator: Arc<BlockOrchestrator<T, AllPalletsWithoutSystem, RuntimeEvent>>,
		project_metadata: ProjectMetadataOf<T>,
		issuer: AccountIdOf<T>,
		evaluations: Vec<UserToUSDBalance<T>>,
		bids: Vec<BidParams<T>>,
		community_contributions: Vec<ContributionParams<T>>,
		remainder_contributions: Vec<ContributionParams<T>>,
	) -> ProjectId {
		let (project_id, accepted_bids) = async_create_remainder_contributing_project(
			instantiator.clone(),
			block_orchestrator.clone(),
			project_metadata.clone(),
			issuer,
			evaluations.clone(),
			bids.clone(),
			community_contributions.clone(),
		)
		.await;

		let mut inst = instantiator.lock().await;

		let total_ct_sold_in_bids = bids.iter().map(|bid| bid.amount).fold(Zero::zero(), |acc, item| item + acc);
		let total_ct_sold_in_community_contributions =
			community_contributions.iter().map(|cont| cont.amount).fold(Zero::zero(), |acc, item| item + acc);
		let total_ct_sold_in_remainder_contributions =
			remainder_contributions.iter().map(|cont| cont.amount).fold(Zero::zero(), |acc, item| item + acc);

		let total_ct_sold =
			total_ct_sold_in_bids + total_ct_sold_in_community_contributions + total_ct_sold_in_remainder_contributions;
		let total_ct_available = project_metadata.total_allocation_size;
		assert!(
			total_ct_sold <= total_ct_available,
			"Some CT buys are getting less than expected due to running out of CTs. This is ok in the runtime, but likely unexpected from the parameters of this instantiation"
		);

		match inst.get_project_details(project_id).status {
			ProjectStatus::FundingSuccessful => return project_id,
			ProjectStatus::RemainderRound if remainder_contributions.is_empty() => {
				drop(inst);
				async_finish_funding(instantiator.clone(), block_orchestrator.clone(), project_id).await.unwrap();
				return project_id;
			},
			_ => {},
		};

		let ct_price = inst.get_project_details(project_id).weighted_average_price.unwrap();
		let contributors = remainder_contributions.accounts();
		let new_contributors = contributors
			.clone()
			.into_iter()
			.filter(|account| {
				evaluations.accounts().contains(account).not() &&
					bids.accounts().contains(account).not() &&
					community_contributions.accounts().contains(account).not()
			})
			.collect_vec();
		let asset_id = remainder_contributions[0].asset.to_assethub_id();
		let prev_plmc_balances = inst.get_free_plmc_balances_for(contributors.clone());
		let prev_funding_asset_balances = inst.get_free_foreign_asset_balances_for(asset_id, contributors.clone());

		let plmc_evaluation_deposits =
			Instantiator::<T, AllPalletsWithoutSystem, RuntimeEvent>::calculate_evaluation_plmc_spent(evaluations);
		let plmc_bid_deposits =
			Instantiator::<T, AllPalletsWithoutSystem, RuntimeEvent>::calculate_auction_plmc_charged_from_all_bids_made_or_with_bucket(
				&accepted_bids,
				project_metadata.clone(),
				None
			);
		let plmc_community_contribution_deposits =
			Instantiator::<T, AllPalletsWithoutSystem, RuntimeEvent>::calculate_contributed_plmc_spent(
				community_contributions.clone(),
				ct_price,
			);
		let plmc_remainder_contribution_deposits =
			Instantiator::<T, AllPalletsWithoutSystem, RuntimeEvent>::calculate_contributed_plmc_spent(
				remainder_contributions.clone(),
				ct_price,
			);

		let necessary_plmc_mint = Instantiator::<T, AllPalletsWithoutSystem, RuntimeEvent>::generic_map_operation(
			vec![plmc_remainder_contribution_deposits.clone(), plmc_evaluation_deposits],
			MergeOperation::Subtract,
		);
		let total_plmc_participation_locked =
			Instantiator::<T, AllPalletsWithoutSystem, RuntimeEvent>::generic_map_operation(
				vec![plmc_bid_deposits, plmc_community_contribution_deposits, plmc_remainder_contribution_deposits],
				MergeOperation::Add,
			);
		let plmc_existential_deposits = contributors.existential_deposits();
		let plmc_ct_account_deposits = new_contributors.ct_account_deposits();
		let funding_asset_deposits =
			Instantiator::<T, AllPalletsWithoutSystem, RuntimeEvent>::calculate_contributed_funding_asset_spent(
				remainder_contributions.clone(),
				ct_price,
			);

		let contributor_balances =
			Instantiator::<T, AllPalletsWithoutSystem, RuntimeEvent>::sum_balance_mappings(vec![
				necessary_plmc_mint.clone(),
				plmc_existential_deposits.clone(),
				plmc_ct_account_deposits.clone(),
			]);

		let expected_free_plmc_balances =
			Instantiator::<T, AllPalletsWithoutSystem, RuntimeEvent>::generic_map_operation(
				vec![prev_plmc_balances, plmc_existential_deposits.clone()],
				MergeOperation::Add,
			);

		let prev_supply = inst.get_plmc_total_supply();
		let post_supply = prev_supply + contributor_balances;

		inst.mint_plmc_to(necessary_plmc_mint.clone());
		inst.mint_plmc_to(plmc_existential_deposits.clone());
		inst.mint_plmc_to(plmc_ct_account_deposits.clone());
		inst.mint_foreign_asset_to(funding_asset_deposits.clone());

		inst.contribute_for_users(project_id, remainder_contributions.clone())
			.expect("Remainder Contributing should work");

		let merged = total_plmc_participation_locked.merge_accounts(MergeOperation::Add);

		inst.do_reserved_plmc_assertions(merged, HoldReason::Participation(project_id).into());

		inst.do_contribution_transferred_foreign_asset_assertions(
			funding_asset_deposits.merge_accounts(MergeOperation::Add),
			project_id,
		);
		inst.do_free_plmc_assertions(expected_free_plmc_balances.merge_accounts(MergeOperation::Add));
		inst.do_free_foreign_asset_assertions(prev_funding_asset_balances.merge_accounts(MergeOperation::Add));
		assert_eq!(inst.get_plmc_total_supply(), post_supply);

		drop(inst);
		async_finish_funding(instantiator.clone(), block_orchestrator.clone(), project_id).await.unwrap();
		let mut inst = instantiator.lock().await;

		if inst.get_project_details(project_id).status == ProjectStatus::FundingSuccessful {
			// Check that remaining CTs are updated
			let project_details = inst.get_project_details(project_id);
			let auction_bought_tokens =
				accepted_bids.iter().map(|bid| bid.amount).fold(Zero::zero(), |acc, item| item + acc);
			let community_bought_tokens =
				community_contributions.iter().map(|cont| cont.amount).fold(Zero::zero(), |acc, item| item + acc);
			let remainder_bought_tokens =
				remainder_contributions.iter().map(|cont| cont.amount).fold(Zero::zero(), |acc, item| item + acc);

			assert_eq!(
				project_details.remaining_contribution_tokens,
				project_metadata.total_allocation_size -
					auction_bought_tokens -
					community_bought_tokens -
					remainder_bought_tokens,
				"Remaining CTs are incorrect"
			);
		}

		project_id
	}

	pub async fn create_project_at<
		T: Config + pallet_balances::Config<Balance = BalanceOf<T>>,
		AllPalletsWithoutSystem: OnFinalize<BlockNumberFor<T>> + OnIdle<BlockNumberFor<T>> + OnInitialize<BlockNumberFor<T>>,
		RuntimeEvent: From<Event<T>> + TryInto<Event<T>> + Parameter + Member + IsType<<T as frame_system::Config>::RuntimeEvent>,
	>(
		instantiator: Arc<Mutex<Instantiator<T, AllPalletsWithoutSystem, RuntimeEvent>>>,
		block_orchestrator: Arc<BlockOrchestrator<T, AllPalletsWithoutSystem, RuntimeEvent>>,
		test_project_params: TestProjectParams<T>,
	) -> ProjectId {
		match test_project_params.expected_state {
			ProjectStatus::FundingSuccessful =>
				async_create_finished_project(
					instantiator,
					block_orchestrator,
					test_project_params.metadata,
					test_project_params.issuer,
					test_project_params.evaluations,
					test_project_params.bids,
					test_project_params.community_contributions,
					test_project_params.remainder_contributions,
				)
				.await,
			ProjectStatus::RemainderRound =>
				async_create_remainder_contributing_project(
					instantiator,
					block_orchestrator,
					test_project_params.metadata,
					test_project_params.issuer,
					test_project_params.evaluations,
					test_project_params.bids,
					test_project_params.community_contributions,
				)
				.map(|(project_id, _)| project_id)
				.await,
			ProjectStatus::CommunityRound =>
				async_create_community_contributing_project(
					instantiator,
					block_orchestrator,
					test_project_params.metadata,
					test_project_params.issuer,
					test_project_params.evaluations,
					test_project_params.bids,
				)
				.map(|(project_id, _)| project_id)
				.await,
			ProjectStatus::AuctionRound(AuctionPhase::English) =>
				async_create_auctioning_project(
					instantiator,
					block_orchestrator,
					test_project_params.metadata,
					test_project_params.issuer,
					test_project_params.evaluations,
					test_project_params.bids,
				)
				.await,
			ProjectStatus::EvaluationRound =>
				async_create_evaluating_project(instantiator, test_project_params.metadata, test_project_params.issuer)
					.await,
			ProjectStatus::Application =>
				async_create_new_project(instantiator, test_project_params.metadata, test_project_params.issuer).await,
			_ => panic!("unsupported project creation in that status"),
		}
	}

	pub async fn async_create_project_at<
		T: Config + pallet_balances::Config<Balance = BalanceOf<T>>,
		AllPalletsWithoutSystem: OnFinalize<BlockNumberFor<T>> + OnIdle<BlockNumberFor<T>> + OnInitialize<BlockNumberFor<T>>,
		RuntimeEvent: From<Event<T>> + TryInto<Event<T>> + Parameter + Member + IsType<<T as frame_system::Config>::RuntimeEvent>,
	>(
		mutex_inst: Arc<Mutex<Instantiator<T, AllPalletsWithoutSystem, RuntimeEvent>>>,
		block_orchestrator: Arc<BlockOrchestrator<T, AllPalletsWithoutSystem, RuntimeEvent>>,
		test_project_params: TestProjectParams<T>,
	) -> ProjectId {
		let time_to_new_project: BlockNumberFor<T> = Zero::zero();
		let time_to_evaluation: BlockNumberFor<T> = time_to_new_project + Zero::zero();
		// we immediately start the auction, so we dont wait for T::AuctionInitializePeriodDuration.
		let time_to_auction: BlockNumberFor<T> = time_to_evaluation + <T as Config>::EvaluationDuration::get();
		let time_to_community: BlockNumberFor<T> = time_to_auction +
			<T as Config>::EnglishAuctionDuration::get() +
			<T as Config>::CandleAuctionDuration::get();
		let time_to_remainder: BlockNumberFor<T> = time_to_community + <T as Config>::CommunityFundingDuration::get();
		let time_to_finish: BlockNumberFor<T> = time_to_remainder + <T as Config>::RemainderFundingDuration::get();
		let mut inst = mutex_inst.lock().await;
		let now = inst.current_block();
		drop(inst);

		match test_project_params.expected_state {
			ProjectStatus::Application => {
				let notify = Arc::new(Notify::new());
				block_orchestrator
					.add_awaiting_project(now + time_to_finish - time_to_new_project, notify.clone())
					.await;
				// Wait for the notification that our desired block was reached to continue
				notify.notified().await;
				async_create_new_project(mutex_inst.clone(), test_project_params.metadata, test_project_params.issuer)
					.await
			},
			ProjectStatus::EvaluationRound => {
				let notify = Arc::new(Notify::new());
				block_orchestrator
					.add_awaiting_project(now + time_to_finish - time_to_evaluation, notify.clone())
					.await;
				// Wait for the notification that our desired block was reached to continue
				notify.notified().await;
				async_create_evaluating_project(
					mutex_inst.clone(),
					test_project_params.metadata,
					test_project_params.issuer,
				)
				.await
			},
			ProjectStatus::AuctionRound(_) => {
				let notify = Arc::new(Notify::new());
				block_orchestrator.add_awaiting_project(now + time_to_finish - time_to_auction, notify.clone()).await;
				// Wait for the notification that our desired block was reached to continue
				notify.notified().await;
				async_create_auctioning_project(
					mutex_inst.clone(),
					block_orchestrator.clone(),
					test_project_params.metadata,
					test_project_params.issuer,
					test_project_params.evaluations,
					test_project_params.bids,
				)
				.await
			},
			ProjectStatus::CommunityRound => {
				let notify = Arc::new(Notify::new());
				block_orchestrator.add_awaiting_project(now + time_to_finish - time_to_community, notify.clone()).await;
				// Wait for the notification that our desired block was reached to continue
				notify.notified().await;
				async_create_community_contributing_project(
					mutex_inst.clone(),
					block_orchestrator.clone(),
					test_project_params.metadata,
					test_project_params.issuer,
					test_project_params.evaluations,
					test_project_params.bids,
				)
				.map(|(project_id, _)| project_id)
				.await
			},
			ProjectStatus::RemainderRound => {
				let notify = Arc::new(Notify::new());
				block_orchestrator.add_awaiting_project(now + time_to_finish - time_to_remainder, notify.clone()).await;
				// Wait for the notification that our desired block was reached to continue
				notify.notified().await;
				async_create_remainder_contributing_project(
					mutex_inst.clone(),
					block_orchestrator.clone(),
					test_project_params.metadata,
					test_project_params.issuer,
					test_project_params.evaluations,
					test_project_params.bids,
					test_project_params.community_contributions,
				)
				.map(|(project_id, _)| project_id)
				.await
			},
			ProjectStatus::FundingSuccessful => {
				let notify = Arc::new(Notify::new());
				block_orchestrator.add_awaiting_project(now + time_to_finish - time_to_finish, notify.clone()).await;
				// Wait for the notification that our desired block was reached to continue
				notify.notified().await;
				async_create_finished_project(
					mutex_inst.clone(),
					block_orchestrator.clone(),
					test_project_params.metadata,
					test_project_params.issuer,
					test_project_params.evaluations,
					test_project_params.bids,
					test_project_params.community_contributions,
					test_project_params.remainder_contributions,
				)
				.await
			},
			_ => unimplemented!("Unsupported project creation in that status"),
		}
	}

	pub fn create_multiple_projects_at<
		T: Config + pallet_balances::Config<Balance = BalanceOf<T>>,
		AllPalletsWithoutSystem: OnFinalize<BlockNumberFor<T>> + OnIdle<BlockNumberFor<T>> + OnInitialize<BlockNumberFor<T>> + 'static + 'static,
		RuntimeEvent: From<Event<T>> + TryInto<Event<T>> + Parameter + Member + IsType<<T as frame_system::Config>::RuntimeEvent>,
	>(
		instantiator: Instantiator<T, AllPalletsWithoutSystem, RuntimeEvent>,
		projects: Vec<TestProjectParams<T>>,
	) -> (Vec<ProjectId>, Instantiator<T, AllPalletsWithoutSystem, RuntimeEvent>) {
		use tokio::runtime::Builder;
		let tokio_runtime = Builder::new_current_thread().enable_all().build().unwrap();
		let local = tokio::task::LocalSet::new();
		let execution = local.run_until(async move {
			let block_orchestrator = Arc::new(BlockOrchestrator::new());
			let mutex_inst = Arc::new(Mutex::new(instantiator));

			let project_futures = projects.into_iter().map(|project| {
				let block_orchestrator = block_orchestrator.clone();
				let mutex_inst = mutex_inst.clone();
				tokio::task::spawn_local(async {
					async_create_project_at(mutex_inst, block_orchestrator, project).await
				})
			});

			// Wait for all project creation tasks to complete
			let joined_project_futures = futures::future::join_all(project_futures);
			let controller_handle =
				tokio::task::spawn_local(block_controller(block_orchestrator.clone(), mutex_inst.clone()));
			let projects = joined_project_futures.await;

			// Now that all projects have been set up, signal the block_controller to stop
			block_orchestrator.should_continue.store(false, Ordering::SeqCst);

			// Wait for the block controller to finish
			controller_handle.await.unwrap();

			let inst = Arc::try_unwrap(mutex_inst).unwrap_or_else(|_| panic!("mutex in use")).into_inner();
			let project_ids = projects.into_iter().map(|project| project.unwrap()).collect_vec();

			(project_ids, inst)
		});
		tokio_runtime.block_on(execution)
	}
}

pub trait Accounts {
	type Account;

	fn accounts(&self) -> Vec<Self::Account>;
}

pub enum MergeOperation {
	Add,
	Subtract,
}
pub trait AccountMerge {
	/// The inner type of the Vec implementing this Trait.
	type Inner;
	/// Merge accounts in the list based on the operation.
	fn merge_accounts(&self, ops: MergeOperation) -> Self;
	/// Subtract amount of the matching accounts in the other list from the current list.
	/// If the account is not present in the current list, it is ignored.
	fn subtract_accounts(&self, other_list: Self) -> Self;
}

pub trait Deposits<T: Config> {
	fn existential_deposits(&self) -> Vec<UserToPLMCBalance<T>>;
	fn ct_account_deposits(&self) -> Vec<UserToPLMCBalance<T>>;
}

impl<T: Config + pallet_balances::Config> Deposits<T> for Vec<AccountIdOf<T>> {
	fn existential_deposits(&self) -> Vec<UserToPLMCBalance<T>> {
		self.iter()
			.map(|x| UserToPLMCBalance::new(x.clone(), <T as pallet_balances::Config>::ExistentialDeposit::get()))
			.collect::<Vec<_>>()
	}

	fn ct_account_deposits(&self) -> Vec<UserToPLMCBalance<T>> {
		self.iter()
			.map(|x| {
				UserToPLMCBalance::new(
					x.clone(),
					<T as crate::Config>::ContributionTokenCurrency::deposit_required(One::one()),
				)
			})
			.collect::<Vec<_>>()
	}
}
#[derive(Clone, PartialEq, Debug)]
pub struct UserToPLMCBalance<T: Config> {
	pub account: AccountIdOf<T>,
	pub plmc_amount: BalanceOf<T>,
}
impl<T: Config> UserToPLMCBalance<T> {
	pub fn new(account: AccountIdOf<T>, plmc_amount: BalanceOf<T>) -> Self {
		Self { account, plmc_amount }
	}
}
impl<T: Config> Accounts for Vec<UserToPLMCBalance<T>> {
	type Account = AccountIdOf<T>;

	fn accounts(&self) -> Vec<Self::Account> {
		let mut btree = BTreeSet::new();
		for UserToPLMCBalance { account, plmc_amount: _ } in self.iter() {
			btree.insert(account.clone());
		}
		btree.into_iter().collect_vec()
	}
}
impl<T: Config> From<(AccountIdOf<T>, BalanceOf<T>)> for UserToPLMCBalance<T> {
	fn from((account, plmc_amount): (AccountIdOf<T>, BalanceOf<T>)) -> Self {
		UserToPLMCBalance::<T>::new(account, plmc_amount)
	}
}

impl<T: Config> AccountMerge for Vec<UserToPLMCBalance<T>> {
	type Inner = UserToPLMCBalance<T>;

	fn merge_accounts(&self, ops: MergeOperation) -> Self {
		let mut btree = BTreeMap::new();
		for UserToPLMCBalance { account, plmc_amount } in self.iter() {
			btree
				.entry(account.clone())
				.and_modify(|e: &mut BalanceOf<T>| {
					*e = match ops {
						MergeOperation::Add => e.saturating_add(*plmc_amount),
						MergeOperation::Subtract => e.saturating_sub(*plmc_amount),
					}
				})
				.or_insert(*plmc_amount);
		}
		btree.into_iter().map(|(account, plmc_amount)| UserToPLMCBalance::new(account, plmc_amount)).collect()
	}

	fn subtract_accounts(&self, other_list: Self) -> Self {
		let current_accounts = self.accounts();
		let filtered_list = other_list.into_iter().filter(|x| current_accounts.contains(&x.account)).collect_vec();
		let mut new_list = self.clone();
		new_list.extend(filtered_list);
		new_list.merge_accounts(MergeOperation::Subtract)
	}
}

#[derive(Clone, Encode, Decode, Eq, PartialEq, RuntimeDebug, MaxEncodedLen, TypeInfo)]
#[cfg_attr(feature = "std", derive(serde::Serialize, serde::Deserialize))]
#[cfg_attr(
	feature = "std",
	serde(rename_all = "camelCase", deny_unknown_fields, bound(serialize = ""), bound(deserialize = ""))
)]
pub struct UserToUSDBalance<T: Config> {
	pub account: AccountIdOf<T>,
	pub usd_amount: BalanceOf<T>,
}
impl<T: Config> UserToUSDBalance<T> {
	pub fn new(account: AccountIdOf<T>, usd_amount: BalanceOf<T>) -> Self {
		Self { account, usd_amount }
	}
}
impl<T: Config> From<(AccountIdOf<T>, BalanceOf<T>)> for UserToUSDBalance<T> {
	fn from((account, usd_amount): (AccountIdOf<T>, BalanceOf<T>)) -> Self {
		UserToUSDBalance::<T>::new(account, usd_amount)
	}
}
impl<T: Config> Accounts for Vec<UserToUSDBalance<T>> {
	type Account = AccountIdOf<T>;

	fn accounts(&self) -> Vec<Self::Account> {
		let mut btree = BTreeSet::new();
		for UserToUSDBalance { account, usd_amount: _ } in self {
			btree.insert(account.clone());
		}
		btree.into_iter().collect_vec()
	}
}
impl<T: Config> AccountMerge for Vec<UserToUSDBalance<T>> {
	type Inner = UserToUSDBalance<T>;

	fn merge_accounts(&self, ops: MergeOperation) -> Self {
		let mut btree = BTreeMap::new();
		for UserToUSDBalance { account, usd_amount } in self.iter() {
			btree
				.entry(account.clone())
				.and_modify(|e: &mut BalanceOf<T>| {
					*e = match ops {
						MergeOperation::Add => e.saturating_add(*usd_amount),
						MergeOperation::Subtract => e.saturating_sub(*usd_amount),
					}
				})
				.or_insert(*usd_amount);
		}
		btree.into_iter().map(|(account, usd_amount)| UserToUSDBalance::new(account, usd_amount)).collect()
	}

	fn subtract_accounts(&self, other_list: Self) -> Self {
		let current_accounts = self.accounts();
		let filtered_list = other_list.into_iter().filter(|x| current_accounts.contains(&x.account)).collect_vec();
		let mut new_list = self.clone();
		new_list.extend(filtered_list);
		new_list.merge_accounts(MergeOperation::Subtract)
	}
}

#[derive(Clone, Encode, Decode, Eq, PartialEq, RuntimeDebug, MaxEncodedLen, TypeInfo)]
pub struct UserToForeignAssets<T: Config> {
	pub account: AccountIdOf<T>,
	pub asset_amount: BalanceOf<T>,
	pub asset_id: AssetIdOf<T>,
}
impl<T: Config> UserToForeignAssets<T> {
	pub fn new(account: AccountIdOf<T>, asset_amount: BalanceOf<T>, asset_id: AssetIdOf<T>) -> Self {
		Self { account, asset_amount, asset_id }
	}
}
impl<T: Config> From<(AccountIdOf<T>, BalanceOf<T>, AssetIdOf<T>)> for UserToForeignAssets<T> {
	fn from((account, asset_amount, asset_id): (AccountIdOf<T>, BalanceOf<T>, AssetIdOf<T>)) -> Self {
		UserToForeignAssets::<T>::new(account, asset_amount, asset_id)
	}
}
impl<T: Config> From<(AccountIdOf<T>, BalanceOf<T>)> for UserToForeignAssets<T> {
	fn from((account, asset_amount): (AccountIdOf<T>, BalanceOf<T>)) -> Self {
		UserToForeignAssets::<T>::new(account, asset_amount, AcceptedFundingAsset::USDT.to_assethub_id())
	}
}
impl<T: Config> Accounts for Vec<UserToForeignAssets<T>> {
	type Account = AccountIdOf<T>;

	fn accounts(&self) -> Vec<Self::Account> {
		let mut btree = BTreeSet::new();
		for UserToForeignAssets { account, .. } in self.iter() {
			btree.insert(account.clone());
		}
		btree.into_iter().collect_vec()
	}
}
impl<T: Config> AccountMerge for Vec<UserToForeignAssets<T>> {
	type Inner = UserToForeignAssets<T>;

	fn merge_accounts(&self, ops: MergeOperation) -> Self {
		let mut btree = BTreeMap::new();
		for UserToForeignAssets { account, asset_amount, asset_id } in self.iter() {
			btree
				.entry(account.clone())
				.and_modify(|e: &mut (BalanceOf<T>, u32)| {
					e.0 = match ops {
						MergeOperation::Add => e.0.saturating_add(*asset_amount),
						MergeOperation::Subtract => e.0.saturating_sub(*asset_amount),
					}
				})
				.or_insert((*asset_amount, *asset_id));
		}
		btree.into_iter().map(|(account, info)| UserToForeignAssets::new(account, info.0, info.1)).collect()
	}

	fn subtract_accounts(&self, other_list: Self) -> Self {
		let current_accounts = self.accounts();
		let filtered_list = other_list.into_iter().filter(|x| current_accounts.contains(&x.account)).collect_vec();
		let mut new_list = self.clone();
		new_list.extend(filtered_list);
		new_list.merge_accounts(MergeOperation::Subtract)
	}
}

#[derive(Clone, Encode, Decode, Eq, PartialEq, RuntimeDebug, MaxEncodedLen, TypeInfo)]
#[cfg_attr(feature = "std", derive(serde::Serialize, serde::Deserialize))]
#[cfg_attr(
	feature = "std",
	serde(rename_all = "camelCase", deny_unknown_fields, bound(serialize = ""), bound(deserialize = ""))
)]
pub struct BidParams<T: Config> {
	pub bidder: AccountIdOf<T>,
	pub amount: BalanceOf<T>,
	pub multiplier: MultiplierOf<T>,
	pub asset: AcceptedFundingAsset,
}
impl<T: Config> BidParams<T> {
	pub fn new(bidder: AccountIdOf<T>, amount: BalanceOf<T>, multiplier: u8, asset: AcceptedFundingAsset) -> Self {
		Self { bidder, amount, multiplier: multiplier.try_into().map_err(|_| ()).unwrap(), asset }
	}

	pub fn new_with_defaults(bidder: AccountIdOf<T>, amount: BalanceOf<T>) -> Self {
		Self {
			bidder,
			amount,
			multiplier: 1u8.try_into().unwrap_or_else(|_| panic!("multiplier could not be created from 1u8")),
			asset: AcceptedFundingAsset::USDT,
		}
	}
}
impl<T: Config> From<(AccountIdOf<T>, BalanceOf<T>)> for BidParams<T> {
	fn from((bidder, amount): (AccountIdOf<T>, BalanceOf<T>)) -> Self {
		Self {
			bidder,
			amount,
			multiplier: 1u8.try_into().unwrap_or_else(|_| panic!("multiplier could not be created from 1u8")),
			asset: AcceptedFundingAsset::USDT,
		}
	}
}
impl<T: Config> From<(AccountIdOf<T>, BalanceOf<T>, MultiplierOf<T>)> for BidParams<T> {
	fn from((bidder, amount, multiplier): (AccountIdOf<T>, BalanceOf<T>, MultiplierOf<T>)) -> Self {
		Self { bidder, amount, multiplier, asset: AcceptedFundingAsset::USDT }
	}
}
impl<T: Config> From<(AccountIdOf<T>, BalanceOf<T>, MultiplierOf<T>, AcceptedFundingAsset)> for BidParams<T> {
	fn from(
		(bidder, amount, multiplier, asset): (AccountIdOf<T>, BalanceOf<T>, MultiplierOf<T>, AcceptedFundingAsset),
	) -> Self {
		Self { bidder, amount, multiplier, asset }
	}
}

impl<T: Config> Accounts for Vec<BidParams<T>> {
	type Account = AccountIdOf<T>;

	fn accounts(&self) -> Vec<Self::Account> {
		let mut btree = BTreeSet::new();
		for BidParams { bidder, .. } in self {
			btree.insert(bidder.clone());
		}
		btree.into_iter().collect_vec()
	}
}

#[derive(Clone, Encode, Decode, Eq, PartialEq, RuntimeDebug, MaxEncodedLen, TypeInfo)]
#[cfg_attr(feature = "std", derive(serde::Serialize, serde::Deserialize))]
#[cfg_attr(
	feature = "std",
	serde(rename_all = "camelCase", deny_unknown_fields, bound(serialize = ""), bound(deserialize = ""))
)]
pub struct ContributionParams<T: Config> {
	pub contributor: AccountIdOf<T>,
	pub amount: BalanceOf<T>,
	pub multiplier: MultiplierOf<T>,
	pub asset: AcceptedFundingAsset,
}
impl<T: Config> ContributionParams<T> {
	pub fn new(contributor: AccountIdOf<T>, amount: BalanceOf<T>, multiplier: u8, asset: AcceptedFundingAsset) -> Self {
		Self { contributor, amount, multiplier: multiplier.try_into().map_err(|_| ()).unwrap(), asset }
	}

	pub fn new_with_defaults(contributor: AccountIdOf<T>, amount: BalanceOf<T>) -> Self {
		Self {
			contributor,
			amount,
			multiplier: 1u8.try_into().unwrap_or_else(|_| panic!("multiplier could not be created from 1u8")),
			asset: AcceptedFundingAsset::USDT,
		}
	}
}
impl<T: Config> From<(AccountIdOf<T>, BalanceOf<T>)> for ContributionParams<T> {
	fn from((contributor, amount): (AccountIdOf<T>, BalanceOf<T>)) -> Self {
		Self {
			contributor,
			amount,
			multiplier: 1u8.try_into().unwrap_or_else(|_| panic!("multiplier could not be created from 1u8")),
			asset: AcceptedFundingAsset::USDT,
		}
	}
}
impl<T: Config> From<(AccountIdOf<T>, BalanceOf<T>, MultiplierOf<T>)> for ContributionParams<T> {
	fn from((contributor, amount, multiplier): (AccountIdOf<T>, BalanceOf<T>, MultiplierOf<T>)) -> Self {
		Self { contributor, amount, multiplier, asset: AcceptedFundingAsset::USDT }
	}
}
impl<T: Config> From<(AccountIdOf<T>, BalanceOf<T>, MultiplierOf<T>, AcceptedFundingAsset)> for ContributionParams<T> {
	fn from(
		(contributor, amount, multiplier, asset): (AccountIdOf<T>, BalanceOf<T>, MultiplierOf<T>, AcceptedFundingAsset),
	) -> Self {
		Self { contributor, amount, multiplier, asset }
	}
}

impl<T: Config> Accounts for Vec<ContributionParams<T>> {
	type Account = AccountIdOf<T>;

	fn accounts(&self) -> Vec<Self::Account> {
		let mut btree = BTreeSet::new();
		for ContributionParams { contributor, .. } in self.iter() {
			btree.insert(contributor.clone());
		}
		btree.into_iter().collect_vec()
	}
}

#[derive(Clone, PartialEq, Eq, Debug)]
pub struct BidInfoFilter<T: Config> {
	pub id: Option<u32>,
	pub project_id: Option<ProjectId>,
	pub bidder: Option<AccountIdOf<T>>,
	pub status: Option<BidStatus<BalanceOf<T>>>,
	pub original_ct_amount: Option<BalanceOf<T>>,
	pub original_ct_usd_price: Option<PriceOf<T>>,
	pub final_ct_amount: Option<BalanceOf<T>>,
	pub final_ct_usd_price: Option<PriceOf<T>>,
	pub funding_asset: Option<AcceptedFundingAsset>,
	pub funding_asset_amount_locked: Option<BalanceOf<T>>,
	pub multiplier: Option<MultiplierOf<T>>,
	pub plmc_bond: Option<BalanceOf<T>>,
	pub plmc_vesting_info: Option<Option<VestingInfoOf<T>>>,
	pub when: Option<BlockNumberFor<T>>,
	pub funds_released: Option<bool>,
	pub ct_minted: Option<bool>,
}
impl<T: Config> BidInfoFilter<T> {
	pub(crate) fn matches_bid(&self, bid: &BidInfoOf<T>) -> bool {
		if self.id.is_some() && self.id.unwrap() != bid.id {
			return false;
		}
		if self.project_id.is_some() && self.project_id.unwrap() != bid.project_id {
			return false;
		}
		if self.bidder.is_some() && self.bidder.clone().unwrap() != bid.bidder.clone() {
			return false;
		}
		if self.status.is_some() && self.status.as_ref().unwrap() != &bid.status {
			return false;
		}
		if self.original_ct_amount.is_some() && self.original_ct_amount.unwrap() != bid.original_ct_amount {
			return false;
		}
		if self.original_ct_usd_price.is_some() && self.original_ct_usd_price.unwrap() != bid.original_ct_usd_price {
			return false;
		}
		if self.final_ct_amount.is_some() && self.final_ct_amount.unwrap() != bid.final_ct_amount {
			return false;
		}
		if self.final_ct_usd_price.is_some() && self.final_ct_usd_price.unwrap() != bid.final_ct_usd_price {
			return false;
		}
		if self.funding_asset.is_some() && self.funding_asset.unwrap() != bid.funding_asset {
			return false;
		}
		if self.funding_asset_amount_locked.is_some() &&
			self.funding_asset_amount_locked.unwrap() != bid.funding_asset_amount_locked
		{
			return false;
		}
		if self.multiplier.is_some() && self.multiplier.unwrap() != bid.multiplier {
			return false;
		}
		if self.plmc_bond.is_some() && self.plmc_bond.unwrap() != bid.plmc_bond {
			return false;
		}
		if self.plmc_vesting_info.is_some() && self.plmc_vesting_info.unwrap() != bid.plmc_vesting_info {
			return false;
		}
		if self.when.is_some() && self.when.unwrap() != bid.when {
			return false;
		}
		if self.funds_released.is_some() && self.funds_released.unwrap() != bid.funds_released {
			return false;
		}
		if self.ct_minted.is_some() && self.ct_minted.unwrap() != bid.ct_minted {
			return false;
		}

		true
	}
}
impl<T: Config> Default for BidInfoFilter<T> {
	fn default() -> Self {
		BidInfoFilter::<T> {
			id: None,
			project_id: None,
			bidder: None,
			status: None,
			original_ct_amount: None,
			original_ct_usd_price: None,
			final_ct_amount: None,
			final_ct_usd_price: None,
			funding_asset: None,
			funding_asset_amount_locked: None,
			multiplier: None,
			plmc_bond: None,
			plmc_vesting_info: None,
			when: None,
			funds_released: None,
			ct_minted: None,
		}
	}
}

pub mod testing_macros {

	#[macro_export]
	/// Example:
	/// ```
	/// use pallet_funding::assert_close_enough;
	/// use sp_arithmetic::Perquintill;
	///
	/// let real = 98u64;
	/// let desired = 100u64;
	/// assert_close_enough!(real, desired, Perquintill::from_float(0.02));
	/// // This would fail
	/// // assert_close_enough!(real, desired, Perquintill::from_float(0.01));
	/// ```
	///
	/// - Use this macro when you deal with operations with lots of decimals, and you are ok with the real value being an approximation of the desired one.
	/// - The max_approximation should be an upper bound such that 1-real/desired <= approximation in the case where the desired is smaller than the real,
	/// and 1-desired/real <= approximation in the case where the real is bigger than the desired.
	/// - You probably should define the max_approximation from a float number or a percentage, like in the example.
	macro_rules! assert_close_enough {
		// Match when a message is provided
		($real:expr, $desired:expr, $max_approximation:expr, $msg:expr) => {
			let real_parts;
			if $real <= $desired {
				real_parts = Perquintill::from_rational($real, $desired);
			} else {
				real_parts = Perquintill::from_rational($desired, $real);
			}
			let one = Perquintill::from_percent(100u64);
			let real_approximation = one - real_parts;
			assert!(real_approximation <= $max_approximation, $msg);
		};
		// Match when no message is provided
		($real:expr, $desired:expr, $max_approximation:expr) => {
			let real_parts;
			if $real <= $desired {
				real_parts = Perquintill::from_rational($real, $desired);
			} else {
				real_parts = Perquintill::from_rational($desired, $real);
			}
			let one = Perquintill::from_percent(100u64);
			let real_approximation = one - real_parts;
			assert!(
				real_approximation <= $max_approximation,
				"Approximation is too big: {:?} > {:?} for {:?} and {:?}",
				real_approximation,
				$max_approximation,
				$real,
				$desired
			);
		};
	}

	#[macro_export]
	macro_rules! call_and_is_ok {
		($inst: expr, $( $call: expr ),* ) => {
			$inst.execute(|| {
				$(
					let result = $call;
					assert!(result.is_ok(), "Call failed: {:?}", result);
				)*
			})
		};
	}
	#[macro_export]
	macro_rules! find_event {
    ($runtime:ty, $pattern:pat, $($field_name:ident == $field_value:expr),+) => {
	    {
		    let events = frame_system::Pallet::<$runtime>::events();
	        events.iter().find_map(|event_record| {
			    let runtime_event = event_record.event.clone();
			    let runtime_event = <<$runtime as crate::Config>::RuntimeEvent>::from(runtime_event);
			    if let Ok(funding_event) = TryInto::<crate::Event<$runtime>>::try_into(runtime_event) {
				     if let $pattern = funding_event {
	                    let mut is_match = true;
	                    $(
	                        is_match &= $field_name == $field_value;
	                    )+
	                    if is_match {
	                        return Some(funding_event.clone());
	                    }
	                }
	                None
			    } else {
	                None
	            }
            })
	    }
    };
}

	#[macro_export]
	macro_rules! extract_from_event {
		($env: expr, $pattern:pat, $field:ident) => {
			$env.execute(|| {
				let events = System::events();

				events.iter().find_map(|event_record| {
					if let frame_system::EventRecord { event: RuntimeEvent::PolimecFunding($pattern), .. } =
						event_record
					{
						Some($field.clone())
					} else {
						None
					}
				})
			})
		};
	}

	#[macro_export]
	macro_rules! define_names {
		($($name:ident: $id:expr, $label:expr);* $(;)?) => {
			$(
				pub const $name: AccountId = $id;
			)*

			pub fn names() -> std::collections::HashMap<AccountId, &'static str> {
				let mut names = std::collections::HashMap::new();
				$(
					names.insert($name, $label);
				)*
				names
			}
		};
	}
}<|MERGE_RESOLUTION|>--- conflicted
+++ resolved
@@ -1020,21 +1020,13 @@
 		self.execute(|| ProjectsDetails::<T>::get(project_id).expect("Project details exists"))
 	}
 
-<<<<<<< HEAD
-	pub fn get_update_block(&mut self, project_id: ProjectId, update_type: &UpdateType) -> Option<(BlockNumberFor<T>)> {
-=======
 	pub fn get_update_block(&mut self, project_id: ProjectId, update_type: &UpdateType) -> Option<BlockNumberFor<T>> {
->>>>>>> aa7fa1bf
 		self.execute(|| {
 			ProjectsToUpdate::<T>::iter().find_map(|(block, update_vec)| {
 				update_vec
 					.iter()
 					.find(|(pid, update)| *pid == project_id && update == update_type)
-<<<<<<< HEAD
-					.map(|(_pid, update)| block)
-=======
 					.map(|(_pid, _update)| block)
->>>>>>> aa7fa1bf
 			})
 		})
 	}
