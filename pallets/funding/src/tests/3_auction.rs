--- conflicted
+++ resolved
@@ -145,19 +145,10 @@
 				.unwrap()
 			});
 
-<<<<<<< HEAD
-			inst.do_free_plmc_assertions(vec![
-				UserToPLMCBalance::new(BIDDER_1, inst.get_ed()),
-				UserToPLMCBalance::new(BIDDER_2, inst.get_ed()),
-			]);
-			inst.do_reserved_plmc_assertions(plmc_fundings.clone(), HoldReason::Participation.into());
-			inst.do_bid_transferred_foreign_asset_assertions(usdt_fundings.clone(), project_id);
-=======
 			let mut funding_assets_cycle =
 				vec![AcceptedFundingAsset::USDT, AcceptedFundingAsset::USDC, AcceptedFundingAsset::DOT]
 					.into_iter()
 					.cycle();
->>>>>>> ea310316
 
 			let mut min_bid_amounts_ct = Vec::new();
 			let mut min_bid_amounts_usd = Vec::new();
@@ -186,9 +177,6 @@
 				project_metadata.mainnet_token_max_supply = project_metadata.total_allocation_size;
 				project_metadata.participation_currencies = bounded_vec!(funding_asset);
 
-<<<<<<< HEAD
-			inst.do_reserved_plmc_assertions(expected_reserved_plmc, HoldReason::Participation.into());
-=======
 				let issuer: AccountIdOf<TestRuntime> = (10_000 + inst.get_new_nonce()).try_into().unwrap();
 				let evaluations = inst.generate_successful_evaluations(
 					project_metadata.clone(),
@@ -196,7 +184,6 @@
 					default_weights(),
 				);
 				let project_id = inst.create_auctioning_project(project_metadata.clone(), issuer, None, evaluations);
->>>>>>> ea310316
 
 				let auction_allocation_percentage = project_metadata.auction_round_allocation_percentage;
 				let auction_allocation_ct = auction_allocation_percentage * project_metadata.total_allocation_size;
@@ -218,350 +205,12 @@
 				// Every project should want to raise 5MM USD on the auction round regardless of CT decimals
 				assert_eq!(auction_allocation_usd, 5_000_000 * USD_UNIT);
 
-<<<<<<< HEAD
-			let full_ct_bid_rejected =
-				BidParams::new(BIDDER_1, total_auction_ct_amount, 1u8, AcceptedFundingAsset::USDT);
-			let full_ct_bid_partially_accepted =
-				BidParams::new(BIDDER_2, total_auction_ct_amount, 1u8, AcceptedFundingAsset::USDT);
-			let oversubscription_bid = BidParams::new(BIDDER_3, 100_000 * CT_UNIT, 1u8, AcceptedFundingAsset::USDT);
-			let after_random_end_bid = BidParams::new(BIDDER_4, 100_000 * CT_UNIT, 1u8, AcceptedFundingAsset::USDT);
-
-			let all_bids = vec![
-				full_ct_bid_rejected.clone(),
-				full_ct_bid_partially_accepted.clone(),
-				oversubscription_bid.clone(),
-				after_random_end_bid.clone(),
-			];
-			let all_included_bids =
-				vec![full_ct_bid_rejected.clone(), full_ct_bid_partially_accepted.clone(), oversubscription_bid];
-
-			let necessary_plmc = inst.calculate_auction_plmc_charged_from_all_bids_made_or_with_bucket(
-				&all_bids,
-				project_metadata.clone(),
-				None,
-				false,
-			);
-			let plmc_existential_amounts = necessary_plmc.accounts().existential_deposits();
-			let necessary_usdt = inst.calculate_auction_funding_asset_charged_from_all_bids_made_or_with_bucket(
-				&all_bids,
-				project_metadata.clone(),
-				None,
-			);
-
-			inst.mint_plmc_to(necessary_plmc.clone());
-			inst.mint_plmc_to(plmc_existential_amounts.clone());
-			inst.mint_foreign_asset_to(necessary_usdt.clone());
-			inst.bid_for_users(project_id, all_included_bids.clone()).unwrap();
-			inst.advance_time(
-				<TestRuntime as Config>::AuctionOpeningDuration::get() +
-					<TestRuntime as Config>::AuctionClosingDuration::get() -
-					1,
-			)
-			.unwrap();
-
-			inst.bid_for_users(project_id, vec![after_random_end_bid]).unwrap();
-			inst.do_free_plmc_assertions(vec![
-				UserToPLMCBalance::new(BIDDER_1, inst.get_ed()),
-				UserToPLMCBalance::new(BIDDER_2, inst.get_ed()),
-				UserToPLMCBalance::new(BIDDER_3, inst.get_ed()),
-				UserToPLMCBalance::new(BIDDER_4, inst.get_ed()),
-			]);
-			inst.do_reserved_plmc_assertions(necessary_plmc.clone(), HoldReason::Participation.into());
-			inst.do_bid_transferred_foreign_asset_assertions(necessary_usdt.clone(), project_id);
-			inst.start_community_funding(project_id).unwrap();
-
-			let wap = inst.get_project_details(project_id).weighted_average_price.unwrap();
-			let plmc_returned = inst.calculate_auction_plmc_returned_from_all_bids_made(
-				&all_included_bids,
-				project_metadata.clone(),
-				wap,
-			);
-			let usdt_returned = inst.calculate_auction_funding_asset_returned_from_all_bids_made(
-				&all_included_bids,
-				project_metadata.clone(),
-				wap,
-			);
-
-			let rejected_bid_necessary_plmc = &necessary_plmc[3];
-			let rejected_bid_necessary_usdt = &necessary_usdt[3];
-
-			let expected_free = inst.generic_map_operation(
-				vec![plmc_returned.clone(), plmc_existential_amounts, vec![rejected_bid_necessary_plmc.clone()]],
-				MergeOperation::Add,
-			);
-			inst.do_free_plmc_assertions(expected_free);
-			let expected_reserved = inst.generic_map_operation(
-				vec![necessary_plmc.clone(), plmc_returned.clone(), vec![rejected_bid_necessary_plmc.clone()]],
-				MergeOperation::Subtract,
-			);
-			inst.do_reserved_plmc_assertions(expected_reserved, HoldReason::Participation.into());
-			let expected_reserved = inst.generic_map_operation(
-				vec![necessary_usdt.clone(), usdt_returned.clone(), vec![rejected_bid_necessary_usdt.clone()]],
-				MergeOperation::Subtract,
-			);
-			inst.do_bid_transferred_foreign_asset_assertions(expected_reserved, project_id);
-		}
-
-		#[test]
-		fn no_bids_made() {
-			let mut inst = MockInstantiator::new(Some(RefCell::new(new_test_ext())));
-			let issuer = ISSUER_1;
-			let project_metadata = default_project_metadata(issuer);
-			let evaluations = default_evaluations();
-			let project_id = inst.create_auctioning_project(project_metadata.clone(), issuer, evaluations);
-
-			let details = inst.get_project_details(project_id);
-			let opening_end = details.phase_transition_points.auction_opening.end().unwrap();
-			let now = inst.current_block();
-			inst.advance_time(opening_end - now + 2).unwrap();
-
-			let details = inst.get_project_details(project_id);
-			let closing_end = details.phase_transition_points.auction_closing.end().unwrap();
-			let now = inst.current_block();
-			inst.advance_time(closing_end - now + 2).unwrap();
-
-			let details = inst.get_project_details(project_id);
-			assert_eq!(details.status, ProjectStatus::CommunityRound);
-			assert_eq!(details.weighted_average_price, Some(project_metadata.minimum_price));
-		}
-
-		#[test]
-		fn all_bids_rejected() {
-			let mut inst = MockInstantiator::new(Some(RefCell::new(new_test_ext())));
-			let issuer = ISSUER_1;
-			let project_metadata = default_project_metadata(issuer);
-			let evaluations = default_evaluations();
-			let bids = default_bids();
-			let project_id = inst.create_auctioning_project(project_metadata.clone(), issuer, evaluations);
-
-			let necessary_plmc = inst.calculate_auction_plmc_charged_from_all_bids_made_or_with_bucket(
-				&bids,
-				project_metadata.clone(),
-				None,
-				true,
-			);
-			let necessary_usdt = inst.calculate_auction_funding_asset_charged_from_all_bids_made_or_with_bucket(
-				&bids,
-				project_metadata.clone(),
-				None,
-			);
-
-			inst.mint_plmc_to(necessary_plmc.clone());
-			inst.mint_foreign_asset_to(necessary_usdt.clone());
-			inst.advance_time(
-				<TestRuntime as Config>::AuctionOpeningDuration::get() +
-					<TestRuntime as Config>::AuctionClosingDuration::get() -
-					1,
-			)
-			.unwrap();
-
-			// We bid at the last block, which we assume will be after the random end
-			inst.bid_for_users(project_id, bids.clone()).unwrap();
-
-			inst.start_community_funding(project_id).unwrap();
-
-			let stored_bids = inst.execute(|| Bids::<TestRuntime>::iter_prefix_values((project_id,)).collect_vec());
-			let non_rejected_bids = stored_bids
-				.into_iter()
-				.filter(|bid| {
-					(bid.final_ct_amount == 0 && bid.status == BidStatus::Rejected(RejectionReason::AfterClosingEnd))
-						.not()
-				})
-				.count();
-			assert_eq!(non_rejected_bids, 0);
-			assert_eq!(inst.get_project_details(project_id).status, ProjectStatus::CommunityRound);
-		}
-
-		#[test]
-		fn wap_from_different_funding_assets() {
-			// From the knowledge hub: https://hub.polimec.org/learn/calculation-example#auction-round-calculation-example
-			let mut inst = MockInstantiator::new(Some(RefCell::new(new_test_ext())));
-
-			const ADAM: u32 = 60;
-			const TOM: u32 = 61;
-			const SOFIA: u32 = 62;
-			const FRED: u32 = 63;
-			const ANNA: u32 = 64;
-			const DAMIAN: u32 = 65;
-
-			let accounts = vec![ADAM, TOM, SOFIA, FRED, ANNA, DAMIAN];
-			let mut project_metadata = default_project_metadata(ISSUER_1);
-			project_metadata.total_allocation_size = 100_000 * CT_UNIT;
-			project_metadata.participation_currencies =
-				bounded_vec![AcceptedFundingAsset::USDT, AcceptedFundingAsset::USDC, AcceptedFundingAsset::DOT,];
-
-			// overfund with plmc
-			let plmc_fundings = accounts
-				.iter()
-				.map(|acc| UserToPLMCBalance { account: acc.clone(), plmc_amount: PLMC * 1_000_000 })
-				.collect_vec();
-
-			let fundings = [AcceptedFundingAsset::USDT, AcceptedFundingAsset::USDC, AcceptedFundingAsset::DOT];
-			assert_eq!(fundings.len(), AcceptedFundingAsset::VARIANT_COUNT);
-			let mut fundings = fundings.into_iter().cycle();
-
-			let usdt_fundings = accounts
-				.iter()
-				.map(|acc| {
-					let accepted_asset = fundings.next().unwrap();
-					let asset_id = accepted_asset.to_assethub_id();
-					let asset_decimals = inst.execute(|| <TestRuntime as Config>::FundingCurrency::decimals(asset_id));
-					let asset_unit = 10u128.checked_pow(asset_decimals.into()).unwrap();
-					UserToForeignAssets { account: acc.clone(), asset_amount: asset_unit * 1_000_000, asset_id }
-				})
-				.collect_vec();
-			inst.mint_plmc_to(plmc_fundings);
-			inst.mint_foreign_asset_to(usdt_fundings);
-
-			let project_id = inst.create_auctioning_project(project_metadata, ISSUER_1, default_evaluations());
-
-			let bids = vec![
-				(ADAM, 10_000 * CT_UNIT, 1, AcceptedFundingAsset::USDT).into(),
-				(TOM, 20_000 * CT_UNIT, 1, AcceptedFundingAsset::USDC).into(),
-				(SOFIA, 20_000 * CT_UNIT, 1, AcceptedFundingAsset::DOT).into(),
-				(FRED, 10_000 * CT_UNIT, 1, AcceptedFundingAsset::USDT).into(),
-				(ANNA, 5_000 * CT_UNIT, 1, AcceptedFundingAsset::USDC).into(),
-				(DAMIAN, 5_000 * CT_UNIT, 1, AcceptedFundingAsset::DOT).into(),
-			];
-
-			inst.bid_for_users(project_id, bids).unwrap();
-
-			inst.start_community_funding(project_id).unwrap();
-
-			let token_price = inst.get_project_details(project_id).weighted_average_price.unwrap();
-			let normalized_wap =
-				PriceProviderOf::<TestRuntime>::convert_back_to_normal_price(token_price, USD_DECIMALS, CT_DECIMALS)
-					.unwrap();
-
-			let desired_price = PriceOf::<TestRuntime>::from_float(11.1818f64);
-
-			assert_close_enough!(
-				normalized_wap.saturating_mul_int(USD_UNIT),
-				desired_price.saturating_mul_int(USD_UNIT),
-				Perquintill::from_float(0.99)
-			);
-		}
-
-		#[test]
-		fn different_decimals_ct_works_as_expected() {
-			// Setup some base values to compare different decimals
-			let mut inst = MockInstantiator::new(Some(RefCell::new(new_test_ext())));
-			let ed = inst.get_ed();
-			let default_project_metadata = default_project_metadata(ISSUER_1);
-			let original_decimal_aware_price = default_project_metadata.minimum_price;
-			let original_price = <TestRuntime as Config>::PriceProvider::convert_back_to_normal_price(
-				original_decimal_aware_price,
-				USD_DECIMALS,
-				default_project_metadata.token_information.decimals,
-			)
-			.unwrap();
-			let usable_plmc_price = inst.execute(|| {
-				<TestRuntime as Config>::PriceProvider::get_decimals_aware_price(
-					PLMC_FOREIGN_ID,
-					USD_DECIMALS,
-					PLMC_DECIMALS,
-				)
-				.unwrap()
-			});
-			let usdt_price = inst.execute(|| {
-				<TestRuntime as Config>::PriceProvider::get_decimals_aware_price(
-					AcceptedFundingAsset::USDT.to_assethub_id(),
-					USD_DECIMALS,
-					ForeignAssets::decimals(AcceptedFundingAsset::USDT.to_assethub_id()),
-				)
-				.unwrap()
-			});
-			let usdc_price = inst.execute(|| {
-				<TestRuntime as Config>::PriceProvider::get_decimals_aware_price(
-					AcceptedFundingAsset::USDC.to_assethub_id(),
-					USD_DECIMALS,
-					ForeignAssets::decimals(AcceptedFundingAsset::USDC.to_assethub_id()),
-				)
-				.unwrap()
-			});
-			let dot_price = inst.execute(|| {
-				<TestRuntime as Config>::PriceProvider::get_decimals_aware_price(
-					AcceptedFundingAsset::DOT.to_assethub_id(),
-					USD_DECIMALS,
-					ForeignAssets::decimals(AcceptedFundingAsset::DOT.to_assethub_id()),
-				)
-				.unwrap()
-			});
-
-			let mut funding_assets_cycle =
-				vec![AcceptedFundingAsset::USDT, AcceptedFundingAsset::USDC, AcceptedFundingAsset::DOT]
-					.into_iter()
-					.cycle();
-
-			let mut min_bid_amounts_ct = Vec::new();
-			let mut min_bid_amounts_usd = Vec::new();
-			let mut auction_allocations_ct = Vec::new();
-			let mut auction_allocations_usd = Vec::new();
-
-			let mut decimal_test = |decimals: u8| {
-				let funding_asset = funding_assets_cycle.next().unwrap();
-				let funding_asset_usd_price = match funding_asset {
-					AcceptedFundingAsset::USDT => usdt_price,
-					AcceptedFundingAsset::USDC => usdc_price,
-					AcceptedFundingAsset::DOT => dot_price,
-				};
-
-				let mut project_metadata = default_project_metadata.clone();
-				project_metadata.token_information.decimals = decimals;
-				project_metadata.minimum_price =
-					<TestRuntime as Config>::PriceProvider::calculate_decimals_aware_price(
-						original_price,
-						USD_DECIMALS,
-						decimals,
-					)
-					.unwrap();
-
-				project_metadata.total_allocation_size = 1_000_000 * 10u128.pow(decimals as u32);
-				project_metadata.mainnet_token_max_supply = project_metadata.total_allocation_size;
-				project_metadata.participation_currencies = bounded_vec!(funding_asset);
-
-				let issuer: AccountIdOf<TestRuntime> = (10_000 + inst.get_new_nonce()).try_into().unwrap();
-				let evaluations = inst.generate_successful_evaluations(
-					project_metadata.clone(),
-					default_evaluators(),
-					default_weights(),
-				);
-				let project_id = inst.create_auctioning_project(project_metadata.clone(), issuer, evaluations);
-
-				let auction_allocation_percentage = project_metadata.auction_round_allocation_percentage;
-				let auction_allocation_ct = auction_allocation_percentage * project_metadata.total_allocation_size;
-				auction_allocations_ct.push(auction_allocation_ct);
-				let auction_allocation_usd = project_metadata.minimum_price.saturating_mul_int(auction_allocation_ct);
-				auction_allocations_usd.push(auction_allocation_usd);
-
-				let min_professional_bid_usd =
-					project_metadata.bidding_ticket_sizes.professional.usd_minimum_per_participation;
-				min_bid_amounts_usd.push(min_professional_bid_usd);
-				let min_professional_bid_ct =
-					project_metadata.minimum_price.reciprocal().unwrap().saturating_mul_int(min_professional_bid_usd);
-				let min_professional_bid_plmc =
-					usable_plmc_price.reciprocal().unwrap().saturating_mul_int(min_professional_bid_usd);
-				min_bid_amounts_ct.push(min_professional_bid_ct);
-				let min_professional_bid_funding_asset =
-					funding_asset_usd_price.reciprocal().unwrap().saturating_mul_int(min_professional_bid_usd);
-
-				// Every project should want to raise 5MM USD on the auction round regardless of CT decimals
-				assert_eq!(auction_allocation_usd, 5_000_000 * USD_UNIT);
-
-				// A minimum bid goes through. This is a fixed USD value, but the extrinsic amount depends on CT decimals.
-				inst.mint_plmc_to(vec![UserToPLMCBalance::new(BIDDER_1, min_professional_bid_plmc + ed)]);
-				inst.mint_foreign_asset_to(vec![UserToForeignAssets::new(
-					BIDDER_1,
-					min_professional_bid_funding_asset,
-					funding_asset.to_assethub_id(),
-=======
 				// A minimum bid goes through. This is a fixed USD value, but the extrinsic amount depends on CT decimals.
 				inst.mint_plmc_to(vec![UserToPLMCBalance::new(BIDDER_1, min_professional_bid_plmc + ed)]);
 				inst.mint_funding_asset_to(vec![UserToFundingAsset::new(
 					BIDDER_1,
 					min_professional_bid_funding_asset,
 					funding_asset.id(),
->>>>>>> ea310316
 				)]);
 
 				assert_ok!(inst.execute(|| PolimecFunding::bid(
