use super::*;
use crate::instantiator::async_features::create_multiple_projects_at;

#[cfg(test)]
mod round_flow {
	use super::*;

	#[cfg(test)]
	mod success {
		use super::*;

		#[test]
		fn remainder_round_works() {
			let mut inst = MockInstantiator::new(Some(RefCell::new(new_test_ext())));
			let _ = inst.create_finished_project(
				default_project_metadata(ISSUER_1),
				ISSUER_1,
				default_evaluations(),
				default_bids(),
				default_community_buys(),
				default_remainder_buys(),
			);
		}

		#[test]
		fn remainder_round_ends_on_all_ct_sold_exact() {
			let mut inst = MockInstantiator::new(Some(RefCell::new(new_test_ext())));
			let project_id = inst.create_remainder_contributing_project(
				default_project_metadata(ISSUER_1),
				ISSUER_1,
				default_evaluations(),
				default_bids(),
				default_community_buys(),
			);
			const BOB: AccountId = 808;

			let remaining_ct = inst.get_project_details(project_id).remaining_contribution_tokens;
			let ct_price = inst.get_project_details(project_id).weighted_average_price.expect("CT Price should exist");

			let contributions = vec![ContributionParams::new(BOB, remaining_ct, 1u8, AcceptedFundingAsset::USDT)];
			let plmc_fundings = MockInstantiator::calculate_contributed_plmc_spent(contributions.clone(), ct_price);
			let plmc_existential_deposits = contributions.accounts().existential_deposits();
			let foreign_asset_fundings =
				MockInstantiator::calculate_contributed_funding_asset_spent(contributions.clone(), ct_price);

			inst.mint_plmc_to(plmc_fundings.clone());
			inst.mint_plmc_to(plmc_existential_deposits.clone());
			inst.mint_foreign_asset_to(foreign_asset_fundings.clone());

			// Buy remaining CTs
			inst.contribute_for_users(project_id, contributions)
				.expect("The Buyer should be able to buy the exact amount of remaining CTs");
			inst.advance_time(2u64).unwrap();

			// Check remaining CTs is 0
			assert_eq!(
				inst.get_project_details(project_id).remaining_contribution_tokens,
				0,
				"There are still remaining CTs"
			);

			// Check project is in FundingEnded state
			assert_eq!(inst.get_project_details(project_id).status, ProjectStatus::FundingSuccessful);

			inst.do_free_plmc_assertions(plmc_existential_deposits);
			inst.do_free_foreign_asset_assertions(vec![UserToForeignAssets::<TestRuntime>::new(
				BOB,
				0_u128,
				AcceptedFundingAsset::USDT.to_assethub_id(),
			)]);
			inst.do_reserved_plmc_assertions(
				vec![plmc_fundings[0].clone()],
				HoldReason::Participation(project_id).into(),
			);
			inst.do_contribution_transferred_foreign_asset_assertions(foreign_asset_fundings, project_id);
		}

		#[test]
		fn round_has_total_ct_allocation_minus_auction_sold() {
			let mut inst = MockInstantiator::new(Some(RefCell::new(new_test_ext())));
			let project_metadata = default_project_metadata(ISSUER_1);
			let evaluations = default_evaluations();
			let bids = default_bids();

			let project_id = inst.create_remainder_contributing_project(
				project_metadata.clone(),
				ISSUER_1,
				evaluations.clone(),
				bids.clone(),
				vec![],
			);
			let project_details = inst.get_project_details(project_id);
			let bid_ct_sold: BalanceOf<TestRuntime> = inst.execute(|| {
				Bids::<TestRuntime>::iter_prefix_values((project_id,))
					.fold(Zero::zero(), |acc, bid| acc + bid.final_ct_amount)
			});
			assert_eq!(
				project_details.remaining_contribution_tokens,
				project_metadata.total_allocation_size - bid_ct_sold
			);

			let contributions = vec![(BUYER_1, project_details.remaining_contribution_tokens).into()];

<<<<<<< HEAD
#[test]
fn per_credential_type_ticket_size_minimums() {
	let mut inst = MockInstantiator::new(Some(RefCell::new(new_test_ext())));
	let project_metadata = ProjectMetadata {
		token_information: default_token_information(),
		mainnet_token_max_supply: 8_000_000 * ASSET_UNIT,
		total_allocation_size: 1_000_000 * ASSET_UNIT,
		auction_round_allocation_percentage: Percent::from_percent(50u8),
		minimum_price: PriceOf::<TestRuntime>::from_float(10.0),
		bidding_ticket_sizes: BiddingTicketSizes {
			professional: TicketSize::new(Some(8000 * US_DOLLAR), None),
			institutional: TicketSize::new(Some(20_000 * US_DOLLAR), None),
			phantom: Default::default(),
		},
		contributing_ticket_sizes: ContributingTicketSizes {
			retail: TicketSize::new(Some(10 * US_DOLLAR), None),
			professional: TicketSize::new(Some(100_000 * US_DOLLAR), None),
			institutional: TicketSize::new(Some(200_000 * US_DOLLAR), None),
			phantom: Default::default(),
		},
		participation_currencies: vec![AcceptedFundingAsset::USDT].try_into().unwrap(),
		funding_destination_account: ISSUER_1,
		policy_ipfs_cid: Some(ipfs_hash()),
	};

	let project_id = inst.create_remainder_contributing_project(
		project_metadata.clone(),
		ISSUER_1,
		default_evaluations(),
		default_bids(),
		vec![],
	);

	inst.mint_plmc_to(vec![
		(BUYER_4, 50_000 * ASSET_UNIT).into(),
		(BUYER_5, 50_000 * ASSET_UNIT).into(),
		(BUYER_6, 50_000 * ASSET_UNIT).into(),
	]);

	inst.mint_foreign_asset_to(vec![
		(BUYER_4, 50_000 * US_DOLLAR).into(),
		(BUYER_5, 50_000 * US_DOLLAR).into(),
		(BUYER_6, 50_000 * US_DOLLAR).into(),
	]);

	// contribution below 1 CT (10 USD) should fail for retail
	let jwt = get_mock_jwt(BUYER_4, InvestorType::Retail, generate_did_from_account(BUYER_4));
	inst.execute(|| {
		assert_noop!(
			Pallet::<TestRuntime>::remaining_contribute(
				RuntimeOrigin::signed(BUYER_4),
				jwt,
				project_id,
				ASSET_UNIT / 2,
				1u8.try_into().unwrap(),
				AcceptedFundingAsset::USDT,
			),
			Error::<TestRuntime>::ParticipationFailed(ParticipationError::TooLow)
		);
	});
	// contribution below 10_000 CT (100k USD) should fail for professionals
	let jwt = get_mock_jwt(BUYER_5, InvestorType::Professional, generate_did_from_account(BUYER_5));
	inst.execute(|| {
		assert_noop!(
			Pallet::<TestRuntime>::remaining_contribute(
				RuntimeOrigin::signed(BUYER_5),
				jwt,
				project_id,
				9_999,
				1u8.try_into().unwrap(),
				AcceptedFundingAsset::USDT,
			),
			Error::<TestRuntime>::ParticipationFailed(ParticipationError::TooLow)
		);
	});

	// contribution below 20_000 CT (200k USD) should fail for institutionals
	let jwt = get_mock_jwt(BUYER_6, InvestorType::Institutional, generate_did_from_account(BUYER_6));
	inst.execute(|| {
		assert_noop!(
			Pallet::<TestRuntime>::remaining_contribute(
				RuntimeOrigin::signed(BUYER_6),
				jwt,
				project_id,
				19_999,
				1u8.try_into().unwrap(),
				AcceptedFundingAsset::USDT,
			),
			Error::<TestRuntime>::ParticipationFailed(ParticipationError::TooLow)
		);
	});
}

#[test]
fn per_credential_type_ticket_size_maximums() {
	let mut inst = MockInstantiator::new(Some(RefCell::new(new_test_ext())));
	let project_metadata = ProjectMetadata {
		token_information: default_token_information(),
		mainnet_token_max_supply: 8_000_000 * ASSET_UNIT,
		total_allocation_size: 1_000_000 * ASSET_UNIT,
		auction_round_allocation_percentage: Percent::from_percent(50u8),
		minimum_price: PriceOf::<TestRuntime>::from_float(10.0),
		bidding_ticket_sizes: BiddingTicketSizes {
			professional: TicketSize::new(Some(5000 * US_DOLLAR), None),
			institutional: TicketSize::new(Some(5000 * US_DOLLAR), None),
			phantom: Default::default(),
		},
		contributing_ticket_sizes: ContributingTicketSizes {
			retail: TicketSize::new(None, Some(300_000 * US_DOLLAR)),
			professional: TicketSize::new(None, Some(20_000 * US_DOLLAR)),
			institutional: TicketSize::new(None, Some(50_000 * US_DOLLAR)),
			phantom: Default::default(),
		},
		participation_currencies: vec![AcceptedFundingAsset::USDT].try_into().unwrap(),
		funding_destination_account: ISSUER_1,
		policy_ipfs_cid: Some(ipfs_hash()),
	};

	let project_id = inst.create_remainder_contributing_project(
		project_metadata.clone(),
		ISSUER_1,
		default_evaluations(),
		default_bids(),
		vec![],
	);

	inst.mint_plmc_to(vec![
		(BUYER_4, 500_000 * ASSET_UNIT).into(),
		(BUYER_5, 500_000 * ASSET_UNIT).into(),
		(BUYER_6, 500_000 * ASSET_UNIT).into(),
		(BUYER_7, 500_000 * ASSET_UNIT).into(),
		(BUYER_8, 500_000 * ASSET_UNIT).into(),
		(BUYER_9, 500_000 * ASSET_UNIT).into(),
	]);

	inst.mint_foreign_asset_to(vec![
		(BUYER_4, 500_000 * US_DOLLAR).into(),
		(BUYER_5, 500_000 * US_DOLLAR).into(),
		(BUYER_6, 500_000 * US_DOLLAR).into(),
		(BUYER_7, 500_000 * US_DOLLAR).into(),
		(BUYER_8, 500_000 * US_DOLLAR).into(),
		(BUYER_9, 500_000 * US_DOLLAR).into(),
	]);

	// total contributions with same DID above 30k CT (300k USD) should fail for retail
	inst.execute(|| {
		assert_ok!(Pallet::<TestRuntime>::do_remaining_contribute(
			&BUYER_4,
			project_id,
			28_000 * ASSET_UNIT,
			1u8.try_into().unwrap(),
			AcceptedFundingAsset::USDT,
			generate_did_from_account(BUYER_4),
			InvestorType::Retail
		));
	});
	inst.execute(|| {
		assert_noop!(
			Pallet::<TestRuntime>::do_remaining_contribute(
				&BUYER_5,
				project_id,
				2001 * ASSET_UNIT,
				1u8.try_into().unwrap(),
				AcceptedFundingAsset::USDT,
				// note we use the same did as bidder 1, on a different account
				generate_did_from_account(BUYER_4),
				InvestorType::Retail
			),
			Error::<TestRuntime>::ParticipationFailed(ParticipationError::TooHigh)
		);
	});
	// bidding 2k total works
	inst.execute(|| {
		assert_ok!(Pallet::<TestRuntime>::do_remaining_contribute(
			&BUYER_5,
			project_id,
			2000 * ASSET_UNIT,
			1u8.try_into().unwrap(),
			AcceptedFundingAsset::USDT,
			// note we use the same did as bidder 1, on a different account
			generate_did_from_account(BUYER_4),
			InvestorType::Retail
		));
	});

	// total contributions with same DID above 2k CT (20k USD) should fail for professionals
	inst.execute(|| {
		assert_ok!(Pallet::<TestRuntime>::do_remaining_contribute(
			&BUYER_6,
			project_id,
			1800 * ASSET_UNIT,
			1u8.try_into().unwrap(),
			AcceptedFundingAsset::USDT,
			generate_did_from_account(BUYER_6),
			InvestorType::Professional
		));
	});
	inst.execute(|| {
		assert_noop!(
			Pallet::<TestRuntime>::do_remaining_contribute(
				&BUYER_7,
				project_id,
				201 * ASSET_UNIT,
				1u8.try_into().unwrap(),
				AcceptedFundingAsset::USDT,
				// note we use the same did as bidder 1, on a different account
				generate_did_from_account(BUYER_6),
				InvestorType::Professional
			),
			Error::<TestRuntime>::ParticipationFailed(ParticipationError::TooHigh)
		);
	});
	// bidding 2k total works
	inst.execute(|| {
		assert_ok!(Pallet::<TestRuntime>::do_remaining_contribute(
			&BUYER_7,
			project_id,
			200 * ASSET_UNIT,
			1u8.try_into().unwrap(),
			AcceptedFundingAsset::USDT,
			// note we use the same did as bidder 1, on a different account
			generate_did_from_account(BUYER_6),
			InvestorType::Professional
		));
	});

	// total contributions with same DID above 5k CT (50 USD) should fail for institutionals
	inst.execute(|| {
		assert_ok!(Pallet::<TestRuntime>::do_remaining_contribute(
			&BUYER_8,
			project_id,
			4690 * ASSET_UNIT,
			1u8.try_into().unwrap(),
			AcceptedFundingAsset::USDT,
			generate_did_from_account(BUYER_8),
			InvestorType::Institutional
		));
	});
	inst.execute(|| {
		assert_noop!(
			Pallet::<TestRuntime>::do_remaining_contribute(
				&BUYER_9,
				project_id,
				311 * ASSET_UNIT,
				1u8.try_into().unwrap(),
				AcceptedFundingAsset::USDT,
				// note we use the same did as bidder 3, on a different account
				generate_did_from_account(BUYER_8),
				InvestorType::Institutional
			),
			Error::<TestRuntime>::ParticipationFailed(ParticipationError::TooHigh)
		);
	});
	// bidding 5k total works
	inst.execute(|| {
		assert_ok!(Pallet::<TestRuntime>::do_remaining_contribute(
			&BUYER_9,
			project_id,
			310 * ASSET_UNIT,
			1u8.try_into().unwrap(),
			AcceptedFundingAsset::USDT,
			// note we use the same did as bidder 3, on a different account
			generate_did_from_account(BUYER_8),
			InvestorType::Institutional
		));
	});
}
=======
			let plmc_contribution_funding = MockInstantiator::calculate_contributed_plmc_spent(
				contributions.clone(),
				project_details.weighted_average_price.unwrap(),
			);
			let plmc_existential_deposits = plmc_contribution_funding.accounts().existential_deposits();
			inst.mint_plmc_to(plmc_contribution_funding.clone());
			inst.mint_plmc_to(plmc_existential_deposits.clone());

			let foreign_asset_contribution_funding = MockInstantiator::calculate_contributed_funding_asset_spent(
				contributions.clone(),
				project_details.weighted_average_price.unwrap(),
			);
			inst.mint_foreign_asset_to(foreign_asset_contribution_funding.clone());
>>>>>>> a6b5184b

			inst.contribute_for_users(project_id, contributions).unwrap();

			assert_eq!(inst.get_project_details(project_id).remaining_contribution_tokens, 0);
		}
	}
}

<<<<<<< HEAD
#[test]
fn non_retail_multiplier_limits() {
	let mut inst = MockInstantiator::new(Some(RefCell::new(new_test_ext())));
	let project_metadata = ProjectMetadata {
		token_information: default_token_information(),
		mainnet_token_max_supply: 80_000_000 * ASSET_UNIT,
		total_allocation_size: 10_000_000 * ASSET_UNIT,
		auction_round_allocation_percentage: Percent::from_percent(50u8),
		minimum_price: PriceOf::<TestRuntime>::from_float(10.0),
		bidding_ticket_sizes: BiddingTicketSizes {
			professional: TicketSize::new(Some(5000 * US_DOLLAR), None),
			institutional: TicketSize::new(Some(5000 * US_DOLLAR), None),
			phantom: Default::default(),
		},
		contributing_ticket_sizes: ContributingTicketSizes {
			retail: TicketSize::new(None, None),
			professional: TicketSize::new(None, None),
			institutional: TicketSize::new(None, None),
			phantom: Default::default(),
		},
		participation_currencies: vec![AcceptedFundingAsset::USDT].try_into().unwrap(),
		funding_destination_account: ISSUER_1,
		policy_ipfs_cid: Some(ipfs_hash()),
	};
	let evaluations = MockInstantiator::generate_successful_evaluations(
		project_metadata.clone(),
		default_evaluators(),
		default_weights(),
	);
	let bids = MockInstantiator::generate_bids_from_total_ct_percent(
		project_metadata.clone(),
		50,
		default_weights(),
		default_bidders(),
		default_multipliers(),
	);
	let project_id =
		inst.create_remainder_contributing_project(project_metadata.clone(), ISSUER_1, evaluations, bids, vec![]);
	let wap = inst.get_project_details(project_id).weighted_average_price.unwrap();

	// Professional bids: 0x multiplier should fail
	let jwt = get_mock_jwt(BUYER_1, InvestorType::Professional, generate_did_from_account(BUYER_1));
	inst.execute(|| {
		assert_noop!(
			Pallet::<TestRuntime>::remaining_contribute(
				RuntimeOrigin::signed(BUYER_1),
				jwt,
				project_id,
				1000 * ASSET_UNIT,
				Multiplier::force_new(0),
				AcceptedFundingAsset::USDT
			),
			Error::<TestRuntime>::ParticipationFailed(ParticipationError::ForbiddenMultiplier)
		);
	});
	// Professional bids: 1 - 10x multiplier should work
	for multiplier in 1..=10u8 {
		let jwt = get_mock_jwt(BUYER_1, InvestorType::Professional, generate_did_from_account(BUYER_1));
		let bidder_plmc = MockInstantiator::calculate_contributed_plmc_spent(
			vec![(BUYER_1, 1_000 * ASSET_UNIT, Multiplier::force_new(multiplier)).into()],
			wap,
		);
		let bidder_usdt = MockInstantiator::calculate_contributed_funding_asset_spent(
			vec![(BUYER_1, 1_000 * ASSET_UNIT, Multiplier::force_new(multiplier)).into()],
			wap,
		);
		let ed = MockInstantiator::get_ed();
		inst.mint_plmc_to(vec![(BUYER_1, ed).into()]);
		inst.mint_plmc_to(bidder_plmc);
		inst.mint_foreign_asset_to(bidder_usdt);
		assert_ok!(inst.execute(|| Pallet::<TestRuntime>::remaining_contribute(
			RuntimeOrigin::signed(BUYER_1),
			jwt,
			project_id,
			1000 * ASSET_UNIT,
			Multiplier::force_new(multiplier),
			AcceptedFundingAsset::USDT
		)));
	}
	// Professional bids: >=11x multiplier should fail
	for multiplier in 11..=50u8 {
		let jwt = get_mock_jwt(BUYER_1, InvestorType::Professional, generate_did_from_account(BUYER_1));
		let bidder_plmc = MockInstantiator::calculate_contributed_plmc_spent(
			vec![(BUYER_1, 1_000 * ASSET_UNIT, Multiplier::force_new(multiplier)).into()],
			wap,
		);
		let bidder_usdt = MockInstantiator::calculate_contributed_funding_asset_spent(
			vec![(BUYER_1, 1_000 * ASSET_UNIT, Multiplier::force_new(multiplier)).into()],
			wap,
		);
		let ed = MockInstantiator::get_ed();
		inst.mint_plmc_to(vec![(BUYER_1, ed).into()]);
		inst.mint_plmc_to(bidder_plmc);
		inst.mint_foreign_asset_to(bidder_usdt);
		inst.execute(|| {
			assert_noop!(
				Pallet::<TestRuntime>::remaining_contribute(
=======
#[cfg(test)]
mod remaining_contribute_extrinsic {
	use super::*;

	#[cfg(test)]
	mod success {
		use super::*;

		#[test]
		fn remainder_contributor_was_evaluator() {
			let mut inst = MockInstantiator::new(Some(RefCell::new(new_test_ext())));
			let issuer = ISSUER_1;
			let project_metadata = default_project_metadata(issuer);
			let mut evaluations = default_evaluations();
			let community_contributions = default_community_buys();
			let evaluator_contributor = 69;
			let evaluation_amount = 420 * US_DOLLAR;
			let remainder_contribution =
				ContributionParams::new(evaluator_contributor, 600 * ASSET_UNIT, 1u8, AcceptedFundingAsset::USDT);
			evaluations.push(UserToUSDBalance::new(evaluator_contributor, evaluation_amount));
			let bids = default_bids();

			let project_id = inst.create_remainder_contributing_project(
				project_metadata,
				issuer,
				evaluations,
				bids,
				community_contributions,
			);
			let ct_price = inst.get_project_details(project_id).weighted_average_price.unwrap();
			let already_bonded_plmc = MockInstantiator::calculate_evaluation_plmc_spent(vec![UserToUSDBalance::new(
				evaluator_contributor,
				evaluation_amount,
			)])[0]
				.plmc_amount;
			let plmc_available_for_contribution =
				already_bonded_plmc - <TestRuntime as Config>::EvaluatorSlash::get() * already_bonded_plmc;
			let necessary_plmc_for_buy =
				MockInstantiator::calculate_contributed_plmc_spent(vec![remainder_contribution.clone()], ct_price)[0]
					.plmc_amount;
			let necessary_usdt_for_buy = MockInstantiator::calculate_contributed_funding_asset_spent(
				vec![remainder_contribution.clone()],
				ct_price,
			);

			inst.mint_plmc_to(vec![UserToPLMCBalance::new(
				evaluator_contributor,
				necessary_plmc_for_buy - plmc_available_for_contribution,
			)]);
			inst.mint_foreign_asset_to(necessary_usdt_for_buy);

			inst.contribute_for_users(project_id, vec![remainder_contribution]).unwrap();
		}

		#[test]
		fn contribute_with_multiple_currencies() {
			let mut project_metadata_all = default_project_metadata(ISSUER_1);
			project_metadata_all.participation_currencies =
				vec![AcceptedFundingAsset::USDT, AcceptedFundingAsset::USDC, AcceptedFundingAsset::DOT]
					.try_into()
					.unwrap();

			let inst = MockInstantiator::new(Some(RefCell::new(new_test_ext())));
			let mut project_metadata_usdt = default_project_metadata(ISSUER_2);
			project_metadata_usdt.participation_currencies = vec![AcceptedFundingAsset::USDT].try_into().unwrap();

			let mut project_metadata_usdc = default_project_metadata(ISSUER_3);
			project_metadata_usdc.participation_currencies = vec![AcceptedFundingAsset::USDC].try_into().unwrap();

			let mut project_metadata_dot = default_project_metadata(ISSUER_4);
			project_metadata_dot.participation_currencies = vec![AcceptedFundingAsset::DOT].try_into().unwrap();

			let evaluations = default_evaluations();

			let usdt_bids = default_bids()
				.into_iter()
				.map(|mut b| {
					b.asset = AcceptedFundingAsset::USDT;
					b
				})
				.collect::<Vec<_>>();

			let usdc_bids = default_bids()
				.into_iter()
				.map(|mut b| {
					b.asset = AcceptedFundingAsset::USDC;
					b
				})
				.collect::<Vec<_>>();

			let dot_bids = default_bids()
				.into_iter()
				.map(|mut b| {
					b.asset = AcceptedFundingAsset::DOT;
					b
				})
				.collect::<Vec<_>>();

			let projects = vec![
				TestProjectParams {
					expected_state: ProjectStatus::RemainderRound,
					metadata: project_metadata_all.clone(),
					issuer: ISSUER_1,
					evaluations: evaluations.clone(),
					bids: usdt_bids.clone(),
					community_contributions: vec![],
					remainder_contributions: vec![],
				},
				TestProjectParams {
					expected_state: ProjectStatus::RemainderRound,
					metadata: project_metadata_usdt,
					issuer: ISSUER_2,
					evaluations: evaluations.clone(),
					bids: usdt_bids.clone(),
					community_contributions: vec![],
					remainder_contributions: vec![],
				},
				TestProjectParams {
					expected_state: ProjectStatus::RemainderRound,
					metadata: project_metadata_usdc,
					issuer: ISSUER_3,
					evaluations: evaluations.clone(),
					bids: usdc_bids.clone(),
					community_contributions: vec![],
					remainder_contributions: vec![],
				},
				TestProjectParams {
					expected_state: ProjectStatus::RemainderRound,
					metadata: project_metadata_dot,
					issuer: ISSUER_4,
					evaluations: evaluations.clone(),
					bids: dot_bids.clone(),
					community_contributions: vec![],
					remainder_contributions: vec![],
				},
			];
			let (project_ids, mut inst) = create_multiple_projects_at(inst, projects);

			let project_id_all = project_ids[0];
			let project_id_usdt = project_ids[1];
			let project_id_usdc = project_ids[2];
			let project_id_dot = project_ids[3];

			let usdt_contribution =
				ContributionParams::new(BUYER_1, 10_000 * ASSET_UNIT, 1u8, AcceptedFundingAsset::USDT);
			let usdc_contribution =
				ContributionParams::new(BUYER_2, 10_000 * ASSET_UNIT, 1u8, AcceptedFundingAsset::USDC);
			let dot_contribution =
				ContributionParams::new(BUYER_3, 10_000 * ASSET_UNIT, 1u8, AcceptedFundingAsset::DOT);

			let wap = inst.get_project_details(project_id_all).weighted_average_price.unwrap();

			let plmc_fundings = MockInstantiator::calculate_contributed_plmc_spent(
				vec![usdt_contribution.clone(), usdc_contribution.clone(), dot_contribution.clone()],
				wap,
			);
			let plmc_existential_deposits = plmc_fundings.accounts().existential_deposits();

			let plmc_all_mints = MockInstantiator::generic_map_operation(
				vec![plmc_fundings, plmc_existential_deposits],
				MergeOperation::Add,
			);
			inst.mint_plmc_to(plmc_all_mints.clone());
			inst.mint_plmc_to(plmc_all_mints.clone());
			inst.mint_plmc_to(plmc_all_mints.clone());

			let usdt_fundings = MockInstantiator::calculate_contributed_funding_asset_spent(
				vec![usdt_contribution.clone(), usdc_contribution.clone(), dot_contribution.clone()],
				wap,
			);
			inst.mint_foreign_asset_to(usdt_fundings.clone());
			inst.mint_foreign_asset_to(usdt_fundings.clone());
			inst.mint_foreign_asset_to(usdt_fundings.clone());

			assert_ok!(inst.contribute_for_users(
				project_id_all,
				vec![usdt_contribution.clone(), usdc_contribution.clone(), dot_contribution.clone()]
			));

			assert_ok!(inst.contribute_for_users(project_id_usdt, vec![usdt_contribution.clone()]));
			assert_err!(
				inst.contribute_for_users(project_id_usdt, vec![usdc_contribution.clone()]),
				Error::<TestRuntime>::ParticipationFailed(ParticipationError::FundingAssetNotAccepted)
			);
			assert_err!(
				inst.contribute_for_users(project_id_usdt, vec![dot_contribution.clone()]),
				Error::<TestRuntime>::ParticipationFailed(ParticipationError::FundingAssetNotAccepted)
			);

			assert_err!(
				inst.contribute_for_users(project_id_usdc, vec![usdt_contribution.clone()]),
				Error::<TestRuntime>::ParticipationFailed(ParticipationError::FundingAssetNotAccepted)
			);
			assert_ok!(inst.contribute_for_users(project_id_usdc, vec![usdc_contribution.clone()]));
			assert_err!(
				inst.contribute_for_users(project_id_usdc, vec![dot_contribution.clone()]),
				Error::<TestRuntime>::ParticipationFailed(ParticipationError::FundingAssetNotAccepted)
			);

			assert_err!(
				inst.contribute_for_users(project_id_dot, vec![usdt_contribution.clone()]),
				Error::<TestRuntime>::ParticipationFailed(ParticipationError::FundingAssetNotAccepted)
			);
			assert_err!(
				inst.contribute_for_users(project_id_dot, vec![usdc_contribution.clone()]),
				Error::<TestRuntime>::ParticipationFailed(ParticipationError::FundingAssetNotAccepted)
			);
			assert_ok!(inst.contribute_for_users(project_id_dot, vec![dot_contribution.clone()]));
		}

		#[test]
		fn non_retail_multiplier_limits() {
			let mut inst = MockInstantiator::new(Some(RefCell::new(new_test_ext())));
			let project_metadata = ProjectMetadata {
				token_information: default_token_information(),
				mainnet_token_max_supply: 80_000_000 * ASSET_UNIT,
				total_allocation_size: 10_000_000 * ASSET_UNIT,
				auction_round_allocation_percentage: Percent::from_percent(50u8),
				minimum_price: PriceOf::<TestRuntime>::from_float(10.0),
				bidding_ticket_sizes: BiddingTicketSizes {
					professional: TicketSize::new(Some(5000 * US_DOLLAR), None),
					institutional: TicketSize::new(Some(5000 * US_DOLLAR), None),
					phantom: Default::default(),
				},
				contributing_ticket_sizes: ContributingTicketSizes {
					retail: TicketSize::new(None, None),
					professional: TicketSize::new(None, None),
					institutional: TicketSize::new(None, None),
					phantom: Default::default(),
				},
				participation_currencies: vec![AcceptedFundingAsset::USDT].try_into().unwrap(),
				funding_destination_account: ISSUER_1,
				offchain_information_hash: Some(hashed(METADATA)),
			};
			let evaluations = MockInstantiator::generate_successful_evaluations(
				project_metadata.clone(),
				default_evaluators(),
				default_weights(),
			);
			let bids = MockInstantiator::generate_bids_from_total_ct_percent(
				project_metadata.clone(),
				50,
				default_weights(),
				default_bidders(),
				default_multipliers(),
			);
			let project_id = inst.create_remainder_contributing_project(
				project_metadata.clone(),
				ISSUER_1,
				evaluations,
				bids,
				vec![],
			);
			let wap = inst.get_project_details(project_id).weighted_average_price.unwrap();

			// Professional bids: 0x multiplier should fail
			let jwt = get_mock_jwt(BUYER_1, InvestorType::Professional, generate_did_from_account(BUYER_1));
			inst.execute(|| {
				assert_noop!(
					Pallet::<TestRuntime>::remaining_contribute(
						RuntimeOrigin::signed(BUYER_1),
						jwt,
						project_id,
						1000 * ASSET_UNIT,
						Multiplier::force_new(0),
						AcceptedFundingAsset::USDT
					),
					Error::<TestRuntime>::ParticipationFailed(ParticipationError::ForbiddenMultiplier)
				);
			});
			// Professional bids: 1 - 10x multiplier should work
			for multiplier in 1..=10u8 {
				let jwt = get_mock_jwt(BUYER_1, InvestorType::Professional, generate_did_from_account(BUYER_1));
				let bidder_plmc = MockInstantiator::calculate_contributed_plmc_spent(
					vec![(BUYER_1, 1_000 * ASSET_UNIT, Multiplier::force_new(multiplier)).into()],
					wap,
				);
				let bidder_usdt = MockInstantiator::calculate_contributed_funding_asset_spent(
					vec![(BUYER_1, 1_000 * ASSET_UNIT, Multiplier::force_new(multiplier)).into()],
					wap,
				);
				let ed = MockInstantiator::get_ed();
				inst.mint_plmc_to(vec![(BUYER_1, ed).into()]);
				inst.mint_plmc_to(bidder_plmc);
				inst.mint_foreign_asset_to(bidder_usdt);
				assert_ok!(inst.execute(|| Pallet::<TestRuntime>::remaining_contribute(
>>>>>>> a6b5184b
					RuntimeOrigin::signed(BUYER_1),
					jwt,
					project_id,
					1000 * ASSET_UNIT,
					Multiplier::force_new(multiplier),
					AcceptedFundingAsset::USDT
				)));
			}
			// Professional bids: >=11x multiplier should fail
			for multiplier in 11..=50u8 {
				let jwt = get_mock_jwt(BUYER_1, InvestorType::Professional, generate_did_from_account(BUYER_1));
				let bidder_plmc = MockInstantiator::calculate_contributed_plmc_spent(
					vec![(BUYER_1, 1_000 * ASSET_UNIT, Multiplier::force_new(multiplier)).into()],
					wap,
				);
				let bidder_usdt = MockInstantiator::calculate_contributed_funding_asset_spent(
					vec![(BUYER_1, 1_000 * ASSET_UNIT, Multiplier::force_new(multiplier)).into()],
					wap,
				);
				let ed = MockInstantiator::get_ed();
				inst.mint_plmc_to(vec![(BUYER_1, ed).into()]);
				inst.mint_plmc_to(bidder_plmc);
				inst.mint_foreign_asset_to(bidder_usdt);
				inst.execute(|| {
					assert_noop!(
						Pallet::<TestRuntime>::remaining_contribute(
							RuntimeOrigin::signed(BUYER_1),
							jwt,
							project_id,
							1000 * ASSET_UNIT,
							Multiplier::force_new(multiplier),
							AcceptedFundingAsset::USDT
						),
						Error::<TestRuntime>::ParticipationFailed(ParticipationError::ForbiddenMultiplier)
					);
				});
			}

			// Institutional bids: 0x multiplier should fail
			let jwt = get_mock_jwt(BUYER_2, InvestorType::Institutional, generate_did_from_account(BUYER_2));
			inst.execute(|| {
				assert_noop!(
					Pallet::<TestRuntime>::remaining_contribute(
						RuntimeOrigin::signed(BUYER_2),
						jwt,
						project_id,
						1000 * ASSET_UNIT,
						Multiplier::force_new(0),
						AcceptedFundingAsset::USDT
					),
					Error::<TestRuntime>::ParticipationFailed(ParticipationError::ForbiddenMultiplier)
				);
			});
			// Institutional bids: 1 - 25x multiplier should work
			for multiplier in 1..=25u8 {
				let jwt = get_mock_jwt(BUYER_2, InvestorType::Institutional, generate_did_from_account(BUYER_2));
				let bidder_plmc = MockInstantiator::calculate_contributed_plmc_spent(
					vec![(BUYER_2, 1_000 * ASSET_UNIT, Multiplier::force_new(multiplier)).into()],
					wap,
				);
				let bidder_usdt = MockInstantiator::calculate_contributed_funding_asset_spent(
					vec![(BUYER_2, 1_000 * ASSET_UNIT, Multiplier::force_new(multiplier)).into()],
					wap,
				);
				let ed = MockInstantiator::get_ed();
				inst.mint_plmc_to(vec![(BUYER_2, ed).into()]);
				inst.mint_plmc_to(bidder_plmc);
				inst.mint_foreign_asset_to(bidder_usdt);
				assert_ok!(inst.execute(|| Pallet::<TestRuntime>::remaining_contribute(
					RuntimeOrigin::signed(BUYER_2),
					jwt,
					project_id,
					1000 * ASSET_UNIT,
					multiplier.try_into().unwrap(),
					AcceptedFundingAsset::USDT
				)));
			}
			// Institutional bids: >=26x multiplier should fail
			for multiplier in 26..=50u8 {
				let jwt = get_mock_jwt(BUYER_2, InvestorType::Institutional, generate_did_from_account(BUYER_2));
				let bidder_plmc = MockInstantiator::calculate_contributed_plmc_spent(
					vec![(BUYER_2, 1_000 * ASSET_UNIT, Multiplier::force_new(multiplier)).into()],
					wap,
				);
				let bidder_usdt = MockInstantiator::calculate_contributed_funding_asset_spent(
					vec![(BUYER_2, 1_000 * ASSET_UNIT, Multiplier::force_new(multiplier)).into()],
					wap,
				);
				let ed = MockInstantiator::get_ed();
				inst.mint_plmc_to(vec![(BUYER_2, ed).into()]);
				inst.mint_plmc_to(bidder_plmc);
				inst.mint_foreign_asset_to(bidder_usdt);
				inst.execute(|| {
					assert_noop!(
						Pallet::<TestRuntime>::remaining_contribute(
							RuntimeOrigin::signed(BUYER_2),
							jwt,
							project_id,
							1000 * ASSET_UNIT,
							Multiplier::force_new(multiplier),
							AcceptedFundingAsset::USDT
						),
						Error::<TestRuntime>::ParticipationFailed(ParticipationError::ForbiddenMultiplier)
					);
				});
			}
		}

		#[test]
		fn retail_multiplier_limits() {
			let _ = env_logger::try_init();
			let mut inst = MockInstantiator::new(Some(RefCell::new(new_test_ext())));
			let mut issuer: AccountId = 6969420;
			log::debug!("starting...");

			let mut create_project = |inst: &mut MockInstantiator| {
				issuer += 1;
				inst.create_remainder_contributing_project(
					default_project_metadata(issuer),
					issuer,
					default_evaluations(),
					default_bids(),
					vec![],
				)
			};
			let contribute = |inst: &mut MockInstantiator, project_id, multiplier| {
				let jwt = get_mock_jwt(BUYER_1, InvestorType::Retail, generate_did_from_account(BUYER_1));
				let wap = inst.get_project_details(project_id).weighted_average_price.unwrap();
				let contributor_plmc = MockInstantiator::calculate_contributed_plmc_spent(
					vec![(BUYER_1, 1_000 * ASSET_UNIT, Multiplier::force_new(multiplier)).into()],
					wap,
				);
				let bidder_usdt = MockInstantiator::calculate_contributed_funding_asset_spent(
					vec![(BUYER_1, 1_000 * ASSET_UNIT, Multiplier::force_new(multiplier)).into()],
					wap,
				);
				let ed = MockInstantiator::get_ed();
				inst.mint_plmc_to(vec![(BUYER_1, ed).into()]);
				inst.mint_plmc_to(contributor_plmc);
				inst.mint_foreign_asset_to(bidder_usdt);
				inst.execute(|| {
					Pallet::<TestRuntime>::remaining_contribute(
						RuntimeOrigin::signed(BUYER_1),
						jwt,
						project_id,
						1000 * ASSET_UNIT,
						Multiplier::force_new(multiplier),
						AcceptedFundingAsset::USDT,
					)
				})
			};

			let max_allowed_multipliers_map = vec![(2, 1), (4, 2), (9, 4), (24, 7), (25, 10)];

			let mut previous_projects_created = 0;
			for (projects_participated_amount, max_allowed_multiplier) in max_allowed_multipliers_map {
				log::debug!("{projects_participated_amount:?}");

				log::debug!("{max_allowed_multiplier:?}");

				log::debug!("creating {} new projects", projects_participated_amount - previous_projects_created);

				(previous_projects_created..projects_participated_amount - 1).for_each(|_| {
					let project_id = create_project(&mut inst);
					log::debug!("created");
					assert_ok!(contribute(&mut inst, project_id, 1));
				});

				let project_id = create_project(&mut inst);
				log::debug!("created");
				previous_projects_created = projects_participated_amount;

				// 0x multiplier should fail
				// Professional bids: 0x multiplier should fail
				inst.execute(|| {
					assert_noop!(
						Pallet::<TestRuntime>::remaining_contribute(
							RuntimeOrigin::signed(BUYER_1),
							get_mock_jwt(BUYER_1, InvestorType::Retail, generate_did_from_account(BUYER_1)),
							project_id,
							1000 * ASSET_UNIT,
							Multiplier::force_new(0),
							AcceptedFundingAsset::USDT
						),
						Error::<TestRuntime>::ParticipationFailed(ParticipationError::ForbiddenMultiplier)
					);
				});

				// Multipliers that should work
				for multiplier in 1..=max_allowed_multiplier {
					log::debug!("success? - multiplier: {}", multiplier);
					assert_ok!(contribute(&mut inst, project_id, multiplier));
				}

				// Multipliers that should NOT work
				for multiplier in max_allowed_multiplier + 1..=50 {
					log::debug!("error? - multiplier: {}", multiplier);
					assert_err!(
						contribute(&mut inst, project_id, multiplier),
						Error::<TestRuntime>::ParticipationFailed(ParticipationError::ForbiddenMultiplier)
					);
				}
			}
		}
	}

	#[cfg(test)]
	mod failure {
		use super::*;

		#[test]
		fn issuer_cannot_contribute_his_project() {
			let mut inst = MockInstantiator::new(Some(RefCell::new(new_test_ext())));
			let project_metadata = default_project_metadata(ISSUER_1);
			let project_id = inst.create_remainder_contributing_project(
				project_metadata.clone(),
				ISSUER_1,
				default_evaluations(),
				default_bids(),
				default_community_buys(),
			);
			assert_err!(
				inst.execute(|| crate::Pallet::<TestRuntime>::do_remaining_contribute(
					&(&ISSUER_1 + 1),
					project_id,
					500 * ASSET_UNIT,
					1u8.try_into().unwrap(),
					AcceptedFundingAsset::USDT,
					generate_did_from_account(ISSUER_1),
					InvestorType::Institutional
				)),
				Error::<TestRuntime>::IssuerError(IssuerErrorReason::ParticipationToOwnProject)
			);
		}

		#[test]
		fn per_credential_type_ticket_size_minimums() {
			let mut inst = MockInstantiator::new(Some(RefCell::new(new_test_ext())));
			let project_metadata = ProjectMetadata {
				token_information: default_token_information(),
				mainnet_token_max_supply: 8_000_000 * ASSET_UNIT,
				total_allocation_size: 1_000_000 * ASSET_UNIT,
				auction_round_allocation_percentage: Percent::from_percent(50u8),
				minimum_price: PriceOf::<TestRuntime>::from_float(10.0),
				bidding_ticket_sizes: BiddingTicketSizes {
					professional: TicketSize::new(Some(8000 * US_DOLLAR), None),
					institutional: TicketSize::new(Some(20_000 * US_DOLLAR), None),
					phantom: Default::default(),
				},
				contributing_ticket_sizes: ContributingTicketSizes {
					retail: TicketSize::new(Some(10 * US_DOLLAR), None),
					professional: TicketSize::new(Some(100_000 * US_DOLLAR), None),
					institutional: TicketSize::new(Some(200_000 * US_DOLLAR), None),
					phantom: Default::default(),
				},
				participation_currencies: vec![AcceptedFundingAsset::USDT].try_into().unwrap(),
				funding_destination_account: ISSUER_1,
				offchain_information_hash: Some(hashed(METADATA)),
			};

			let project_id = inst.create_remainder_contributing_project(
				project_metadata.clone(),
				ISSUER_1,
				default_evaluations(),
				default_bids(),
				vec![],
			);

			inst.mint_plmc_to(vec![
				(BUYER_4, 50_000 * ASSET_UNIT).into(),
				(BUYER_5, 50_000 * ASSET_UNIT).into(),
				(BUYER_6, 50_000 * ASSET_UNIT).into(),
			]);

			inst.mint_foreign_asset_to(vec![
				(BUYER_4, 50_000 * US_DOLLAR).into(),
				(BUYER_5, 50_000 * US_DOLLAR).into(),
				(BUYER_6, 50_000 * US_DOLLAR).into(),
			]);

			// contribution below 1 CT (10 USD) should fail for retail
			let jwt = get_mock_jwt(BUYER_4, InvestorType::Retail, generate_did_from_account(BUYER_4));
			inst.execute(|| {
				assert_noop!(
					Pallet::<TestRuntime>::remaining_contribute(
						RuntimeOrigin::signed(BUYER_4),
						jwt,
						project_id,
						ASSET_UNIT / 2,
						1u8.try_into().unwrap(),
						AcceptedFundingAsset::USDT,
					),
					Error::<TestRuntime>::ParticipationFailed(ParticipationError::TooLow)
				);
			});
			// contribution below 10_000 CT (100k USD) should fail for professionals
			let jwt = get_mock_jwt(BUYER_5, InvestorType::Professional, generate_did_from_account(BUYER_5));
			inst.execute(|| {
				assert_noop!(
					Pallet::<TestRuntime>::remaining_contribute(
						RuntimeOrigin::signed(BUYER_5),
						jwt,
						project_id,
						9_999,
						1u8.try_into().unwrap(),
						AcceptedFundingAsset::USDT,
					),
					Error::<TestRuntime>::ParticipationFailed(ParticipationError::TooLow)
				);
			});

			// contribution below 20_000 CT (200k USD) should fail for institutionals
			let jwt = get_mock_jwt(BUYER_6, InvestorType::Institutional, generate_did_from_account(BUYER_6));
			inst.execute(|| {
				assert_noop!(
					Pallet::<TestRuntime>::remaining_contribute(
						RuntimeOrigin::signed(BUYER_6),
						jwt,
						project_id,
						19_999,
						1u8.try_into().unwrap(),
						AcceptedFundingAsset::USDT,
					),
					Error::<TestRuntime>::ParticipationFailed(ParticipationError::TooLow)
				);
			});
		}

		#[test]
		fn per_credential_type_ticket_size_maximums() {
			let mut inst = MockInstantiator::new(Some(RefCell::new(new_test_ext())));
			let project_metadata = ProjectMetadata {
				token_information: default_token_information(),
				mainnet_token_max_supply: 8_000_000 * ASSET_UNIT,
				total_allocation_size: 1_000_000 * ASSET_UNIT,
				auction_round_allocation_percentage: Percent::from_percent(50u8),
				minimum_price: PriceOf::<TestRuntime>::from_float(10.0),
				bidding_ticket_sizes: BiddingTicketSizes {
					professional: TicketSize::new(Some(5000 * US_DOLLAR), None),
					institutional: TicketSize::new(Some(5000 * US_DOLLAR), None),
					phantom: Default::default(),
				},
				contributing_ticket_sizes: ContributingTicketSizes {
					retail: TicketSize::new(None, Some(300_000 * US_DOLLAR)),
					professional: TicketSize::new(None, Some(20_000 * US_DOLLAR)),
					institutional: TicketSize::new(None, Some(50_000 * US_DOLLAR)),
					phantom: Default::default(),
				},
				participation_currencies: vec![AcceptedFundingAsset::USDT].try_into().unwrap(),
				funding_destination_account: ISSUER_1,
				offchain_information_hash: Some(hashed(METADATA)),
			};

			let project_id = inst.create_remainder_contributing_project(
				project_metadata.clone(),
				ISSUER_1,
				default_evaluations(),
				default_bids(),
				vec![],
			);

			inst.mint_plmc_to(vec![
				(BUYER_4, 500_000 * ASSET_UNIT).into(),
				(BUYER_5, 500_000 * ASSET_UNIT).into(),
				(BUYER_6, 500_000 * ASSET_UNIT).into(),
				(BUYER_7, 500_000 * ASSET_UNIT).into(),
				(BUYER_8, 500_000 * ASSET_UNIT).into(),
				(BUYER_9, 500_000 * ASSET_UNIT).into(),
			]);

			inst.mint_foreign_asset_to(vec![
				(BUYER_4, 500_000 * US_DOLLAR).into(),
				(BUYER_5, 500_000 * US_DOLLAR).into(),
				(BUYER_6, 500_000 * US_DOLLAR).into(),
				(BUYER_7, 500_000 * US_DOLLAR).into(),
				(BUYER_8, 500_000 * US_DOLLAR).into(),
				(BUYER_9, 500_000 * US_DOLLAR).into(),
			]);

			// total contributions with same DID above 30k CT (300k USD) should fail for retail
			inst.execute(|| {
				assert_ok!(Pallet::<TestRuntime>::do_remaining_contribute(
					&BUYER_4,
					project_id,
					28_000 * ASSET_UNIT,
					1u8.try_into().unwrap(),
					AcceptedFundingAsset::USDT,
					generate_did_from_account(BUYER_4),
					InvestorType::Retail
				));
			});
			inst.execute(|| {
				assert_noop!(
					Pallet::<TestRuntime>::do_remaining_contribute(
						&BUYER_5,
						project_id,
						2001 * ASSET_UNIT,
						1u8.try_into().unwrap(),
						AcceptedFundingAsset::USDT,
						// note we use the same did as bidder 1, on a different account
						generate_did_from_account(BUYER_4),
						InvestorType::Retail
					),
					Error::<TestRuntime>::ParticipationFailed(ParticipationError::TooHigh)
				);
			});
			// bidding 2k total works
			inst.execute(|| {
				assert_ok!(Pallet::<TestRuntime>::do_remaining_contribute(
					&BUYER_5,
					project_id,
					2000 * ASSET_UNIT,
					1u8.try_into().unwrap(),
					AcceptedFundingAsset::USDT,
					// note we use the same did as bidder 1, on a different account
					generate_did_from_account(BUYER_4),
					InvestorType::Retail
				));
			});

			// total contributions with same DID above 2k CT (20k USD) should fail for professionals
			inst.execute(|| {
				assert_ok!(Pallet::<TestRuntime>::do_remaining_contribute(
					&BUYER_6,
					project_id,
					1800 * ASSET_UNIT,
					1u8.try_into().unwrap(),
					AcceptedFundingAsset::USDT,
					generate_did_from_account(BUYER_6),
					InvestorType::Professional
				));
			});
			inst.execute(|| {
				assert_noop!(
					Pallet::<TestRuntime>::do_remaining_contribute(
						&BUYER_7,
						project_id,
						201 * ASSET_UNIT,
						1u8.try_into().unwrap(),
						AcceptedFundingAsset::USDT,
						// note we use the same did as bidder 1, on a different account
						generate_did_from_account(BUYER_6),
						InvestorType::Professional
					),
					Error::<TestRuntime>::ParticipationFailed(ParticipationError::TooHigh)
				);
			});
			// bidding 2k total works
			inst.execute(|| {
				assert_ok!(Pallet::<TestRuntime>::do_remaining_contribute(
					&BUYER_7,
					project_id,
					200 * ASSET_UNIT,
					1u8.try_into().unwrap(),
					AcceptedFundingAsset::USDT,
					// note we use the same did as bidder 1, on a different account
					generate_did_from_account(BUYER_6),
					InvestorType::Professional
				));
			});

			// total contributions with same DID above 5k CT (50 USD) should fail for institutionals
			inst.execute(|| {
				assert_ok!(Pallet::<TestRuntime>::do_remaining_contribute(
					&BUYER_8,
					project_id,
					4690 * ASSET_UNIT,
					1u8.try_into().unwrap(),
					AcceptedFundingAsset::USDT,
					generate_did_from_account(BUYER_8),
					InvestorType::Institutional
				));
			});
			inst.execute(|| {
				assert_noop!(
					Pallet::<TestRuntime>::do_remaining_contribute(
						&BUYER_9,
						project_id,
						311 * ASSET_UNIT,
						1u8.try_into().unwrap(),
						AcceptedFundingAsset::USDT,
						// note we use the same did as bidder 3, on a different account
						generate_did_from_account(BUYER_8),
						InvestorType::Institutional
					),
					Error::<TestRuntime>::ParticipationFailed(ParticipationError::TooHigh)
				);
			});
			// bidding 5k total works
			inst.execute(|| {
				assert_ok!(Pallet::<TestRuntime>::do_remaining_contribute(
					&BUYER_9,
					project_id,
					310 * ASSET_UNIT,
					1u8.try_into().unwrap(),
					AcceptedFundingAsset::USDT,
					// note we use the same did as bidder 3, on a different account
					generate_did_from_account(BUYER_8),
					InvestorType::Institutional
				));
			});
		}
	}
}<|MERGE_RESOLUTION|>--- conflicted
+++ resolved
@@ -101,275 +101,6 @@
 
 			let contributions = vec![(BUYER_1, project_details.remaining_contribution_tokens).into()];
 
-<<<<<<< HEAD
-#[test]
-fn per_credential_type_ticket_size_minimums() {
-	let mut inst = MockInstantiator::new(Some(RefCell::new(new_test_ext())));
-	let project_metadata = ProjectMetadata {
-		token_information: default_token_information(),
-		mainnet_token_max_supply: 8_000_000 * ASSET_UNIT,
-		total_allocation_size: 1_000_000 * ASSET_UNIT,
-		auction_round_allocation_percentage: Percent::from_percent(50u8),
-		minimum_price: PriceOf::<TestRuntime>::from_float(10.0),
-		bidding_ticket_sizes: BiddingTicketSizes {
-			professional: TicketSize::new(Some(8000 * US_DOLLAR), None),
-			institutional: TicketSize::new(Some(20_000 * US_DOLLAR), None),
-			phantom: Default::default(),
-		},
-		contributing_ticket_sizes: ContributingTicketSizes {
-			retail: TicketSize::new(Some(10 * US_DOLLAR), None),
-			professional: TicketSize::new(Some(100_000 * US_DOLLAR), None),
-			institutional: TicketSize::new(Some(200_000 * US_DOLLAR), None),
-			phantom: Default::default(),
-		},
-		participation_currencies: vec![AcceptedFundingAsset::USDT].try_into().unwrap(),
-		funding_destination_account: ISSUER_1,
-		policy_ipfs_cid: Some(ipfs_hash()),
-	};
-
-	let project_id = inst.create_remainder_contributing_project(
-		project_metadata.clone(),
-		ISSUER_1,
-		default_evaluations(),
-		default_bids(),
-		vec![],
-	);
-
-	inst.mint_plmc_to(vec![
-		(BUYER_4, 50_000 * ASSET_UNIT).into(),
-		(BUYER_5, 50_000 * ASSET_UNIT).into(),
-		(BUYER_6, 50_000 * ASSET_UNIT).into(),
-	]);
-
-	inst.mint_foreign_asset_to(vec![
-		(BUYER_4, 50_000 * US_DOLLAR).into(),
-		(BUYER_5, 50_000 * US_DOLLAR).into(),
-		(BUYER_6, 50_000 * US_DOLLAR).into(),
-	]);
-
-	// contribution below 1 CT (10 USD) should fail for retail
-	let jwt = get_mock_jwt(BUYER_4, InvestorType::Retail, generate_did_from_account(BUYER_4));
-	inst.execute(|| {
-		assert_noop!(
-			Pallet::<TestRuntime>::remaining_contribute(
-				RuntimeOrigin::signed(BUYER_4),
-				jwt,
-				project_id,
-				ASSET_UNIT / 2,
-				1u8.try_into().unwrap(),
-				AcceptedFundingAsset::USDT,
-			),
-			Error::<TestRuntime>::ParticipationFailed(ParticipationError::TooLow)
-		);
-	});
-	// contribution below 10_000 CT (100k USD) should fail for professionals
-	let jwt = get_mock_jwt(BUYER_5, InvestorType::Professional, generate_did_from_account(BUYER_5));
-	inst.execute(|| {
-		assert_noop!(
-			Pallet::<TestRuntime>::remaining_contribute(
-				RuntimeOrigin::signed(BUYER_5),
-				jwt,
-				project_id,
-				9_999,
-				1u8.try_into().unwrap(),
-				AcceptedFundingAsset::USDT,
-			),
-			Error::<TestRuntime>::ParticipationFailed(ParticipationError::TooLow)
-		);
-	});
-
-	// contribution below 20_000 CT (200k USD) should fail for institutionals
-	let jwt = get_mock_jwt(BUYER_6, InvestorType::Institutional, generate_did_from_account(BUYER_6));
-	inst.execute(|| {
-		assert_noop!(
-			Pallet::<TestRuntime>::remaining_contribute(
-				RuntimeOrigin::signed(BUYER_6),
-				jwt,
-				project_id,
-				19_999,
-				1u8.try_into().unwrap(),
-				AcceptedFundingAsset::USDT,
-			),
-			Error::<TestRuntime>::ParticipationFailed(ParticipationError::TooLow)
-		);
-	});
-}
-
-#[test]
-fn per_credential_type_ticket_size_maximums() {
-	let mut inst = MockInstantiator::new(Some(RefCell::new(new_test_ext())));
-	let project_metadata = ProjectMetadata {
-		token_information: default_token_information(),
-		mainnet_token_max_supply: 8_000_000 * ASSET_UNIT,
-		total_allocation_size: 1_000_000 * ASSET_UNIT,
-		auction_round_allocation_percentage: Percent::from_percent(50u8),
-		minimum_price: PriceOf::<TestRuntime>::from_float(10.0),
-		bidding_ticket_sizes: BiddingTicketSizes {
-			professional: TicketSize::new(Some(5000 * US_DOLLAR), None),
-			institutional: TicketSize::new(Some(5000 * US_DOLLAR), None),
-			phantom: Default::default(),
-		},
-		contributing_ticket_sizes: ContributingTicketSizes {
-			retail: TicketSize::new(None, Some(300_000 * US_DOLLAR)),
-			professional: TicketSize::new(None, Some(20_000 * US_DOLLAR)),
-			institutional: TicketSize::new(None, Some(50_000 * US_DOLLAR)),
-			phantom: Default::default(),
-		},
-		participation_currencies: vec![AcceptedFundingAsset::USDT].try_into().unwrap(),
-		funding_destination_account: ISSUER_1,
-		policy_ipfs_cid: Some(ipfs_hash()),
-	};
-
-	let project_id = inst.create_remainder_contributing_project(
-		project_metadata.clone(),
-		ISSUER_1,
-		default_evaluations(),
-		default_bids(),
-		vec![],
-	);
-
-	inst.mint_plmc_to(vec![
-		(BUYER_4, 500_000 * ASSET_UNIT).into(),
-		(BUYER_5, 500_000 * ASSET_UNIT).into(),
-		(BUYER_6, 500_000 * ASSET_UNIT).into(),
-		(BUYER_7, 500_000 * ASSET_UNIT).into(),
-		(BUYER_8, 500_000 * ASSET_UNIT).into(),
-		(BUYER_9, 500_000 * ASSET_UNIT).into(),
-	]);
-
-	inst.mint_foreign_asset_to(vec![
-		(BUYER_4, 500_000 * US_DOLLAR).into(),
-		(BUYER_5, 500_000 * US_DOLLAR).into(),
-		(BUYER_6, 500_000 * US_DOLLAR).into(),
-		(BUYER_7, 500_000 * US_DOLLAR).into(),
-		(BUYER_8, 500_000 * US_DOLLAR).into(),
-		(BUYER_9, 500_000 * US_DOLLAR).into(),
-	]);
-
-	// total contributions with same DID above 30k CT (300k USD) should fail for retail
-	inst.execute(|| {
-		assert_ok!(Pallet::<TestRuntime>::do_remaining_contribute(
-			&BUYER_4,
-			project_id,
-			28_000 * ASSET_UNIT,
-			1u8.try_into().unwrap(),
-			AcceptedFundingAsset::USDT,
-			generate_did_from_account(BUYER_4),
-			InvestorType::Retail
-		));
-	});
-	inst.execute(|| {
-		assert_noop!(
-			Pallet::<TestRuntime>::do_remaining_contribute(
-				&BUYER_5,
-				project_id,
-				2001 * ASSET_UNIT,
-				1u8.try_into().unwrap(),
-				AcceptedFundingAsset::USDT,
-				// note we use the same did as bidder 1, on a different account
-				generate_did_from_account(BUYER_4),
-				InvestorType::Retail
-			),
-			Error::<TestRuntime>::ParticipationFailed(ParticipationError::TooHigh)
-		);
-	});
-	// bidding 2k total works
-	inst.execute(|| {
-		assert_ok!(Pallet::<TestRuntime>::do_remaining_contribute(
-			&BUYER_5,
-			project_id,
-			2000 * ASSET_UNIT,
-			1u8.try_into().unwrap(),
-			AcceptedFundingAsset::USDT,
-			// note we use the same did as bidder 1, on a different account
-			generate_did_from_account(BUYER_4),
-			InvestorType::Retail
-		));
-	});
-
-	// total contributions with same DID above 2k CT (20k USD) should fail for professionals
-	inst.execute(|| {
-		assert_ok!(Pallet::<TestRuntime>::do_remaining_contribute(
-			&BUYER_6,
-			project_id,
-			1800 * ASSET_UNIT,
-			1u8.try_into().unwrap(),
-			AcceptedFundingAsset::USDT,
-			generate_did_from_account(BUYER_6),
-			InvestorType::Professional
-		));
-	});
-	inst.execute(|| {
-		assert_noop!(
-			Pallet::<TestRuntime>::do_remaining_contribute(
-				&BUYER_7,
-				project_id,
-				201 * ASSET_UNIT,
-				1u8.try_into().unwrap(),
-				AcceptedFundingAsset::USDT,
-				// note we use the same did as bidder 1, on a different account
-				generate_did_from_account(BUYER_6),
-				InvestorType::Professional
-			),
-			Error::<TestRuntime>::ParticipationFailed(ParticipationError::TooHigh)
-		);
-	});
-	// bidding 2k total works
-	inst.execute(|| {
-		assert_ok!(Pallet::<TestRuntime>::do_remaining_contribute(
-			&BUYER_7,
-			project_id,
-			200 * ASSET_UNIT,
-			1u8.try_into().unwrap(),
-			AcceptedFundingAsset::USDT,
-			// note we use the same did as bidder 1, on a different account
-			generate_did_from_account(BUYER_6),
-			InvestorType::Professional
-		));
-	});
-
-	// total contributions with same DID above 5k CT (50 USD) should fail for institutionals
-	inst.execute(|| {
-		assert_ok!(Pallet::<TestRuntime>::do_remaining_contribute(
-			&BUYER_8,
-			project_id,
-			4690 * ASSET_UNIT,
-			1u8.try_into().unwrap(),
-			AcceptedFundingAsset::USDT,
-			generate_did_from_account(BUYER_8),
-			InvestorType::Institutional
-		));
-	});
-	inst.execute(|| {
-		assert_noop!(
-			Pallet::<TestRuntime>::do_remaining_contribute(
-				&BUYER_9,
-				project_id,
-				311 * ASSET_UNIT,
-				1u8.try_into().unwrap(),
-				AcceptedFundingAsset::USDT,
-				// note we use the same did as bidder 3, on a different account
-				generate_did_from_account(BUYER_8),
-				InvestorType::Institutional
-			),
-			Error::<TestRuntime>::ParticipationFailed(ParticipationError::TooHigh)
-		);
-	});
-	// bidding 5k total works
-	inst.execute(|| {
-		assert_ok!(Pallet::<TestRuntime>::do_remaining_contribute(
-			&BUYER_9,
-			project_id,
-			310 * ASSET_UNIT,
-			1u8.try_into().unwrap(),
-			AcceptedFundingAsset::USDT,
-			// note we use the same did as bidder 3, on a different account
-			generate_did_from_account(BUYER_8),
-			InvestorType::Institutional
-		));
-	});
-}
-=======
 			let plmc_contribution_funding = MockInstantiator::calculate_contributed_plmc_spent(
 				contributions.clone(),
 				project_details.weighted_average_price.unwrap(),
@@ -383,7 +114,6 @@
 				project_details.weighted_average_price.unwrap(),
 			);
 			inst.mint_foreign_asset_to(foreign_asset_contribution_funding.clone());
->>>>>>> a6b5184b
 
 			inst.contribute_for_users(project_id, contributions).unwrap();
 
@@ -392,105 +122,6 @@
 	}
 }
 
-<<<<<<< HEAD
-#[test]
-fn non_retail_multiplier_limits() {
-	let mut inst = MockInstantiator::new(Some(RefCell::new(new_test_ext())));
-	let project_metadata = ProjectMetadata {
-		token_information: default_token_information(),
-		mainnet_token_max_supply: 80_000_000 * ASSET_UNIT,
-		total_allocation_size: 10_000_000 * ASSET_UNIT,
-		auction_round_allocation_percentage: Percent::from_percent(50u8),
-		minimum_price: PriceOf::<TestRuntime>::from_float(10.0),
-		bidding_ticket_sizes: BiddingTicketSizes {
-			professional: TicketSize::new(Some(5000 * US_DOLLAR), None),
-			institutional: TicketSize::new(Some(5000 * US_DOLLAR), None),
-			phantom: Default::default(),
-		},
-		contributing_ticket_sizes: ContributingTicketSizes {
-			retail: TicketSize::new(None, None),
-			professional: TicketSize::new(None, None),
-			institutional: TicketSize::new(None, None),
-			phantom: Default::default(),
-		},
-		participation_currencies: vec![AcceptedFundingAsset::USDT].try_into().unwrap(),
-		funding_destination_account: ISSUER_1,
-		policy_ipfs_cid: Some(ipfs_hash()),
-	};
-	let evaluations = MockInstantiator::generate_successful_evaluations(
-		project_metadata.clone(),
-		default_evaluators(),
-		default_weights(),
-	);
-	let bids = MockInstantiator::generate_bids_from_total_ct_percent(
-		project_metadata.clone(),
-		50,
-		default_weights(),
-		default_bidders(),
-		default_multipliers(),
-	);
-	let project_id =
-		inst.create_remainder_contributing_project(project_metadata.clone(), ISSUER_1, evaluations, bids, vec![]);
-	let wap = inst.get_project_details(project_id).weighted_average_price.unwrap();
-
-	// Professional bids: 0x multiplier should fail
-	let jwt = get_mock_jwt(BUYER_1, InvestorType::Professional, generate_did_from_account(BUYER_1));
-	inst.execute(|| {
-		assert_noop!(
-			Pallet::<TestRuntime>::remaining_contribute(
-				RuntimeOrigin::signed(BUYER_1),
-				jwt,
-				project_id,
-				1000 * ASSET_UNIT,
-				Multiplier::force_new(0),
-				AcceptedFundingAsset::USDT
-			),
-			Error::<TestRuntime>::ParticipationFailed(ParticipationError::ForbiddenMultiplier)
-		);
-	});
-	// Professional bids: 1 - 10x multiplier should work
-	for multiplier in 1..=10u8 {
-		let jwt = get_mock_jwt(BUYER_1, InvestorType::Professional, generate_did_from_account(BUYER_1));
-		let bidder_plmc = MockInstantiator::calculate_contributed_plmc_spent(
-			vec![(BUYER_1, 1_000 * ASSET_UNIT, Multiplier::force_new(multiplier)).into()],
-			wap,
-		);
-		let bidder_usdt = MockInstantiator::calculate_contributed_funding_asset_spent(
-			vec![(BUYER_1, 1_000 * ASSET_UNIT, Multiplier::force_new(multiplier)).into()],
-			wap,
-		);
-		let ed = MockInstantiator::get_ed();
-		inst.mint_plmc_to(vec![(BUYER_1, ed).into()]);
-		inst.mint_plmc_to(bidder_plmc);
-		inst.mint_foreign_asset_to(bidder_usdt);
-		assert_ok!(inst.execute(|| Pallet::<TestRuntime>::remaining_contribute(
-			RuntimeOrigin::signed(BUYER_1),
-			jwt,
-			project_id,
-			1000 * ASSET_UNIT,
-			Multiplier::force_new(multiplier),
-			AcceptedFundingAsset::USDT
-		)));
-	}
-	// Professional bids: >=11x multiplier should fail
-	for multiplier in 11..=50u8 {
-		let jwt = get_mock_jwt(BUYER_1, InvestorType::Professional, generate_did_from_account(BUYER_1));
-		let bidder_plmc = MockInstantiator::calculate_contributed_plmc_spent(
-			vec![(BUYER_1, 1_000 * ASSET_UNIT, Multiplier::force_new(multiplier)).into()],
-			wap,
-		);
-		let bidder_usdt = MockInstantiator::calculate_contributed_funding_asset_spent(
-			vec![(BUYER_1, 1_000 * ASSET_UNIT, Multiplier::force_new(multiplier)).into()],
-			wap,
-		);
-		let ed = MockInstantiator::get_ed();
-		inst.mint_plmc_to(vec![(BUYER_1, ed).into()]);
-		inst.mint_plmc_to(bidder_plmc);
-		inst.mint_foreign_asset_to(bidder_usdt);
-		inst.execute(|| {
-			assert_noop!(
-				Pallet::<TestRuntime>::remaining_contribute(
-=======
 #[cfg(test)]
 mod remaining_contribute_extrinsic {
 	use super::*;
@@ -777,7 +408,6 @@
 				inst.mint_plmc_to(bidder_plmc);
 				inst.mint_foreign_asset_to(bidder_usdt);
 				assert_ok!(inst.execute(|| Pallet::<TestRuntime>::remaining_contribute(
->>>>>>> a6b5184b
 					RuntimeOrigin::signed(BUYER_1),
 					jwt,
 					project_id,
