--- conflicted
+++ resolved
@@ -300,11 +300,12 @@
 			+ fungibles::metadata::Mutate<AccountIdOf<Self>, AssetId = u32>
 			+ fungibles::Mutate<AccountIdOf<Self>, Balance = BalanceOf<Self>>;
 
-		/// Type used to check that a jwt and plmc account are valid for participating in a project
-		type InvestorOrigin: EnsureOriginWithCredentials<
-			<Self as frame_system::Config>::RuntimeOrigin,
-			Success = (AccountIdOf<Self>, DID, InvestorType),
-		>;
+        /// Credentialized investor Origin, ensures users are of investing type Retail, or Professional, or Institutional.
+        type InvestorOrigin: EnsureOriginWithCredentials<
+            <Self as frame_system::Config>::RuntimeOrigin,
+            Success = (AccountIdOf<Self>, Did, InvestorType),
+            Credential = InvestorType,
+        >;
 
 		/// How long an issuer has to accept or reject the funding of a project if the funding is between two thresholds.
 		#[pallet::constant]
@@ -437,20 +438,12 @@
 		/// The Ed25519 Verifier Public Key of credential JWTs
 		type VerifierPublicKey: Get<[u8; 32]>;
 
-<<<<<<< HEAD
 		/// The type used for vesting
 		type Vesting: polimec_common::ReleaseSchedule<
 			AccountIdOf<Self>,
 			<Self as Config>::RuntimeHoldReason,
 			Currency = Self::NativeCurrency,
 			Moment = BlockNumberFor<Self>,
-=======
-		/// Credentialized investor Origin, ensures users are of investing type Retail, or Professional, or Institutional.
-		type InvestorOrigin: EnsureOriginWithCredentials<
-			<Self as frame_system::Config>::RuntimeOrigin,
-			Success = (AccountIdOf<Self>, Did, InvestorType),
-			Credential = InvestorType,
->>>>>>> b2bd0bed
 		>;
 
 		/// Struct holding information about extrinsic weights
