--- conflicted
+++ resolved
@@ -1337,13 +1337,9 @@
 								|e: DispatchErrorWithPostInfo<PostDispatchInfo>| { e.error }
 							)
 							.actual_weight
-<<<<<<< HEAD
-							.unwrap_or_default(),
-=======
 							.unwrap_or(WeightInfoOf::<T>::end_evaluation_success(
 								<T as Config>::MaxProjectsToUpdateInsertionAttempts::get() - 1,
 							)),
->>>>>>> 31e30f33
 						);
 					},
 
@@ -1357,14 +1353,10 @@
 								|e: DispatchErrorWithPostInfo<PostDispatchInfo>| { e.error }
 							)
 							.actual_weight
-<<<<<<< HEAD
-							.unwrap_or_default(),
-=======
 							.unwrap_or(WeightInfoOf::<T>::start_auction_manually(
 								<T as Config>::MaxProjectsToUpdateInsertionAttempts::get() - 1,
 								10_000,
 							)),
->>>>>>> 31e30f33
 						);
 					},
 
@@ -1377,13 +1369,9 @@
 								|e: DispatchErrorWithPostInfo<PostDispatchInfo>| { e.error }
 							)
 							.actual_weight
-<<<<<<< HEAD
-							.unwrap_or_default(),
-=======
 							.unwrap_or(WeightInfoOf::<T>::start_candle_phase(
 								<T as Config>::MaxProjectsToUpdateInsertionAttempts::get() - 1,
 							)),
->>>>>>> 31e30f33
 						);
 					},
 
@@ -1396,9 +1384,6 @@
 								|e: DispatchErrorWithPostInfo<PostDispatchInfo>| { e.error }
 							)
 							.actual_weight
-<<<<<<< HEAD
-							.unwrap_or_default(),
-=======
 							.unwrap_or(
 								WeightInfoOf::<T>::start_community_funding_success(
 									<T as Config>::MaxProjectsToUpdateInsertionAttempts::get() - 1,
@@ -1416,7 +1401,6 @@
 									<T as Config>::MaxBidsPerProject::get(),
 								)),
 							),
->>>>>>> 31e30f33
 						);
 					},
 
@@ -1429,13 +1413,9 @@
 								|e: DispatchErrorWithPostInfo<PostDispatchInfo>| { e.error }
 							)
 							.actual_weight
-<<<<<<< HEAD
-							.unwrap_or_default(),
-=======
 							.unwrap_or(WeightInfoOf::<T>::start_remainder_funding(
 								<T as Config>::MaxProjectsToUpdateInsertionAttempts::get() - 1,
 							)),
->>>>>>> 31e30f33
 						);
 					},
 
@@ -1448,9 +1428,6 @@
 								|e: DispatchErrorWithPostInfo<PostDispatchInfo>| { e.error }
 							)
 							.actual_weight
-<<<<<<< HEAD
-							.unwrap_or_default(),
-=======
 							.unwrap_or(
 								WeightInfoOf::<T>::end_funding_automatically_rejected_evaluators_slashed(
 									<T as Config>::MaxProjectsToUpdateInsertionAttempts::get() - 1,
@@ -1466,7 +1443,6 @@
 									<T as Config>::MaxEvaluationsPerProject::get(),
 								)),
 							),
->>>>>>> 31e30f33
 						);
 					},
 
@@ -1478,14 +1454,10 @@
 								|e: DispatchErrorWithPostInfo<PostDispatchInfo>| { e.error }
 							)
 							.actual_weight
-<<<<<<< HEAD
-							.unwrap_or_default(),
-=======
 							.unwrap_or(
 								WeightInfoOf::<T>::project_decision_accept_funding()
 									.max(WeightInfoOf::<T>::project_decision_reject_funding()),
 							),
->>>>>>> 31e30f33
 						);
 					},
 
@@ -1497,14 +1469,10 @@
 								|e: DispatchErrorWithPostInfo<PostDispatchInfo>| { e.error }
 							)
 							.actual_weight
-<<<<<<< HEAD
-							.unwrap_or_default(),
-=======
 							.unwrap_or(
 								WeightInfoOf::<T>::start_settlement_funding_success()
 									.max(WeightInfoOf::<T>::start_settlement_funding_failure()),
 							),
->>>>>>> 31e30f33
 						);
 					},
 				}
