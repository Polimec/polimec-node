// Polimec Blockchain – https://www.polimec.org/
// Copyright (C) Polimec 2022. All rights reserved.

// The Polimec Blockchain is free software: you can redistribute it and/or modify
// it under the terms of the GNU General Public License as published by
// the Free Software Foundation, either version 3 of the License, or
// (at your option) any later version.

// The Polimec Blockchain is distributed in the hope that it will be useful,
// but WITHOUT ANY WARRANTY; without even the implied warranty of
// MERCHANTABILITY or FITNESS FOR A PARTICULAR PURPOSE.  See the
// GNU General Public License for more details.

// You should have received a copy of the GNU General Public License
// along with this program.  If not, see <https://www.gnu.org/licenses/>.

//! # Funding Pallet
//!
//! Polimec's main business logic. It allows users to create, evaluate, and fund projects.
//!
//! It rewards project evaluators and contributors with `Contribution Tokens`. These tokens
//! can be redeemed for a project's native tokens, after their parachain is deployed on mainnet.
//! ## 👷 Work in progress 🏗️
//! Expect major changes between PRs
//!
//! ## Overview
//! The official logic for Polimec's blockchain can be found at our [whitepaper](https://polimec.link/whitepaper).
//!
//! There are 3 types of users in Polimec:
//! - **Issuers**: They create projects and are responsible for their success.
//! - **Evaluators**: They evaluate projects and are rewarded for their work.
//! - **Contributors**: They contribute financially to projects and are rewarded on the basis of their contribution
//!
//! A contributor, depending on their investor profile, can participate in different rounds of a project's funding.
//!
//! There are 3 types of contributors:
//! - **Institutional**
//! - **Professional**
//! - **Retail**
//!
//! Basic flow of a project's lifecycle:
//!
//!
//! | Step                      | Description                                                                                                                                                                                                                                                                                                                                                                                                 | Resulting Project State                                             |
//! |---------------------------|-------------------------------------------------------------------------------------------------------------------------------------------------------------------------------------------------------------------------------------------------------------------------------------------------------------------------------------------------------------------------------------------------------------|---------------------------------------------------------------------|
//! | Creation                  | Issuer creates a project with the [`create()`](Pallet::create) extrinsic.                                                                                                                                                                                                                                                                                                                                   | [`Application`](ProjectStatus::Application)                         |
//! | Evaluation Start          | Issuer starts the evaluation round with the [`start_evaluation()`](Pallet::start_evaluation) extrinsic.                                                                                                                                                                                                                                                                                                     | [`EvaluationRound`](ProjectStatus::EvaluationRound)                 |
//! | Evaluation Submissions    | Evaluators assess the project information, and if they think it is good enough to get funding, they bond Polimec's native token PLMC with [`bond_evaluation()`](Pallet::evaluate)                                                                                                                                                                                                                    | [`EvaluationRound`](ProjectStatus::EvaluationRound)                 |
//! | Evaluation End            | Evaluation round ends automatically after the [`Config::EvaluationDuration`] has passed. This is achieved by the [`on_initialize()`](Pallet::on_initialize) function.                                                                                                                                                                                                                                       | [`AuctionInitializePeriod`](ProjectStatus::AuctionInitializePeriod) |
//! | Auction Start             | Issuer starts the auction round within the [`Config::AuctionInitializePeriodDuration`], by calling the extrinsic [`start_auction()`](Pallet::start_auction)                                                                                                                                                                                                                                                 | [`AuctionRound(English)`](ProjectStatus::AuctionRound)              |
//! | Bid Submissions           | Institutional and Professional users can place bids with [`bid()`](Pallet::bid) by choosing their desired token price, amount, and multiplier (for vesting). Their bids are guaranteed to be considered                                                                                                                                                                                                     | [`AuctionRound(English)`](ProjectStatus::AuctionRound)              |                                                                                                                                                                                                                |                                                                     |
//! | Candle Auction Transition | After the [`Config::EnglishAuctionDuration`] has passed, the auction goes into candle mode thanks to [`on_initialize()`](Pallet::on_initialize)                                                                                                                                                                                                                                                             | [`AuctionRound(Candle)`](ProjectStatus::AuctionRound)               |
//! | Bid Submissions           | Institutional and Professional users can continue bidding, but this time their bids will only be considered, if they managed to fall before the random ending block calculated at the end of the auction.                                                                                                                                                                                                   | [`AuctionRound(Candle)`](ProjectStatus::AuctionRound)               |
//! | Community Funding Start   | After the [`Config::CandleAuctionDuration`] has passed, the auction automatically. A final token price for the next rounds is calculated based on the accepted bids.                                                                                                                                                                                                                                        | [`CommunityRound`](ProjectStatus::CommunityRound)                   |
//! | Funding Submissions       | Retail investors can call the [`contribute()`](Pallet::contribute) extrinsic to buy tokens at the set price.                                                                                                                                                                                                                                                                                                | [`CommunityRound`](ProjectStatus::CommunityRound)                   |
//! | Remainder Funding Start   | After the [`Config::CommunityFundingDuration`] has passed, the project is now open to token purchases from any user type                                                                                                                                                                                                                                                                                    | [`RemainderRound`](ProjectStatus::RemainderRound)                   |
//! | Funding End               | If all tokens were sold, or after the [`Config::RemainderFundingDuration`] has passed, the project automatically ends, and it is calculated if it reached its desired funding or not.                                                                                                                                                                                                                       | [`FundingEnded`](ProjectStatus::FundingSuccessful)                       |
//! | Evaluator Rewards         | If the funding was successful, evaluators can claim their contribution token rewards with the [`TBD`]() extrinsic. If it failed, evaluators can either call the [`failed_evaluation_unbond_for()`](Pallet::failed_evaluation_unbond_for) extrinsic, or wait for the [`on_idle()`](Pallet::on_initialize) function, to return their funds                                                                    | [`FundingEnded`](ProjectStatus::FundingSuccessful)                       |
//! | Bidder Rewards            | If the funding was successful, bidders will call [`vested_contribution_token_bid_mint_for()`](Pallet::vested_contribution_token_bid_mint_for) to mint the contribution tokens they are owed, and [`vested_plmc_bid_unbond_for()`](Pallet::vested_plmc_bid_unbond_for) to unbond their PLMC, based on their current vesting schedule.                                                                        | [`FundingEnded`](ProjectStatus::FundingSuccessful)                       |
//! | Buyer Rewards             | If the funding was successful, users who bought tokens on the Community or Remainder round, can call [`vested_contribution_token_purchase_mint_for()`](Pallet::vested_contribution_token_purchase_mint_for) to mint the contribution tokens they are owed, and [`vested_plmc_purchase_unbond_for()`](Pallet::vested_plmc_purchase_unbond_for) to unbond their PLMC, based on their current vesting schedule | [`FundingEnded`](ProjectStatus::FundingSuccessful)                       |
//!
//! ## Interface
//! All users who wish to participate need to have a valid credential, given to them on the KILT parachain, by a KYC/AML provider.
//! ### Extrinsics
//! * [`create`](Pallet::create) : Creates a new project.
//! * [`edit_metadata`](Pallet::edit_metadata) : Submit a new Hash of the project metadata.
//! * [`start_evaluation`](Pallet::start_evaluation) : Start the Evaluation round of a project.
//! * [`start_auction`](Pallet::start_auction) : Start the English Auction round of a project.
//! * [`bond_evaluation`](Pallet::evaluate) : Bond PLMC on a project in the evaluation stage. A sort of "bet" that you think the project will be funded
//! * [`failed_evaluation_unbond_for`](Pallet::failed_evaluation_unbond_for) : Unbond the PLMC bonded on a project's evaluation round for any user, if the project failed the evaluation.
//! * [`bid`](Pallet::bid) : Perform a bid during the English or Candle Auction Round.
//! * [`contribute`](Pallet::contribute) : Buy contribution tokens if a project during the Community or Remainder round
//! * [`vested_plmc_bid_unbond_for`](Pallet::vested_plmc_bid_unbond_for) : Unbond the PLMC bonded on a project's English or Candle Auction Round for any user, based on their vesting schedule.
//! * [`vested_plmc_purchase_unbond_for`](Pallet::vested_plmc_purchase_unbond_for) : Unbond the PLMC bonded on a project's Community or Remainder Round for any user, based on their vesting schedule.
//! * [`vested_contribution_token_bid_mint_for`](Pallet::vested_contribution_token_bid_mint_for) : Mint the contribution tokens for a user who participated in the English or Candle Auction Round, based on their vesting schedule.
//! * [`vested_contribution_token_purchase_mint_for`](Pallet::vested_contribution_token_purchase_mint_for) : Mint the contribution tokens for a user who participated in the Community or Remainder Round, based on their vesting schedule.
//!
//! ### Storage Items
//! * [`NextProjectId`] : Increasing counter to get the next id to assign to a project.
//! * [`NextBidId`]: Increasing counter to get the next id to assign to a bid.
//! * [`Nonce`]: Increasing counter to be used in random number generation.
//! * [`Images`]: Map of the hash of some metadata to the user who owns it. Avoids storing the same image twice, and keeps track of ownership for a future project data access due to regulatory compliance.
//! * [`ProjectsMetadata`]: Map of the assigned id, to the main information of a project.
//! * [`ProjectsIssuers`]: Map of a project id, to its issuer account.
//! * [`ProjectsDetails`]: Map of a project id, to some additional information required for ensuring correctness of the protocol.
//! * [`ProjectsToUpdate`]: Map of a block number, to a vector of project ids. Used to keep track of projects that need to be updated in on_initialize.
//! * [`Bids`]: Double map linking a project-user to the bids they made.
//! * [`Evaluations`]: Double map linking a project-user to the PLMC they bonded in the evaluation round.
//! * [`Contributions`]: Double map linking a project-user to the contribution tokens they bought in the Community or Remainder round.
//!
//! ## Credentials
//! The pallet will only allow users with certain credential types, to execute certain extrinsics.:
//!
//!
//! | Extrinsic                                     | Issuer | Retail Investor | Professional Investor | Institutional Investor |
//! |-----------------------------------------------|--------|-----------------|-----------------------|------------------------|
//! | `create`                                      | X      |                 |                       |                        |
//! | `edit_metadata`                               | X      |                 |                       |                        |
//! | `start_evaluation`                            | X      |                 |                       |                        |
//! | `start_auction`                               | X      |                 |                       |                        |
//! | `bond_evaluation`                             |        | X               | X                     | X                      |
//! | `failed_evaluation_unbond_for`                |        | X               | X                     | X                      |
//! | `bid`                                         |        |                 | X                     | X                      |
//! | `contribute`                                  |        | X               | X*                    | X*                     |
//! | `vested_plmc_bid_unbond_for`                  |        |                 | X                     | X                      |
//! | `vested_plmc_purchase_unbond_for`             |        | X               | X                     | X                      |
//! | `vested_contribution_token_bid_mint_for`      |        |                 | X                     | X                      |
//! | `vested_contribution_token_purchase_mint_for` |        | X               | X                     | X                      |
//!
//! _* They can call contribute only if the project is on the remainder round._
//!

// Ensure we're `no_std` when compiling for Wasm.
#![cfg_attr(not(feature = "std"), no_std)]
// This recursion limit is needed because we have too many benchmarks and benchmarking will fail if
// we add more without this limit.
#![cfg_attr(feature = "runtime-benchmarks", recursion_limit = "512")]
pub use crate::weights::WeightInfo;
use frame_support::{
	traits::{
		tokens::{fungible, fungibles, Balance},
		AccountTouch, ContainsPair, Randomness,
	},
	BoundedVec, PalletId,
};
use frame_system::pallet_prelude::BlockNumberFor;
pub use pallet::*;
use pallet_xcm::ensure_response;
use polimec_common::{
	credentials::{Did, EnsureOriginWithCredentials, InvestorType, UntrustedToken},
	migration_types::*,
};
use polkadot_parachain::primitives::Id as ParaId;
use sp_arithmetic::traits::{One, Saturating};
use sp_runtime::{traits::AccountIdConversion, FixedPointNumber, FixedPointOperand, FixedU128};
use sp_std::{marker::PhantomData, prelude::*};
use traits::DoRemainingOperation;
pub use types::*;
use xcm::v3::{opaque::Instruction, prelude::*, SendXcm};

pub mod functions;

#[cfg(test)]
pub mod mock;
pub mod types;
pub mod weights;

#[cfg(test)]
pub mod tests;

#[cfg(feature = "runtime-benchmarks")]
pub mod benchmarking;
pub mod impls;
#[cfg(any(feature = "runtime-benchmarks", feature = "std"))]
pub mod instantiator;
pub mod traits;

pub type AccountIdOf<T> = <T as frame_system::Config>::AccountId;
pub type ProjectId = u32;
pub type MultiplierOf<T> = <T as Config>::Multiplier;

pub type BalanceOf<T> = <T as Config>::Balance;
pub type PriceOf<T> = <T as Config>::Price;
pub type StringLimitOf<T> = <T as Config>::StringLimit;
pub type HashOf<T> = <T as frame_system::Config>::Hash;
pub type AssetIdOf<T> =
	<<T as Config>::FundingCurrency as fungibles::Inspect<<T as frame_system::Config>::AccountId>>::AssetId;
pub type RewardInfoOf<T> = RewardInfo<BalanceOf<T>>;
pub type EvaluatorsOutcomeOf<T> = EvaluatorsOutcome<BalanceOf<T>>;

pub type TicketSizeOf<T> = TicketSize<BalanceOf<T>>;
pub type ProjectMetadataOf<T> =
	ProjectMetadata<BoundedVec<u8, StringLimitOf<T>>, BalanceOf<T>, PriceOf<T>, AccountIdOf<T>, HashOf<T>>;
pub type ProjectDetailsOf<T> =
	ProjectDetails<AccountIdOf<T>, Did, BlockNumberFor<T>, PriceOf<T>, BalanceOf<T>, EvaluationRoundInfoOf<T>>;
pub type EvaluationRoundInfoOf<T> = EvaluationRoundInfo<BalanceOf<T>>;
pub type VestingInfoOf<T> = VestingInfo<BlockNumberFor<T>, BalanceOf<T>>;
pub type EvaluationInfoOf<T> = EvaluationInfo<u32, ProjectId, AccountIdOf<T>, BalanceOf<T>, BlockNumberFor<T>>;
pub type BidInfoOf<T> = BidInfo<
	ProjectId,
	Did,
	BalanceOf<T>,
	PriceOf<T>,
	AccountIdOf<T>,
	BlockNumberFor<T>,
	MultiplierOf<T>,
	VestingInfoOf<T>,
>;
pub type ContributionInfoOf<T> =
	ContributionInfo<u32, ProjectId, AccountIdOf<T>, BalanceOf<T>, MultiplierOf<T>, VestingInfoOf<T>>;

pub type ProjectMigrationOriginsOf<T> =
	ProjectMigrationOrigins<ProjectId, BoundedVec<MigrationOrigin, MaxMigrationsPerXcm<T>>>;

pub type BucketOf<T> = Bucket<BalanceOf<T>, PriceOf<T>>;
pub type WeightInfoOf<T> = <T as Config>::WeightInfo;

pub const PLMC_FOREIGN_ID: u32 = 2069;
pub const US_DOLLAR: u128 = 1_0_000_000_000;

#[frame_support::pallet]
pub mod pallet {
	use super::*;
	use crate::traits::{BondingRequirementCalculation, ProvideAssetPrice, VestingDurationCalculation};
	use frame_support::{
		dispatch::PostDispatchInfo,
		pallet_prelude::*,
		traits::{OnFinalize, OnIdle, OnInitialize},
	};
	use frame_system::pallet_prelude::*;
	use local_macros::*;
	use sp_arithmetic::Percent;
	use sp_runtime::{
		traits::{Convert, ConvertBack, Get},
		DispatchErrorWithPostInfo,
	};

	#[cfg(any(feature = "runtime-benchmarks", feature = "std"))]
	use crate::traits::SetPrices;

	#[pallet::composite_enum]
	pub enum HoldReason {
		Evaluation(ProjectId),
		Participation(ProjectId),
	}

	#[pallet::pallet]
	pub struct Pallet<T>(_);

	#[pallet::config]
	pub trait Config:
		frame_system::Config + pallet_balances::Config<Balance = BalanceOf<Self>> + pallet_xcm::Config
	{
		/// A way to convert from and to the account type used in CT migrations
		type AccountId32Conversion: ConvertBack<Self::AccountId, [u8; 32]>;

		/// Type used for testing and benchmarks
		#[cfg(any(test, feature = "runtime-benchmarks", feature = "std"))]
		type AllPalletsWithoutSystem: OnFinalize<BlockNumberFor<Self>>
			+ OnIdle<BlockNumberFor<Self>>
			+ OnInitialize<BlockNumberFor<Self>>;

		/// The time window (expressed in number of blocks) that an issuer has to start the auction round.
		#[pallet::constant]
		type AuctionInitializePeriodDuration: Get<BlockNumberFor<Self>>;

		/// The inner balance type we will use for all of our outer currency types. (e.g native, funding, CTs)
		type Balance: Balance + From<u64> + FixedPointOperand + MaybeSerializeDeserialize + Into<u128>;

		// TODO: our local BlockNumber should be removed once we move onto using Moment for time tracking
		/// BlockNumber used for PLMC vesting durations on this chain, and CT vesting durations on funded chains.
		type BlockNumber: IsType<BlockNumberFor<Self>> + Into<u64>;

		/// The length (expressed in number of blocks) of the Auction Round, Candle period.
		type BlockNumberToBalance: Convert<BlockNumberFor<Self>, BalanceOf<Self>>;

		/// The length (expressed in number of blocks) of the Auction Round, Candle period.
		#[pallet::constant]
		type CandleAuctionDuration: Get<BlockNumberFor<Self>>;

		/// The length (expressed in number of blocks) of the Community Round.
		#[pallet::constant]
		type CommunityFundingDuration: Get<BlockNumberFor<Self>>;

		/// The currency used for minting contribution tokens as fungible assets (i.e pallet-assets)
		type ContributionTokenCurrency: fungibles::Create<AccountIdOf<Self>, AssetId = ProjectId, Balance = BalanceOf<Self>>
			+ fungibles::Destroy<AccountIdOf<Self>, AssetId = ProjectId, Balance = BalanceOf<Self>>
			+ fungibles::InspectEnumerable<AccountIdOf<Self>, Balance = BalanceOf<Self>>
			+ fungibles::metadata::Inspect<AccountIdOf<Self>>
			+ fungibles::metadata::Mutate<AccountIdOf<Self>>
			+ fungibles::metadata::MetadataDeposit<BalanceOf<Self>>
			+ fungibles::Mutate<AccountIdOf<Self>, Balance = BalanceOf<Self>>
			+ fungibles::roles::Inspect<AccountIdOf<Self>>
			+ AccountTouch<ProjectId, AccountIdOf<Self>, Balance = BalanceOf<Self>>
			+ ContainsPair<ProjectId, AccountIdOf<Self>>;

		/// Convert 24 hours as FixedU128, to the corresponding amount of blocks in the same type as frame_system
		type DaysToBlocks: Convert<FixedU128, BlockNumberFor<Self>>;

		/// The length (expressed in number of blocks) of the Auction Round, English period.
		#[pallet::constant]
		type EnglishAuctionDuration: Get<BlockNumberFor<Self>>;

		/// The length (expressed in number of blocks) of the evaluation period.
		#[pallet::constant]
		type EvaluationDuration: Get<BlockNumberFor<Self>>;

		/// What percentage of the target funding amount is required to be reached in the evaluation, for it to continue to the funding round.
		#[pallet::constant]
		type EvaluationSuccessThreshold: Get<Percent>;

		/// How much an evaluation should be slashed if it the project doesn't reach a certain theshold of funding.
		#[pallet::constant]
		type EvaluatorSlash: Get<Percent>;

		/// The fee brackets for the project's funding
		#[pallet::constant]
		type FeeBrackets: Get<Vec<(Percent, <Self as Config>::Balance)>>;

		/// The currency used for funding projects in bids and contributions
		type FundingCurrency: fungibles::InspectEnumerable<AccountIdOf<Self>, Balance = BalanceOf<Self>, AssetId = u32>
			+ fungibles::metadata::Inspect<AccountIdOf<Self>, AssetId = u32>
			+ fungibles::metadata::Mutate<AccountIdOf<Self>, AssetId = u32>
			+ fungibles::Mutate<AccountIdOf<Self>, Balance = BalanceOf<Self>>;

		/// Credentialized investor Origin, ensures users are of investing type Retail, or Professional, or Institutional.
		type InvestorOrigin: EnsureOriginWithCredentials<
			<Self as frame_system::Config>::RuntimeOrigin,
			Success = (AccountIdOf<Self>, Did, InvestorType),
		>;

		/// How long an issuer has to accept or reject the funding of a project if the funding is between two thresholds.
		#[pallet::constant]
		type ManualAcceptanceDuration: Get<BlockNumberFor<Self>>;

		/// Max individual bids per project. Used to estimate worst case weight for price calculation
		#[pallet::constant]
		type MaxBidsPerProject: Get<u32>;

		/// Max individual bids per project. Used to estimate worst case weight for price calculation
		#[pallet::constant]
		type MaxBidsPerUser: Get<u32>;

		/// Range of max_capacity_thresholds values for the hrmp config where we accept the incoming channel request
		#[pallet::constant]
		type MaxCapacityThresholds: Get<(u32, u32)>;

		/// Max individual contributions per project per user. Used to estimate worst case weight for price calculation
		#[pallet::constant]
		type MaxContributionsPerUser: Get<u32>;

		/// Max individual evaluations per project. Used to estimate worst case weight for price calculation
		#[pallet::constant]
		type MaxEvaluationsPerProject: Get<u32>;

		/// How many distinct evaluations per user per project
		type MaxEvaluationsPerUser: Get<u32>;

		/// Range of max_message_size values for the hrmp config where we accept the incoming channel request
		#[pallet::constant]
		type MaxMessageSizeThresholds: Get<(u32, u32)>;

		/// max iterations for trying to insert a project on the projects_to_update storage
		#[pallet::constant]
		type MaxProjectsToUpdateInsertionAttempts: Get<u32>;

		/// How many projects should we update in on_initialize each block. Likely one to reduce complexity
		#[pallet::constant]
		type MaxProjectsToUpdatePerBlock: Get<u32>;

		/// Multiplier type that decides how much PLMC needs to be bonded for a token buy/bid
		type Multiplier: Parameter
			+ BondingRequirementCalculation
			+ VestingDurationCalculation
			+ Default
			+ Copy
			+ TryFrom<u8>
			+ Into<u8>
			+ MaxEncodedLen
			+ MaybeSerializeDeserialize;

		/// The chains native currency
		type NativeCurrency: fungible::InspectHold<AccountIdOf<Self>, Balance = BalanceOf<Self>>
			+ fungible::MutateHold<
				AccountIdOf<Self>,
				Balance = BalanceOf<Self>,
				Reason = <Self as Config>::RuntimeHoldReason,
			> + fungible::BalancedHold<AccountIdOf<Self>, Balance = BalanceOf<Self>>
			+ fungible::Mutate<AccountIdOf<Self>, Balance = BalanceOf<Self>>;

		/// System account for the funding pallet. Used to derive project escrow accounts.
		#[pallet::constant]
		type PalletId: Get<PalletId>;

		/// Pallet info of the polimec receiver pallet. Used for CT migrations
		#[pallet::constant]
		type PolimecReceiverInfo: Get<PalletInfo>;

		/// The maximum size of a preimage allowed, expressed in bytes.
		#[pallet::constant]
		type PreImageLimit: Get<u32>;

		/// Type that represents the value of something in USD
		type Price: FixedPointNumber + Parameter + Copy + MaxEncodedLen + MaybeSerializeDeserialize;

		/// Method to get the price of an asset like USDT or PLMC. Likely to come from an oracle
		type PriceProvider: ProvideAssetPrice<AssetId = u32, Price = Self::Price>;

		/// Something that provides randomness in the runtime.
		type Randomness: Randomness<Self::Hash, BlockNumberFor<Self>>;

		/// The length (expressed in number of blocks) of the Remainder Round.
		#[pallet::constant]
		type RemainderFundingDuration: Get<BlockNumberFor<Self>>;

		/// max_capacity config required for the channel from polimec to the project
		#[pallet::constant]
		type RequiredMaxCapacity: Get<u32>;

		/// max_message_size config required for the channel from polimec to the project
		#[pallet::constant]
		type RequiredMaxMessageSize: Get<u32>;

		/// The runtime enum constructed by the construct_runtime macro
		type RuntimeCall: Parameter + IsType<<Self as frame_system::Config>::RuntimeCall> + From<Call<Self>>;

		/// The event enum constructed by the construct_runtime macro
		type RuntimeEvent: From<Event<Self>>
			+ TryInto<Event<Self>>
			+ IsType<<Self as frame_system::Config>::RuntimeEvent>
			+ Parameter
			+ Member;

		/// The hold reason enum constructed by the construct_runtime macro
		type RuntimeHoldReason: From<HoldReason>;

		/// The origin enum constructed by the construct_runtime macro
		type RuntimeOrigin: IsType<<Self as frame_system::Config>::RuntimeOrigin>
			+ Into<Result<pallet_xcm::Origin, <Self as Config>::RuntimeOrigin>>;

		/// test and benchmarking helper to set the prices of assets
		#[cfg(any(feature = "runtime-benchmarks", feature = "std"))]
		type SetPrices: SetPrices;

		/// The maximum length of data stored on-chain.
		#[pallet::constant]
		type StringLimit: Get<u32>;

		/// How long a project has to wait after it gets successfully funded, for the settlement to start.
		#[pallet::constant]
		type SuccessToSettlementTime: Get<BlockNumberFor<Self>>;

		/// Treasury account holding PLMC at TGE.
		#[pallet::constant]
		type ProtocolGrowthTreasury: Get<AccountIdOf<Self>>;

		/// Treasury account holding the CT fees charged to issuers.
		#[pallet::constant]
		type ContributionTreasury: Get<AccountIdOf<Self>>;

		/// The Ed25519 Verifier Public Key of credential JWTs
		type VerifierPublicKey: Get<[u8; 32]>;

		/// The type used for vesting
		type Vesting: polimec_common::ReleaseSchedule<
			AccountIdOf<Self>,
			<Self as Config>::RuntimeHoldReason,
			Currency = Self::NativeCurrency,
			Moment = BlockNumberFor<Self>,
		>;

		/// Struct holding information about extrinsic weights
		type WeightInfo: weights::WeightInfo;
	}

	#[pallet::storage]
	/// A global counter for indexing the projects
	/// OnEmpty in this case is GetDefault, so 0.
	pub type NextProjectId<T: Config> = StorageValue<_, ProjectId, ValueQuery>;

	#[pallet::storage]
	pub type NextEvaluationId<T: Config> = StorageValue<_, u32, ValueQuery>;

	#[pallet::storage]
	pub type NextBidId<T: Config> = StorageValue<_, u32, ValueQuery>;

	#[pallet::storage]
	pub type NextContributionId<T: Config> = StorageValue<_, u32, ValueQuery>;

	#[pallet::storage]
	pub type BidCounts<T: Config> = StorageMap<_, Blake2_128Concat, ProjectId, u32, ValueQuery>;

	#[pallet::storage]
	pub type EvaluationCounts<T: Config> = StorageMap<_, Blake2_128Concat, ProjectId, u32, ValueQuery>;

	#[pallet::storage]
	/// A global counter used in the randomness generation
	// TODO: PLMC-155. Remove it after using the Randomness from BABE's VRF: https://github.com/PureStake/moonbeam/issues/1391
	// 	Or use the randomness from Moonbeam.
	pub type Nonce<T: Config> = StorageValue<_, u32, ValueQuery>;

	#[pallet::storage]
	/// A StorageMap containing all the hashes of the project metadata uploaded by the users.
	pub type Images<T: Config> = StorageMap<_, Blake2_128Concat, T::Hash, AccountIdOf<T>>;

	#[pallet::storage]
	/// A StorageMap containing the primary project information of projects
	pub type ProjectsMetadata<T: Config> = StorageMap<_, Blake2_128Concat, ProjectId, ProjectMetadataOf<T>>;

	#[pallet::storage]
	/// A StorageMap containing the primary project information of projects
	pub type Buckets<T: Config> = StorageMap<_, Blake2_128Concat, ProjectId, BucketOf<T>>;

	#[pallet::storage]
	/// StorageMap containing additional information for the projects, relevant for correctness of the protocol
	pub type ProjectsDetails<T: Config> = StorageMap<_, Blake2_128Concat, ProjectId, ProjectDetailsOf<T>>;

	#[pallet::storage]
	/// A map to know in which block to update which active projects using on_initialize.
	pub type ProjectsToUpdate<T: Config> = StorageMap<
		_,
		Blake2_128Concat,
		BlockNumberFor<T>,
		BoundedVec<(ProjectId, UpdateType), T::MaxProjectsToUpdatePerBlock>,
		ValueQuery,
	>;

	#[pallet::storage]
	/// Keep track of the PLMC bonds made to each project by each evaluator
	pub type Evaluations<T: Config> = StorageNMap<
		_,
		(
			NMapKey<Blake2_128Concat, ProjectId>,
			NMapKey<Blake2_128Concat, AccountIdOf<T>>,
			NMapKey<Blake2_128Concat, u32>,
		),
		EvaluationInfoOf<T>,
	>;

	#[pallet::storage]
	/// StorageMap containing the bids for each project and user
	pub type Bids<T: Config> = StorageNMap<
		_,
		(
			NMapKey<Blake2_128Concat, ProjectId>,
			NMapKey<Blake2_128Concat, AccountIdOf<T>>,
			NMapKey<Blake2_128Concat, u32>,
		),
		BidInfoOf<T>,
	>;

	#[pallet::storage]
	/// Contributions made during the Community and Remainder round. i.e token buys
	pub type Contributions<T: Config> = StorageNMap<
		_,
		(
			NMapKey<Blake2_128Concat, ProjectId>,
			NMapKey<Blake2_128Concat, AccountIdOf<T>>,
			NMapKey<Blake2_128Concat, u32>,
		),
		ContributionInfoOf<T>,
	>;

	#[pallet::storage]
	pub type AuctionBoughtUSD<T: Config> = StorageNMap<
		_,
		(NMapKey<Blake2_128Concat, ProjectId>, NMapKey<Blake2_128Concat, Did>),
		BalanceOf<T>,
		ValueQuery,
	>;

	#[pallet::storage]
	pub type ContributionBoughtUSD<T: Config> = StorageNMap<
		_,
		(NMapKey<Blake2_128Concat, ProjectId>, NMapKey<Blake2_128Concat, Did>),
		BalanceOf<T>,
		ValueQuery,
	>;
	#[pallet::storage]
	// After 25 participations, the retail user has access to the max multiplier of 10x, so no need to keep tracking it
	pub type RetailParticipations<T: Config> =
		StorageMap<_, Blake2_128Concat, Did, BoundedVec<ProjectId, MaxParticipationsForMaxMultiplier>, ValueQuery>;

	#[pallet::storage]
	/// A map to keep track of what issuer's did has an active project. It prevents one issuer having multiple active projects
	pub type DidWithActiveProjects<T: Config> = StorageMap<_, Blake2_128Concat, Did, ProjectId, OptionQuery>;

	#[pallet::storage]
	pub type DidWithWinningBids<T: Config> =
		StorageDoubleMap<_, Blake2_128Concat, ProjectId, Blake2_128Concat, Did, bool, ValueQuery>;

	#[pallet::storage]
	/// Migrations sent and awaiting for confirmation
	pub type UnconfirmedMigrations<T: Config> = StorageMap<_, Blake2_128Concat, QueryId, ProjectMigrationOriginsOf<T>>;

	#[pallet::event]
	#[pallet::generate_deposit(pub (super) fn deposit_event)]
	pub enum Event<T: Config> {
		/// A project was created.
		ProjectCreated {
			project_id: ProjectId,
			issuer: T::AccountId,
		},
		/// The metadata of a project was modified.
		MetadataEdited {
			project_id: ProjectId,
		},
		/// The evaluation phase of a project started.
		EvaluationStarted {
			project_id: ProjectId,
		},
		/// The evaluation phase of a project ended without reaching the minimum threshold of evaluation bonds.
		EvaluationFailed {
			project_id: ProjectId,
		},
		/// The period an issuer has to start the auction phase of the project.
		AuctionInitializePeriod {
			project_id: ProjectId,
			start_block: BlockNumberFor<T>,
			end_block: BlockNumberFor<T>,
		},
		/// The auction round of a project started.
		EnglishAuctionStarted {
			project_id: ProjectId,
			when: BlockNumberFor<T>,
		},
		/// The candle auction part of the auction started for a project
		CandleAuctionStarted {
			project_id: ProjectId,
			when: BlockNumberFor<T>,
		},
		/// The auction round of a project ended.
		AuctionFailed {
			project_id: ProjectId,
		},
		/// A `bonder` bonded an `amount` of PLMC for `project_id`.
		FundsBonded {
			project_id: ProjectId,
			amount: BalanceOf<T>,
			bonder: AccountIdOf<T>,
		},
		/// Someone paid for the release of a user's PLMC bond for a project.
		BondReleased {
			project_id: ProjectId,
			amount: BalanceOf<T>,
			bonder: AccountIdOf<T>,
			releaser: AccountIdOf<T>,
		},
		/// A bid was made for a project
		Bid {
			project_id: ProjectId,
			amount: BalanceOf<T>,
			price: T::Price,
			multiplier: MultiplierOf<T>,
		},
		/// A contribution was made for a project. i.e token purchase
		Contribution {
			project_id: ProjectId,
			contributor: AccountIdOf<T>,
			amount: BalanceOf<T>,
			multiplier: MultiplierOf<T>,
		},
		/// A project is now in its community funding round
		CommunityFundingStarted {
			project_id: ProjectId,
		},
		/// A project is now in the remainder funding round
		RemainderFundingStarted {
			project_id: ProjectId,
		},
		/// A project has now finished funding
		FundingEnded {
			project_id: ProjectId,
			outcome: FundingOutcome,
		},
		/// Something was not properly initialized. Most likely due to dev error manually calling do_* functions or updating storage
		TransitionError {
			project_id: ProjectId,
			error: DispatchError,
		},
		/// Something terribly wrong happened where the bond could not be unbonded. Most likely a programming error
		EvaluationUnbondFailed {
			project_id: ProjectId,
			evaluator: AccountIdOf<T>,
			id: u32,
			error: DispatchError,
		},
		/// Contribution tokens were minted to a user
		ContributionTokenMinted {
			releaser: AccountIdOf<T>,
			project_id: ProjectId,
			claimer: AccountIdOf<T>,
			amount: BalanceOf<T>,
		},
		/// A transfer of tokens failed, but because it was done inside on_initialize it cannot be solved.
		TransferError {
			error: DispatchError,
		},
		EvaluationRewardFailed {
			project_id: ProjectId,
			evaluator: AccountIdOf<T>,
			id: u32,
			error: DispatchError,
		},
		EvaluationSlashFailed {
			project_id: ProjectId,
			evaluator: AccountIdOf<T>,
			id: u32,
			error: DispatchError,
		},
		ReleaseBidFundsFailed {
			project_id: ProjectId,
			bidder: AccountIdOf<T>,
			id: u32,
			error: DispatchError,
		},
		BidUnbondFailed {
			project_id: ProjectId,
			bidder: AccountIdOf<T>,
			id: u32,
			error: DispatchError,
		},
		ReleaseContributionFundsFailed {
			project_id: ProjectId,
			contributor: AccountIdOf<T>,
			id: u32,
			error: DispatchError,
		},
		ContributionUnbondFailed {
			project_id: ProjectId,
			contributor: AccountIdOf<T>,
			id: u32,
			error: DispatchError,
		},
		PayoutContributionFundsFailed {
			project_id: ProjectId,
			contributor: AccountIdOf<T>,
			id: u32,
			error: DispatchError,
		},
		PayoutBidFundsFailed {
			project_id: ProjectId,
			bidder: AccountIdOf<T>,
			id: u32,
			error: DispatchError,
		},
		EvaluationRewarded {
			project_id: ProjectId,
			evaluator: AccountIdOf<T>,
			id: u32,
			amount: BalanceOf<T>,
			caller: AccountIdOf<T>,
		},
		EvaluationSlashed {
			project_id: ProjectId,
			evaluator: AccountIdOf<T>,
			id: u32,
			amount: BalanceOf<T>,
			caller: AccountIdOf<T>,
		},
		CTMintFailed {
			project_id: ProjectId,
			claimer: AccountIdOf<T>,
			id: u32,
			error: DispatchError,
		},
		StartBidderVestingScheduleFailed {
			project_id: ProjectId,
			bidder: AccountIdOf<T>,
			id: u32,
			error: DispatchError,
		},
		StartContributionVestingScheduleFailed {
			project_id: ProjectId,
			contributor: AccountIdOf<T>,
			id: u32,
			error: DispatchError,
		},
		BidPlmcVestingScheduled {
			project_id: ProjectId,
			bidder: AccountIdOf<T>,
			id: u32,
			amount: BalanceOf<T>,
			caller: AccountIdOf<T>,
		},
		ContributionPlmcVestingScheduled {
			project_id: ProjectId,
			contributor: AccountIdOf<T>,
			id: u32,
			amount: BalanceOf<T>,
			caller: AccountIdOf<T>,
		},
		ParticipantPlmcVested {
			project_id: ProjectId,
			participant: AccountIdOf<T>,
			amount: BalanceOf<T>,
			caller: AccountIdOf<T>,
		},
		BidFundingPaidOut {
			project_id: ProjectId,
			bidder: AccountIdOf<T>,
			id: u32,
			amount: BalanceOf<T>,
			caller: AccountIdOf<T>,
		},
		ContributionFundingPaidOut {
			project_id: ProjectId,
			contributor: AccountIdOf<T>,
			id: u32,
			amount: BalanceOf<T>,
			caller: AccountIdOf<T>,
		},
		BidFundingReleased {
			project_id: ProjectId,
			bidder: AccountIdOf<T>,
			id: u32,
			amount: BalanceOf<T>,
			caller: AccountIdOf<T>,
		},
		ContributionFundingReleased {
			project_id: ProjectId,
			contributor: AccountIdOf<T>,
			id: u32,
			amount: BalanceOf<T>,
			caller: AccountIdOf<T>,
		},
		ProjectOutcomeDecided {
			project_id: ProjectId,
			decision: FundingOutcomeDecision,
		},
		ProjectParaIdSet {
			project_id: ProjectId,
			para_id: ParaId,
			caller: T::AccountId,
		},
		/// A channel was accepted from a parachain to Polimec belonging to a project. A request has been sent to the relay for a Polimec->project channel
		HrmpChannelAccepted {
			project_id: ProjectId,
			para_id: ParaId,
		},
		/// A channel was established from Polimec to a project. The relay has notified us of their acceptance of our request
		HrmpChannelEstablished {
			project_id: ProjectId,
			para_id: ParaId,
		},
		/// Started a migration readiness check
		MigrationReadinessCheckStarted {
			project_id: ProjectId,
			caller: T::AccountId,
		},
		MigrationCheckResponseAccepted {
			project_id: ProjectId,
			query_id: QueryId,
			response: Response,
		},
		MigrationCheckResponseRejected {
			project_id: ProjectId,
			query_id: QueryId,
			response: Response,
		},
		MigrationStarted {
			project_id: ProjectId,
		},
		UserMigrationSent {
			project_id: ProjectId,
			caller: AccountIdOf<T>,
			participant: AccountIdOf<T>,
		},
		MigrationsConfirmed {
			project_id: ProjectId,
			migration_origins: BoundedVec<MigrationOrigin, MaxMigrationsPerXcm<T>>,
		},
		MigrationsFailed {
			project_id: ProjectId,
			migration_origins: BoundedVec<MigrationOrigin, MaxMigrationsPerXcm<T>>,
		},
		ReleaseFutureCTDepositFailed {
			project_id: ProjectId,
			participant: AccountIdOf<T>,
			error: DispatchError,
		},
		FutureCTDepositReleased {
			project_id: ProjectId,
			participant: AccountIdOf<T>,
			caller: AccountIdOf<T>,
		},
	}

	#[pallet::error]
	pub enum Error<T> {
		/// Something in storage has a state which should never be possible at this point. Programming error
		ImpossibleState,
		/// The price provided in the `create` call is too low
		PriceTooLow,
		/// The participation size provided in the `create` call is too low
		ParticipantsSizeError,
		/// The ticket size provided in the `create` call is too low
		TicketSizeError,
		/// The participation currencies specified are invalid
		ParticipationCurrenciesError,
		/// The specified project does not exist
		ProjectNotFound,
		/// The Evaluation Round of the project has not started yet
		EvaluationNotStarted,
		/// The Evaluation Round of the project has ended without reaching the minimum threshold
		EvaluationFailed,
		/// The issuer cannot participate to their own project
		ParticipationToThemselves,
		/// Only the issuer can start the Evaluation Round
		NotAllowed,
		/// The Metadata Hash of the project was not found
		MetadataNotProvided,
		/// The Auction Round of the project has not started yet
		AuctionNotStarted,
		/// You cannot edit the metadata of a project that already passed the Evaluation Round
		Frozen,
		/// The bid is too low
		BidTooLow,
		/// Bid above the ticket size limit
		BidTooHigh,
		/// The Funding Round of the project has not ended yet
		CannotClaimYet,
		/// No bids were made for the project at the time of the auction close
		NoBidsFound,
		/// Tried to freeze the project to start the Evaluation Round, but the project is already frozen
		ProjectAlreadyFrozen,
		/// Tried to move the project from Application to Evaluation round, but the project is not in ApplicationRound
		ProjectNotInApplicationRound,
		/// Tried to move the project from Evaluation to EvaluationEnded round, but the project is not in EvaluationRound
		ProjectNotInEvaluationRound,
		/// Tried to move the project from AuctionInitializePeriod to EnglishAuctionRound, but the project is not in AuctionInitializePeriodRound
		ProjectNotInAuctionInitializePeriodRound,
		/// Tried to move the project to CandleAuction, but it was not in EnglishAuctionRound before
		ProjectNotInEnglishAuctionRound,
		/// Tried to move the project to Community round, but it was not in CandleAuctionRound before
		ProjectNotInCandleAuctionRound,
		/// Tried to move the project to RemainderRound, but it was not in CommunityRound before
		ProjectNotInCommunityRound,
		/// Tried to move the project to ReadyToLaunch round, but it was not in FundingEnded round before
		ProjectNotInFundingEndedRound,
		/// Tried to start an auction before the initialization period
		TooEarlyForEnglishAuctionStart,
		/// Tried to move the project to CandleAuctionRound, but its too early for that
		TooEarlyForCandleAuctionStart,
		/// Tried to move the project to CommunityRound, but its too early for that
		TooEarlyForCommunityRoundStart,
		/// Tried to move the project to RemainderRound, but its too early for that
		TooEarlyForRemainderRoundStart,
		/// Tried to move to project to FundingEnded round, but its too early for that
		TooEarlyForFundingEnd,
		/// Checks for other projects not copying metadata of others
		MetadataAlreadyExists,
		/// The specified project details does not exist
		ProjectDetailsNotFound,
		/// Tried to finish an evaluation before its target end block
		EvaluationPeriodNotEnded,
		/// Tried to access field that is not set
		FieldIsNone,
		/// Checked math failed
		BadMath,
		/// Tried to retrieve a bid but it does not exist
		BidNotFound,
		/// Tried to contribute but its too low to be accepted
		ContributionTooLow,
		/// Contribution is higher than the limit set by the issuer
		ContributionTooHigh,
		/// The provided asset is not accepted by the project issuer
		FundingAssetNotAccepted,
		/// Could not get the price in USD for PLMC
		PLMCPriceNotAvailable,
		/// Could not get the price in USD for the provided asset
		PriceNotFound,
		/// Bond is either lower than the minimum set by the issuer, or the vec is full and can't replace an old one with a lower value
		EvaluationBondTooLow,
		/// Tried to do an operation on an evaluation that does not exist
		EvaluationNotFound,
		/// Tried to do an operation on a finalizer that already finished
		FinalizerFinished,
		///
		ContributionNotFound,
		/// Tried to start a migration check but the bidirectional channel is not yet open
		CommsNotEstablished,
		XcmFailed,
		// Tried to convert one type into another and failed. i.e try_into failed
		BadConversion,
		/// The issuer doesn't have enough funds (ExistentialDeposit), to create the escrow account
		NotEnoughFundsForEscrowCreation,
		/// The issuer doesn't have enough funds to pay for the metadata of their contribution token
		NotEnoughFundsForCTMetadata,
		/// The issuer doesn't have enough funds to pay for the deposit of their contribution token
		NotEnoughFundsForCTDeposit,
		/// Too many attempts to insert project in to ProjectsToUpdate storage
		TooManyInsertionAttempts,
		/// Reached bid limit for this user on this project
		TooManyBidsForUser,
		/// Reached bid limit for this project
		TooManyBidsForProject,
		/// Reached evaluation limit for this project
		TooManyEvaluationsForProject,
		/// Reached contribution limit for this user on this project
		TooManyContributionsForUser,
		// Participant tried to do a community contribution but it already had a winning bid on the auction round.
		UserHasWinningBids,
		// Round transition already happened.
		RoundTransitionAlreadyHappened,
<<<<<<< HEAD
		// User tried to use a multiplier higher than allowed
		MultiplierAboveLimit
=======
		/// The issuer tried to create a new project but already has an active one
		IssuerHasActiveProjectAlready,
		NotEnoughFunds,
>>>>>>> 7326f818
	}

	#[pallet::call]
	impl<T: Config> Pallet<T> {
		/// Creates a project and assigns it to the `issuer` account.
		#[pallet::call_index(0)]
		#[pallet::weight(WeightInfoOf::<T>::create())]
		pub fn create(origin: OriginFor<T>, jwt: UntrustedToken, project: ProjectMetadataOf<T>) -> DispatchResult {
			let (account, did, investor_type) =
				T::InvestorOrigin::ensure_origin(origin, &jwt, T::VerifierPublicKey::get())?;
			ensure!(investor_type == InvestorType::Institutional, Error::<T>::NotAllowed);
			log::trace!(target: "pallet_funding::test", "in create");
			Self::do_create(&account, project, did)
		}

		/// Change the metadata hash of a project
		#[pallet::call_index(1)]
		#[pallet::weight(WeightInfoOf::<T>::edit_metadata())]
		pub fn edit_metadata(
			origin: OriginFor<T>,
			jwt: UntrustedToken,
			project_id: ProjectId,
			project_metadata_hash: T::Hash,
		) -> DispatchResult {
			let (account, _did, investor_type) =
				T::InvestorOrigin::ensure_origin(origin, &jwt, T::VerifierPublicKey::get())?;
			ensure!(investor_type == InvestorType::Institutional, Error::<T>::NotAllowed);
			Self::do_edit_metadata(account, project_id, project_metadata_hash)
		}

		/// Starts the evaluation round of a project. It needs to be called by the project issuer.
		#[pallet::call_index(2)]
		#[pallet::weight(WeightInfoOf::<T>::start_evaluation(<T as Config>::MaxProjectsToUpdateInsertionAttempts::get() - 1))]
		pub fn start_evaluation(
			origin: OriginFor<T>,
			jwt: UntrustedToken,
			project_id: ProjectId,
		) -> DispatchResultWithPostInfo {
			let (account, _did, investor_type) =
				T::InvestorOrigin::ensure_origin(origin, &jwt, T::VerifierPublicKey::get())?;
			ensure!(investor_type == InvestorType::Institutional, Error::<T>::NotAllowed);
			Self::do_start_evaluation(account, project_id)
		}

		/// Starts the auction round for a project. From the next block forward, any professional or
		/// institutional user can set bids for a token_amount/token_price pair.
		/// Any bids from this point until the candle_auction starts, will be considered as valid.
		#[pallet::call_index(3)]
		#[pallet::weight(WeightInfoOf::<T>::start_auction_manually(<T as Config>::MaxProjectsToUpdateInsertionAttempts::get() - 1))]
		pub fn start_auction(
			origin: OriginFor<T>,
			jwt: UntrustedToken,
			project_id: ProjectId,
		) -> DispatchResultWithPostInfo {
			let (account, _did, investor_type) =
				T::InvestorOrigin::ensure_origin(origin, &jwt, T::VerifierPublicKey::get())?;
			ensure!(investor_type == InvestorType::Institutional, Error::<T>::NotAllowed);
			Self::do_english_auction(account, project_id)
		}

		/// Bond PLMC for a project in the evaluation stage
		#[pallet::call_index(4)]
		#[pallet::weight(
			WeightInfoOf::<T>::evaluation_to_limit(T::MaxEvaluationsPerUser::get() - 1)
			.max(WeightInfoOf::<T>::evaluation_over_limit())
		)]
		pub fn evaluate(
			origin: OriginFor<T>,
			jwt: UntrustedToken,
			project_id: ProjectId,
			#[pallet::compact] usd_amount: BalanceOf<T>,
		) -> DispatchResultWithPostInfo {
			let (account, did, investor_type) =
				T::InvestorOrigin::ensure_origin(origin, &jwt, T::VerifierPublicKey::get())?;
			Self::do_evaluate(&account, project_id, usd_amount, did, investor_type)
		}

		/// Bid for a project in the Auction round
		#[pallet::call_index(5)]
		#[pallet::weight(
			WeightInfoOf::<T>::bid(
				<T as Config>::MaxBidsPerUser::get() - 1,
				// Assuming the current bucket is full, and has a price higher than the minimum.
				// This user is buying 100% of the bid allocation.
				// Since each bucket has 10% of the allocation, one bid can be split into a max of 10
				10
		))]
		pub fn bid(
			origin: OriginFor<T>,
			jwt: UntrustedToken,
			project_id: ProjectId,
			#[pallet::compact] amount: BalanceOf<T>,
			multiplier: T::Multiplier,
			asset: AcceptedFundingAsset,
		) -> DispatchResultWithPostInfo {
			let (account, did, investor_type) =
				T::InvestorOrigin::ensure_origin(origin, &jwt, T::VerifierPublicKey::get())?;
			Self::do_bid(&account, project_id, amount, multiplier, asset, did, investor_type)
		}

		/// Buy tokens in the Community or Remainder round at the price set in the Auction Round
		#[pallet::call_index(6)]
		#[pallet::weight(
			WeightInfoOf::<T>::contribution(T::MaxContributionsPerUser::get() - 1)
			.max(WeightInfoOf::<T>::contribution_ends_round(
			// Last contribution possible before having to remove an old lower one
			<T as Config>::MaxContributionsPerUser::get() -1,
			// Since we didn't remove any previous lower contribution, we can buy all remaining CTs and try to move to the next phase
			<T as Config>::MaxProjectsToUpdateInsertionAttempts::get() - 1,
			))
		)]
		pub fn community_contribute(
			origin: OriginFor<T>,
			jwt: UntrustedToken,
			project_id: ProjectId,
			#[pallet::compact] amount: BalanceOf<T>,
			multiplier: MultiplierOf<T>,
			asset: AcceptedFundingAsset,
		) -> DispatchResultWithPostInfo {
			let (account, did, investor_type) =
				T::InvestorOrigin::ensure_origin(origin, &jwt, T::VerifierPublicKey::get())?;
			Self::do_community_contribute(&account, project_id, amount, multiplier, asset, did, investor_type)
		}

		/// Buy tokens in the Community or Remainder round at the price set in the Auction Round
		#[pallet::call_index(7)]
		#[pallet::weight(
			WeightInfoOf::<T>::contribution(T::MaxContributionsPerUser::get() - 1)
			.max(WeightInfoOf::<T>::contribution_ends_round(
			// Last contribution possible before having to remove an old lower one
			<T as Config>::MaxContributionsPerUser::get() -1,
			// Since we didn't remove any previous lower contribution, we can buy all remaining CTs and try to move to the next phase
			<T as Config>::MaxProjectsToUpdateInsertionAttempts::get() - 1
			))
		)]
		pub fn remaining_contribute(
			origin: OriginFor<T>,
			jwt: UntrustedToken,
			project_id: ProjectId,
			#[pallet::compact] amount: BalanceOf<T>,
			multiplier: MultiplierOf<T>,
			asset: AcceptedFundingAsset,
		) -> DispatchResultWithPostInfo {
			let (account, did, investor_type) =
				T::InvestorOrigin::ensure_origin(origin, &jwt, T::VerifierPublicKey::get())?;
			Self::do_remaining_contribute(&account, project_id, amount, multiplier, asset, did, investor_type)
		}

		/// Release evaluation-bonded PLMC when a project finishes its funding round.
		#[pallet::call_index(8)]
		#[pallet::weight(WeightInfoOf::<T>::evaluation_unbond_for())]
		pub fn evaluation_unbond_for(
			origin: OriginFor<T>,
			project_id: ProjectId,
			evaluator: AccountIdOf<T>,
			bond_id: u32,
		) -> DispatchResult {
			let releaser = ensure_signed(origin)?;
			Self::do_evaluation_unbond_for(&releaser, project_id, &evaluator, bond_id)
		}

		#[pallet::call_index(9)]
		#[pallet::weight(WeightInfoOf::<T>::evaluation_slash_for())]
		pub fn evaluation_slash_for(
			origin: OriginFor<T>,
			project_id: ProjectId,
			evaluator: AccountIdOf<T>,
			bond_id: u32,
		) -> DispatchResult {
			let caller = ensure_signed(origin)?;
			Self::do_evaluation_slash_for(&caller, project_id, &evaluator, bond_id)
		}

		#[pallet::call_index(10)]
		#[pallet::weight(
			WeightInfoOf::<T>::evaluation_reward_payout_for_with_ct_account_creation()
			.max(WeightInfoOf::<T>::evaluation_reward_payout_for_no_ct_account_creation())
		)]
		pub fn evaluation_reward_payout_for(
			origin: OriginFor<T>,
			project_id: ProjectId,
			evaluator: AccountIdOf<T>,
			bond_id: u32,
		) -> DispatchResultWithPostInfo {
			let caller = ensure_signed(origin)?;
			Self::do_evaluation_reward_payout_for(&caller, project_id, &evaluator, bond_id)
		}

		#[pallet::call_index(11)]
		#[pallet::weight(
			WeightInfoOf::<T>::bid_ct_mint_for_with_ct_account_creation()
			.max(WeightInfoOf::<T>::bid_ct_mint_for_no_ct_account_creation())
		)]
		pub fn bid_ct_mint_for(
			origin: OriginFor<T>,
			project_id: ProjectId,
			bidder: AccountIdOf<T>,
			bid_id: u32,
		) -> DispatchResultWithPostInfo {
			let caller = ensure_signed(origin)?;
			Self::do_bid_ct_mint_for(&caller, project_id, &bidder, bid_id)
		}

		#[pallet::call_index(12)]
		#[pallet::weight(
			WeightInfoOf::<T>::contribution_ct_mint_for_with_ct_account_creation()
			.max(WeightInfoOf::<T>::contribution_ct_mint_for_no_ct_account_creation())
		)]
		pub fn contribution_ct_mint_for(
			origin: OriginFor<T>,
			project_id: ProjectId,
			contributor: AccountIdOf<T>,
			contribution_id: u32,
		) -> DispatchResultWithPostInfo {
			let caller = ensure_signed(origin)?;
			Self::do_contribution_ct_mint_for(&caller, project_id, &contributor, contribution_id)
		}

		#[pallet::call_index(13)]
		#[pallet::weight(WeightInfoOf::<T>::start_bid_vesting_schedule_for())]
		pub fn start_bid_vesting_schedule_for(
			origin: OriginFor<T>,
			project_id: ProjectId,
			bidder: AccountIdOf<T>,
			bid_id: u32,
		) -> DispatchResult {
			let caller = ensure_signed(origin)?;
			Self::do_start_bid_vesting_schedule_for(&caller, project_id, &bidder, bid_id)
		}

		#[pallet::call_index(14)]
		#[pallet::weight(WeightInfoOf::<T>::start_contribution_vesting_schedule_for())]
		pub fn start_contribution_vesting_schedule_for(
			origin: OriginFor<T>,
			project_id: ProjectId,
			contributor: AccountIdOf<T>,
			contribution_id: u32,
		) -> DispatchResult {
			let caller = ensure_signed(origin)?;
			Self::do_start_contribution_vesting_schedule_for(&caller, project_id, &contributor, contribution_id)
		}

		#[pallet::call_index(15)]
		#[pallet::weight(WeightInfoOf::<T>::payout_bid_funds_for())]
		pub fn payout_bid_funds_for(
			origin: OriginFor<T>,
			project_id: ProjectId,
			bidder: AccountIdOf<T>,
			bid_id: u32,
		) -> DispatchResult {
			let caller = ensure_signed(origin)?;
			Self::do_payout_bid_funds_for(&caller, project_id, &bidder, bid_id)
		}

		#[pallet::call_index(16)]
		#[pallet::weight(WeightInfoOf::<T>::payout_contribution_funds_for())]
		pub fn payout_contribution_funds_for(
			origin: OriginFor<T>,
			project_id: ProjectId,
			contributor: AccountIdOf<T>,
			contribution_id: u32,
		) -> DispatchResult {
			let caller = ensure_signed(origin)?;
			Self::do_payout_contribution_funds_for(&caller, project_id, &contributor, contribution_id)
		}

		#[pallet::call_index(17)]
		#[pallet::weight(WeightInfoOf::<T>::decide_project_outcome(
			<T as Config>::MaxProjectsToUpdateInsertionAttempts::get() - 1
		))]
		pub fn decide_project_outcome(
			origin: OriginFor<T>,
			project_id: ProjectId,
			outcome: FundingOutcomeDecision,
		) -> DispatchResultWithPostInfo {
			let caller = ensure_signed(origin)?;
			Self::do_decide_project_outcome(caller, project_id, outcome)
		}

		#[pallet::call_index(18)]
		#[pallet::weight(WeightInfoOf::<T>::release_bid_funds_for())]
		pub fn release_bid_funds_for(
			origin: OriginFor<T>,
			project_id: ProjectId,
			bidder: AccountIdOf<T>,
			bid_id: u32,
		) -> DispatchResult {
			let caller = ensure_signed(origin)?;
			Self::do_release_bid_funds_for(&caller, project_id, &bidder, bid_id)
		}

		#[pallet::call_index(19)]
		#[pallet::weight(WeightInfoOf::<T>::bid_unbond_for())]
		pub fn bid_unbond_for(
			origin: OriginFor<T>,
			project_id: ProjectId,
			bidder: AccountIdOf<T>,
			bid_id: u32,
		) -> DispatchResult {
			let caller = ensure_signed(origin)?;
			Self::do_bid_unbond_for(&caller, project_id, &bidder, bid_id)
		}

		#[pallet::call_index(20)]
		#[pallet::weight(WeightInfoOf::<T>::release_contribution_funds_for())]
		pub fn release_contribution_funds_for(
			origin: OriginFor<T>,
			project_id: ProjectId,
			contributor: AccountIdOf<T>,
			contribution_id: u32,
		) -> DispatchResult {
			let caller = ensure_signed(origin)?;
			Self::do_release_contribution_funds_for(&caller, project_id, &contributor, contribution_id)
		}

		#[pallet::call_index(21)]
		#[pallet::weight(WeightInfoOf::<T>::contribution_unbond_for())]
		pub fn contribution_unbond_for(
			origin: OriginFor<T>,
			project_id: ProjectId,
			contributor: AccountIdOf<T>,
			contribution_id: u32,
		) -> DispatchResult {
			let caller = ensure_signed(origin)?;
			Self::do_contribution_unbond_for(&caller, project_id, &contributor, contribution_id)
		}

		#[pallet::call_index(22)]
		#[pallet::weight(Weight::from_parts(1000, 0))]
		pub fn set_para_id_for_project(
			origin: OriginFor<T>,
			jwt: UntrustedToken,
			project_id: ProjectId,
			para_id: ParaId,
		) -> DispatchResult {
			let (account, _did, investor_type) =
				T::InvestorOrigin::ensure_origin(origin, &jwt, T::VerifierPublicKey::get())?;
			ensure!(investor_type == InvestorType::Institutional, Error::<T>::NotAllowed);

			Self::do_set_para_id_for_project(&account, project_id, para_id)
		}

		#[pallet::call_index(23)]
		#[pallet::weight(Weight::from_parts(1000, 0))]
		pub fn start_migration_readiness_check(
			origin: OriginFor<T>,
			jwt: UntrustedToken,
			project_id: ProjectId,
		) -> DispatchResult {
			let (account, _did, investor_type) =
				T::InvestorOrigin::ensure_origin(origin, &jwt, T::VerifierPublicKey::get())?;
			ensure!(investor_type == InvestorType::Institutional, Error::<T>::NotAllowed);
			Self::do_start_migration_readiness_check(&account, project_id)
		}

		/// Called only by other chains through a query response xcm message
		#[pallet::call_index(24)]
		#[pallet::weight(Weight::from_parts(1000, 0))]
		pub fn migration_check_response(
			origin: OriginFor<T>,
			query_id: xcm::v3::QueryId,
			response: xcm::v3::Response,
		) -> DispatchResult {
			let location = ensure_response(<T as Config>::RuntimeOrigin::from(origin))?;

			Self::do_migration_check_response(location, query_id, response)
		}

		#[pallet::call_index(25)]
		#[pallet::weight(Weight::from_parts(1000, 0))]
		pub fn start_migration(origin: OriginFor<T>, jwt: UntrustedToken, project_id: ProjectId) -> DispatchResult {
			let (account, _did, investor_type) =
				T::InvestorOrigin::ensure_origin(origin, &jwt, T::VerifierPublicKey::get())?;
			ensure!(investor_type == InvestorType::Institutional, Error::<T>::NotAllowed);
			Self::do_start_migration(&account, project_id)
		}

		#[pallet::call_index(26)]
		#[pallet::weight(Weight::from_parts(1000, 0))]
		pub fn migrate_one_participant(
			origin: OriginFor<T>,
			project_id: ProjectId,
			participant: AccountIdOf<T>,
		) -> DispatchResult {
			let caller = ensure_signed(origin)?;
			Self::do_migrate_one_participant(caller, project_id, participant)
		}

		#[pallet::call_index(27)]
		#[pallet::weight(Weight::from_parts(1000, 0))]
		pub fn confirm_migrations(origin: OriginFor<T>, query_id: QueryId, response: Response) -> DispatchResult {
			let location = ensure_response(<T as Config>::RuntimeOrigin::from(origin))?;

			Self::do_confirm_migrations(location, query_id, response)
		}

		#[pallet::call_index(28)]
		#[pallet::weight(WeightInfoOf::<T>::end_evaluation_success(
			<T as Config>::MaxProjectsToUpdateInsertionAttempts::get() - 1,
		))]
		pub fn root_do_evaluation_end(origin: OriginFor<T>, project_id: ProjectId) -> DispatchResultWithPostInfo {
			ensure_root(origin)?;
			Self::do_evaluation_end(project_id)
		}

		#[pallet::call_index(29)]
		#[pallet::weight(WeightInfoOf::<T>::start_candle_phase(
			<T as Config>::MaxProjectsToUpdateInsertionAttempts::get() - 1,
		))]
		pub fn root_do_candle_auction(origin: OriginFor<T>, project_id: ProjectId) -> DispatchResultWithPostInfo {
			ensure_root(origin)?;
			Self::do_candle_auction(project_id)
		}

		#[pallet::call_index(30)]
		#[pallet::weight(WeightInfoOf::<T>::start_community_funding_success(
			<T as Config>::MaxProjectsToUpdateInsertionAttempts::get() - 1,
			<T as Config>::MaxBidsPerProject::get() / 2,
			<T as Config>::MaxBidsPerProject::get() / 2,
		)
		.max(WeightInfoOf::<T>::start_community_funding_success(
			<T as Config>::MaxProjectsToUpdateInsertionAttempts::get() - 1,
			<T as Config>::MaxBidsPerProject::get(),
			0u32,
		))
		.max(WeightInfoOf::<T>::start_community_funding_success(
			<T as Config>::MaxProjectsToUpdateInsertionAttempts::get() - 1,
			0u32,
			<T as Config>::MaxBidsPerProject::get(),
		)))]
		pub fn root_do_community_funding(origin: OriginFor<T>, project_id: ProjectId) -> DispatchResultWithPostInfo {
			ensure_root(origin)?;
			Self::do_community_funding(project_id)
		}

		#[pallet::call_index(31)]
		#[pallet::weight(WeightInfoOf::<T>::start_remainder_funding(
			<T as Config>::MaxProjectsToUpdateInsertionAttempts::get() - 1,
		))]
		pub fn root_do_remainder_funding(origin: OriginFor<T>, project_id: ProjectId) -> DispatchResultWithPostInfo {
			ensure_root(origin)?;
			Self::do_remainder_funding(project_id)
		}

		#[pallet::call_index(32)]
		#[pallet::weight(WeightInfoOf::<T>::end_funding_automatically_rejected_evaluators_slashed(
			<T as Config>::MaxProjectsToUpdateInsertionAttempts::get() - 1,
			)
		.max(WeightInfoOf::<T>::end_funding_awaiting_decision_evaluators_slashed(
			<T as Config>::MaxProjectsToUpdateInsertionAttempts::get() - 1,
			))
		.max(WeightInfoOf::<T>::end_funding_awaiting_decision_evaluators_unchanged(
			<T as Config>::MaxProjectsToUpdateInsertionAttempts::get() - 1,
			))
		.max(WeightInfoOf::<T>::end_funding_automatically_accepted_evaluators_rewarded(
			<T as Config>::MaxProjectsToUpdateInsertionAttempts::get() - 1,
			<T as Config>::MaxEvaluationsPerProject::get(),
		)))]
		pub fn root_do_end_funding(origin: OriginFor<T>, project_id: ProjectId) -> DispatchResultWithPostInfo {
			ensure_root(origin)?;
			Self::do_end_funding(project_id)
		}

		#[pallet::call_index(33)]
		#[pallet::weight(WeightInfoOf::<T>::project_decision_accept_funding()
		.max(WeightInfoOf::<T>::project_decision_reject_funding()))]
		pub fn root_do_project_decision(
			origin: OriginFor<T>,
			project_id: ProjectId,
			decision: FundingOutcomeDecision,
		) -> DispatchResultWithPostInfo {
			ensure_root(origin)?;
			Self::do_project_decision(project_id, decision)
		}

		#[pallet::call_index(34)]
		#[pallet::weight(WeightInfoOf::<T>::start_settlement_funding_success()
		.max(WeightInfoOf::<T>::start_settlement_funding_failure()))]
		pub fn root_do_start_settlement(origin: OriginFor<T>, project_id: ProjectId) -> DispatchResultWithPostInfo {
			ensure_root(origin)?;
			Self::do_start_settlement(project_id)
		}
	}

	#[pallet::hooks]
	impl<T: Config> Hooks<BlockNumberFor<T>> for Pallet<T> {
		fn on_initialize(now: BlockNumberFor<T>) -> Weight {
			// Get the projects that need to be updated on this block and update them
			let mut used_weight = Weight::from_parts(0, 0);
			for (project_id, update_type) in ProjectsToUpdate::<T>::take(now) {
				match update_type {
					// EvaluationRound -> AuctionInitializePeriod | EvaluationFailed
					UpdateType::EvaluationEnd => {
						used_weight = used_weight.saturating_add(
							unwrap_result_or_skip!(
								Self::do_evaluation_end(project_id),
								project_id,
								|e: DispatchErrorWithPostInfo<PostDispatchInfo>| { e.error }
							)
							.actual_weight
							.unwrap_or(WeightInfoOf::<T>::end_evaluation_success(
								<T as Config>::MaxProjectsToUpdateInsertionAttempts::get() - 1,
							)),
						);
					},

					// AuctionInitializePeriod -> AuctionRound(AuctionPhase::English)
					// Only if it wasn't first handled by user extrinsic
					UpdateType::EnglishAuctionStart => {
						used_weight = used_weight.saturating_add(
							unwrap_result_or_skip!(
								Self::do_english_auction(T::PalletId::get().into_account_truncating(), project_id,),
								project_id,
								|e: DispatchErrorWithPostInfo<PostDispatchInfo>| { e.error }
							)
							.actual_weight
							.unwrap_or(WeightInfoOf::<T>::start_auction_manually(
								<T as Config>::MaxProjectsToUpdateInsertionAttempts::get() - 1,
							)),
						);
					},

					// AuctionRound(AuctionPhase::English) -> AuctionRound(AuctionPhase::Candle)
					UpdateType::CandleAuctionStart => {
						used_weight = used_weight.saturating_add(
							unwrap_result_or_skip!(
								Self::do_candle_auction(project_id),
								project_id,
								|e: DispatchErrorWithPostInfo<PostDispatchInfo>| { e.error }
							)
							.actual_weight
							.unwrap_or(WeightInfoOf::<T>::start_candle_phase(
								<T as Config>::MaxProjectsToUpdateInsertionAttempts::get() - 1,
							)),
						);
					},

					// AuctionRound(AuctionPhase::Candle) -> CommunityRound
					UpdateType::CommunityFundingStart => {
						used_weight = used_weight.saturating_add(
							unwrap_result_or_skip!(
								Self::do_community_funding(project_id),
								project_id,
								|e: DispatchErrorWithPostInfo<PostDispatchInfo>| { e.error }
							)
							.actual_weight
							.unwrap_or(
								WeightInfoOf::<T>::start_community_funding_success(
									<T as Config>::MaxProjectsToUpdateInsertionAttempts::get() - 1,
									<T as Config>::MaxBidsPerProject::get() / 2,
									<T as Config>::MaxBidsPerProject::get() / 2,
								)
								.max(WeightInfoOf::<T>::start_community_funding_success(
									<T as Config>::MaxProjectsToUpdateInsertionAttempts::get() - 1,
									<T as Config>::MaxBidsPerProject::get(),
									0u32,
								))
								.max(WeightInfoOf::<T>::start_community_funding_success(
									<T as Config>::MaxProjectsToUpdateInsertionAttempts::get() - 1,
									0u32,
									<T as Config>::MaxBidsPerProject::get(),
								)),
							),
						);
					},

					// CommunityRound -> RemainderRound
					UpdateType::RemainderFundingStart => {
						used_weight = used_weight.saturating_add(
							unwrap_result_or_skip!(
								Self::do_remainder_funding(project_id),
								project_id,
								|e: DispatchErrorWithPostInfo<PostDispatchInfo>| { e.error }
							)
							.actual_weight
							.unwrap_or(WeightInfoOf::<T>::start_remainder_funding(
								<T as Config>::MaxProjectsToUpdateInsertionAttempts::get() - 1,
							)),
						);
					},

					// CommunityRound || RemainderRound -> FundingEnded
					UpdateType::FundingEnd => {
						used_weight = used_weight.saturating_add(
							unwrap_result_or_skip!(
								Self::do_end_funding(project_id),
								project_id,
								|e: DispatchErrorWithPostInfo<PostDispatchInfo>| { e.error }
							)
							.actual_weight
							.unwrap_or(
								WeightInfoOf::<T>::end_funding_automatically_rejected_evaluators_slashed(
									<T as Config>::MaxProjectsToUpdateInsertionAttempts::get() - 1,
								)
								.max(WeightInfoOf::<T>::end_funding_awaiting_decision_evaluators_slashed(
									<T as Config>::MaxProjectsToUpdateInsertionAttempts::get() - 1,
								))
								.max(WeightInfoOf::<T>::end_funding_awaiting_decision_evaluators_unchanged(
									<T as Config>::MaxProjectsToUpdateInsertionAttempts::get() - 1,
								))
								.max(WeightInfoOf::<T>::end_funding_automatically_accepted_evaluators_rewarded(
									<T as Config>::MaxProjectsToUpdateInsertionAttempts::get() - 1,
									<T as Config>::MaxEvaluationsPerProject::get(),
								)),
							),
						);
					},

					UpdateType::ProjectDecision(decision) => {
						used_weight = used_weight.saturating_add(
							unwrap_result_or_skip!(
								Self::do_project_decision(project_id, decision),
								project_id,
								|e: DispatchErrorWithPostInfo<PostDispatchInfo>| { e.error }
							)
							.actual_weight
							.unwrap_or(
								WeightInfoOf::<T>::project_decision_accept_funding()
									.max(WeightInfoOf::<T>::project_decision_reject_funding()),
							),
						);
					},

					UpdateType::StartSettlement => {
						used_weight = used_weight.saturating_add(
							unwrap_result_or_skip!(
								Self::do_start_settlement(project_id),
								project_id,
								|e: DispatchErrorWithPostInfo<PostDispatchInfo>| { e.error }
							)
							.actual_weight
							.unwrap_or(
								WeightInfoOf::<T>::start_settlement_funding_success()
									.max(WeightInfoOf::<T>::start_settlement_funding_failure()),
							),
						);
					},
				}
			}

			used_weight
		}

		fn on_idle(_now: BlockNumberFor<T>, max_weight: Weight) -> Weight {
			let mut remaining_weight = max_weight;

			let projects_needing_cleanup = ProjectsDetails::<T>::iter()
				.filter_map(|(project_id, info)| match info.cleanup {
					cleaner if <Cleaner as DoRemainingOperation<T>>::has_remaining_operations(&cleaner) =>
						Some((project_id, cleaner)),
					_ => None,
				})
				.collect::<Vec<_>>();

			let projects_amount = projects_needing_cleanup.len() as u64;
			if projects_amount == 0 {
				return max_weight;
			}

			let mut max_weight_per_project = remaining_weight.saturating_div(projects_amount);

			for (remaining_projects, (project_id, mut cleaner)) in
				projects_needing_cleanup.into_iter().enumerate().rev()
			{
				// TODO: Create this benchmark
				// let mut consumed_weight = WeightInfoOf::<T>::insert_cleaned_project();
				let mut consumed_weight = Weight::from_parts(6_034_000, 0);
				while !consumed_weight.any_gt(max_weight_per_project) {
					if let Ok(weight) = <Cleaner as DoRemainingOperation<T>>::do_one_operation(&mut cleaner, project_id)
					{
						consumed_weight.saturating_accrue(weight);
					} else {
						break;
					}
				}

				let mut details =
					if let Some(details) = ProjectsDetails::<T>::get(project_id) { details } else { continue };
				details.cleanup = cleaner;
				ProjectsDetails::<T>::insert(project_id, details);

				remaining_weight = remaining_weight.saturating_sub(consumed_weight);
				if remaining_projects > 0 {
					max_weight_per_project = remaining_weight.saturating_div(remaining_projects as u64);
				}
			}

			max_weight.saturating_sub(remaining_weight)
		}
	}

	#[pallet::genesis_config]
	#[derive(Clone, PartialEq, Eq, Debug, Encode, Decode)]
	pub struct GenesisConfig<T: Config>
	where
		T: Config + pallet_balances::Config<Balance = BalanceOf<T>>,
		<T as pallet_balances::Config>::Balance: Into<BalanceOf<T>>,
	{
		#[cfg(feature = "std")]
		pub starting_projects: Vec<instantiator::TestProjectParams<T>>,
		pub phantom: PhantomData<T>,
	}

	impl<T: Config> Default for GenesisConfig<T>
	where
		T: Config + pallet_balances::Config<Balance = BalanceOf<T>>,
		<T as pallet_balances::Config>::Balance: Into<BalanceOf<T>>,
	{
		fn default() -> Self {
			Self {
				#[cfg(feature = "std")]
				starting_projects: vec![],
				phantom: PhantomData,
			}
		}
	}

	#[pallet::genesis_build]
	impl<T: Config> BuildGenesisConfig for GenesisConfig<T>
	where
		T: Config + pallet_balances::Config<Balance = BalanceOf<T>>,
		<T as pallet_balances::Config>::Balance: Into<BalanceOf<T>>,
	{
		fn build(&self) {
			#[cfg(feature = "std")]
			{
				type GenesisInstantiator<T> =
					instantiator::Instantiator<T, <T as Config>::AllPalletsWithoutSystem, <T as Config>::RuntimeEvent>;
				let inst = GenesisInstantiator::<T>::new(None);
				<T as Config>::SetPrices::set_prices();
				instantiator::async_features::create_multiple_projects_at(inst, self.starting_projects.clone());

				frame_system::Pallet::<T>::set_block_number(0u32.into());
			}
		}
	}
}

pub mod xcm_executor_impl {
	use super::*;

	pub struct HrmpHandler<T: Config>(PhantomData<T>);
	impl<T: Config> polimec_xcm_executor::HrmpHandler for HrmpHandler<T> {
		fn handle_channel_open_request(message: Instruction) -> XcmResult {
			<Pallet<T>>::do_handle_channel_open_request(message)
		}

		fn handle_channel_accepted(message: Instruction) -> XcmResult {
			<Pallet<T>>::do_handle_channel_accepted(message)
		}
	}
}

pub mod local_macros {
	/// used to unwrap storage values that can be None in places where an error cannot be returned,
	/// but an event should be emitted, and skip to the next iteration of a loop
	#[allow(unused_macros)]
	macro_rules! unwrap_option_or_skip {
		($option:expr, $project_id:expr) => {
			match $option {
				Some(val) => val,
				None => {
					Self::deposit_event(Event::TransitionError {
						project_id: $project_id,
						error: Error::<T>::FieldIsNone.into(),
					});
					continue;
				},
			}
		};
	}

	/// used to unwrap storage values that can be Err in places where an error cannot be returned,
	/// but an event should be emitted, and skip to the next iteration of a loop
	macro_rules! unwrap_result_or_skip {
		($option:expr, $project_id:expr, $error_handler:expr) => {
			match $option {
				Ok(val) => val,
				Err(err) => {
					Self::deposit_event(Event::TransitionError { project_id: $project_id, error: $error_handler(err) });
					continue;
				},
			}
		};
	}
	pub(crate) use unwrap_result_or_skip;
}<|MERGE_RESOLUTION|>--- conflicted
+++ resolved
@@ -983,14 +983,11 @@
 		UserHasWinningBids,
 		// Round transition already happened.
 		RoundTransitionAlreadyHappened,
-<<<<<<< HEAD
 		// User tried to use a multiplier higher than allowed
-		MultiplierAboveLimit
-=======
+		MultiplierAboveLimit,
 		/// The issuer tried to create a new project but already has an active one
 		IssuerHasActiveProjectAlready,
 		NotEnoughFunds,
->>>>>>> 7326f818
 	}
 
 	#[pallet::call]
