--- conflicted
+++ resolved
@@ -127,11 +127,7 @@
 pub use pallet::*;
 use pallet_xcm::ensure_response;
 use polimec_common::{
-<<<<<<< HEAD
-	credentials::{EnsureOriginWithCredentials, UntrustedToken, Did},
-=======
-	credentials::{Did, EnsureOriginWithCredentials, InvestorType, UntrustedToken},
->>>>>>> 6fba39fb
+	credentials::{EnsureOriginWithCredentials, UntrustedToken, Did, InvestorType},
 	migration_types::*,
 };
 use polkadot_parachain::primitives::Id as ParaId;
@@ -983,18 +979,9 @@
 		#[pallet::call_index(0)]
 		#[pallet::weight(WeightInfoOf::<T>::create())]
 		pub fn create(origin: OriginFor<T>, jwt: UntrustedToken, project: ProjectMetadataOf<T>) -> DispatchResult {
-<<<<<<< HEAD
-			let (account, did, _investor_type) = T::InvestorOrigin::ensure_origin(
-				origin,
-				&jwt,
-				T::VerifierPublicKey::get(),
-				Some(InvestorType::Institutional),
-			)?;
-=======
 			let (account, _did, investor_type) =
 				T::InvestorOrigin::ensure_origin(origin, &jwt, T::VerifierPublicKey::get())?;
 			ensure!(investor_type == InvestorType::Institutional, Error::<T>::NotAllowed);
->>>>>>> 6fba39fb
 			log::trace!(target: "pallet_funding::test", "in create");
 			Self::do_create(&account, project, did)
 		}
@@ -1057,15 +1044,9 @@
 			project_id: ProjectId,
 			#[pallet::compact] usd_amount: BalanceOf<T>,
 		) -> DispatchResultWithPostInfo {
-<<<<<<< HEAD
-			let (account, did, _investor_type) =
-				T::InvestorOrigin::ensure_origin(origin, &jwt, T::VerifierPublicKey::get(), None)?;
-			Self::do_evaluate(&account, project_id, usd_amount, did)
-=======
 			let (account, _did, _investor_type) =
 				T::InvestorOrigin::ensure_origin(origin, &jwt, T::VerifierPublicKey::get())?;
-			Self::do_evaluate(&account, project_id, usd_amount)
->>>>>>> 6fba39fb
+			Self::do_evaluate(&account, project_id, usd_amount, did)
 		}
 
 		/// Bid for a project in the Auction round
