--- conflicted
+++ resolved
@@ -265,16 +265,9 @@
 	pub struct Pallet<T>(_);
 
 	#[pallet::config]
-<<<<<<< HEAD
 	pub trait Config:
 		frame_system::Config + pallet_balances::Config<Balance = BalanceOf<Self>> + pallet_xcm::Config
 	{
-		/// Helper trait for benchmarks.
-		// #[cfg(any(feature = "runtime-benchmarks", feature = "testing-node"))]
-=======
-	pub trait Config: frame_system::Config + pallet_balances::Config<Balance = BalanceOf<Self>> {
-		/// Helper trait for benchmarks.
->>>>>>> cdad43ee
 		type AllPalletsWithoutSystem: frame_support::traits::OnFinalize<BlockNumberOf<Self>>
 			+ frame_support::traits::OnIdle<BlockNumberOf<Self>>
 			+ frame_support::traits::OnInitialize<BlockNumberOf<Self>>;
@@ -284,14 +277,11 @@
 			+ IsType<<Self as frame_system::Config>::RuntimeEvent>
 			+ Parameter
 			+ Member;
-<<<<<<< HEAD
 
 		type RuntimeOrigin: IsType<<Self as frame_system::Config>::RuntimeOrigin>
 			+ Into<Result<pallet_xcm::Origin, <Self as Config>::RuntimeOrigin>>;
 
 		type RuntimeCall: Parameter + IsType<<Self as frame_system::Config>::RuntimeCall> + From<Call<Self>>;
-=======
->>>>>>> cdad43ee
 
 		/// Global identifier for the projects.
 		type ProjectIdentifier: Parameter + Copy + Default + One + Saturating + From<u32> + Ord + MaxEncodedLen;
@@ -765,20 +755,12 @@
 			para_id: ParaId,
 			caller: T::AccountId,
 		},
-<<<<<<< HEAD
-		/// A channel was accepted from a parachain to polimec belonging to a project. A request has been sent to the relay for a polimec->project channel
-=======
-		/// A channel was accepted from a parachain to Polimec belonging to a project. A request has been sent to the relay for a Polimec->project channel
->>>>>>> cdad43ee
+		/// A channel was accepted from a parachain to Polimec belonging to a project. A request has been sent to the relay for a polimec->project channel
 		HrmpChannelAccepted {
 			project_id: T::ProjectIdentifier,
 			para_id: ParaId,
 		},
-<<<<<<< HEAD
-		/// A channel was established from polimec to a project. The relay has notified us of their acceptance of our request
-=======
 		/// A channel was established from Polimec to a project. The relay has notified us of their acceptance of our request
->>>>>>> cdad43ee
 		HrmpChannelEstablished {
 			project_id: T::ProjectIdentifier,
 			para_id: ParaId,
@@ -788,7 +770,6 @@
 			project_id: T::ProjectIdentifier,
 			caller: T::AccountId,
 		},
-<<<<<<< HEAD
 		MigrationCheckResponseAccepted {
 			query_id: xcm::v3::QueryId,
 			response: xcm::v3::Response,
@@ -800,8 +781,6 @@
 		MigrationStarted {
 			project_id: T::ProjectIdentifier,
 		},
-=======
->>>>>>> cdad43ee
 	}
 
 	#[pallet::error]
@@ -896,10 +875,7 @@
 		ContributionNotFound,
 		/// Tried to start a migration check but the bidirectional channel is not yet open
 		CommsNotEstablished,
-<<<<<<< HEAD
 		XcmFailed,
-=======
->>>>>>> cdad43ee
 	}
 
 	#[pallet::call]
@@ -1161,7 +1137,6 @@
 			let caller = ensure_signed(origin)?;
 			Self::do_set_para_id_for_project(&caller, project_id, para_id)
 		}
-<<<<<<< HEAD
 
 		#[pallet::call_index(22)]
 		#[pallet::weight(Weight::from_parts(1000, 0))]
@@ -1184,8 +1159,6 @@
 
 			Self::do_migration_check_response(location, query_id, response)
 		}
-=======
->>>>>>> cdad43ee
 	}
 
 	#[pallet::hooks]
@@ -1289,11 +1262,8 @@
 
 	#[cfg(all(feature = "testing-node", feature = "std"))]
 	use frame_support::traits::{OnFinalize, OnIdle, OnInitialize, OriginTrait};
-<<<<<<< HEAD
 	use pallet_xcm::ensure_response;
 	use polkadot_runtime_parachains::ensure_parachain;
-=======
->>>>>>> cdad43ee
 
 	#[cfg(all(feature = "testing-node", feature = "std"))]
 	#[cfg_attr(feature = "std", derive(serde::Serialize, serde::Deserialize))]
@@ -1377,10 +1347,7 @@
 		}
 	}
 
-<<<<<<< HEAD
 	// #[cfg(feature = "std")]
-=======
->>>>>>> cdad43ee
 	#[cfg(all(feature = "testing-node", feature = "std"))]
 	impl<T: Config> GenesisConfig<T>
 	where
@@ -1412,7 +1379,6 @@
 pub mod xcm_executor_impl {
 	use super::*;
 	use crate::ProjectStatus::FundingSuccessful;
-<<<<<<< HEAD
 	use frame_support::pallet_prelude::Get;
 
 	pub struct HrmpHandler<T: Config>(PhantomData<T>);
@@ -1423,136 +1389,6 @@
 
 		fn handle_channel_accepted(message: Instruction) -> XcmResult {
 			<Pallet<T>>::do_handle_channel_accepted(message)
-=======
-
-	pub struct HrmpHandler<T: Config, XcmSender: SendXcm>(PhantomData<(T, XcmSender)>);
-	impl<T: Config, XcmSender: SendXcm> polimec_xcm_executor::HrmpHandler for HrmpHandler<T, XcmSender> {
-		fn handle_channel_open_request(message: Instruction) -> XcmResult {
-			// TODO: set these constants with a proper value
-			const MAX_MESSAGE_SIZE_THRESHOLDS: (u32, u32) = (50000, 102_400);
-			const MAX_CAPACITY_THRESHOLDS: (u32, u32) = (8, 1000);
-			const REQUIRED_MAX_CAPACITY: u32 = 8u32;
-			const REQUIRED_MAX_MESSAGE_SIZE: u32 = 102_400u32;
-			const EXECUTION_DOT: MultiAsset = MultiAsset {
-				id: Concrete(MultiLocation { parents: 0, interior: Here }),
-				fun: Fungible(1_0_000_000_000u128),
-			};
-			const MAX_WEIGHT: Weight = Weight::from_parts(20_000_000_000, 1_000_000);
-			const POLIMEC_PARA_ID: u32 = 3355u32;
-
-			log::trace!(target: "pallet_funding::hrmp", "HrmpNewChannelOpenRequest received: {:?}", message);
-
-			match message {
-				Instruction::HrmpNewChannelOpenRequest { sender, max_message_size, max_capacity }
-					if max_message_size >= MAX_MESSAGE_SIZE_THRESHOLDS.0 &&
-						max_message_size <= MAX_MESSAGE_SIZE_THRESHOLDS.1 &&
-						max_capacity >= MAX_CAPACITY_THRESHOLDS.0 &&
-						max_capacity <= MAX_CAPACITY_THRESHOLDS.1 =>
-				{
-					log::trace!(target: "pallet_funding::hrmp", "HrmpNewChannelOpenRequest accepted");
-
-					let (project_id, mut project_details) = ProjectsDetails::<T>::iter()
-						.find(|(_id, details)| {
-							details.parachain_id == Some(ParaId::from(sender)) && details.status == FundingSuccessful
-						})
-						.ok_or(XcmError::BadOrigin)?;
-
-					let accept_channel_relay_call =
-						polkadot_runtime::RuntimeCall::Hrmp(polkadot_runtime_parachains::hrmp::Call::<
-							polkadot_runtime::Runtime,
-						>::hrmp_accept_open_channel {
-							sender: ParaId::from(sender),
-						})
-						.encode();
-
-					let request_channel_relay_call =
-						polkadot_runtime::RuntimeCall::Hrmp(polkadot_runtime_parachains::hrmp::Call::<
-							polkadot_runtime::Runtime,
-						>::hrmp_init_open_channel {
-							recipient: ParaId::from(sender),
-							proposed_max_capacity: REQUIRED_MAX_CAPACITY,
-							proposed_max_message_size: REQUIRED_MAX_MESSAGE_SIZE,
-						})
-						.encode();
-
-					let xcm: Xcm<()> = Xcm(vec![
-						WithdrawAsset(vec![EXECUTION_DOT.clone()].into()),
-						BuyExecution { fees: EXECUTION_DOT.clone(), weight_limit: Unlimited },
-						Transact {
-							origin_kind: OriginKind::Native,
-							require_weight_at_most: MAX_WEIGHT,
-							call: accept_channel_relay_call.into(),
-						},
-						Transact {
-							origin_kind: OriginKind::Native,
-							require_weight_at_most: MAX_WEIGHT,
-							call: request_channel_relay_call.into(),
-						},
-						RefundSurplus,
-						DepositAsset {
-							assets: Wild(All),
-							beneficiary: MultiLocation { parents: 0, interior: X1(Parachain(POLIMEC_PARA_ID)) },
-						},
-					]);
-					let mut message = Some(xcm);
-
-					let dest_loc = MultiLocation { parents: 1, interior: Here };
-					let mut destination = Some(dest_loc);
-					let (ticket, _price) = XcmSender::validate(&mut destination, &mut message)?;
-
-					match XcmSender::deliver(ticket) {
-						Ok(_) => {
-							log::trace!(target: "pallet_funding::hrmp", "HrmpNewChannelOpenRequest: acceptance successfully sent");
-							project_details.hrmp_channel_status.project_to_polimec = ChannelStatus::Open;
-							project_details.hrmp_channel_status.polimec_to_project = ChannelStatus::AwaitingAcceptance;
-							ProjectsDetails::<T>::insert(project_id, project_details);
-
-							Pallet::<T>::deposit_event(Event::<T>::HrmpChannelAccepted {
-								project_id,
-								para_id: ParaId::from(sender),
-							});
-							Ok(())
-						},
-						Err(e) => {
-							log::trace!(target: "pallet_funding::hrmp", "HrmpNewChannelOpenRequest: acceptance sending failed - {:?}", e);
-							Err(XcmError::Unimplemented)
-						},
-					}
-				},
-				instr @ _ => {
-					log::trace!(target: "pallet_funding::hrmp", "Bad instruction: {:?}", instr);
-					Err(XcmError::Unimplemented)
-				},
-			}
-		}
-
-		fn handle_channel_accepted(message: Instruction) -> XcmResult {
-			log::trace!(target: "pallet_funding::hrmp", "Hrmp received: {:?}", message);
-
-			match message {
-				Instruction::HrmpChannelAccepted { recipient } => {
-					log::trace!(target: "pallet_funding::hrmp", "HrmpChannelAccepted received: {:?}", message);
-					let (project_id, mut project_details) = ProjectsDetails::<T>::iter()
-						.find(|(_id, details)| {
-							details.parachain_id == Some(ParaId::from(recipient)) && details.status == FundingSuccessful
-						})
-						.ok_or(XcmError::BadOrigin)?;
-
-					project_details.hrmp_channel_status.polimec_to_project = ChannelStatus::Open;
-					ProjectsDetails::<T>::insert(project_id, project_details);
-
-					Pallet::<T>::deposit_event(Event::<T>::HrmpChannelEstablished {
-						project_id,
-						para_id: ParaId::from(recipient),
-					});
-					Ok(())
-				},
-				instr @ _ => {
-					log::trace!(target: "pallet_funding::hrmp", "Bad instruction: {:?}", instr);
-					Err(XcmError::Unimplemented)
-				},
-			}
->>>>>>> cdad43ee
 		}
 	}
 }
