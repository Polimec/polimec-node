// Polimec Blockchain – https://www.polimec.org/
// Copyright (C) Polimec 2022. All rights reserved.

// The Polimec Blockchain is free software: you can redistribute it and/or modify
// it under the terms of the GNU General Public License as published by
// the Free Software Foundation, either version 3 of the License, or
// (at your option) any later version.

// The Polimec Blockchain is distributed in the hope that it will be useful,
// but WITHOUT ANY WARRANTY; without even the implied warranty of
// MERCHANTABILITY or FITNESS FOR A PARTICULAR PURPOSE.  See the
// GNU General Public License for more details.

// You should have received a copy of the GNU General Public License
// along with this program.  If not, see <https://www.gnu.org/licenses/>.

//! # Funding Pallet
//!
//! Polimec's main business logic. It allows users to create, evaluate, and fund projects.
//!
//! It rewards project evaluators and contributors with `Contribution Tokens`. These tokens
//! can be redeemed for a project's native tokens, after their parachain is deployed on mainnet.
//! ## 👷 Work in progress 🏗️
//! Expect major changes between PRs
//!
//! ## Overview
//! The official logic for Polimec's blockchain can be found at our [whitepaper](https://polimec.link/whitepaper).
//!
//! There are 3 types of users in Polimec:
//! - **Issuers**: They create projects and are responsible for their success.
//! - **Evaluators**: They evaluate projects and are rewarded for their work.
//! - **Contributors**: They contribute financially to projects and are rewarded on the basis of their contribution
//!
//! A contributor, depending on their investor profile, can participate in different rounds of a project's funding.
//!
//! There are 3 types of contributors:
//! - **Institutional**
//! - **Professional**
//! - **Retail**
//!
//! Basic flow of a project's lifecycle:
//!
//!
//! | Step                      | Description                                                                                                                                                                                                                                                                                                                                                                                                 | Resulting Project State                                             |
//! |---------------------------|-------------------------------------------------------------------------------------------------------------------------------------------------------------------------------------------------------------------------------------------------------------------------------------------------------------------------------------------------------------------------------------------------------------|---------------------------------------------------------------------|
//! | Creation                  | Issuer creates a project with the [`create()`](Pallet::create) extrinsic.                                                                                                                                                                                                                                                                                                                                   | [`Application`](ProjectStatus::Application)                         |
//! | Evaluation Start          | Issuer starts the evaluation round with the [`start_evaluation()`](Pallet::start_evaluation) extrinsic.                                                                                                                                                                                                                                                                                                     | [`EvaluationRound`](ProjectStatus::EvaluationRound)                 |
//! | Evaluation Submissions    | Evaluators assess the project information, and if they think it is good enough to get funding, they bond Polimec's native token PLMC with [`bond_evaluation()`](Pallet::evaluate)                                                                                                                                                                                                                    | [`EvaluationRound`](ProjectStatus::EvaluationRound)                 |
//! | Evaluation End            | Evaluation round ends automatically after the [`Config::EvaluationDuration`] has passed. This is achieved by the [`on_initialize()`](Pallet::on_initialize) function.                                                                                                                                                                                                                                       | [`AuctionInitializePeriod`](ProjectStatus::AuctionInitializePeriod) |
//! | Auction Start             | Issuer starts the auction round within the [`Config::AuctionInitializePeriodDuration`], by calling the extrinsic [`start_auction()`](Pallet::start_auction)                                                                                                                                                                                                                                                 | [`AuctionRound(English)`](ProjectStatus::AuctionRound)              |
//! | Bid Submissions           | Institutional and Professional users can place bids with [`bid()`](Pallet::bid) by choosing their desired token price, amount, and multiplier (for vesting). Their bids are guaranteed to be considered                                                                                                                                                                                                     | [`AuctionRound(English)`](ProjectStatus::AuctionRound)              |                                                                                                                                                                                                                |                                                                     |
//! | Candle Auction Transition | After the [`Config::EnglishAuctionDuration`] has passed, the auction goes into candle mode thanks to [`on_initialize()`](Pallet::on_initialize)                                                                                                                                                                                                                                                             | [`AuctionRound(Candle)`](ProjectStatus::AuctionRound)               |
//! | Bid Submissions           | Institutional and Professional users can continue bidding, but this time their bids will only be considered, if they managed to fall before the random ending block calculated at the end of the auction.                                                                                                                                                                                                   | [`AuctionRound(Candle)`](ProjectStatus::AuctionRound)               |
//! | Community Funding Start   | After the [`Config::CandleAuctionDuration`] has passed, the auction automatically. A final token price for the next rounds is calculated based on the accepted bids.                                                                                                                                                                                                                                        | [`CommunityRound`](ProjectStatus::CommunityRound)                   |
//! | Funding Submissions       | Retail investors can call the [`contribute()`](Pallet::contribute) extrinsic to buy tokens at the set price.                                                                                                                                                                                                                                                                                                | [`CommunityRound`](ProjectStatus::CommunityRound)                   |
//! | Remainder Funding Start   | After the [`Config::CommunityFundingDuration`] has passed, the project is now open to token purchases from any user type                                                                                                                                                                                                                                                                                    | [`RemainderRound`](ProjectStatus::RemainderRound)                   |
//! | Funding End               | If all tokens were sold, or after the [`Config::RemainderFundingDuration`] has passed, the project automatically ends, and it is calculated if it reached its desired funding or not.                                                                                                                                                                                                                       | [`FundingEnded`](ProjectStatus::FundingSuccessful)                       |
//! | Evaluator Rewards         | If the funding was successful, evaluators can claim their contribution token rewards with the [`TBD`]() extrinsic. If it failed, evaluators can either call the [`failed_evaluation_unbond_for()`](Pallet::failed_evaluation_unbond_for) extrinsic, or wait for the [`on_idle()`](Pallet::on_initialize) function, to return their funds                                                                    | [`FundingEnded`](ProjectStatus::FundingSuccessful)                       |
//! | Bidder Rewards            | If the funding was successful, bidders will call [`vested_contribution_token_bid_mint_for()`](Pallet::vested_contribution_token_bid_mint_for) to mint the contribution tokens they are owed, and [`vested_plmc_bid_unbond_for()`](Pallet::vested_plmc_bid_unbond_for) to unbond their PLMC, based on their current vesting schedule.                                                                        | [`FundingEnded`](ProjectStatus::FundingSuccessful)                       |
//! | Buyer Rewards             | If the funding was successful, users who bought tokens on the Community or Remainder round, can call [`vested_contribution_token_purchase_mint_for()`](Pallet::vested_contribution_token_purchase_mint_for) to mint the contribution tokens they are owed, and [`vested_plmc_purchase_unbond_for()`](Pallet::vested_plmc_purchase_unbond_for) to unbond their PLMC, based on their current vesting schedule | [`FundingEnded`](ProjectStatus::FundingSuccessful)                       |
//!
//! ## Interface
//! All users who wish to participate need to have a valid credential, given to them on the KILT parachain, by a KYC/AML provider.
//! ### Extrinsics
//! * [`create`](Pallet::create) : Creates a new project.
//! * [`edit_metadata`](Pallet::edit_metadata) : Submit a new Hash of the project metadata.
//! * [`start_evaluation`](Pallet::start_evaluation) : Start the Evaluation round of a project.
//! * [`start_auction`](Pallet::start_auction) : Start the English Auction round of a project.
//! * [`bond_evaluation`](Pallet::evaluate) : Bond PLMC on a project in the evaluation stage. A sort of "bet" that you think the project will be funded
//! * [`failed_evaluation_unbond_for`](Pallet::failed_evaluation_unbond_for) : Unbond the PLMC bonded on a project's evaluation round for any user, if the project failed the evaluation.
//! * [`bid`](Pallet::bid) : Perform a bid during the English or Candle Auction Round.
//! * [`contribute`](Pallet::contribute) : Buy contribution tokens if a project during the Community or Remainder round
//! * [`vested_plmc_bid_unbond_for`](Pallet::vested_plmc_bid_unbond_for) : Unbond the PLMC bonded on a project's English or Candle Auction Round for any user, based on their vesting schedule.
//! * [`vested_plmc_purchase_unbond_for`](Pallet::vested_plmc_purchase_unbond_for) : Unbond the PLMC bonded on a project's Community or Remainder Round for any user, based on their vesting schedule.
//! * [`vested_contribution_token_bid_mint_for`](Pallet::vested_contribution_token_bid_mint_for) : Mint the contribution tokens for a user who participated in the English or Candle Auction Round, based on their vesting schedule.
//! * [`vested_contribution_token_purchase_mint_for`](Pallet::vested_contribution_token_purchase_mint_for) : Mint the contribution tokens for a user who participated in the Community or Remainder Round, based on their vesting schedule.
//!
//! ### Storage Items
//! * [`NextProjectId`] : Increasing counter to get the next id to assign to a project.
//! * [`NextBidId`]: Increasing counter to get the next id to assign to a bid.
//! * [`Nonce`]: Increasing counter to be used in random number generation.
//! * [`Images`]: Map of the hash of some metadata to the user who owns it. Avoids storing the same image twice, and keeps track of ownership for a future project data access due to regulatory compliance.
//! * [`ProjectsMetadata`]: Map of the assigned id, to the main information of a project.
//! * [`ProjectsIssuers`]: Map of a project id, to its issuer account.
//! * [`ProjectsDetails`]: Map of a project id, to some additional information required for ensuring correctness of the protocol.
//! * [`ProjectsToUpdate`]: Map of a block number, to a vector of project ids. Used to keep track of projects that need to be updated in on_initialize.
//! * [`Bids`]: Double map linking a project-user to the bids they made.
//! * [`Evaluations`]: Double map linking a project-user to the PLMC they bonded in the evaluation round.
//! * [`Contributions`]: Double map linking a project-user to the contribution tokens they bought in the Community or Remainder round.
//!
//! ## Credentials
//! The pallet will only allow users with certain credential types, to execute certain extrinsics.:
//!
//!
//! | Extrinsic                                     | Issuer | Retail Investor | Professional Investor | Institutional Investor |
//! |-----------------------------------------------|--------|-----------------|-----------------------|------------------------|
//! | `create`                                      | X      |                 |                       |                        |
//! | `edit_metadata`                               | X      |                 |                       |                        |
//! | `start_evaluation`                            | X      |                 |                       |                        |
//! | `start_auction`                               | X      |                 |                       |                        |
//! | `bond_evaluation`                             |        | X               | X                     | X                      |
//! | `failed_evaluation_unbond_for`                |        | X               | X                     | X                      |
//! | `bid`                                         |        |                 | X                     | X                      |
//! | `contribute`                                  |        | X               | X*                    | X*                     |
//! | `vested_plmc_bid_unbond_for`                  |        |                 | X                     | X                      |
//! | `vested_plmc_purchase_unbond_for`             |        | X               | X                     | X                      |
//! | `vested_contribution_token_bid_mint_for`      |        |                 | X                     | X                      |
//! | `vested_contribution_token_purchase_mint_for` |        | X               | X                     | X                      |
//!
//! _* They can call contribute only if the project is on the remainder round._
//!

// Ensure we're `no_std` when compiling for Wasm.
#![cfg_attr(not(feature = "std"), no_std)]
// This recursion limit is needed because we have too many benchmarks and benchmarking will fail if
// we add more without this limit.
#![cfg_attr(feature = "runtime-benchmarks", recursion_limit = "512")]
pub use crate::weights::WeightInfo;
use frame_support::{
	traits::{
		tokens::{fungible, fungibles, Balance},
		AccountTouch, ContainsPair, Randomness,
	},
	BoundedVec, PalletId,
};
use frame_system::pallet_prelude::BlockNumberFor;
pub use pallet::*;
use pallet_xcm::ensure_response;
use polimec_common::{
	credentials::{Did, EnsureOriginWithCredentials, InvestorType, UntrustedToken},
	migration_types::*,
};
use polkadot_parachain_primitives::primitives::Id as ParaId;
use sp_arithmetic::traits::{One, Saturating};
use sp_runtime::{
	traits::{AccountIdConversion},
	FixedPointNumber, FixedPointOperand, FixedU128,
};
use sp_std::{marker::PhantomData, prelude::*};
use traits::DoRemainingOperation;
pub use types::*;
use xcm::v3::{opaque::Instruction, prelude::*, SendXcm};

pub mod functions;

#[cfg(test)]
pub mod mock;
pub mod types;
pub mod weights;

#[cfg(test)]
pub mod tests;

#[cfg(feature = "runtime-benchmarks")]
pub mod benchmarking;
pub mod impls;
#[cfg(any(feature = "runtime-benchmarks", feature = "std"))]
pub mod instantiator;
pub mod traits;

pub type AccountIdOf<T> = <T as frame_system::Config>::AccountId;
pub type ProjectId = u32;
pub type MultiplierOf<T> = <T as Config>::Multiplier;

pub type BalanceOf<T> = <T as Config>::Balance;
pub type PriceOf<T> = <T as Config>::Price;
pub type StringLimitOf<T> = <T as Config>::StringLimit;
pub type HashOf<T> = <T as frame_system::Config>::Hash;
pub type AssetIdOf<T> =
	<<T as Config>::FundingCurrency as fungibles::Inspect<<T as frame_system::Config>::AccountId>>::AssetId;
pub type RewardInfoOf<T> = RewardInfo<BalanceOf<T>>;
pub type EvaluatorsOutcomeOf<T> = EvaluatorsOutcome<BalanceOf<T>>;

pub type TicketSizeOf<T> = TicketSize<BalanceOf<T>>;
pub type ProjectMetadataOf<T> =
	ProjectMetadata<BoundedVec<u8, StringLimitOf<T>>, BalanceOf<T>, PriceOf<T>, AccountIdOf<T>, HashOf<T>>;
pub type ProjectDetailsOf<T> =
	ProjectDetails<AccountIdOf<T>, Did, BlockNumberFor<T>, PriceOf<T>, BalanceOf<T>, EvaluationRoundInfoOf<T>>;
pub type EvaluationRoundInfoOf<T> = EvaluationRoundInfo<BalanceOf<T>>;
pub type VestingInfoOf<T> = VestingInfo<BlockNumberFor<T>, BalanceOf<T>>;
pub type EvaluationInfoOf<T> = EvaluationInfo<u32, ProjectId, AccountIdOf<T>, BalanceOf<T>, BlockNumberFor<T>>;
pub type BidInfoOf<T> =
	BidInfo<ProjectId, BalanceOf<T>, PriceOf<T>, AccountIdOf<T>, BlockNumberFor<T>, MultiplierOf<T>, VestingInfoOf<T>>;
pub type ContributionInfoOf<T> =
	ContributionInfo<u32, ProjectId, AccountIdOf<T>, BalanceOf<T>, MultiplierOf<T>, VestingInfoOf<T>>;

pub type ProjectMigrationOriginsOf<T> =
	ProjectMigrationOrigins<ProjectId, BoundedVec<MigrationOrigin, MaxMigrationsPerXcm<T>>>;

pub type BucketOf<T> = Bucket<BalanceOf<T>, PriceOf<T>>;
pub type WeightInfoOf<T> = <T as Config>::WeightInfo;

pub const PLMC_FOREIGN_ID: u32 = 2069;
pub const US_DOLLAR: u128 = 1_0_000_000_000;

#[frame_support::pallet]
pub mod pallet {
	use super::*;
	use crate::traits::{BondingRequirementCalculation, ProvideAssetPrice, VestingDurationCalculation};
	use frame_support::{
		dispatch::PostDispatchInfo,
		pallet_prelude::*,
		traits::{OnFinalize, OnIdle, OnInitialize},
	};
	use frame_system::pallet_prelude::*;
	use local_macros::*;
	use sp_arithmetic::Percent;
	use sp_runtime::{
		traits::{Convert, ConvertBack, Get},
		DispatchErrorWithPostInfo,
	};

	#[cfg(any(feature = "runtime-benchmarks", feature = "std"))]
	use crate::traits::SetPrices;

	#[pallet::composite_enum]
	pub enum HoldReason {
		Evaluation(ProjectId),
		Participation(ProjectId),
		// We require a PLMC deposit to create an account for minting the CTs to this user.
		// Here we make sure the user has this amount before letting him participate.
		FutureDeposit(ProjectId),
	}

	#[pallet::pallet]
	pub struct Pallet<T>(_);

	#[pallet::config]
	pub trait Config:
		frame_system::Config + pallet_balances::Config<Balance = BalanceOf<Self>> + pallet_xcm::Config
	{
		/// A way to convert from and to the account type used in CT migrations
		type AccountId32Conversion: ConvertBack<Self::AccountId, [u8; 32]>;

		/// Type used for testing and benchmarks
		#[cfg(any(test, feature = "runtime-benchmarks", feature = "std"))]
		type AllPalletsWithoutSystem: OnFinalize<BlockNumberFor<Self>>
			+ OnIdle<BlockNumberFor<Self>>
			+ OnInitialize<BlockNumberFor<Self>>;

<<<<<<< HEAD
		type RuntimeEvent: From<Event<Self>>
			+ TryInto<Event<Self>>
			+ IsType<<Self as frame_system::Config>::RuntimeEvent>
			+ Parameter
			+ Member;

		// TODO: our local BlockNumber should be removed once we move onto using Moment for time tracking
		type BlockNumber: IsType<BlockNumberFor<Self>> + Into<u64>;

		type AccountId32Conversion: ConvertBack<Self::AccountId, [u8; 32]>;

		type RuntimeOrigin: IsType<<Self as frame_system::Config>::RuntimeOrigin>
			+ Into<Result<pallet_xcm::Origin, <Self as Config>::RuntimeOrigin>>;

		type RuntimeCall: Parameter + IsType<<Self as pallet_xcm::Config>::RuntimeCall> + From<Call<Self>>;

		/// Multiplier that decides how much PLMC needs to be bonded for a token buy/bid
		type Multiplier: Parameter
			+ BondingRequirementCalculation
			+ VestingDurationCalculation
			+ Default
			+ Copy
			+ TryFrom<u8>
			+ MaxEncodedLen
			+ MaybeSerializeDeserialize;
=======
		/// The time window (expressed in number of blocks) that an issuer has to start the auction round.
		#[pallet::constant]
		type AuctionInitializePeriodDuration: Get<BlockNumberFor<Self>>;
>>>>>>> 92c3d458

		/// The inner balance type we will use for all of our outer currency types. (e.g native, funding, CTs)
		type Balance: Balance + From<u64> + FixedPointOperand + MaybeSerializeDeserialize + Into<u128>;

		// TODO: our local BlockNumber should be removed once we move onto using Moment for time tracking
		/// BlockNumber used for PLMC vesting durations on this chain, and CT vesting durations on funded chains.
		type BlockNumber: IsType<BlockNumberFor<Self>> + Into<u64>;

		/// The length (expressed in number of blocks) of the Auction Round, Candle period.
		type BlockNumberToBalance: Convert<BlockNumberFor<Self>, BalanceOf<Self>>;

		/// The length (expressed in number of blocks) of the Auction Round, Candle period.
		#[pallet::constant]
		type CandleAuctionDuration: Get<BlockNumberFor<Self>>;

		/// The length (expressed in number of blocks) of the Community Round.
		#[pallet::constant]
		type CommunityFundingDuration: Get<BlockNumberFor<Self>>;

		/// The currency used for minting contribution tokens as fungible assets (i.e pallet-assets)
		type ContributionTokenCurrency: fungibles::Create<AccountIdOf<Self>, AssetId = ProjectId, Balance = BalanceOf<Self>>
			+ fungibles::Destroy<AccountIdOf<Self>, AssetId = ProjectId, Balance = BalanceOf<Self>>
			+ fungibles::InspectEnumerable<AccountIdOf<Self>, Balance = BalanceOf<Self>>
			+ fungibles::metadata::Inspect<AccountIdOf<Self>>
			+ fungibles::metadata::Mutate<AccountIdOf<Self>>
			+ fungibles::metadata::MetadataDeposit<BalanceOf<Self>>
			+ fungibles::Mutate<AccountIdOf<Self>, Balance = BalanceOf<Self>>
			+ fungibles::roles::Inspect<AccountIdOf<Self>>
			+ AccountTouch<ProjectId, AccountIdOf<Self>, Balance = BalanceOf<Self>>
			+ ContainsPair<ProjectId, AccountIdOf<Self>>;

		/// Convert 24 hours as FixedU128, to the corresponding amount of blocks in the same type as frame_system
		type DaysToBlocks: Convert<FixedU128, BlockNumberFor<Self>>;

		/// The length (expressed in number of blocks) of the Auction Round, English period.
		#[pallet::constant]
		type EnglishAuctionDuration: Get<BlockNumberFor<Self>>;

		/// The length (expressed in number of blocks) of the evaluation period.
		#[pallet::constant]
		type EvaluationDuration: Get<BlockNumberFor<Self>>;

		/// What percentage of the target funding amount is required to be reached in the evaluation, for it to continue to the funding round.
		#[pallet::constant]
		type EvaluationSuccessThreshold: Get<Percent>;

		/// How much an evaluation should be slashed if it the project doesn't reach a certain theshold of funding.
		#[pallet::constant]
		type EvaluatorSlash: Get<Percent>;

		/// The fee brackets for the project's funding
		#[pallet::constant]
		type FeeBrackets: Get<Vec<(Percent, <Self as Config>::Balance)>>;

		/// The currency used for funding projects in bids and contributions
		type FundingCurrency: fungibles::InspectEnumerable<AccountIdOf<Self>, Balance = BalanceOf<Self>, AssetId = u32>
			+ fungibles::metadata::Inspect<AccountIdOf<Self>, AssetId = u32>
			+ fungibles::metadata::Mutate<AccountIdOf<Self>, AssetId = u32>
			+ fungibles::Mutate<AccountIdOf<Self>, Balance = BalanceOf<Self>>;

		/// Credentialized investor Origin, ensures users are of investing type Retail, or Professional, or Institutional.
		type InvestorOrigin: EnsureOriginWithCredentials<
			<Self as frame_system::Config>::RuntimeOrigin,
			Success = (AccountIdOf<Self>, Did, InvestorType),
		>;

		/// How long an issuer has to accept or reject the funding of a project if the funding is between two thresholds.
		#[pallet::constant]
		type ManualAcceptanceDuration: Get<BlockNumberFor<Self>>;

		/// Max individual bids per project. Used to estimate worst case weight for price calculation
		#[pallet::constant]
		type MaxBidsPerProject: Get<u32>;

		/// Max individual bids per project. Used to estimate worst case weight for price calculation
		#[pallet::constant]
		type MaxBidsPerUser: Get<u32>;

		/// Range of max_capacity_thresholds values for the hrmp config where we accept the incoming channel request
		#[pallet::constant]
		type MaxCapacityThresholds: Get<(u32, u32)>;

		/// Max individual contributions per project per user. Used to estimate worst case weight for price calculation
		#[pallet::constant]
		type MaxContributionsPerUser: Get<u32>;

		/// Max individual evaluations per project. Used to estimate worst case weight for price calculation
		#[pallet::constant]
		type MaxEvaluationsPerProject: Get<u32>;

		/// How many distinct evaluations per user per project
		type MaxEvaluationsPerUser: Get<u32>;

		/// Range of max_message_size values for the hrmp config where we accept the incoming channel request
		#[pallet::constant]
		type MaxMessageSizeThresholds: Get<(u32, u32)>;

		/// max iterations for trying to insert a project on the projects_to_update storage
		#[pallet::constant]
		type MaxProjectsToUpdateInsertionAttempts: Get<u32>;

		/// How many projects should we update in on_initialize each block. Likely one to reduce complexity
		#[pallet::constant]
		type MaxProjectsToUpdatePerBlock: Get<u32>;

		/// Multiplier type that decides how much PLMC needs to be bonded for a token buy/bid
		type Multiplier: Parameter
			+ BondingRequirementCalculation
			+ VestingDurationCalculation
			+ Default
			+ Copy
			+ TryFrom<u8>
			+ MaxEncodedLen
			+ MaybeSerializeDeserialize;

		/// The chains native currency
		type NativeCurrency: fungible::InspectHold<AccountIdOf<Self>, Balance = BalanceOf<Self>>
			+ fungible::MutateHold<
				AccountIdOf<Self>,
				Balance = BalanceOf<Self>,
				Reason = <Self as Config>::RuntimeHoldReason,
			> + fungible::BalancedHold<AccountIdOf<Self>, Balance = BalanceOf<Self>>
			+ fungible::Mutate<AccountIdOf<Self>, Balance = BalanceOf<Self>>;

		/// System account for the funding pallet. Used to derive project escrow accounts.
		#[pallet::constant]
		type PalletId: Get<PalletId>;

		/// Pallet info of the polimec receiver pallet. Used for CT migrations
		#[pallet::constant]
		type PolimecReceiverInfo: Get<PalletInfo>;

		/// The maximum size of a preimage allowed, expressed in bytes.
		#[pallet::constant]
		type PreImageLimit: Get<u32>;

		/// Type that represents the value of something in USD
		type Price: FixedPointNumber + Parameter + Copy + MaxEncodedLen + MaybeSerializeDeserialize;

		/// Method to get the price of an asset like USDT or PLMC. Likely to come from an oracle
		type PriceProvider: ProvideAssetPrice<AssetId = u32, Price = Self::Price>;

		/// Something that provides randomness in the runtime.
		type Randomness: Randomness<Self::Hash, BlockNumberFor<Self>>;

		/// The length (expressed in number of blocks) of the Remainder Round.
		#[pallet::constant]
		type RemainderFundingDuration: Get<BlockNumberFor<Self>>;

		/// max_capacity config required for the channel from polimec to the project
		#[pallet::constant]
		type RequiredMaxCapacity: Get<u32>;

		/// max_message_size config required for the channel from polimec to the project
		#[pallet::constant]
		type RequiredMaxMessageSize: Get<u32>;

		/// The runtime enum constructed by the construct_runtime macro
		type RuntimeCall: Parameter + IsType<<Self as frame_system::Config>::RuntimeCall> + From<Call<Self>>;

		/// The event enum constructed by the construct_runtime macro
		type RuntimeEvent: From<Event<Self>>
			+ TryInto<Event<Self>>
			+ IsType<<Self as frame_system::Config>::RuntimeEvent>
			+ Parameter
			+ Member;

		/// The hold reason enum constructed by the construct_runtime macro
		type RuntimeHoldReason: From<HoldReason>;

		/// The origin enum constructed by the construct_runtime macro
		type RuntimeOrigin: IsType<<Self as frame_system::Config>::RuntimeOrigin>
			+ Into<Result<pallet_xcm::Origin, <Self as Config>::RuntimeOrigin>>;

		/// test and benchmarking helper to set the prices of assets
		#[cfg(any(feature = "runtime-benchmarks", feature = "std"))]
		type SetPrices: SetPrices;

		/// The maximum length of data stored on-chain.
		#[pallet::constant]
		type StringLimit: Get<u32>;

		/// How long a project has to wait after it gets successfully funded, for the settlement to start.
		#[pallet::constant]
		type SuccessToSettlementTime: Get<BlockNumberFor<Self>>;

		/// Treasury account holding PLMC at TGE.
		#[pallet::constant]
		type ProtocolGrowthTreasury: Get<AccountIdOf<Self>>;

		/// Treasury account holding the CT fees charged to issuers.
		#[pallet::constant]
		type ContributionTreasury: Get<AccountIdOf<Self>>;

		/// The Ed25519 Verifier Public Key of credential JWTs
		type VerifierPublicKey: Get<[u8; 32]>;

		/// The type used for vesting
		type Vesting: polimec_common::ReleaseSchedule<
			AccountIdOf<Self>,
			<Self as Config>::RuntimeHoldReason,
			Currency = Self::NativeCurrency,
			Moment = BlockNumberFor<Self>,
		>;

		/// Struct holding information about extrinsic weights
		type WeightInfo: weights::WeightInfo;
	}

	#[pallet::storage]
	/// A global counter for indexing the projects
	/// OnEmpty in this case is GetDefault, so 0.
	pub type NextProjectId<T: Config> = StorageValue<_, ProjectId, ValueQuery>;

	#[pallet::storage]
	pub type NextEvaluationId<T: Config> = StorageValue<_, u32, ValueQuery>;

	#[pallet::storage]
	pub type NextBidId<T: Config> = StorageValue<_, u32, ValueQuery>;

	#[pallet::storage]
	pub type NextContributionId<T: Config> = StorageValue<_, u32, ValueQuery>;

	#[pallet::storage]
	pub type BidCounts<T: Config> = StorageMap<_, Blake2_128Concat, ProjectId, u32, ValueQuery>;

	#[pallet::storage]
	pub type EvaluationCounts<T: Config> = StorageMap<_, Blake2_128Concat, ProjectId, u32, ValueQuery>;

	#[pallet::storage]
	/// A global counter used in the randomness generation
	// TODO: PLMC-155. Remove it after using the Randomness from BABE's VRF: https://github.com/PureStake/moonbeam/issues/1391
	// 	Or use the randomness from Moonbeam.
	pub type Nonce<T: Config> = StorageValue<_, u32, ValueQuery>;

	#[pallet::storage]
	/// A StorageMap containing all the hashes of the project metadata uploaded by the users.
	pub type Images<T: Config> = StorageMap<_, Blake2_128Concat, T::Hash, AccountIdOf<T>>;

	#[pallet::storage]
	/// A StorageMap containing the primary project information of projects
	pub type ProjectsMetadata<T: Config> = StorageMap<_, Blake2_128Concat, ProjectId, ProjectMetadataOf<T>>;

	#[pallet::storage]
	/// A StorageMap containing the primary project information of projects
	pub type Buckets<T: Config> = StorageMap<_, Blake2_128Concat, ProjectId, BucketOf<T>>;

	#[pallet::storage]
	/// StorageMap containing additional information for the projects, relevant for correctness of the protocol
	pub type ProjectsDetails<T: Config> = StorageMap<_, Blake2_128Concat, ProjectId, ProjectDetailsOf<T>>;

	#[pallet::storage]
	/// A map to know in which block to update which active projects using on_initialize.
	pub type ProjectsToUpdate<T: Config> = StorageMap<
		_,
		Blake2_128Concat,
		BlockNumberFor<T>,
		BoundedVec<(ProjectId, UpdateType), T::MaxProjectsToUpdatePerBlock>,
		ValueQuery,
	>;

	#[pallet::storage]
	/// Keep track of the PLMC bonds made to each project by each evaluator
	pub type Evaluations<T: Config> = StorageNMap<
		_,
		(
			NMapKey<Blake2_128Concat, ProjectId>,
			NMapKey<Blake2_128Concat, AccountIdOf<T>>,
			NMapKey<Blake2_128Concat, u32>,
		),
		EvaluationInfoOf<T>,
	>;

	#[pallet::storage]
	/// StorageMap containing the bids for each project and user
	pub type Bids<T: Config> = StorageNMap<
		_,
		(
			NMapKey<Blake2_128Concat, ProjectId>,
			NMapKey<Blake2_128Concat, AccountIdOf<T>>,
			NMapKey<Blake2_128Concat, u32>,
		),
		BidInfoOf<T>,
	>;

	#[pallet::storage]
	/// Contributions made during the Community and Remainder round. i.e token buys
	pub type Contributions<T: Config> = StorageNMap<
		_,
		(
			NMapKey<Blake2_128Concat, ProjectId>,
			NMapKey<Blake2_128Concat, AccountIdOf<T>>,
			NMapKey<Blake2_128Concat, u32>,
		),
		ContributionInfoOf<T>,
	>;

	#[pallet::storage]
	pub type AuctionBoughtUSD<T: Config> = StorageNMap<
		_,
		(NMapKey<Blake2_128Concat, ProjectId>, NMapKey<Blake2_128Concat, Did>),
		BalanceOf<T>,
		ValueQuery,
	>;

	#[pallet::storage]
	pub type ContributionBoughtUSD<T: Config> = StorageNMap<
		_,
		(NMapKey<Blake2_128Concat, ProjectId>, NMapKey<Blake2_128Concat, Did>),
		BalanceOf<T>,
		ValueQuery,
	>;

	#[pallet::storage]
	/// Migrations sent and awaiting for confirmation
	pub type UnconfirmedMigrations<T: Config> = StorageMap<_, Blake2_128Concat, QueryId, ProjectMigrationOriginsOf<T>>;

	#[pallet::event]
	#[pallet::generate_deposit(pub (super) fn deposit_event)]
	pub enum Event<T: Config> {
		/// A project was created.
		ProjectCreated {
			project_id: ProjectId,
			issuer: T::AccountId,
		},
		/// The metadata of a project was modified.
		MetadataEdited {
			project_id: ProjectId,
		},
		/// The evaluation phase of a project started.
		EvaluationStarted {
			project_id: ProjectId,
		},
		/// The evaluation phase of a project ended without reaching the minimum threshold of evaluation bonds.
		EvaluationFailed {
			project_id: ProjectId,
		},
		/// The period an issuer has to start the auction phase of the project.
		AuctionInitializePeriod {
			project_id: ProjectId,
			start_block: BlockNumberFor<T>,
			end_block: BlockNumberFor<T>,
		},
		/// The auction round of a project started.
		EnglishAuctionStarted {
			project_id: ProjectId,
			when: BlockNumberFor<T>,
		},
		/// The candle auction part of the auction started for a project
		CandleAuctionStarted {
			project_id: ProjectId,
			when: BlockNumberFor<T>,
		},
		/// The auction round of a project ended.
		AuctionFailed {
			project_id: ProjectId,
		},
		/// A `bonder` bonded an `amount` of PLMC for `project_id`.
		FundsBonded {
			project_id: ProjectId,
			amount: BalanceOf<T>,
			bonder: AccountIdOf<T>,
		},
		/// Someone paid for the release of a user's PLMC bond for a project.
		BondReleased {
			project_id: ProjectId,
			amount: BalanceOf<T>,
			bonder: AccountIdOf<T>,
			releaser: AccountIdOf<T>,
		},
		/// A bid was made for a project
		Bid {
			project_id: ProjectId,
			amount: BalanceOf<T>,
			price: T::Price,
			multiplier: MultiplierOf<T>,
		},
		/// A contribution was made for a project. i.e token purchase
		Contribution {
			project_id: ProjectId,
			contributor: AccountIdOf<T>,
			amount: BalanceOf<T>,
			multiplier: MultiplierOf<T>,
		},
		/// A project is now in its community funding round
		CommunityFundingStarted {
			project_id: ProjectId,
		},
		/// A project is now in the remainder funding round
		RemainderFundingStarted {
			project_id: ProjectId,
		},
		/// A project has now finished funding
		FundingEnded {
			project_id: ProjectId,
			outcome: FundingOutcome,
		},
		/// Something was not properly initialized. Most likely due to dev error manually calling do_* functions or updating storage
		TransitionError {
			project_id: ProjectId,
			error: DispatchError,
		},
		/// Something terribly wrong happened where the bond could not be unbonded. Most likely a programming error
		EvaluationUnbondFailed {
			project_id: ProjectId,
			evaluator: AccountIdOf<T>,
			id: u32,
			error: DispatchError,
		},
		/// Contribution tokens were minted to a user
		ContributionTokenMinted {
			releaser: AccountIdOf<T>,
			project_id: ProjectId,
			claimer: AccountIdOf<T>,
			amount: BalanceOf<T>,
		},
		/// A transfer of tokens failed, but because it was done inside on_initialize it cannot be solved.
		TransferError {
			error: DispatchError,
		},
		EvaluationRewardFailed {
			project_id: ProjectId,
			evaluator: AccountIdOf<T>,
			id: u32,
			error: DispatchError,
		},
		EvaluationSlashFailed {
			project_id: ProjectId,
			evaluator: AccountIdOf<T>,
			id: u32,
			error: DispatchError,
		},
		ReleaseBidFundsFailed {
			project_id: ProjectId,
			bidder: AccountIdOf<T>,
			id: u32,
			error: DispatchError,
		},
		BidUnbondFailed {
			project_id: ProjectId,
			bidder: AccountIdOf<T>,
			id: u32,
			error: DispatchError,
		},
		ReleaseContributionFundsFailed {
			project_id: ProjectId,
			contributor: AccountIdOf<T>,
			id: u32,
			error: DispatchError,
		},
		ContributionUnbondFailed {
			project_id: ProjectId,
			contributor: AccountIdOf<T>,
			id: u32,
			error: DispatchError,
		},
		PayoutContributionFundsFailed {
			project_id: ProjectId,
			contributor: AccountIdOf<T>,
			id: u32,
			error: DispatchError,
		},
		PayoutBidFundsFailed {
			project_id: ProjectId,
			bidder: AccountIdOf<T>,
			id: u32,
			error: DispatchError,
		},
		EvaluationRewarded {
			project_id: ProjectId,
			evaluator: AccountIdOf<T>,
			id: u32,
			amount: BalanceOf<T>,
			caller: AccountIdOf<T>,
		},
		EvaluationSlashed {
			project_id: ProjectId,
			evaluator: AccountIdOf<T>,
			id: u32,
			amount: BalanceOf<T>,
			caller: AccountIdOf<T>,
		},
		CTMintFailed {
			project_id: ProjectId,
			claimer: AccountIdOf<T>,
			id: u32,
			error: DispatchError,
		},
		StartBidderVestingScheduleFailed {
			project_id: ProjectId,
			bidder: AccountIdOf<T>,
			id: u32,
			error: DispatchError,
		},
		StartContributionVestingScheduleFailed {
			project_id: ProjectId,
			contributor: AccountIdOf<T>,
			id: u32,
			error: DispatchError,
		},
		BidPlmcVestingScheduled {
			project_id: ProjectId,
			bidder: AccountIdOf<T>,
			id: u32,
			amount: BalanceOf<T>,
			caller: AccountIdOf<T>,
		},
		ContributionPlmcVestingScheduled {
			project_id: ProjectId,
			contributor: AccountIdOf<T>,
			id: u32,
			amount: BalanceOf<T>,
			caller: AccountIdOf<T>,
		},
		ParticipantPlmcVested {
			project_id: ProjectId,
			participant: AccountIdOf<T>,
			amount: BalanceOf<T>,
			caller: AccountIdOf<T>,
		},
		BidFundingPaidOut {
			project_id: ProjectId,
			bidder: AccountIdOf<T>,
			id: u32,
			amount: BalanceOf<T>,
			caller: AccountIdOf<T>,
		},
		ContributionFundingPaidOut {
			project_id: ProjectId,
			contributor: AccountIdOf<T>,
			id: u32,
			amount: BalanceOf<T>,
			caller: AccountIdOf<T>,
		},
		BidFundingReleased {
			project_id: ProjectId,
			bidder: AccountIdOf<T>,
			id: u32,
			amount: BalanceOf<T>,
			caller: AccountIdOf<T>,
		},
		ContributionFundingReleased {
			project_id: ProjectId,
			contributor: AccountIdOf<T>,
			id: u32,
			amount: BalanceOf<T>,
			caller: AccountIdOf<T>,
		},
		ProjectOutcomeDecided {
			project_id: ProjectId,
			decision: FundingOutcomeDecision,
		},
		ProjectParaIdSet {
			project_id: ProjectId,
			para_id: ParaId,
			caller: T::AccountId,
		},
		/// A channel was accepted from a parachain to Polimec belonging to a project. A request has been sent to the relay for a Polimec->project channel
		HrmpChannelAccepted {
			project_id: ProjectId,
			para_id: ParaId,
		},
		/// A channel was established from Polimec to a project. The relay has notified us of their acceptance of our request
		HrmpChannelEstablished {
			project_id: ProjectId,
			para_id: ParaId,
		},
		/// Started a migration readiness check
		MigrationReadinessCheckStarted {
			project_id: ProjectId,
			caller: T::AccountId,
		},
		MigrationCheckResponseAccepted {
			project_id: ProjectId,
			query_id: QueryId,
			response: Response,
		},
		MigrationCheckResponseRejected {
			project_id: ProjectId,
			query_id: QueryId,
			response: Response,
		},
		MigrationStarted {
			project_id: ProjectId,
		},
		UserMigrationSent {
			project_id: ProjectId,
			caller: AccountIdOf<T>,
			participant: AccountIdOf<T>,
		},
		MigrationsConfirmed {
			project_id: ProjectId,
			migration_origins: BoundedVec<MigrationOrigin, MaxMigrationsPerXcm<T>>,
		},
		MigrationsFailed {
			project_id: ProjectId,
			migration_origins: BoundedVec<MigrationOrigin, MaxMigrationsPerXcm<T>>,
		},
		ReleaseFutureCTDepositFailed {
			project_id: ProjectId,
			participant: AccountIdOf<T>,
			error: DispatchError,
		},
		FutureCTDepositReleased {
			project_id: ProjectId,
			participant: AccountIdOf<T>,
			caller: AccountIdOf<T>,
		},
	}

	#[pallet::error]
	pub enum Error<T> {
		/// Something in storage has a state which should never be possible at this point. Programming error
		ImpossibleState,
		/// The price provided in the `create` call is too low
		PriceTooLow,
		/// The participation size provided in the `create` call is too low
		ParticipantsSizeError,
		/// The ticket size provided in the `create` call is too low
		TicketSizeError,
		/// The participation currencies specified are invalid
		ParticipationCurrenciesError,
		/// The specified project does not exist
		ProjectNotFound,
		/// The Evaluation Round of the project has not started yet
		EvaluationNotStarted,
		/// The Evaluation Round of the project has ended without reaching the minimum threshold
		EvaluationFailed,
		/// The issuer cannot participate to their own project
		ParticipationToThemselves,
		/// Only the issuer can start the Evaluation Round
		NotAllowed,
		/// The Metadata Hash of the project was not found
		MetadataNotProvided,
		/// The Auction Round of the project has not started yet
		AuctionNotStarted,
		/// You cannot edit the metadata of a project that already passed the Evaluation Round
		Frozen,
		/// The bid is too low
		BidTooLow,
		/// Bid above the ticket size limit
		BidTooHigh,
		/// The Funding Round of the project has not ended yet
		CannotClaimYet,
		/// No bids were made for the project at the time of the auction close
		NoBidsFound,
		/// Tried to freeze the project to start the Evaluation Round, but the project is already frozen
		ProjectAlreadyFrozen,
		/// Tried to move the project from Application to Evaluation round, but the project is not in ApplicationRound
		ProjectNotInApplicationRound,
		/// Tried to move the project from Evaluation to EvaluationEnded round, but the project is not in EvaluationRound
		ProjectNotInEvaluationRound,
		/// Tried to move the project from AuctionInitializePeriod to EnglishAuctionRound, but the project is not in AuctionInitializePeriodRound
		ProjectNotInAuctionInitializePeriodRound,
		/// Tried to move the project to CandleAuction, but it was not in EnglishAuctionRound before
		ProjectNotInEnglishAuctionRound,
		/// Tried to move the project to Community round, but it was not in CandleAuctionRound before
		ProjectNotInCandleAuctionRound,
		/// Tried to move the project to RemainderRound, but it was not in CommunityRound before
		ProjectNotInCommunityRound,
		/// Tried to move the project to ReadyToLaunch round, but it was not in FundingEnded round before
		ProjectNotInFundingEndedRound,
		/// Tried to start an auction before the initialization period
		TooEarlyForEnglishAuctionStart,
		/// Tried to move the project to CandleAuctionRound, but its too early for that
		TooEarlyForCandleAuctionStart,
		/// Tried to move the project to CommunityRound, but its too early for that
		TooEarlyForCommunityRoundStart,
		/// Tried to move the project to RemainderRound, but its too early for that
		TooEarlyForRemainderRoundStart,
		/// Tried to move to project to FundingEnded round, but its too early for that
		TooEarlyForFundingEnd,
		/// Checks for other projects not copying metadata of others
		MetadataAlreadyExists,
		/// The specified project details does not exist
		ProjectDetailsNotFound,
		/// Tried to finish an evaluation before its target end block
		EvaluationPeriodNotEnded,
		/// Tried to access field that is not set
		FieldIsNone,
		/// Checked math failed
		BadMath,
		/// Tried to retrieve a bid but it does not exist
		BidNotFound,
		/// Tried to contribute but its too low to be accepted
		ContributionTooLow,
		/// Contribution is higher than the limit set by the issuer
		ContributionTooHigh,
		/// The provided asset is not accepted by the project issuer
		FundingAssetNotAccepted,
		/// Could not get the price in USD for PLMC
		PLMCPriceNotAvailable,
		/// Could not get the price in USD for the provided asset
		PriceNotFound,
		/// Bond is either lower than the minimum set by the issuer, or the vec is full and can't replace an old one with a lower value
		EvaluationBondTooLow,
		/// Tried to do an operation on an evaluation that does not exist
		EvaluationNotFound,
		/// Tried to do an operation on a finalizer that already finished
		FinalizerFinished,
		///
		ContributionNotFound,
		/// Tried to start a migration check but the bidirectional channel is not yet open
		CommsNotEstablished,
		XcmFailed,
		// Tried to convert one type into another and failed. i.e try_into failed
		BadConversion,
		/// Tried to release the PLMC deposit held for a future CT mint, but there was nothing to release
		NoFutureDepositHeld,
		/// The issuer doesn't have enough funds (ExistentialDeposit), to create the escrow account
		NotEnoughFundsForEscrowCreation,
		/// The issuer doesn't have enough funds to pay for the metadata of their contribution token
		NotEnoughFundsForCTMetadata,
		/// The issuer doesn't have enough funds to pay for the deposit of their contribution token
		NotEnoughFundsForCTDeposit,
		/// Too many attempts to insert project in to ProjectsToUpdate storage
		TooManyInsertionAttempts,
		/// Reached bid limit for this user on this project
		TooManyBidsForUser,
		/// Reached bid limit for this project
		TooManyBidsForProject,
		/// Reached evaluation limit for this project
		TooManyEvaluationsForProject,
		/// Reached contribution limit for this user on this project
		TooManyContributionsForUser,
		// Participant tried to do a community contribution but it already had a winning bid on the auction round.
		UserHasWinningBids,
		// Round transition already happened.
		RoundTransitionAlreadyHappened,
	}

	#[pallet::call]
	impl<T: Config> Pallet<T> {
		/// Creates a project and assigns it to the `issuer` account.
		#[pallet::call_index(0)]
		#[pallet::weight(WeightInfoOf::<T>::create())]
		pub fn create(origin: OriginFor<T>, jwt: UntrustedToken, project: ProjectMetadataOf<T>) -> DispatchResult {
			let (account, did, investor_type) =
				T::InvestorOrigin::ensure_origin(origin, &jwt, T::VerifierPublicKey::get())?;
			ensure!(investor_type == InvestorType::Institutional, Error::<T>::NotAllowed);
			log::trace!(target: "pallet_funding::test", "in create");
			Self::do_create(&account, project, did)
		}

		/// Change the metadata hash of a project
		#[pallet::call_index(1)]
		#[pallet::weight(WeightInfoOf::<T>::edit_metadata())]
		pub fn edit_metadata(
			origin: OriginFor<T>,
			jwt: UntrustedToken,
			project_id: ProjectId,
			project_metadata_hash: T::Hash,
		) -> DispatchResult {
			let (account, _did, investor_type) =
				T::InvestorOrigin::ensure_origin(origin, &jwt, T::VerifierPublicKey::get())?;
			ensure!(investor_type == InvestorType::Institutional, Error::<T>::NotAllowed);
			Self::do_edit_metadata(account, project_id, project_metadata_hash)
		}

		/// Starts the evaluation round of a project. It needs to be called by the project issuer.
		#[pallet::call_index(2)]
		#[pallet::weight(WeightInfoOf::<T>::start_evaluation(<T as Config>::MaxProjectsToUpdateInsertionAttempts::get() - 1))]
		pub fn start_evaluation(
			origin: OriginFor<T>,
			jwt: UntrustedToken,
			project_id: ProjectId,
		) -> DispatchResultWithPostInfo {
			let (account, _did, investor_type) =
				T::InvestorOrigin::ensure_origin(origin, &jwt, T::VerifierPublicKey::get())?;
			ensure!(investor_type == InvestorType::Institutional, Error::<T>::NotAllowed);
			Self::do_start_evaluation(account, project_id)
		}

		/// Starts the auction round for a project. From the next block forward, any professional or
		/// institutional user can set bids for a token_amount/token_price pair.
		/// Any bids from this point until the candle_auction starts, will be considered as valid.
		#[pallet::call_index(3)]
		#[pallet::weight(WeightInfoOf::<T>::start_auction_manually(<T as Config>::MaxProjectsToUpdateInsertionAttempts::get() - 1))]
		pub fn start_auction(
			origin: OriginFor<T>,
			jwt: UntrustedToken,
			project_id: ProjectId,
		) -> DispatchResultWithPostInfo {
			let (account, _did, investor_type) =
				T::InvestorOrigin::ensure_origin(origin, &jwt, T::VerifierPublicKey::get())?;
			ensure!(investor_type == InvestorType::Institutional, Error::<T>::NotAllowed);
			Self::do_english_auction(account, project_id)
		}

		/// Bond PLMC for a project in the evaluation stage
		#[pallet::call_index(4)]
		#[pallet::weight(
			WeightInfoOf::<T>::first_evaluation()
			.max(WeightInfoOf::<T>::second_to_limit_evaluation(T::MaxEvaluationsPerUser::get() - 1))
			.max(WeightInfoOf::<T>::evaluation_over_limit())
		)]
		pub fn evaluate(
			origin: OriginFor<T>,
			jwt: UntrustedToken,
			project_id: ProjectId,
			#[pallet::compact] usd_amount: BalanceOf<T>,
		) -> DispatchResultWithPostInfo {
			let (account, did, _investor_type) =
				T::InvestorOrigin::ensure_origin(origin, &jwt, T::VerifierPublicKey::get())?;
			Self::do_evaluate(&account, project_id, usd_amount, did)
		}

		/// Bid for a project in the Auction round
		#[pallet::call_index(5)]
		#[pallet::weight(
			WeightInfoOf::<T>::bid_no_ct_deposit(
				<T as Config>::MaxBidsPerUser::get() - 1,
				// Assuming the current bucket is full, and has a price higher than the minimum.
				// This user is buying 100% of the bid allocation.
				// Since each bucket has 10% of the allocation, one bid can be split into a max of 10
				10
			)
			.max(WeightInfoOf::<T>::bid_with_ct_deposit(10)))]
		pub fn bid(
			origin: OriginFor<T>,
			jwt: UntrustedToken,
			project_id: ProjectId,
			#[pallet::compact] amount: BalanceOf<T>,
			multiplier: T::Multiplier,
			asset: AcceptedFundingAsset,
		) -> DispatchResultWithPostInfo {
			let (account, did, investor_type) =
				T::InvestorOrigin::ensure_origin(origin, &jwt, T::VerifierPublicKey::get())?;
			Self::do_bid(&account, project_id, amount, multiplier, asset, did, investor_type)
		}

		/// Buy tokens in the Community or Remainder round at the price set in the Auction Round
		#[pallet::call_index(6)]
		#[pallet::weight(
			WeightInfoOf::<T>::contribution(T::MaxContributionsPerUser::get() - 1)
			.max(WeightInfoOf::<T>::contribution_ends_round(
			// Last contribution possible before having to remove an old lower one
			<T as Config>::MaxContributionsPerUser::get() -1,
			// Since we didn't remove any previous lower contribution, we can buy all remaining CTs and try to move to the next phase
			<T as Config>::MaxProjectsToUpdateInsertionAttempts::get() - 1,
			))
		)]
		pub fn community_contribute(
			origin: OriginFor<T>,
			jwt: UntrustedToken,
			project_id: ProjectId,
			#[pallet::compact] amount: BalanceOf<T>,
			multiplier: MultiplierOf<T>,
			asset: AcceptedFundingAsset,
		) -> DispatchResultWithPostInfo {
			let (account, did, investor_type) =
				T::InvestorOrigin::ensure_origin(origin, &jwt, T::VerifierPublicKey::get())?;
			Self::do_community_contribute(&account, project_id, amount, multiplier, asset, did, investor_type)
		}

		/// Buy tokens in the Community or Remainder round at the price set in the Auction Round
		#[pallet::call_index(7)]
		#[pallet::weight(
			WeightInfoOf::<T>::contribution(T::MaxContributionsPerUser::get() - 1)
			.max(WeightInfoOf::<T>::contribution_ends_round(
			// Last contribution possible before having to remove an old lower one
			<T as Config>::MaxContributionsPerUser::get() -1,
			// Since we didn't remove any previous lower contribution, we can buy all remaining CTs and try to move to the next phase
			<T as Config>::MaxProjectsToUpdateInsertionAttempts::get() - 1
			))
		)]
		pub fn remaining_contribute(
			origin: OriginFor<T>,
			jwt: UntrustedToken,
			project_id: ProjectId,
			#[pallet::compact] amount: BalanceOf<T>,
			multiplier: MultiplierOf<T>,
			asset: AcceptedFundingAsset,
		) -> DispatchResultWithPostInfo {
			let (account, did, investor_type) =
				T::InvestorOrigin::ensure_origin(origin, &jwt, T::VerifierPublicKey::get())?;
			Self::do_remaining_contribute(&account, project_id, amount, multiplier, asset, did, investor_type)
		}

		/// Release evaluation-bonded PLMC when a project finishes its funding round.
		#[pallet::call_index(8)]
		#[pallet::weight(WeightInfoOf::<T>::evaluation_unbond_for())]
		pub fn evaluation_unbond_for(
			origin: OriginFor<T>,
			project_id: ProjectId,
			evaluator: AccountIdOf<T>,
			bond_id: u32,
		) -> DispatchResult {
			let releaser = ensure_signed(origin)?;
			Self::do_evaluation_unbond_for(&releaser, project_id, &evaluator, bond_id)
		}

		#[pallet::call_index(9)]
		#[pallet::weight(WeightInfoOf::<T>::evaluation_slash_for())]
		pub fn evaluation_slash_for(
			origin: OriginFor<T>,
			project_id: ProjectId,
			evaluator: AccountIdOf<T>,
			bond_id: u32,
		) -> DispatchResult {
			let caller = ensure_signed(origin)?;
			Self::do_evaluation_slash_for(&caller, project_id, &evaluator, bond_id)
		}

		#[pallet::call_index(10)]
		#[pallet::weight(
			WeightInfoOf::<T>::evaluation_reward_payout_for_with_ct_account_creation()
			.max(WeightInfoOf::<T>::evaluation_reward_payout_for_no_ct_account_creation())
		)]
		pub fn evaluation_reward_payout_for(
			origin: OriginFor<T>,
			project_id: ProjectId,
			evaluator: AccountIdOf<T>,
			bond_id: u32,
		) -> DispatchResultWithPostInfo {
			let caller = ensure_signed(origin)?;
			Self::do_evaluation_reward_payout_for(&caller, project_id, &evaluator, bond_id)
		}

		#[pallet::call_index(11)]
		#[pallet::weight(
			WeightInfoOf::<T>::bid_ct_mint_for_with_ct_account_creation()
			.max(WeightInfoOf::<T>::bid_ct_mint_for_no_ct_account_creation())
		)]
		pub fn bid_ct_mint_for(
			origin: OriginFor<T>,
			project_id: ProjectId,
			bidder: AccountIdOf<T>,
			bid_id: u32,
		) -> DispatchResultWithPostInfo {
			let caller = ensure_signed(origin)?;
			Self::do_bid_ct_mint_for(&caller, project_id, &bidder, bid_id)
		}

		#[pallet::call_index(12)]
		#[pallet::weight(
			WeightInfoOf::<T>::contribution_ct_mint_for_with_ct_account_creation()
			.max(WeightInfoOf::<T>::contribution_ct_mint_for_no_ct_account_creation())
		)]
		pub fn contribution_ct_mint_for(
			origin: OriginFor<T>,
			project_id: ProjectId,
			contributor: AccountIdOf<T>,
			contribution_id: u32,
		) -> DispatchResultWithPostInfo {
			let caller = ensure_signed(origin)?;
			Self::do_contribution_ct_mint_for(&caller, project_id, &contributor, contribution_id)
		}

		#[pallet::call_index(13)]
		#[pallet::weight(WeightInfoOf::<T>::start_bid_vesting_schedule_for())]
		pub fn start_bid_vesting_schedule_for(
			origin: OriginFor<T>,
			project_id: ProjectId,
			bidder: AccountIdOf<T>,
			bid_id: u32,
		) -> DispatchResult {
			let caller = ensure_signed(origin)?;
			Self::do_start_bid_vesting_schedule_for(&caller, project_id, &bidder, bid_id)
		}

		#[pallet::call_index(14)]
		#[pallet::weight(WeightInfoOf::<T>::start_contribution_vesting_schedule_for())]
		pub fn start_contribution_vesting_schedule_for(
			origin: OriginFor<T>,
			project_id: ProjectId,
			contributor: AccountIdOf<T>,
			contribution_id: u32,
		) -> DispatchResult {
			let caller = ensure_signed(origin)?;
			Self::do_start_contribution_vesting_schedule_for(&caller, project_id, &contributor, contribution_id)
		}

		#[pallet::call_index(15)]
		#[pallet::weight(WeightInfoOf::<T>::payout_bid_funds_for())]
		pub fn payout_bid_funds_for(
			origin: OriginFor<T>,
			project_id: ProjectId,
			bidder: AccountIdOf<T>,
			bid_id: u32,
		) -> DispatchResult {
			let caller = ensure_signed(origin)?;
			Self::do_payout_bid_funds_for(&caller, project_id, &bidder, bid_id)
		}

		#[pallet::call_index(16)]
		#[pallet::weight(WeightInfoOf::<T>::payout_contribution_funds_for())]
		pub fn payout_contribution_funds_for(
			origin: OriginFor<T>,
			project_id: ProjectId,
			contributor: AccountIdOf<T>,
			contribution_id: u32,
		) -> DispatchResult {
			let caller = ensure_signed(origin)?;
			Self::do_payout_contribution_funds_for(&caller, project_id, &contributor, contribution_id)
		}

		#[pallet::call_index(17)]
		#[pallet::weight(WeightInfoOf::<T>::decide_project_outcome(
			<T as Config>::MaxProjectsToUpdateInsertionAttempts::get() - 1
		))]
		pub fn decide_project_outcome(
			origin: OriginFor<T>,
			project_id: ProjectId,
			outcome: FundingOutcomeDecision,
		) -> DispatchResultWithPostInfo {
			let caller = ensure_signed(origin)?;
			Self::do_decide_project_outcome(caller, project_id, outcome)
		}

		#[pallet::call_index(18)]
		#[pallet::weight(WeightInfoOf::<T>::release_bid_funds_for())]
		pub fn release_bid_funds_for(
			origin: OriginFor<T>,
			project_id: ProjectId,
			bidder: AccountIdOf<T>,
			bid_id: u32,
		) -> DispatchResult {
			let caller = ensure_signed(origin)?;
			Self::do_release_bid_funds_for(&caller, project_id, &bidder, bid_id)
		}

		#[pallet::call_index(19)]
		#[pallet::weight(WeightInfoOf::<T>::bid_unbond_for())]
		pub fn bid_unbond_for(
			origin: OriginFor<T>,
			project_id: ProjectId,
			bidder: AccountIdOf<T>,
			bid_id: u32,
		) -> DispatchResult {
			let caller = ensure_signed(origin)?;
			Self::do_bid_unbond_for(&caller, project_id, &bidder, bid_id)
		}

		#[pallet::call_index(20)]
		#[pallet::weight(WeightInfoOf::<T>::release_contribution_funds_for())]
		pub fn release_contribution_funds_for(
			origin: OriginFor<T>,
			project_id: ProjectId,
			contributor: AccountIdOf<T>,
			contribution_id: u32,
		) -> DispatchResult {
			let caller = ensure_signed(origin)?;
			Self::do_release_contribution_funds_for(&caller, project_id, &contributor, contribution_id)
		}

		#[pallet::call_index(21)]
		#[pallet::weight(WeightInfoOf::<T>::contribution_unbond_for())]
		pub fn contribution_unbond_for(
			origin: OriginFor<T>,
			project_id: ProjectId,
			contributor: AccountIdOf<T>,
			contribution_id: u32,
		) -> DispatchResult {
			let caller = ensure_signed(origin)?;
			Self::do_contribution_unbond_for(&caller, project_id, &contributor, contribution_id)
		}

		#[pallet::call_index(22)]
		#[pallet::weight(Weight::from_parts(1000, 0))]
		pub fn set_para_id_for_project(
			origin: OriginFor<T>,
			jwt: UntrustedToken,
			project_id: ProjectId,
			para_id: ParaId,
		) -> DispatchResult {
			let (account, _did, investor_type) =
				T::InvestorOrigin::ensure_origin(origin, &jwt, T::VerifierPublicKey::get())?;
			ensure!(investor_type == InvestorType::Institutional, Error::<T>::NotAllowed);

			Self::do_set_para_id_for_project(&account, project_id, para_id)
		}

		#[pallet::call_index(23)]
		#[pallet::weight(Weight::from_parts(1000, 0))]
		pub fn start_migration_readiness_check(
			origin: OriginFor<T>,
			jwt: UntrustedToken,
			project_id: ProjectId,
		) -> DispatchResult {
			let (account, _did, investor_type) =
				T::InvestorOrigin::ensure_origin(origin, &jwt, T::VerifierPublicKey::get())?;
			ensure!(investor_type == InvestorType::Institutional, Error::<T>::NotAllowed);
			Self::do_start_migration_readiness_check(&account, project_id)
		}

		/// Called only by other chains through a query response xcm message
		#[pallet::call_index(24)]
		#[pallet::weight(Weight::from_parts(1000, 0))]
		pub fn migration_check_response(
			origin: OriginFor<T>,
			query_id: xcm::v3::QueryId,
			response: xcm::v3::Response,
		) -> DispatchResult {
			let location = ensure_response(<T as Config>::RuntimeOrigin::from(origin))?;

			Self::do_migration_check_response(location, query_id, response)
		}

		#[pallet::call_index(25)]
		#[pallet::weight(Weight::from_parts(1000, 0))]
		pub fn start_migration(origin: OriginFor<T>, jwt: UntrustedToken, project_id: ProjectId) -> DispatchResult {
			let (account, _did, investor_type) =
				T::InvestorOrigin::ensure_origin(origin, &jwt, T::VerifierPublicKey::get())?;
			ensure!(investor_type == InvestorType::Institutional, Error::<T>::NotAllowed);
			Self::do_start_migration(&account, project_id)
		}

		#[pallet::call_index(26)]
		#[pallet::weight(Weight::from_parts(1000, 0))]
		pub fn migrate_one_participant(
			origin: OriginFor<T>,
			project_id: ProjectId,
			participant: AccountIdOf<T>,
		) -> DispatchResult {
			let caller = ensure_signed(origin)?;
			Self::do_migrate_one_participant(caller, project_id, participant)
		}

		#[pallet::call_index(27)]
		#[pallet::weight(Weight::from_parts(1000, 0))]
		pub fn confirm_migrations(origin: OriginFor<T>, query_id: QueryId, response: Response) -> DispatchResult {
			let location = ensure_response(<T as Config>::RuntimeOrigin::from(origin))?;

			Self::do_confirm_migrations(location, query_id, response)
		}

		#[pallet::call_index(28)]
		#[pallet::weight(WeightInfoOf::<T>::end_evaluation_success(
			<T as Config>::MaxProjectsToUpdateInsertionAttempts::get() - 1,
		))]
		pub fn root_do_evaluation_end(origin: OriginFor<T>, project_id: ProjectId) -> DispatchResultWithPostInfo {
			ensure_root(origin)?;
			Self::do_evaluation_end(project_id)
		}

		#[pallet::call_index(29)]
		#[pallet::weight(WeightInfoOf::<T>::start_candle_phase(
			<T as Config>::MaxProjectsToUpdateInsertionAttempts::get() - 1,
		))]
		pub fn root_do_candle_auction(origin: OriginFor<T>, project_id: ProjectId) -> DispatchResultWithPostInfo {
			ensure_root(origin)?;
			Self::do_candle_auction(project_id)
		}

		#[pallet::call_index(30)]
		#[pallet::weight(WeightInfoOf::<T>::start_community_funding_success(
			<T as Config>::MaxProjectsToUpdateInsertionAttempts::get() - 1,
			<T as Config>::MaxBidsPerProject::get() / 2,
			<T as Config>::MaxBidsPerProject::get() / 2,
		)
		.max(WeightInfoOf::<T>::start_community_funding_success(
			<T as Config>::MaxProjectsToUpdateInsertionAttempts::get() - 1,
			<T as Config>::MaxBidsPerProject::get(),
			0u32,
		))
		.max(WeightInfoOf::<T>::start_community_funding_success(
			<T as Config>::MaxProjectsToUpdateInsertionAttempts::get() - 1,
			0u32,
			<T as Config>::MaxBidsPerProject::get(),
		)))]
		pub fn root_do_community_funding(origin: OriginFor<T>, project_id: ProjectId) -> DispatchResultWithPostInfo {
			ensure_root(origin)?;
			Self::do_community_funding(project_id)
		}

		#[pallet::call_index(31)]
		#[pallet::weight(WeightInfoOf::<T>::start_remainder_funding(
			<T as Config>::MaxProjectsToUpdateInsertionAttempts::get() - 1,
		))]
		pub fn root_do_remainder_funding(origin: OriginFor<T>, project_id: ProjectId) -> DispatchResultWithPostInfo {
			ensure_root(origin)?;
			Self::do_remainder_funding(project_id)
		}

		#[pallet::call_index(32)]
		#[pallet::weight(WeightInfoOf::<T>::end_funding_automatically_rejected_evaluators_slashed(
			<T as Config>::MaxProjectsToUpdateInsertionAttempts::get() - 1,
			)
		.max(WeightInfoOf::<T>::end_funding_awaiting_decision_evaluators_slashed(
			<T as Config>::MaxProjectsToUpdateInsertionAttempts::get() - 1,
			))
		.max(WeightInfoOf::<T>::end_funding_awaiting_decision_evaluators_unchanged(
			<T as Config>::MaxProjectsToUpdateInsertionAttempts::get() - 1,
			))
		.max(WeightInfoOf::<T>::end_funding_automatically_accepted_evaluators_rewarded(
			<T as Config>::MaxProjectsToUpdateInsertionAttempts::get() - 1,
			<T as Config>::MaxEvaluationsPerProject::get(),
		)))]
		pub fn root_do_end_funding(origin: OriginFor<T>, project_id: ProjectId) -> DispatchResultWithPostInfo {
			ensure_root(origin)?;
			Self::do_end_funding(project_id)
		}

		#[pallet::call_index(33)]
		#[pallet::weight(WeightInfoOf::<T>::project_decision_accept_funding()
		.max(WeightInfoOf::<T>::project_decision_reject_funding()))]
		pub fn root_do_project_decision(
			origin: OriginFor<T>,
			project_id: ProjectId,
			decision: FundingOutcomeDecision,
		) -> DispatchResultWithPostInfo {
			ensure_root(origin)?;
			Self::do_project_decision(project_id, decision)
		}

		#[pallet::call_index(34)]
		#[pallet::weight(WeightInfoOf::<T>::start_settlement_funding_success()
		.max(WeightInfoOf::<T>::start_settlement_funding_failure()))]
		pub fn root_do_start_settlement(origin: OriginFor<T>, project_id: ProjectId) -> DispatchResultWithPostInfo {
			ensure_root(origin)?;
			Self::do_start_settlement(project_id)
		}
	}

	#[pallet::hooks]
	impl<T: Config> Hooks<BlockNumberFor<T>> for Pallet<T> {
		fn on_initialize(now: BlockNumberFor<T>) -> Weight {
			// Get the projects that need to be updated on this block and update them
			let mut used_weight = Weight::from_parts(0, 0);
			for (project_id, update_type) in ProjectsToUpdate::<T>::take(now) {
				match update_type {
					// EvaluationRound -> AuctionInitializePeriod | EvaluationFailed
					UpdateType::EvaluationEnd => {
						used_weight = used_weight.saturating_add(
							unwrap_result_or_skip!(
								Self::do_evaluation_end(project_id),
								project_id,
								|e: DispatchErrorWithPostInfo<PostDispatchInfo>| { e.error }
							)
							.actual_weight
							.unwrap_or(WeightInfoOf::<T>::end_evaluation_success(
								<T as Config>::MaxProjectsToUpdateInsertionAttempts::get() - 1,
							)),
						);
					},

					// AuctionInitializePeriod -> AuctionRound(AuctionPhase::English)
					// Only if it wasn't first handled by user extrinsic
					UpdateType::EnglishAuctionStart => {
						used_weight = used_weight.saturating_add(
							unwrap_result_or_skip!(
								Self::do_english_auction(T::PalletId::get().into_account_truncating(), project_id,),
								project_id,
								|e: DispatchErrorWithPostInfo<PostDispatchInfo>| { e.error }
							)
							.actual_weight
							.unwrap_or(WeightInfoOf::<T>::start_auction_manually(
								<T as Config>::MaxProjectsToUpdateInsertionAttempts::get() - 1,
							)),
						);
					},

					// AuctionRound(AuctionPhase::English) -> AuctionRound(AuctionPhase::Candle)
					UpdateType::CandleAuctionStart => {
						used_weight = used_weight.saturating_add(
							unwrap_result_or_skip!(
								Self::do_candle_auction(project_id),
								project_id,
								|e: DispatchErrorWithPostInfo<PostDispatchInfo>| { e.error }
							)
							.actual_weight
							.unwrap_or(WeightInfoOf::<T>::start_candle_phase(
								<T as Config>::MaxProjectsToUpdateInsertionAttempts::get() - 1,
							)),
						);
					},

					// AuctionRound(AuctionPhase::Candle) -> CommunityRound
					UpdateType::CommunityFundingStart => {
						used_weight = used_weight.saturating_add(
							unwrap_result_or_skip!(
								Self::do_community_funding(project_id),
								project_id,
								|e: DispatchErrorWithPostInfo<PostDispatchInfo>| { e.error }
							)
							.actual_weight
							.unwrap_or(
								WeightInfoOf::<T>::start_community_funding_success(
									<T as Config>::MaxProjectsToUpdateInsertionAttempts::get() - 1,
									<T as Config>::MaxBidsPerProject::get() / 2,
									<T as Config>::MaxBidsPerProject::get() / 2,
								)
								.max(WeightInfoOf::<T>::start_community_funding_success(
									<T as Config>::MaxProjectsToUpdateInsertionAttempts::get() - 1,
									<T as Config>::MaxBidsPerProject::get(),
									0u32,
								))
								.max(WeightInfoOf::<T>::start_community_funding_success(
									<T as Config>::MaxProjectsToUpdateInsertionAttempts::get() - 1,
									0u32,
									<T as Config>::MaxBidsPerProject::get(),
								)),
							),
						);
					},

					// CommunityRound -> RemainderRound
					UpdateType::RemainderFundingStart => {
						used_weight = used_weight.saturating_add(
							unwrap_result_or_skip!(
								Self::do_remainder_funding(project_id),
								project_id,
								|e: DispatchErrorWithPostInfo<PostDispatchInfo>| { e.error }
							)
							.actual_weight
							.unwrap_or(WeightInfoOf::<T>::start_remainder_funding(
								<T as Config>::MaxProjectsToUpdateInsertionAttempts::get() - 1,
							)),
						);
					},

					// CommunityRound || RemainderRound -> FundingEnded
					UpdateType::FundingEnd => {
						used_weight = used_weight.saturating_add(
							unwrap_result_or_skip!(
								Self::do_end_funding(project_id),
								project_id,
								|e: DispatchErrorWithPostInfo<PostDispatchInfo>| { e.error }
							)
							.actual_weight
							.unwrap_or(
								WeightInfoOf::<T>::end_funding_automatically_rejected_evaluators_slashed(
									<T as Config>::MaxProjectsToUpdateInsertionAttempts::get() - 1,
								)
								.max(WeightInfoOf::<T>::end_funding_awaiting_decision_evaluators_slashed(
									<T as Config>::MaxProjectsToUpdateInsertionAttempts::get() - 1,
								))
								.max(WeightInfoOf::<T>::end_funding_awaiting_decision_evaluators_unchanged(
									<T as Config>::MaxProjectsToUpdateInsertionAttempts::get() - 1,
								))
								.max(WeightInfoOf::<T>::end_funding_automatically_accepted_evaluators_rewarded(
									<T as Config>::MaxProjectsToUpdateInsertionAttempts::get() - 1,
									<T as Config>::MaxEvaluationsPerProject::get(),
								)),
							),
						);
					},

					UpdateType::ProjectDecision(decision) => {
						used_weight = used_weight.saturating_add(
							unwrap_result_or_skip!(
								Self::do_project_decision(project_id, decision),
								project_id,
								|e: DispatchErrorWithPostInfo<PostDispatchInfo>| { e.error }
							)
							.actual_weight
							.unwrap_or(
								WeightInfoOf::<T>::project_decision_accept_funding()
									.max(WeightInfoOf::<T>::project_decision_reject_funding()),
							),
						);
					},

					UpdateType::StartSettlement => {
						used_weight = used_weight.saturating_add(
							unwrap_result_or_skip!(
								Self::do_start_settlement(project_id),
								project_id,
								|e: DispatchErrorWithPostInfo<PostDispatchInfo>| { e.error }
							)
							.actual_weight
							.unwrap_or(
								WeightInfoOf::<T>::start_settlement_funding_success()
									.max(WeightInfoOf::<T>::start_settlement_funding_failure()),
							),
						);
					},
				}
			}

			used_weight
		}

		fn on_idle(_now: BlockNumberFor<T>, max_weight: Weight) -> Weight {
			let mut remaining_weight = max_weight;

			let projects_needing_cleanup = ProjectsDetails::<T>::iter()
				.filter_map(|(project_id, info)| match info.cleanup {
					cleaner if <Cleaner as DoRemainingOperation<T>>::has_remaining_operations(&cleaner) =>
						Some((project_id, cleaner)),
					_ => None,
				})
				.collect::<Vec<_>>();

			let projects_amount = projects_needing_cleanup.len() as u64;
			if projects_amount == 0 {
				return max_weight;
			}

			let mut max_weight_per_project = remaining_weight.saturating_div(projects_amount);

			for (remaining_projects, (project_id, mut cleaner)) in
				projects_needing_cleanup.into_iter().enumerate().rev()
			{
				// TODO: Create this benchmark
				// let mut consumed_weight = WeightInfoOf::<T>::insert_cleaned_project();
				let mut consumed_weight = Weight::from_parts(6_034_000, 0);
				while !consumed_weight.any_gt(max_weight_per_project) {
					if let Ok(weight) = <Cleaner as DoRemainingOperation<T>>::do_one_operation(&mut cleaner, project_id)
					{
						consumed_weight.saturating_accrue(weight);
					} else {
						break;
					}
				}

				let mut details =
					if let Some(details) = ProjectsDetails::<T>::get(project_id) { details } else { continue };
				details.cleanup = cleaner;
				ProjectsDetails::<T>::insert(project_id, details);

				remaining_weight = remaining_weight.saturating_sub(consumed_weight);
				if remaining_projects > 0 {
					max_weight_per_project = remaining_weight.saturating_div(remaining_projects as u64);
				}
			}

			max_weight.saturating_sub(remaining_weight)
		}
	}

	#[pallet::genesis_config]
	#[derive(Clone, PartialEq, Eq, Debug, Encode, Decode)]
	pub struct GenesisConfig<T: Config>
	where
		T: Config + pallet_balances::Config<Balance = BalanceOf<T>>,
		<T as pallet_balances::Config>::Balance: Into<BalanceOf<T>>,
	{
		#[cfg(feature = "std")]
		pub starting_projects: Vec<instantiator::TestProjectParams<T>>,
		pub phantom: PhantomData<T>,
	}

	impl<T: Config> Default for GenesisConfig<T>
	where
		T: Config + pallet_balances::Config<Balance = BalanceOf<T>>,
		<T as pallet_balances::Config>::Balance: Into<BalanceOf<T>>,
	{
		fn default() -> Self {
			Self {
				#[cfg(feature = "std")]
				starting_projects: vec![],
				phantom: PhantomData,
			}
		}
	}

	#[pallet::genesis_build]
	impl<T: Config> BuildGenesisConfig for GenesisConfig<T>
	where
		T: Config + pallet_balances::Config<Balance = BalanceOf<T>>,
		<T as pallet_balances::Config>::Balance: Into<BalanceOf<T>>,
	{
		fn build(&self) {
			#[cfg(feature = "std")]
			{
				type GenesisInstantiator<T> =
					instantiator::Instantiator<T, <T as Config>::AllPalletsWithoutSystem, <T as Config>::RuntimeEvent>;
				let inst = GenesisInstantiator::<T>::new(None);
				<T as Config>::SetPrices::set_prices();
				instantiator::async_features::create_multiple_projects_at(inst, self.starting_projects.clone());

				frame_system::Pallet::<T>::set_block_number(0u32.into());
			}
		}
	}
}

pub mod xcm_executor_impl {
	use super::*;

	pub struct HrmpHandler<T: Config>(PhantomData<T>);
	impl<T: Config> polimec_xcm_executor::HrmpHandler for HrmpHandler<T> {
		fn handle_channel_open_request(message: Instruction) -> XcmResult {
			<Pallet<T>>::do_handle_channel_open_request(message)
		}

		fn handle_channel_accepted(message: Instruction) -> XcmResult {
			<Pallet<T>>::do_handle_channel_accepted(message)
		}
	}
}

pub mod local_macros {
	/// used to unwrap storage values that can be None in places where an error cannot be returned,
	/// but an event should be emitted, and skip to the next iteration of a loop
	#[allow(unused_macros)]
	macro_rules! unwrap_option_or_skip {
		($option:expr, $project_id:expr) => {
			match $option {
				Some(val) => val,
				None => {
					Self::deposit_event(Event::TransitionError {
						project_id: $project_id,
						error: Error::<T>::FieldIsNone.into(),
					});
					continue;
				},
			}
		};
	}

	/// used to unwrap storage values that can be Err in places where an error cannot be returned,
	/// but an event should be emitted, and skip to the next iteration of a loop
	macro_rules! unwrap_result_or_skip {
		($option:expr, $project_id:expr, $error_handler:expr) => {
			match $option {
				Ok(val) => val,
				Err(err) => {
					Self::deposit_event(Event::TransitionError { project_id: $project_id, error: $error_handler(err) });
					continue;
				},
			}
		};
	}
	pub(crate) use unwrap_result_or_skip;
}<|MERGE_RESOLUTION|>--- conflicted
+++ resolved
@@ -238,37 +238,9 @@
 			+ OnIdle<BlockNumberFor<Self>>
 			+ OnInitialize<BlockNumberFor<Self>>;
 
-<<<<<<< HEAD
-		type RuntimeEvent: From<Event<Self>>
-			+ TryInto<Event<Self>>
-			+ IsType<<Self as frame_system::Config>::RuntimeEvent>
-			+ Parameter
-			+ Member;
-
-		// TODO: our local BlockNumber should be removed once we move onto using Moment for time tracking
-		type BlockNumber: IsType<BlockNumberFor<Self>> + Into<u64>;
-
-		type AccountId32Conversion: ConvertBack<Self::AccountId, [u8; 32]>;
-
-		type RuntimeOrigin: IsType<<Self as frame_system::Config>::RuntimeOrigin>
-			+ Into<Result<pallet_xcm::Origin, <Self as Config>::RuntimeOrigin>>;
-
-		type RuntimeCall: Parameter + IsType<<Self as pallet_xcm::Config>::RuntimeCall> + From<Call<Self>>;
-
-		/// Multiplier that decides how much PLMC needs to be bonded for a token buy/bid
-		type Multiplier: Parameter
-			+ BondingRequirementCalculation
-			+ VestingDurationCalculation
-			+ Default
-			+ Copy
-			+ TryFrom<u8>
-			+ MaxEncodedLen
-			+ MaybeSerializeDeserialize;
-=======
 		/// The time window (expressed in number of blocks) that an issuer has to start the auction round.
 		#[pallet::constant]
 		type AuctionInitializePeriodDuration: Get<BlockNumberFor<Self>>;
->>>>>>> 92c3d458
 
 		/// The inner balance type we will use for all of our outer currency types. (e.g native, funding, CTs)
 		type Balance: Balance + From<u64> + FixedPointOperand + MaybeSerializeDeserialize + Into<u128>;
@@ -427,7 +399,7 @@
 		type RequiredMaxMessageSize: Get<u32>;
 
 		/// The runtime enum constructed by the construct_runtime macro
-		type RuntimeCall: Parameter + IsType<<Self as frame_system::Config>::RuntimeCall> + From<Call<Self>>;
+		type RuntimeCall: Parameter + IsType<<Self as pallet_xcm::Config>::RuntimeCall> + From<Call<Self>>;
 
 		/// The event enum constructed by the construct_runtime macro
 		type RuntimeEvent: From<Event<Self>>
