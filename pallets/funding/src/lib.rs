// Polimec Blockchain – https://www.polimec.org/
// Copyright (C) Polimec 2022. All rights reserved.

// The Polimec Blockchain is free software: you can redistribute it and/or modify
// it under the terms of the GNU General Public License as published by
// the Free Software Foundation, either version 3 of the License, or
// (at your option) any later version.

// The Polimec Blockchain is distributed in the hope that it will be useful,
// but WITHOUT ANY WARRANTY; without even the implied warranty of
// MERCHANTABILITY or FITNESS FOR A PARTICULAR PURPOSE.  See the
// GNU General Public License for more details.

// You should have received a copy of the GNU General Public License
// along with this program.  If not, see <https://www.gnu.org/licenses/>.

//! # Funding Pallet
//!
//! Polimec's main business logic. It allows users to create, evaluate, and fund projects.
//!
//! It rewards project evaluators and contributors with `Contribution Tokens`. These tokens
//! can be redeemed for a project's native tokens, after their parachain is deployed on mainnet.
//! ## 👷 Work in progress 🏗️
//! Expect major changes between PRs
//!
//! ## Overview
//! The official logic for Polimec's blockchain can be found at our [whitepaper](https://polimec.link/whitepaper).
//!
//! There are 3 types of users in Polimec:
//! - **Issuers**: They create projects and are responsible for their success.
//! - **Evaluators**: They evaluate projects and are rewarded for their work.
//! - **Contributors**: They contribute financially to projects and are rewarded on the basis of their contribution
//!
//! A contributor, depending on their investor profile, can participate in different rounds of a project's funding.
//!
//! There are 3 types of contributors:
//! - **Institutional**
//! - **Professional**
//! - **Retail**
//!
//! Basic flow of a project's lifecycle:
//!
//!
//! | Step                      | Description                                                                                                                                                                                                                                                                                                                                                                                                 | Resulting Project State                                             |
//! |---------------------------|-------------------------------------------------------------------------------------------------------------------------------------------------------------------------------------------------------------------------------------------------------------------------------------------------------------------------------------------------------------------------------------------------------------|---------------------------------------------------------------------|
//! | Creation                  | Issuer creates a project with the [`create()`](Pallet::create) extrinsic.                                                                                                                                                                                                                                                                                                                                   | [`Application`](ProjectStatus::Application)                         |
//! | Evaluation Start          | Issuer starts the evaluation round with the [`start_evaluation()`](Pallet::start_evaluation) extrinsic.                                                                                                                                                                                                                                                                                                     | [`EvaluationRound`](ProjectStatus::EvaluationRound)                 |
//! | Evaluation Submissions    | Evaluators assess the project information, and if they think it is good enough to get funding, they bond Polimec's native token PLMC with [`bond_evaluation()`](Pallet::evaluate)                                                                                                                                                                                                                    | [`EvaluationRound`](ProjectStatus::EvaluationRound)                 |
//! | Evaluation End            | Evaluation round ends automatically after the [`Config::EvaluationDuration`] has passed. This is achieved by the [`on_initialize()`](Pallet::on_initialize) function.                                                                                                                                                                                                                                       | [`AuctionInitializePeriod`](ProjectStatus::AuctionInitializePeriod) |
//! | Auction Start             | Issuer starts the auction round within the [`Config::AuctionInitializePeriodDuration`], by calling the extrinsic [`start_auction()`](Pallet::start_auction)                                                                                                                                                                                                                                                 | [`AuctionRound(English)`](ProjectStatus::AuctionRound)              |
//! | Bid Submissions           | Institutional and Professional users can place bids with [`bid()`](Pallet::bid) by choosing their desired token price, amount, and multiplier (for vesting). Their bids are guaranteed to be considered                                                                                                                                                                                                     | [`AuctionRound(English)`](ProjectStatus::AuctionRound)              |                                                                                                                                                                                                                |                                                                     |
//! | Candle Auction Transition | After the [`Config::EnglishAuctionDuration`] has passed, the auction goes into candle mode thanks to [`on_initialize()`](Pallet::on_initialize)                                                                                                                                                                                                                                                             | [`AuctionRound(Candle)`](ProjectStatus::AuctionRound)               |
//! | Bid Submissions           | Institutional and Professional users can continue bidding, but this time their bids will only be considered, if they managed to fall before the random ending block calculated at the end of the auction.                                                                                                                                                                                                   | [`AuctionRound(Candle)`](ProjectStatus::AuctionRound)               |
//! | Community Funding Start   | After the [`Config::CandleAuctionDuration`] has passed, the auction automatically. A final token price for the next rounds is calculated based on the accepted bids.                                                                                                                                                                                                                                        | [`CommunityRound`](ProjectStatus::CommunityRound)                   |
//! | Funding Submissions       | Retail investors can call the [`contribute()`](Pallet::contribute) extrinsic to buy tokens at the set price.                                                                                                                                                                                                                                                                                                | [`CommunityRound`](ProjectStatus::CommunityRound)                   |
//! | Remainder Funding Start   | After the [`Config::CommunityFundingDuration`] has passed, the project is now open to token purchases from any user type                                                                                                                                                                                                                                                                                    | [`RemainderRound`](ProjectStatus::RemainderRound)                   |
//! | Funding End               | If all tokens were sold, or after the [`Config::RemainderFundingDuration`] has passed, the project automatically ends, and it is calculated if it reached its desired funding or not.                                                                                                                                                                                                                       | [`FundingEnded`](ProjectStatus::FundingSuccessful)                       |
//! | Evaluator Rewards         | If the funding was successful, evaluators can claim their contribution token rewards with the [`TBD`]() extrinsic. If it failed, evaluators can either call the [`failed_evaluation_unbond_for()`](Pallet::failed_evaluation_unbond_for) extrinsic, or wait for the [`on_idle()`](Pallet::on_initialize) function, to return their funds                                                                    | [`FundingEnded`](ProjectStatus::FundingSuccessful)                       |
//! | Bidder Rewards            | If the funding was successful, bidders will call [`vested_contribution_token_bid_mint_for()`](Pallet::vested_contribution_token_bid_mint_for) to mint the contribution tokens they are owed, and [`vested_plmc_bid_unbond_for()`](Pallet::vested_plmc_bid_unbond_for) to unbond their PLMC, based on their current vesting schedule.                                                                        | [`FundingEnded`](ProjectStatus::FundingSuccessful)                       |
//! | Buyer Rewards             | If the funding was successful, users who bought tokens on the Community or Remainder round, can call [`vested_contribution_token_purchase_mint_for()`](Pallet::vested_contribution_token_purchase_mint_for) to mint the contribution tokens they are owed, and [`vested_plmc_purchase_unbond_for()`](Pallet::vested_plmc_purchase_unbond_for) to unbond their PLMC, based on their current vesting schedule | [`FundingEnded`](ProjectStatus::FundingSuccessful)                       |
//!
//! ## Interface
//! All users who wish to participate need to have a valid credential, given to them on the KILT parachain, by a KYC/AML provider.
//! ### Extrinsics
//! * [`create`](Pallet::create) : Creates a new project.
//! * [`edit_metadata`](Pallet::edit_metadata) : Submit a new Hash of the project metadata.
//! * [`start_evaluation`](Pallet::start_evaluation) : Start the Evaluation round of a project.
//! * [`start_auction`](Pallet::start_auction) : Start the English Auction round of a project.
//! * [`bond_evaluation`](Pallet::evaluate) : Bond PLMC on a project in the evaluation stage. A sort of "bet" that you think the project will be funded
//! * [`failed_evaluation_unbond_for`](Pallet::failed_evaluation_unbond_for) : Unbond the PLMC bonded on a project's evaluation round for any user, if the project failed the evaluation.
//! * [`bid`](Pallet::bid) : Perform a bid during the English or Candle Auction Round.
//! * [`contribute`](Pallet::contribute) : Buy contribution tokens if a project during the Community or Remainder round
//! * [`vested_plmc_bid_unbond_for`](Pallet::vested_plmc_bid_unbond_for) : Unbond the PLMC bonded on a project's English or Candle Auction Round for any user, based on their vesting schedule.
//! * [`vested_plmc_purchase_unbond_for`](Pallet::vested_plmc_purchase_unbond_for) : Unbond the PLMC bonded on a project's Community or Remainder Round for any user, based on their vesting schedule.
//! * [`vested_contribution_token_bid_mint_for`](Pallet::vested_contribution_token_bid_mint_for) : Mint the contribution tokens for a user who participated in the English or Candle Auction Round, based on their vesting schedule.
//! * [`vested_contribution_token_purchase_mint_for`](Pallet::vested_contribution_token_purchase_mint_for) : Mint the contribution tokens for a user who participated in the Community or Remainder Round, based on their vesting schedule.
//!
//! ### Storage Items
//! * [`NextProjectId`] : Increasing counter to get the next id to assign to a project.
//! * [`NextBidId`]: Increasing counter to get the next id to assign to a bid.
//! * [`Nonce`]: Increasing counter to be used in random number generation.
//! * [`Images`]: Map of the hash of some metadata to the user who owns it. Avoids storing the same image twice, and keeps track of ownership for a future project data access due to regulatory compliance.
//! * [`ProjectsMetadata`]: Map of the assigned id, to the main information of a project.
//! * [`ProjectsIssuers`]: Map of a project id, to its issuer account.
//! * [`ProjectsDetails`]: Map of a project id, to some additional information required for ensuring correctness of the protocol.
//! * [`ProjectsToUpdate`]: Map of a block number, to a vector of project ids. Used to keep track of projects that need to be updated in on_initialize.
//! * [`Bids`]: Double map linking a project-user to the bids they made.
//! * [`Evaluations`]: Double map linking a project-user to the PLMC they bonded in the evaluation round.
//! * [`Contributions`]: Double map linking a project-user to the contribution tokens they bought in the Community or Remainder round.
//!
//! ## Credentials
//! The pallet will only allow users with certain credential types, to execute certain extrinsics.:
//!
//!
//! | Extrinsic                                     | Issuer | Retail Investor | Professional Investor | Institutional Investor |
//! |-----------------------------------------------|--------|-----------------|-----------------------|------------------------|
//! | `create`                                      | X      |                 |                       |                        |
//! | `edit_metadata`                               | X      |                 |                       |                        |
//! | `start_evaluation`                            | X      |                 |                       |                        |
//! | `start_auction`                               | X      |                 |                       |                        |
//! | `bond_evaluation`                             |        | X               | X                     | X                      |
//! | `failed_evaluation_unbond_for`                |        | X               | X                     | X                      |
//! | `bid`                                         |        |                 | X                     | X                      |
//! | `contribute`                                  |        | X               | X*                    | X*                     |
//! | `vested_plmc_bid_unbond_for`                  |        |                 | X                     | X                      |
//! | `vested_plmc_purchase_unbond_for`             |        | X               | X                     | X                      |
//! | `vested_contribution_token_bid_mint_for`      |        |                 | X                     | X                      |
//! | `vested_contribution_token_purchase_mint_for` |        | X               | X                     | X                      |
//!
//! _* They can call contribute only if the project is on the remainder round._
//!

// Ensure we're `no_std` when compiling for Wasm.
#![cfg_attr(not(feature = "std"), no_std)]
// This recursion limit is needed because we have too many benchmarks and benchmarking will fail if
// we add more without this limit.
#![cfg_attr(feature = "runtime-benchmarks", recursion_limit = "512")]
pub use crate::weights::WeightInfo;
use frame_support::{
	traits::{
		tokens::{fungible, fungibles, Balance},
		AccountTouch, ContainsPair, Randomness,
	},
	BoundedVec, PalletId,
};
use frame_system::pallet_prelude::BlockNumberFor;
pub use pallet::*;
use pallet_xcm::ensure_response;
use polimec_common::{
	credentials::{Did, EnsureOriginWithCredentials, InvestorType, UntrustedToken},
	migration_types::*,
};
use polkadot_parachain::primitives::Id as ParaId;
use sp_arithmetic::traits::{One, Saturating};
use sp_runtime::{traits::AccountIdConversion, FixedPointNumber, FixedPointOperand, FixedU128};
use sp_std::{marker::PhantomData, prelude::*};
use traits::DoRemainingOperation;
pub use types::*;
use xcm::v3::{opaque::Instruction, prelude::*, SendXcm};

pub mod functions;

#[cfg(test)]
pub mod mock;
pub mod types;
pub mod weights;

#[cfg(test)]
pub mod tests;

#[cfg(feature = "runtime-benchmarks")]
pub mod benchmarking;
pub mod impls;
#[cfg(any(feature = "runtime-benchmarks", feature = "std"))]
pub mod instantiator;
pub mod traits;

pub type AccountIdOf<T> = <T as frame_system::Config>::AccountId;
pub type ProjectId = u32;
pub type MultiplierOf<T> = <T as Config>::Multiplier;

pub type BalanceOf<T> = <T as Config>::Balance;
pub type PriceOf<T> = <T as Config>::Price;
pub type StringLimitOf<T> = <T as Config>::StringLimit;
pub type HashOf<T> = <T as frame_system::Config>::Hash;
pub type AssetIdOf<T> =
	<<T as Config>::FundingCurrency as fungibles::Inspect<<T as frame_system::Config>::AccountId>>::AssetId;
pub type RewardInfoOf<T> = RewardInfo<BalanceOf<T>>;
pub type EvaluatorsOutcomeOf<T> = EvaluatorsOutcome<BalanceOf<T>>;

pub type TicketSizeOf<T> = TicketSize<BalanceOf<T>>;
pub type ProjectMetadataOf<T> =
	ProjectMetadata<BoundedVec<u8, StringLimitOf<T>>, BalanceOf<T>, PriceOf<T>, AccountIdOf<T>, HashOf<T>>;
pub type ProjectDetailsOf<T> =
	ProjectDetails<AccountIdOf<T>, Did, BlockNumberFor<T>, PriceOf<T>, BalanceOf<T>, EvaluationRoundInfoOf<T>>;
pub type EvaluationRoundInfoOf<T> = EvaluationRoundInfo<BalanceOf<T>>;
pub type VestingInfoOf<T> = VestingInfo<BlockNumberFor<T>, BalanceOf<T>>;
pub type EvaluationInfoOf<T> = EvaluationInfo<u32, ProjectId, AccountIdOf<T>, BalanceOf<T>, BlockNumberFor<T>>;
pub type BidInfoOf<T> = BidInfo<
	ProjectId,
	Did,
	BalanceOf<T>,
	PriceOf<T>,
	AccountIdOf<T>,
	BlockNumberFor<T>,
	MultiplierOf<T>,
	VestingInfoOf<T>,
>;
pub type ContributionInfoOf<T> =
	ContributionInfo<u32, ProjectId, AccountIdOf<T>, BalanceOf<T>, MultiplierOf<T>, VestingInfoOf<T>>;

pub type ProjectMigrationOriginsOf<T> =
	ProjectMigrationOrigins<ProjectId, BoundedVec<MigrationOrigin, MaxMigrationsPerXcm<T>>>;

pub type BucketOf<T> = Bucket<BalanceOf<T>, PriceOf<T>>;
pub type WeightInfoOf<T> = <T as Config>::WeightInfo;

pub const PLMC_FOREIGN_ID: u32 = 2069;
pub const US_DOLLAR: u128 = 1_0_000_000_000;

#[frame_support::pallet]
pub mod pallet {
	use super::*;
	use crate::traits::{BondingRequirementCalculation, ProvideAssetPrice, VestingDurationCalculation};
	use frame_support::{
		dispatch::PostDispatchInfo,
		pallet_prelude::*,
		traits::{OnFinalize, OnIdle, OnInitialize},
	};
	use frame_system::pallet_prelude::*;
	use local_macros::*;
	use sp_arithmetic::Percent;
	use sp_runtime::{
		traits::{Convert, ConvertBack, Get},
		DispatchErrorWithPostInfo,
	};

	#[cfg(any(feature = "runtime-benchmarks", feature = "std"))]
	use crate::traits::SetPrices;

	#[pallet::composite_enum]
	pub enum HoldReason {
		Evaluation(ProjectId),
		Participation(ProjectId),
	}

	#[pallet::pallet]
	pub struct Pallet<T>(_);

	#[pallet::config]
	pub trait Config:
		frame_system::Config + pallet_balances::Config<Balance = BalanceOf<Self>> + pallet_xcm::Config
	{
		/// A way to convert from and to the account type used in CT migrations
		type AccountId32Conversion: ConvertBack<Self::AccountId, [u8; 32]>;

		/// Type used for testing and benchmarks
		#[cfg(any(test, feature = "runtime-benchmarks", feature = "std"))]
		type AllPalletsWithoutSystem: OnFinalize<BlockNumberFor<Self>>
			+ OnIdle<BlockNumberFor<Self>>
			+ OnInitialize<BlockNumberFor<Self>>;

		/// The time window (expressed in number of blocks) that an issuer has to start the auction round.
		#[pallet::constant]
		type AuctionInitializePeriodDuration: Get<BlockNumberFor<Self>>;

		/// The inner balance type we will use for all of our outer currency types. (e.g native, funding, CTs)
		type Balance: Balance + From<u64> + FixedPointOperand + MaybeSerializeDeserialize + Into<u128>;

		// TODO: our local BlockNumber should be removed once we move onto using Moment for time tracking
		/// BlockNumber used for PLMC vesting durations on this chain, and CT vesting durations on funded chains.
		type BlockNumber: IsType<BlockNumberFor<Self>> + Into<u64>;

		/// The length (expressed in number of blocks) of the Auction Round, Candle period.
		type BlockNumberToBalance: Convert<BlockNumberFor<Self>, BalanceOf<Self>>;

		/// The length (expressed in number of blocks) of the Auction Round, Candle period.
		#[pallet::constant]
		type CandleAuctionDuration: Get<BlockNumberFor<Self>>;

		/// The length (expressed in number of blocks) of the Community Round.
		#[pallet::constant]
		type CommunityFundingDuration: Get<BlockNumberFor<Self>>;

		/// The currency used for minting contribution tokens as fungible assets (i.e pallet-assets)
		type ContributionTokenCurrency: fungibles::Create<AccountIdOf<Self>, AssetId = ProjectId, Balance = BalanceOf<Self>>
			+ fungibles::Destroy<AccountIdOf<Self>, AssetId = ProjectId, Balance = BalanceOf<Self>>
			+ fungibles::InspectEnumerable<AccountIdOf<Self>, Balance = BalanceOf<Self>>
			+ fungibles::metadata::Inspect<AccountIdOf<Self>>
			+ fungibles::metadata::Mutate<AccountIdOf<Self>>
			+ fungibles::metadata::MetadataDeposit<BalanceOf<Self>>
			+ fungibles::Mutate<AccountIdOf<Self>, Balance = BalanceOf<Self>>
			+ fungibles::roles::Inspect<AccountIdOf<Self>>
			+ AccountTouch<ProjectId, AccountIdOf<Self>, Balance = BalanceOf<Self>>
			+ ContainsPair<ProjectId, AccountIdOf<Self>>;

		/// Convert 24 hours as FixedU128, to the corresponding amount of blocks in the same type as frame_system
		type DaysToBlocks: Convert<FixedU128, BlockNumberFor<Self>>;

		/// The length (expressed in number of blocks) of the Auction Round, English period.
		#[pallet::constant]
		type EnglishAuctionDuration: Get<BlockNumberFor<Self>>;

		/// The length (expressed in number of blocks) of the evaluation period.
		#[pallet::constant]
		type EvaluationDuration: Get<BlockNumberFor<Self>>;

		/// What percentage of the target funding amount is required to be reached in the evaluation, for it to continue to the funding round.
		#[pallet::constant]
		type EvaluationSuccessThreshold: Get<Percent>;

		/// How much an evaluation should be slashed if it the project doesn't reach a certain theshold of funding.
		#[pallet::constant]
		type EvaluatorSlash: Get<Percent>;

		/// The fee brackets for the project's funding
		#[pallet::constant]
		type FeeBrackets: Get<Vec<(Percent, <Self as Config>::Balance)>>;

		/// The currency used for funding projects in bids and contributions
		type FundingCurrency: fungibles::InspectEnumerable<AccountIdOf<Self>, Balance = BalanceOf<Self>, AssetId = u32>
			+ fungibles::metadata::Inspect<AccountIdOf<Self>, AssetId = u32>
			+ fungibles::metadata::Mutate<AccountIdOf<Self>, AssetId = u32>
			+ fungibles::Mutate<AccountIdOf<Self>, Balance = BalanceOf<Self>>;

		/// Credentialized investor Origin, ensures users are of investing type Retail, or Professional, or Institutional.
		type InvestorOrigin: EnsureOriginWithCredentials<
			<Self as frame_system::Config>::RuntimeOrigin,
			Success = (AccountIdOf<Self>, Did, InvestorType),
		>;

		/// How long an issuer has to accept or reject the funding of a project if the funding is between two thresholds.
		#[pallet::constant]
		type ManualAcceptanceDuration: Get<BlockNumberFor<Self>>;

		/// Max individual bids per project. Used to estimate worst case weight for price calculation
		#[pallet::constant]
		type MaxBidsPerProject: Get<u32>;

		/// Max individual bids per project. Used to estimate worst case weight for price calculation
		#[pallet::constant]
		type MaxBidsPerUser: Get<u32>;

		/// Range of max_capacity_thresholds values for the hrmp config where we accept the incoming channel request
		#[pallet::constant]
		type MaxCapacityThresholds: Get<(u32, u32)>;

		/// Max individual contributions per project per user. Used to estimate worst case weight for price calculation
		#[pallet::constant]
		type MaxContributionsPerUser: Get<u32>;

		/// Max individual evaluations per project. Used to estimate worst case weight for price calculation
		#[pallet::constant]
		type MaxEvaluationsPerProject: Get<u32>;

		/// How many distinct evaluations per user per project
		type MaxEvaluationsPerUser: Get<u32>;

		/// Range of max_message_size values for the hrmp config where we accept the incoming channel request
		#[pallet::constant]
		type MaxMessageSizeThresholds: Get<(u32, u32)>;

		/// max iterations for trying to insert a project on the projects_to_update storage
		#[pallet::constant]
		type MaxProjectsToUpdateInsertionAttempts: Get<u32>;

		/// How many projects should we update in on_initialize each block. Likely one to reduce complexity
		#[pallet::constant]
		type MaxProjectsToUpdatePerBlock: Get<u32>;

		/// Multiplier type that decides how much PLMC needs to be bonded for a token buy/bid
		type Multiplier: Parameter
			+ BondingRequirementCalculation
			+ VestingDurationCalculation
			+ Default
			+ Copy
			+ TryFrom<u8>
			+ MaxEncodedLen
			+ MaybeSerializeDeserialize;

		/// The chains native currency
		type NativeCurrency: fungible::InspectHold<AccountIdOf<Self>, Balance = BalanceOf<Self>>
			+ fungible::MutateHold<
				AccountIdOf<Self>,
				Balance = BalanceOf<Self>,
				Reason = <Self as Config>::RuntimeHoldReason,
			> + fungible::BalancedHold<AccountIdOf<Self>, Balance = BalanceOf<Self>>
			+ fungible::Mutate<AccountIdOf<Self>, Balance = BalanceOf<Self>>;

		/// System account for the funding pallet. Used to derive project escrow accounts.
		#[pallet::constant]
		type PalletId: Get<PalletId>;

		/// Pallet info of the polimec receiver pallet. Used for CT migrations
		#[pallet::constant]
		type PolimecReceiverInfo: Get<PalletInfo>;

		/// The maximum size of a preimage allowed, expressed in bytes.
		#[pallet::constant]
		type PreImageLimit: Get<u32>;

		/// Type that represents the value of something in USD
		type Price: FixedPointNumber + Parameter + Copy + MaxEncodedLen + MaybeSerializeDeserialize;

		/// Method to get the price of an asset like USDT or PLMC. Likely to come from an oracle
		type PriceProvider: ProvideAssetPrice<AssetId = u32, Price = Self::Price>;

		/// Something that provides randomness in the runtime.
		type Randomness: Randomness<Self::Hash, BlockNumberFor<Self>>;

		/// The length (expressed in number of blocks) of the Remainder Round.
		#[pallet::constant]
		type RemainderFundingDuration: Get<BlockNumberFor<Self>>;

		/// max_capacity config required for the channel from polimec to the project
		#[pallet::constant]
		type RequiredMaxCapacity: Get<u32>;

		/// max_message_size config required for the channel from polimec to the project
		#[pallet::constant]
		type RequiredMaxMessageSize: Get<u32>;

		/// The runtime enum constructed by the construct_runtime macro
		type RuntimeCall: Parameter + IsType<<Self as frame_system::Config>::RuntimeCall> + From<Call<Self>>;

		/// The event enum constructed by the construct_runtime macro
		type RuntimeEvent: From<Event<Self>>
			+ TryInto<Event<Self>>
			+ IsType<<Self as frame_system::Config>::RuntimeEvent>
			+ Parameter
			+ Member;

		/// The hold reason enum constructed by the construct_runtime macro
		type RuntimeHoldReason: From<HoldReason>;

		/// The origin enum constructed by the construct_runtime macro
		type RuntimeOrigin: IsType<<Self as frame_system::Config>::RuntimeOrigin>
			+ Into<Result<pallet_xcm::Origin, <Self as Config>::RuntimeOrigin>>;

		/// test and benchmarking helper to set the prices of assets
		#[cfg(any(feature = "runtime-benchmarks", feature = "std"))]
		type SetPrices: SetPrices;

		/// The maximum length of data stored on-chain.
		#[pallet::constant]
		type StringLimit: Get<u32>;

		/// How long a project has to wait after it gets successfully funded, for the settlement to start.
		#[pallet::constant]
		type SuccessToSettlementTime: Get<BlockNumberFor<Self>>;

		/// Treasury account holding PLMC at TGE.
		#[pallet::constant]
		type ProtocolGrowthTreasury: Get<AccountIdOf<Self>>;

		/// Treasury account holding the CT fees charged to issuers.
		#[pallet::constant]
		type ContributionTreasury: Get<AccountIdOf<Self>>;

		/// The Ed25519 Verifier Public Key of credential JWTs
		type VerifierPublicKey: Get<[u8; 32]>;

		/// The type used for vesting
		type Vesting: polimec_common::ReleaseSchedule<
			AccountIdOf<Self>,
			<Self as Config>::RuntimeHoldReason,
			Currency = Self::NativeCurrency,
			Moment = BlockNumberFor<Self>,
		>;

		/// Struct holding information about extrinsic weights
		type WeightInfo: weights::WeightInfo;
	}

	#[pallet::storage]
	/// A global counter for indexing the projects
	/// OnEmpty in this case is GetDefault, so 0.
	pub type NextProjectId<T: Config> = StorageValue<_, ProjectId, ValueQuery>;

	#[pallet::storage]
	pub type NextEvaluationId<T: Config> = StorageValue<_, u32, ValueQuery>;

	#[pallet::storage]
	pub type NextBidId<T: Config> = StorageValue<_, u32, ValueQuery>;

	#[pallet::storage]
	pub type NextContributionId<T: Config> = StorageValue<_, u32, ValueQuery>;

	#[pallet::storage]
	pub type BidCounts<T: Config> = StorageMap<_, Blake2_128Concat, ProjectId, u32, ValueQuery>;

	#[pallet::storage]
	pub type EvaluationCounts<T: Config> = StorageMap<_, Blake2_128Concat, ProjectId, u32, ValueQuery>;

	#[pallet::storage]
	/// A global counter used in the randomness generation
	// TODO: PLMC-155. Remove it after using the Randomness from BABE's VRF: https://github.com/PureStake/moonbeam/issues/1391
	// 	Or use the randomness from Moonbeam.
	pub type Nonce<T: Config> = StorageValue<_, u32, ValueQuery>;

	#[pallet::storage]
	/// A StorageMap containing all the hashes of the project metadata uploaded by the users.
	pub type Images<T: Config> = StorageMap<_, Blake2_128Concat, T::Hash, AccountIdOf<T>>;

	#[pallet::storage]
	/// A StorageMap containing the primary project information of projects
	pub type ProjectsMetadata<T: Config> = StorageMap<_, Blake2_128Concat, ProjectId, ProjectMetadataOf<T>>;

	#[pallet::storage]
	/// A StorageMap containing the primary project information of projects
	pub type Buckets<T: Config> = StorageMap<_, Blake2_128Concat, ProjectId, BucketOf<T>>;

	#[pallet::storage]
	/// StorageMap containing additional information for the projects, relevant for correctness of the protocol
	pub type ProjectsDetails<T: Config> = StorageMap<_, Blake2_128Concat, ProjectId, ProjectDetailsOf<T>>;

	#[pallet::storage]
	/// A map to know in which block to update which active projects using on_initialize.
	pub type ProjectsToUpdate<T: Config> = StorageMap<
		_,
		Blake2_128Concat,
		BlockNumberFor<T>,
		BoundedVec<(ProjectId, UpdateType), T::MaxProjectsToUpdatePerBlock>,
		ValueQuery,
	>;

	#[pallet::storage]
	/// Keep track of the PLMC bonds made to each project by each evaluator
	pub type Evaluations<T: Config> = StorageNMap<
		_,
		(
			NMapKey<Blake2_128Concat, ProjectId>,
			NMapKey<Blake2_128Concat, AccountIdOf<T>>,
			NMapKey<Blake2_128Concat, u32>,
		),
		EvaluationInfoOf<T>,
	>;

	#[pallet::storage]
	/// StorageMap containing the bids for each project and user
	pub type Bids<T: Config> = StorageNMap<
		_,
		(
			NMapKey<Blake2_128Concat, ProjectId>,
			NMapKey<Blake2_128Concat, AccountIdOf<T>>,
			NMapKey<Blake2_128Concat, u32>,
		),
		BidInfoOf<T>,
	>;

	#[pallet::storage]
	/// Contributions made during the Community and Remainder round. i.e token buys
	pub type Contributions<T: Config> = StorageNMap<
		_,
		(
			NMapKey<Blake2_128Concat, ProjectId>,
			NMapKey<Blake2_128Concat, AccountIdOf<T>>,
			NMapKey<Blake2_128Concat, u32>,
		),
		ContributionInfoOf<T>,
	>;

	#[pallet::storage]
	pub type AuctionBoughtUSD<T: Config> = StorageNMap<
		_,
		(NMapKey<Blake2_128Concat, ProjectId>, NMapKey<Blake2_128Concat, Did>),
		BalanceOf<T>,
		ValueQuery,
	>;

	#[pallet::storage]
	pub type ContributionBoughtUSD<T: Config> = StorageNMap<
		_,
		(NMapKey<Blake2_128Concat, ProjectId>, NMapKey<Blake2_128Concat, Did>),
		BalanceOf<T>,
		ValueQuery,
	>;

	#[pallet::storage]
<<<<<<< HEAD
	/// A map to keep track of what issuer's did has an active project. It prevents one issuer having multiple active projects
	pub type DidWithActiveProjects<T: Config> = StorageMap<_, Blake2_128Concat, Did, ProjectId, OptionQuery>;
=======
	pub type DidWithWinningBids<T: Config> =
		StorageDoubleMap<_, Blake2_128Concat, ProjectId, Blake2_128Concat, Did, bool, ValueQuery>;
>>>>>>> 458f9a2d

	#[pallet::storage]
	/// Migrations sent and awaiting for confirmation
	pub type UnconfirmedMigrations<T: Config> = StorageMap<_, Blake2_128Concat, QueryId, ProjectMigrationOriginsOf<T>>;

	#[pallet::event]
	#[pallet::generate_deposit(pub (super) fn deposit_event)]
	pub enum Event<T: Config> {
		/// A project was created.
		ProjectCreated {
			project_id: ProjectId,
			issuer: T::AccountId,
		},
		/// The metadata of a project was modified.
		MetadataEdited {
			project_id: ProjectId,
		},
		/// The evaluation phase of a project started.
		EvaluationStarted {
			project_id: ProjectId,
		},
		/// The evaluation phase of a project ended without reaching the minimum threshold of evaluation bonds.
		EvaluationFailed {
			project_id: ProjectId,
		},
		/// The period an issuer has to start the auction phase of the project.
		AuctionInitializePeriod {
			project_id: ProjectId,
			start_block: BlockNumberFor<T>,
			end_block: BlockNumberFor<T>,
		},
		/// The auction round of a project started.
		EnglishAuctionStarted {
			project_id: ProjectId,
			when: BlockNumberFor<T>,
		},
		/// The candle auction part of the auction started for a project
		CandleAuctionStarted {
			project_id: ProjectId,
			when: BlockNumberFor<T>,
		},
		/// The auction round of a project ended.
		AuctionFailed {
			project_id: ProjectId,
		},
		/// A `bonder` bonded an `amount` of PLMC for `project_id`.
		FundsBonded {
			project_id: ProjectId,
			amount: BalanceOf<T>,
			bonder: AccountIdOf<T>,
		},
		/// Someone paid for the release of a user's PLMC bond for a project.
		BondReleased {
			project_id: ProjectId,
			amount: BalanceOf<T>,
			bonder: AccountIdOf<T>,
			releaser: AccountIdOf<T>,
		},
		/// A bid was made for a project
		Bid {
			project_id: ProjectId,
			amount: BalanceOf<T>,
			price: T::Price,
			multiplier: MultiplierOf<T>,
		},
		/// A contribution was made for a project. i.e token purchase
		Contribution {
			project_id: ProjectId,
			contributor: AccountIdOf<T>,
			amount: BalanceOf<T>,
			multiplier: MultiplierOf<T>,
		},
		/// A project is now in its community funding round
		CommunityFundingStarted {
			project_id: ProjectId,
		},
		/// A project is now in the remainder funding round
		RemainderFundingStarted {
			project_id: ProjectId,
		},
		/// A project has now finished funding
		FundingEnded {
			project_id: ProjectId,
			outcome: FundingOutcome,
		},
		/// Something was not properly initialized. Most likely due to dev error manually calling do_* functions or updating storage
		TransitionError {
			project_id: ProjectId,
			error: DispatchError,
		},
		/// Something terribly wrong happened where the bond could not be unbonded. Most likely a programming error
		EvaluationUnbondFailed {
			project_id: ProjectId,
			evaluator: AccountIdOf<T>,
			id: u32,
			error: DispatchError,
		},
		/// Contribution tokens were minted to a user
		ContributionTokenMinted {
			releaser: AccountIdOf<T>,
			project_id: ProjectId,
			claimer: AccountIdOf<T>,
			amount: BalanceOf<T>,
		},
		/// A transfer of tokens failed, but because it was done inside on_initialize it cannot be solved.
		TransferError {
			error: DispatchError,
		},
		EvaluationRewardFailed {
			project_id: ProjectId,
			evaluator: AccountIdOf<T>,
			id: u32,
			error: DispatchError,
		},
		EvaluationSlashFailed {
			project_id: ProjectId,
			evaluator: AccountIdOf<T>,
			id: u32,
			error: DispatchError,
		},
		ReleaseBidFundsFailed {
			project_id: ProjectId,
			bidder: AccountIdOf<T>,
			id: u32,
			error: DispatchError,
		},
		BidUnbondFailed {
			project_id: ProjectId,
			bidder: AccountIdOf<T>,
			id: u32,
			error: DispatchError,
		},
		ReleaseContributionFundsFailed {
			project_id: ProjectId,
			contributor: AccountIdOf<T>,
			id: u32,
			error: DispatchError,
		},
		ContributionUnbondFailed {
			project_id: ProjectId,
			contributor: AccountIdOf<T>,
			id: u32,
			error: DispatchError,
		},
		PayoutContributionFundsFailed {
			project_id: ProjectId,
			contributor: AccountIdOf<T>,
			id: u32,
			error: DispatchError,
		},
		PayoutBidFundsFailed {
			project_id: ProjectId,
			bidder: AccountIdOf<T>,
			id: u32,
			error: DispatchError,
		},
		EvaluationRewarded {
			project_id: ProjectId,
			evaluator: AccountIdOf<T>,
			id: u32,
			amount: BalanceOf<T>,
			caller: AccountIdOf<T>,
		},
		EvaluationSlashed {
			project_id: ProjectId,
			evaluator: AccountIdOf<T>,
			id: u32,
			amount: BalanceOf<T>,
			caller: AccountIdOf<T>,
		},
		CTMintFailed {
			project_id: ProjectId,
			claimer: AccountIdOf<T>,
			id: u32,
			error: DispatchError,
		},
		StartBidderVestingScheduleFailed {
			project_id: ProjectId,
			bidder: AccountIdOf<T>,
			id: u32,
			error: DispatchError,
		},
		StartContributionVestingScheduleFailed {
			project_id: ProjectId,
			contributor: AccountIdOf<T>,
			id: u32,
			error: DispatchError,
		},
		BidPlmcVestingScheduled {
			project_id: ProjectId,
			bidder: AccountIdOf<T>,
			id: u32,
			amount: BalanceOf<T>,
			caller: AccountIdOf<T>,
		},
		ContributionPlmcVestingScheduled {
			project_id: ProjectId,
			contributor: AccountIdOf<T>,
			id: u32,
			amount: BalanceOf<T>,
			caller: AccountIdOf<T>,
		},
		ParticipantPlmcVested {
			project_id: ProjectId,
			participant: AccountIdOf<T>,
			amount: BalanceOf<T>,
			caller: AccountIdOf<T>,
		},
		BidFundingPaidOut {
			project_id: ProjectId,
			bidder: AccountIdOf<T>,
			id: u32,
			amount: BalanceOf<T>,
			caller: AccountIdOf<T>,
		},
		ContributionFundingPaidOut {
			project_id: ProjectId,
			contributor: AccountIdOf<T>,
			id: u32,
			amount: BalanceOf<T>,
			caller: AccountIdOf<T>,
		},
		BidFundingReleased {
			project_id: ProjectId,
			bidder: AccountIdOf<T>,
			id: u32,
			amount: BalanceOf<T>,
			caller: AccountIdOf<T>,
		},
		ContributionFundingReleased {
			project_id: ProjectId,
			contributor: AccountIdOf<T>,
			id: u32,
			amount: BalanceOf<T>,
			caller: AccountIdOf<T>,
		},
		ProjectOutcomeDecided {
			project_id: ProjectId,
			decision: FundingOutcomeDecision,
		},
		ProjectParaIdSet {
			project_id: ProjectId,
			para_id: ParaId,
			caller: T::AccountId,
		},
		/// A channel was accepted from a parachain to Polimec belonging to a project. A request has been sent to the relay for a Polimec->project channel
		HrmpChannelAccepted {
			project_id: ProjectId,
			para_id: ParaId,
		},
		/// A channel was established from Polimec to a project. The relay has notified us of their acceptance of our request
		HrmpChannelEstablished {
			project_id: ProjectId,
			para_id: ParaId,
		},
		/// Started a migration readiness check
		MigrationReadinessCheckStarted {
			project_id: ProjectId,
			caller: T::AccountId,
		},
		MigrationCheckResponseAccepted {
			project_id: ProjectId,
			query_id: QueryId,
			response: Response,
		},
		MigrationCheckResponseRejected {
			project_id: ProjectId,
			query_id: QueryId,
			response: Response,
		},
		MigrationStarted {
			project_id: ProjectId,
		},
		UserMigrationSent {
			project_id: ProjectId,
			caller: AccountIdOf<T>,
			participant: AccountIdOf<T>,
		},
		MigrationsConfirmed {
			project_id: ProjectId,
			migration_origins: BoundedVec<MigrationOrigin, MaxMigrationsPerXcm<T>>,
		},
		MigrationsFailed {
			project_id: ProjectId,
			migration_origins: BoundedVec<MigrationOrigin, MaxMigrationsPerXcm<T>>,
		},
		ReleaseFutureCTDepositFailed {
			project_id: ProjectId,
			participant: AccountIdOf<T>,
			error: DispatchError,
		},
		FutureCTDepositReleased {
			project_id: ProjectId,
			participant: AccountIdOf<T>,
			caller: AccountIdOf<T>,
		},
	}

	#[pallet::error]
	pub enum Error<T> {
		/// Something in storage has a state which should never be possible at this point. Programming error
		ImpossibleState,
		/// The price provided in the `create` call is too low
		PriceTooLow,
		/// The participation size provided in the `create` call is too low
		ParticipantsSizeError,
		/// The ticket size provided in the `create` call is too low
		TicketSizeError,
		/// The participation currencies specified are invalid
		ParticipationCurrenciesError,
		/// The specified project does not exist
		ProjectNotFound,
		/// The Evaluation Round of the project has not started yet
		EvaluationNotStarted,
		/// The Evaluation Round of the project has ended without reaching the minimum threshold
		EvaluationFailed,
		/// The issuer cannot participate to their own project
		ParticipationToThemselves,
		/// Only the issuer can start the Evaluation Round
		NotAllowed,
		/// The Metadata Hash of the project was not found
		MetadataNotProvided,
		/// The Auction Round of the project has not started yet
		AuctionNotStarted,
		/// You cannot edit the metadata of a project that already passed the Evaluation Round
		Frozen,
		/// The bid is too low
		BidTooLow,
		/// Bid above the ticket size limit
		BidTooHigh,
		/// The Funding Round of the project has not ended yet
		CannotClaimYet,
		/// No bids were made for the project at the time of the auction close
		NoBidsFound,
		/// Tried to freeze the project to start the Evaluation Round, but the project is already frozen
		ProjectAlreadyFrozen,
		/// Tried to move the project from Application to Evaluation round, but the project is not in ApplicationRound
		ProjectNotInApplicationRound,
		/// Tried to move the project from Evaluation to EvaluationEnded round, but the project is not in EvaluationRound
		ProjectNotInEvaluationRound,
		/// Tried to move the project from AuctionInitializePeriod to EnglishAuctionRound, but the project is not in AuctionInitializePeriodRound
		ProjectNotInAuctionInitializePeriodRound,
		/// Tried to move the project to CandleAuction, but it was not in EnglishAuctionRound before
		ProjectNotInEnglishAuctionRound,
		/// Tried to move the project to Community round, but it was not in CandleAuctionRound before
		ProjectNotInCandleAuctionRound,
		/// Tried to move the project to RemainderRound, but it was not in CommunityRound before
		ProjectNotInCommunityRound,
		/// Tried to move the project to ReadyToLaunch round, but it was not in FundingEnded round before
		ProjectNotInFundingEndedRound,
		/// Tried to start an auction before the initialization period
		TooEarlyForEnglishAuctionStart,
		/// Tried to move the project to CandleAuctionRound, but its too early for that
		TooEarlyForCandleAuctionStart,
		/// Tried to move the project to CommunityRound, but its too early for that
		TooEarlyForCommunityRoundStart,
		/// Tried to move the project to RemainderRound, but its too early for that
		TooEarlyForRemainderRoundStart,
		/// Tried to move to project to FundingEnded round, but its too early for that
		TooEarlyForFundingEnd,
		/// Checks for other projects not copying metadata of others
		MetadataAlreadyExists,
		/// The specified project details does not exist
		ProjectDetailsNotFound,
		/// Tried to finish an evaluation before its target end block
		EvaluationPeriodNotEnded,
		/// Tried to access field that is not set
		FieldIsNone,
		/// Checked math failed
		BadMath,
		/// Tried to retrieve a bid but it does not exist
		BidNotFound,
		/// Tried to contribute but its too low to be accepted
		ContributionTooLow,
		/// Contribution is higher than the limit set by the issuer
		ContributionTooHigh,
		/// The provided asset is not accepted by the project issuer
		FundingAssetNotAccepted,
		/// Could not get the price in USD for PLMC
		PLMCPriceNotAvailable,
		/// Could not get the price in USD for the provided asset
		PriceNotFound,
		/// Bond is either lower than the minimum set by the issuer, or the vec is full and can't replace an old one with a lower value
		EvaluationBondTooLow,
		/// Tried to do an operation on an evaluation that does not exist
		EvaluationNotFound,
		/// Tried to do an operation on a finalizer that already finished
		FinalizerFinished,
		///
		ContributionNotFound,
		/// Tried to start a migration check but the bidirectional channel is not yet open
		CommsNotEstablished,
		XcmFailed,
		// Tried to convert one type into another and failed. i.e try_into failed
		BadConversion,
		/// The issuer doesn't have enough funds (ExistentialDeposit), to create the escrow account
		NotEnoughFundsForEscrowCreation,
		/// The issuer doesn't have enough funds to pay for the metadata of their contribution token
		NotEnoughFundsForCTMetadata,
		/// The issuer doesn't have enough funds to pay for the deposit of their contribution token
		NotEnoughFundsForCTDeposit,
		/// Too many attempts to insert project in to ProjectsToUpdate storage
		TooManyInsertionAttempts,
		/// Reached bid limit for this user on this project
		TooManyBidsForUser,
		/// Reached bid limit for this project
		TooManyBidsForProject,
		/// Reached evaluation limit for this project
		TooManyEvaluationsForProject,
		/// Reached contribution limit for this user on this project
		TooManyContributionsForUser,
		// Participant tried to do a community contribution but it already had a winning bid on the auction round.
		UserHasWinningBids,
		// Round transition already happened.
		RoundTransitionAlreadyHappened,
		/// The issuer tried to create a new project but already has an active one
		IssuerHasActiveProjectAlready,
		NotEnoughFunds,
	}

	#[pallet::call]
	impl<T: Config> Pallet<T> {
		/// Creates a project and assigns it to the `issuer` account.
		#[pallet::call_index(0)]
		#[pallet::weight(WeightInfoOf::<T>::create())]
		pub fn create(origin: OriginFor<T>, jwt: UntrustedToken, project: ProjectMetadataOf<T>) -> DispatchResult {
			let (account, did, investor_type) =
				T::InvestorOrigin::ensure_origin(origin, &jwt, T::VerifierPublicKey::get())?;
			ensure!(investor_type == InvestorType::Institutional, Error::<T>::NotAllowed);
			log::trace!(target: "pallet_funding::test", "in create");
			Self::do_create(&account, project, did)
		}

		/// Change the metadata hash of a project
		#[pallet::call_index(1)]
		#[pallet::weight(WeightInfoOf::<T>::edit_metadata())]
		pub fn edit_metadata(
			origin: OriginFor<T>,
			jwt: UntrustedToken,
			project_id: ProjectId,
			project_metadata_hash: T::Hash,
		) -> DispatchResult {
			let (account, _did, investor_type) =
				T::InvestorOrigin::ensure_origin(origin, &jwt, T::VerifierPublicKey::get())?;
			ensure!(investor_type == InvestorType::Institutional, Error::<T>::NotAllowed);
			Self::do_edit_metadata(account, project_id, project_metadata_hash)
		}

		/// Starts the evaluation round of a project. It needs to be called by the project issuer.
		#[pallet::call_index(2)]
		#[pallet::weight(WeightInfoOf::<T>::start_evaluation(<T as Config>::MaxProjectsToUpdateInsertionAttempts::get() - 1))]
		pub fn start_evaluation(
			origin: OriginFor<T>,
			jwt: UntrustedToken,
			project_id: ProjectId,
		) -> DispatchResultWithPostInfo {
			let (account, _did, investor_type) =
				T::InvestorOrigin::ensure_origin(origin, &jwt, T::VerifierPublicKey::get())?;
			ensure!(investor_type == InvestorType::Institutional, Error::<T>::NotAllowed);
			Self::do_start_evaluation(account, project_id)
		}

		/// Starts the auction round for a project. From the next block forward, any professional or
		/// institutional user can set bids for a token_amount/token_price pair.
		/// Any bids from this point until the candle_auction starts, will be considered as valid.
		#[pallet::call_index(3)]
		#[pallet::weight(WeightInfoOf::<T>::start_auction_manually(<T as Config>::MaxProjectsToUpdateInsertionAttempts::get() - 1))]
		pub fn start_auction(
			origin: OriginFor<T>,
			jwt: UntrustedToken,
			project_id: ProjectId,
		) -> DispatchResultWithPostInfo {
			let (account, _did, investor_type) =
				T::InvestorOrigin::ensure_origin(origin, &jwt, T::VerifierPublicKey::get())?;
			ensure!(investor_type == InvestorType::Institutional, Error::<T>::NotAllowed);
			Self::do_english_auction(account, project_id)
		}

		/// Bond PLMC for a project in the evaluation stage
		#[pallet::call_index(4)]
		#[pallet::weight(
			WeightInfoOf::<T>::evaluation_to_limit(T::MaxEvaluationsPerUser::get() - 1)
			.max(WeightInfoOf::<T>::evaluation_over_limit())
		)]
		pub fn evaluate(
			origin: OriginFor<T>,
			jwt: UntrustedToken,
			project_id: ProjectId,
			#[pallet::compact] usd_amount: BalanceOf<T>,
		) -> DispatchResultWithPostInfo {
			let (account, did, _investor_type) =
				T::InvestorOrigin::ensure_origin(origin, &jwt, T::VerifierPublicKey::get())?;
			Self::do_evaluate(&account, project_id, usd_amount, did)
		}

		/// Bid for a project in the Auction round
		#[pallet::call_index(5)]
		#[pallet::weight(
			WeightInfoOf::<T>::bid(
				<T as Config>::MaxBidsPerUser::get() - 1,
				// Assuming the current bucket is full, and has a price higher than the minimum.
				// This user is buying 100% of the bid allocation.
				// Since each bucket has 10% of the allocation, one bid can be split into a max of 10
				10
		))]
		pub fn bid(
			origin: OriginFor<T>,
			jwt: UntrustedToken,
			project_id: ProjectId,
			#[pallet::compact] amount: BalanceOf<T>,
			multiplier: T::Multiplier,
			asset: AcceptedFundingAsset,
		) -> DispatchResultWithPostInfo {
			let (account, did, investor_type) =
				T::InvestorOrigin::ensure_origin(origin, &jwt, T::VerifierPublicKey::get())?;
			Self::do_bid(&account, project_id, amount, multiplier, asset, did, investor_type)
		}

		/// Buy tokens in the Community or Remainder round at the price set in the Auction Round
		#[pallet::call_index(6)]
		#[pallet::weight(
			WeightInfoOf::<T>::contribution(T::MaxContributionsPerUser::get() - 1)
			.max(WeightInfoOf::<T>::contribution_ends_round(
			// Last contribution possible before having to remove an old lower one
			<T as Config>::MaxContributionsPerUser::get() -1,
			// Since we didn't remove any previous lower contribution, we can buy all remaining CTs and try to move to the next phase
			<T as Config>::MaxProjectsToUpdateInsertionAttempts::get() - 1,
			))
		)]
		pub fn community_contribute(
			origin: OriginFor<T>,
			jwt: UntrustedToken,
			project_id: ProjectId,
			#[pallet::compact] amount: BalanceOf<T>,
			multiplier: MultiplierOf<T>,
			asset: AcceptedFundingAsset,
		) -> DispatchResultWithPostInfo {
			let (account, did, investor_type) =
				T::InvestorOrigin::ensure_origin(origin, &jwt, T::VerifierPublicKey::get())?;
			Self::do_community_contribute(&account, project_id, amount, multiplier, asset, did, investor_type)
		}

		/// Buy tokens in the Community or Remainder round at the price set in the Auction Round
		#[pallet::call_index(7)]
		#[pallet::weight(
			WeightInfoOf::<T>::contribution(T::MaxContributionsPerUser::get() - 1)
			.max(WeightInfoOf::<T>::contribution_ends_round(
			// Last contribution possible before having to remove an old lower one
			<T as Config>::MaxContributionsPerUser::get() -1,
			// Since we didn't remove any previous lower contribution, we can buy all remaining CTs and try to move to the next phase
			<T as Config>::MaxProjectsToUpdateInsertionAttempts::get() - 1
			))
		)]
		pub fn remaining_contribute(
			origin: OriginFor<T>,
			jwt: UntrustedToken,
			project_id: ProjectId,
			#[pallet::compact] amount: BalanceOf<T>,
			multiplier: MultiplierOf<T>,
			asset: AcceptedFundingAsset,
		) -> DispatchResultWithPostInfo {
			let (account, did, investor_type) =
				T::InvestorOrigin::ensure_origin(origin, &jwt, T::VerifierPublicKey::get())?;
			Self::do_remaining_contribute(&account, project_id, amount, multiplier, asset, did, investor_type)
		}

		/// Release evaluation-bonded PLMC when a project finishes its funding round.
		#[pallet::call_index(8)]
		#[pallet::weight(WeightInfoOf::<T>::evaluation_unbond_for())]
		pub fn evaluation_unbond_for(
			origin: OriginFor<T>,
			project_id: ProjectId,
			evaluator: AccountIdOf<T>,
			bond_id: u32,
		) -> DispatchResult {
			let releaser = ensure_signed(origin)?;
			Self::do_evaluation_unbond_for(&releaser, project_id, &evaluator, bond_id)
		}

		#[pallet::call_index(9)]
		#[pallet::weight(WeightInfoOf::<T>::evaluation_slash_for())]
		pub fn evaluation_slash_for(
			origin: OriginFor<T>,
			project_id: ProjectId,
			evaluator: AccountIdOf<T>,
			bond_id: u32,
		) -> DispatchResult {
			let caller = ensure_signed(origin)?;
			Self::do_evaluation_slash_for(&caller, project_id, &evaluator, bond_id)
		}

		#[pallet::call_index(10)]
		#[pallet::weight(
			WeightInfoOf::<T>::evaluation_reward_payout_for_with_ct_account_creation()
			.max(WeightInfoOf::<T>::evaluation_reward_payout_for_no_ct_account_creation())
		)]
		pub fn evaluation_reward_payout_for(
			origin: OriginFor<T>,
			project_id: ProjectId,
			evaluator: AccountIdOf<T>,
			bond_id: u32,
		) -> DispatchResultWithPostInfo {
			let caller = ensure_signed(origin)?;
			Self::do_evaluation_reward_payout_for(&caller, project_id, &evaluator, bond_id)
		}

		#[pallet::call_index(11)]
		#[pallet::weight(
			WeightInfoOf::<T>::bid_ct_mint_for_with_ct_account_creation()
			.max(WeightInfoOf::<T>::bid_ct_mint_for_no_ct_account_creation())
		)]
		pub fn bid_ct_mint_for(
			origin: OriginFor<T>,
			project_id: ProjectId,
			bidder: AccountIdOf<T>,
			bid_id: u32,
		) -> DispatchResultWithPostInfo {
			let caller = ensure_signed(origin)?;
			Self::do_bid_ct_mint_for(&caller, project_id, &bidder, bid_id)
		}

		#[pallet::call_index(12)]
		#[pallet::weight(
			WeightInfoOf::<T>::contribution_ct_mint_for_with_ct_account_creation()
			.max(WeightInfoOf::<T>::contribution_ct_mint_for_no_ct_account_creation())
		)]
		pub fn contribution_ct_mint_for(
			origin: OriginFor<T>,
			project_id: ProjectId,
			contributor: AccountIdOf<T>,
			contribution_id: u32,
		) -> DispatchResultWithPostInfo {
			let caller = ensure_signed(origin)?;
			Self::do_contribution_ct_mint_for(&caller, project_id, &contributor, contribution_id)
		}

		#[pallet::call_index(13)]
		#[pallet::weight(WeightInfoOf::<T>::start_bid_vesting_schedule_for())]
		pub fn start_bid_vesting_schedule_for(
			origin: OriginFor<T>,
			project_id: ProjectId,
			bidder: AccountIdOf<T>,
			bid_id: u32,
		) -> DispatchResult {
			let caller = ensure_signed(origin)?;
			Self::do_start_bid_vesting_schedule_for(&caller, project_id, &bidder, bid_id)
		}

		#[pallet::call_index(14)]
		#[pallet::weight(WeightInfoOf::<T>::start_contribution_vesting_schedule_for())]
		pub fn start_contribution_vesting_schedule_for(
			origin: OriginFor<T>,
			project_id: ProjectId,
			contributor: AccountIdOf<T>,
			contribution_id: u32,
		) -> DispatchResult {
			let caller = ensure_signed(origin)?;
			Self::do_start_contribution_vesting_schedule_for(&caller, project_id, &contributor, contribution_id)
		}

		#[pallet::call_index(15)]
		#[pallet::weight(WeightInfoOf::<T>::payout_bid_funds_for())]
		pub fn payout_bid_funds_for(
			origin: OriginFor<T>,
			project_id: ProjectId,
			bidder: AccountIdOf<T>,
			bid_id: u32,
		) -> DispatchResult {
			let caller = ensure_signed(origin)?;
			Self::do_payout_bid_funds_for(&caller, project_id, &bidder, bid_id)
		}

		#[pallet::call_index(16)]
		#[pallet::weight(WeightInfoOf::<T>::payout_contribution_funds_for())]
		pub fn payout_contribution_funds_for(
			origin: OriginFor<T>,
			project_id: ProjectId,
			contributor: AccountIdOf<T>,
			contribution_id: u32,
		) -> DispatchResult {
			let caller = ensure_signed(origin)?;
			Self::do_payout_contribution_funds_for(&caller, project_id, &contributor, contribution_id)
		}

		#[pallet::call_index(17)]
		#[pallet::weight(WeightInfoOf::<T>::decide_project_outcome(
			<T as Config>::MaxProjectsToUpdateInsertionAttempts::get() - 1
		))]
		pub fn decide_project_outcome(
			origin: OriginFor<T>,
			project_id: ProjectId,
			outcome: FundingOutcomeDecision,
		) -> DispatchResultWithPostInfo {
			let caller = ensure_signed(origin)?;
			Self::do_decide_project_outcome(caller, project_id, outcome)
		}

		#[pallet::call_index(18)]
		#[pallet::weight(WeightInfoOf::<T>::release_bid_funds_for())]
		pub fn release_bid_funds_for(
			origin: OriginFor<T>,
			project_id: ProjectId,
			bidder: AccountIdOf<T>,
			bid_id: u32,
		) -> DispatchResult {
			let caller = ensure_signed(origin)?;
			Self::do_release_bid_funds_for(&caller, project_id, &bidder, bid_id)
		}

		#[pallet::call_index(19)]
		#[pallet::weight(WeightInfoOf::<T>::bid_unbond_for())]
		pub fn bid_unbond_for(
			origin: OriginFor<T>,
			project_id: ProjectId,
			bidder: AccountIdOf<T>,
			bid_id: u32,
		) -> DispatchResult {
			let caller = ensure_signed(origin)?;
			Self::do_bid_unbond_for(&caller, project_id, &bidder, bid_id)
		}

		#[pallet::call_index(20)]
		#[pallet::weight(WeightInfoOf::<T>::release_contribution_funds_for())]
		pub fn release_contribution_funds_for(
			origin: OriginFor<T>,
			project_id: ProjectId,
			contributor: AccountIdOf<T>,
			contribution_id: u32,
		) -> DispatchResult {
			let caller = ensure_signed(origin)?;
			Self::do_release_contribution_funds_for(&caller, project_id, &contributor, contribution_id)
		}

		#[pallet::call_index(21)]
		#[pallet::weight(WeightInfoOf::<T>::contribution_unbond_for())]
		pub fn contribution_unbond_for(
			origin: OriginFor<T>,
			project_id: ProjectId,
			contributor: AccountIdOf<T>,
			contribution_id: u32,
		) -> DispatchResult {
			let caller = ensure_signed(origin)?;
			Self::do_contribution_unbond_for(&caller, project_id, &contributor, contribution_id)
		}

		#[pallet::call_index(22)]
		#[pallet::weight(Weight::from_parts(1000, 0))]
		pub fn set_para_id_for_project(
			origin: OriginFor<T>,
			jwt: UntrustedToken,
			project_id: ProjectId,
			para_id: ParaId,
		) -> DispatchResult {
			let (account, _did, investor_type) =
				T::InvestorOrigin::ensure_origin(origin, &jwt, T::VerifierPublicKey::get())?;
			ensure!(investor_type == InvestorType::Institutional, Error::<T>::NotAllowed);

			Self::do_set_para_id_for_project(&account, project_id, para_id)
		}

		#[pallet::call_index(23)]
		#[pallet::weight(Weight::from_parts(1000, 0))]
		pub fn start_migration_readiness_check(
			origin: OriginFor<T>,
			jwt: UntrustedToken,
			project_id: ProjectId,
		) -> DispatchResult {
			let (account, _did, investor_type) =
				T::InvestorOrigin::ensure_origin(origin, &jwt, T::VerifierPublicKey::get())?;
			ensure!(investor_type == InvestorType::Institutional, Error::<T>::NotAllowed);
			Self::do_start_migration_readiness_check(&account, project_id)
		}

		/// Called only by other chains through a query response xcm message
		#[pallet::call_index(24)]
		#[pallet::weight(Weight::from_parts(1000, 0))]
		pub fn migration_check_response(
			origin: OriginFor<T>,
			query_id: xcm::v3::QueryId,
			response: xcm::v3::Response,
		) -> DispatchResult {
			let location = ensure_response(<T as Config>::RuntimeOrigin::from(origin))?;

			Self::do_migration_check_response(location, query_id, response)
		}

		#[pallet::call_index(25)]
		#[pallet::weight(Weight::from_parts(1000, 0))]
		pub fn start_migration(origin: OriginFor<T>, jwt: UntrustedToken, project_id: ProjectId) -> DispatchResult {
			let (account, _did, investor_type) =
				T::InvestorOrigin::ensure_origin(origin, &jwt, T::VerifierPublicKey::get())?;
			ensure!(investor_type == InvestorType::Institutional, Error::<T>::NotAllowed);
			Self::do_start_migration(&account, project_id)
		}

		#[pallet::call_index(26)]
		#[pallet::weight(Weight::from_parts(1000, 0))]
		pub fn migrate_one_participant(
			origin: OriginFor<T>,
			project_id: ProjectId,
			participant: AccountIdOf<T>,
		) -> DispatchResult {
			let caller = ensure_signed(origin)?;
			Self::do_migrate_one_participant(caller, project_id, participant)
		}

		#[pallet::call_index(27)]
		#[pallet::weight(Weight::from_parts(1000, 0))]
		pub fn confirm_migrations(origin: OriginFor<T>, query_id: QueryId, response: Response) -> DispatchResult {
			let location = ensure_response(<T as Config>::RuntimeOrigin::from(origin))?;

			Self::do_confirm_migrations(location, query_id, response)
		}

		#[pallet::call_index(28)]
		#[pallet::weight(WeightInfoOf::<T>::end_evaluation_success(
			<T as Config>::MaxProjectsToUpdateInsertionAttempts::get() - 1,
		))]
		pub fn root_do_evaluation_end(origin: OriginFor<T>, project_id: ProjectId) -> DispatchResultWithPostInfo {
			ensure_root(origin)?;
			Self::do_evaluation_end(project_id)
		}

		#[pallet::call_index(29)]
		#[pallet::weight(WeightInfoOf::<T>::start_candle_phase(
			<T as Config>::MaxProjectsToUpdateInsertionAttempts::get() - 1,
		))]
		pub fn root_do_candle_auction(origin: OriginFor<T>, project_id: ProjectId) -> DispatchResultWithPostInfo {
			ensure_root(origin)?;
			Self::do_candle_auction(project_id)
		}

		#[pallet::call_index(30)]
		#[pallet::weight(WeightInfoOf::<T>::start_community_funding_success(
			<T as Config>::MaxProjectsToUpdateInsertionAttempts::get() - 1,
			<T as Config>::MaxBidsPerProject::get() / 2,
			<T as Config>::MaxBidsPerProject::get() / 2,
		)
		.max(WeightInfoOf::<T>::start_community_funding_success(
			<T as Config>::MaxProjectsToUpdateInsertionAttempts::get() - 1,
			<T as Config>::MaxBidsPerProject::get(),
			0u32,
		))
		.max(WeightInfoOf::<T>::start_community_funding_success(
			<T as Config>::MaxProjectsToUpdateInsertionAttempts::get() - 1,
			0u32,
			<T as Config>::MaxBidsPerProject::get(),
		)))]
		pub fn root_do_community_funding(origin: OriginFor<T>, project_id: ProjectId) -> DispatchResultWithPostInfo {
			ensure_root(origin)?;
			Self::do_community_funding(project_id)
		}

		#[pallet::call_index(31)]
		#[pallet::weight(WeightInfoOf::<T>::start_remainder_funding(
			<T as Config>::MaxProjectsToUpdateInsertionAttempts::get() - 1,
		))]
		pub fn root_do_remainder_funding(origin: OriginFor<T>, project_id: ProjectId) -> DispatchResultWithPostInfo {
			ensure_root(origin)?;
			Self::do_remainder_funding(project_id)
		}

		#[pallet::call_index(32)]
		#[pallet::weight(WeightInfoOf::<T>::end_funding_automatically_rejected_evaluators_slashed(
			<T as Config>::MaxProjectsToUpdateInsertionAttempts::get() - 1,
			)
		.max(WeightInfoOf::<T>::end_funding_awaiting_decision_evaluators_slashed(
			<T as Config>::MaxProjectsToUpdateInsertionAttempts::get() - 1,
			))
		.max(WeightInfoOf::<T>::end_funding_awaiting_decision_evaluators_unchanged(
			<T as Config>::MaxProjectsToUpdateInsertionAttempts::get() - 1,
			))
		.max(WeightInfoOf::<T>::end_funding_automatically_accepted_evaluators_rewarded(
			<T as Config>::MaxProjectsToUpdateInsertionAttempts::get() - 1,
			<T as Config>::MaxEvaluationsPerProject::get(),
		)))]
		pub fn root_do_end_funding(origin: OriginFor<T>, project_id: ProjectId) -> DispatchResultWithPostInfo {
			ensure_root(origin)?;
			Self::do_end_funding(project_id)
		}

		#[pallet::call_index(33)]
		#[pallet::weight(WeightInfoOf::<T>::project_decision_accept_funding()
		.max(WeightInfoOf::<T>::project_decision_reject_funding()))]
		pub fn root_do_project_decision(
			origin: OriginFor<T>,
			project_id: ProjectId,
			decision: FundingOutcomeDecision,
		) -> DispatchResultWithPostInfo {
			ensure_root(origin)?;
			Self::do_project_decision(project_id, decision)
		}

		#[pallet::call_index(34)]
		#[pallet::weight(WeightInfoOf::<T>::start_settlement_funding_success()
		.max(WeightInfoOf::<T>::start_settlement_funding_failure()))]
		pub fn root_do_start_settlement(origin: OriginFor<T>, project_id: ProjectId) -> DispatchResultWithPostInfo {
			ensure_root(origin)?;
			Self::do_start_settlement(project_id)
		}
	}

	#[pallet::hooks]
	impl<T: Config> Hooks<BlockNumberFor<T>> for Pallet<T> {
		fn on_initialize(now: BlockNumberFor<T>) -> Weight {
			// Get the projects that need to be updated on this block and update them
			let mut used_weight = Weight::from_parts(0, 0);
			for (project_id, update_type) in ProjectsToUpdate::<T>::take(now) {
				match update_type {
					// EvaluationRound -> AuctionInitializePeriod | EvaluationFailed
					UpdateType::EvaluationEnd => {
						used_weight = used_weight.saturating_add(
							unwrap_result_or_skip!(
								Self::do_evaluation_end(project_id),
								project_id,
								|e: DispatchErrorWithPostInfo<PostDispatchInfo>| { e.error }
							)
							.actual_weight
							.unwrap_or(WeightInfoOf::<T>::end_evaluation_success(
								<T as Config>::MaxProjectsToUpdateInsertionAttempts::get() - 1,
							)),
						);
					},

					// AuctionInitializePeriod -> AuctionRound(AuctionPhase::English)
					// Only if it wasn't first handled by user extrinsic
					UpdateType::EnglishAuctionStart => {
						used_weight = used_weight.saturating_add(
							unwrap_result_or_skip!(
								Self::do_english_auction(T::PalletId::get().into_account_truncating(), project_id,),
								project_id,
								|e: DispatchErrorWithPostInfo<PostDispatchInfo>| { e.error }
							)
							.actual_weight
							.unwrap_or(WeightInfoOf::<T>::start_auction_manually(
								<T as Config>::MaxProjectsToUpdateInsertionAttempts::get() - 1,
							)),
						);
					},

					// AuctionRound(AuctionPhase::English) -> AuctionRound(AuctionPhase::Candle)
					UpdateType::CandleAuctionStart => {
						used_weight = used_weight.saturating_add(
							unwrap_result_or_skip!(
								Self::do_candle_auction(project_id),
								project_id,
								|e: DispatchErrorWithPostInfo<PostDispatchInfo>| { e.error }
							)
							.actual_weight
							.unwrap_or(WeightInfoOf::<T>::start_candle_phase(
								<T as Config>::MaxProjectsToUpdateInsertionAttempts::get() - 1,
							)),
						);
					},

					// AuctionRound(AuctionPhase::Candle) -> CommunityRound
					UpdateType::CommunityFundingStart => {
						used_weight = used_weight.saturating_add(
							unwrap_result_or_skip!(
								Self::do_community_funding(project_id),
								project_id,
								|e: DispatchErrorWithPostInfo<PostDispatchInfo>| { e.error }
							)
							.actual_weight
							.unwrap_or(
								WeightInfoOf::<T>::start_community_funding_success(
									<T as Config>::MaxProjectsToUpdateInsertionAttempts::get() - 1,
									<T as Config>::MaxBidsPerProject::get() / 2,
									<T as Config>::MaxBidsPerProject::get() / 2,
								)
								.max(WeightInfoOf::<T>::start_community_funding_success(
									<T as Config>::MaxProjectsToUpdateInsertionAttempts::get() - 1,
									<T as Config>::MaxBidsPerProject::get(),
									0u32,
								))
								.max(WeightInfoOf::<T>::start_community_funding_success(
									<T as Config>::MaxProjectsToUpdateInsertionAttempts::get() - 1,
									0u32,
									<T as Config>::MaxBidsPerProject::get(),
								)),
							),
						);
					},

					// CommunityRound -> RemainderRound
					UpdateType::RemainderFundingStart => {
						used_weight = used_weight.saturating_add(
							unwrap_result_or_skip!(
								Self::do_remainder_funding(project_id),
								project_id,
								|e: DispatchErrorWithPostInfo<PostDispatchInfo>| { e.error }
							)
							.actual_weight
							.unwrap_or(WeightInfoOf::<T>::start_remainder_funding(
								<T as Config>::MaxProjectsToUpdateInsertionAttempts::get() - 1,
							)),
						);
					},

					// CommunityRound || RemainderRound -> FundingEnded
					UpdateType::FundingEnd => {
						used_weight = used_weight.saturating_add(
							unwrap_result_or_skip!(
								Self::do_end_funding(project_id),
								project_id,
								|e: DispatchErrorWithPostInfo<PostDispatchInfo>| { e.error }
							)
							.actual_weight
							.unwrap_or(
								WeightInfoOf::<T>::end_funding_automatically_rejected_evaluators_slashed(
									<T as Config>::MaxProjectsToUpdateInsertionAttempts::get() - 1,
								)
								.max(WeightInfoOf::<T>::end_funding_awaiting_decision_evaluators_slashed(
									<T as Config>::MaxProjectsToUpdateInsertionAttempts::get() - 1,
								))
								.max(WeightInfoOf::<T>::end_funding_awaiting_decision_evaluators_unchanged(
									<T as Config>::MaxProjectsToUpdateInsertionAttempts::get() - 1,
								))
								.max(WeightInfoOf::<T>::end_funding_automatically_accepted_evaluators_rewarded(
									<T as Config>::MaxProjectsToUpdateInsertionAttempts::get() - 1,
									<T as Config>::MaxEvaluationsPerProject::get(),
								)),
							),
						);
					},

					UpdateType::ProjectDecision(decision) => {
						used_weight = used_weight.saturating_add(
							unwrap_result_or_skip!(
								Self::do_project_decision(project_id, decision),
								project_id,
								|e: DispatchErrorWithPostInfo<PostDispatchInfo>| { e.error }
							)
							.actual_weight
							.unwrap_or(
								WeightInfoOf::<T>::project_decision_accept_funding()
									.max(WeightInfoOf::<T>::project_decision_reject_funding()),
							),
						);
					},

					UpdateType::StartSettlement => {
						used_weight = used_weight.saturating_add(
							unwrap_result_or_skip!(
								Self::do_start_settlement(project_id),
								project_id,
								|e: DispatchErrorWithPostInfo<PostDispatchInfo>| { e.error }
							)
							.actual_weight
							.unwrap_or(
								WeightInfoOf::<T>::start_settlement_funding_success()
									.max(WeightInfoOf::<T>::start_settlement_funding_failure()),
							),
						);
					},
				}
			}

			used_weight
		}

		fn on_idle(_now: BlockNumberFor<T>, max_weight: Weight) -> Weight {
			let mut remaining_weight = max_weight;

			let projects_needing_cleanup = ProjectsDetails::<T>::iter()
				.filter_map(|(project_id, info)| match info.cleanup {
					cleaner if <Cleaner as DoRemainingOperation<T>>::has_remaining_operations(&cleaner) =>
						Some((project_id, cleaner)),
					_ => None,
				})
				.collect::<Vec<_>>();

			let projects_amount = projects_needing_cleanup.len() as u64;
			if projects_amount == 0 {
				return max_weight;
			}

			let mut max_weight_per_project = remaining_weight.saturating_div(projects_amount);

			for (remaining_projects, (project_id, mut cleaner)) in
				projects_needing_cleanup.into_iter().enumerate().rev()
			{
				// TODO: Create this benchmark
				// let mut consumed_weight = WeightInfoOf::<T>::insert_cleaned_project();
				let mut consumed_weight = Weight::from_parts(6_034_000, 0);
				while !consumed_weight.any_gt(max_weight_per_project) {
					if let Ok(weight) = <Cleaner as DoRemainingOperation<T>>::do_one_operation(&mut cleaner, project_id)
					{
						consumed_weight.saturating_accrue(weight);
					} else {
						break;
					}
				}

				let mut details =
					if let Some(details) = ProjectsDetails::<T>::get(project_id) { details } else { continue };
				details.cleanup = cleaner;
				ProjectsDetails::<T>::insert(project_id, details);

				remaining_weight = remaining_weight.saturating_sub(consumed_weight);
				if remaining_projects > 0 {
					max_weight_per_project = remaining_weight.saturating_div(remaining_projects as u64);
				}
			}

			max_weight.saturating_sub(remaining_weight)
		}
	}

	#[pallet::genesis_config]
	#[derive(Clone, PartialEq, Eq, Debug, Encode, Decode)]
	pub struct GenesisConfig<T: Config>
	where
		T: Config + pallet_balances::Config<Balance = BalanceOf<T>>,
		<T as pallet_balances::Config>::Balance: Into<BalanceOf<T>>,
	{
		#[cfg(feature = "std")]
		pub starting_projects: Vec<instantiator::TestProjectParams<T>>,
		pub phantom: PhantomData<T>,
	}

	impl<T: Config> Default for GenesisConfig<T>
	where
		T: Config + pallet_balances::Config<Balance = BalanceOf<T>>,
		<T as pallet_balances::Config>::Balance: Into<BalanceOf<T>>,
	{
		fn default() -> Self {
			Self {
				#[cfg(feature = "std")]
				starting_projects: vec![],
				phantom: PhantomData,
			}
		}
	}

	#[pallet::genesis_build]
	impl<T: Config> BuildGenesisConfig for GenesisConfig<T>
	where
		T: Config + pallet_balances::Config<Balance = BalanceOf<T>>,
		<T as pallet_balances::Config>::Balance: Into<BalanceOf<T>>,
	{
		fn build(&self) {
			#[cfg(feature = "std")]
			{
				type GenesisInstantiator<T> =
					instantiator::Instantiator<T, <T as Config>::AllPalletsWithoutSystem, <T as Config>::RuntimeEvent>;
				let inst = GenesisInstantiator::<T>::new(None);
				<T as Config>::SetPrices::set_prices();
				instantiator::async_features::create_multiple_projects_at(inst, self.starting_projects.clone());

				frame_system::Pallet::<T>::set_block_number(0u32.into());
			}
		}
	}
}

pub mod xcm_executor_impl {
	use super::*;

	pub struct HrmpHandler<T: Config>(PhantomData<T>);
	impl<T: Config> polimec_xcm_executor::HrmpHandler for HrmpHandler<T> {
		fn handle_channel_open_request(message: Instruction) -> XcmResult {
			<Pallet<T>>::do_handle_channel_open_request(message)
		}

		fn handle_channel_accepted(message: Instruction) -> XcmResult {
			<Pallet<T>>::do_handle_channel_accepted(message)
		}
	}
}

pub mod local_macros {
	/// used to unwrap storage values that can be None in places where an error cannot be returned,
	/// but an event should be emitted, and skip to the next iteration of a loop
	#[allow(unused_macros)]
	macro_rules! unwrap_option_or_skip {
		($option:expr, $project_id:expr) => {
			match $option {
				Some(val) => val,
				None => {
					Self::deposit_event(Event::TransitionError {
						project_id: $project_id,
						error: Error::<T>::FieldIsNone.into(),
					});
					continue;
				},
			}
		};
	}

	/// used to unwrap storage values that can be Err in places where an error cannot be returned,
	/// but an event should be emitted, and skip to the next iteration of a loop
	macro_rules! unwrap_result_or_skip {
		($option:expr, $project_id:expr, $error_handler:expr) => {
			match $option {
				Ok(val) => val,
				Err(err) => {
					Self::deposit_event(Event::TransitionError { project_id: $project_id, error: $error_handler(err) });
					continue;
				},
			}
		};
	}
	pub(crate) use unwrap_result_or_skip;
}<|MERGE_RESOLUTION|>--- conflicted
+++ resolved
@@ -557,13 +557,12 @@
 	>;
 
 	#[pallet::storage]
-<<<<<<< HEAD
 	/// A map to keep track of what issuer's did has an active project. It prevents one issuer having multiple active projects
 	pub type DidWithActiveProjects<T: Config> = StorageMap<_, Blake2_128Concat, Did, ProjectId, OptionQuery>;
-=======
+
+	#[pallet::storage]
 	pub type DidWithWinningBids<T: Config> =
 		StorageDoubleMap<_, Blake2_128Concat, ProjectId, Blake2_128Concat, Did, bool, ValueQuery>;
->>>>>>> 458f9a2d
 
 	#[pallet::storage]
 	/// Migrations sent and awaiting for confirmation
