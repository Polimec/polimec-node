// Polimec Blockchain – https://www.polimec.org/
// Copyright (C) Polimec 2022. All rights reserved.

// The Polimec Blockchain is free software: you can redistribute it and/or modify
// it under the terms of the GNU General Public License as published by
// the Free Software Foundation, either version 3 of the License, or
// (at your option) any later version.

// The Polimec Blockchain is distributed in the hope that it will be useful,
// but WITHOUT ANY WARRANTY; without even the implied warranty of
// MERCHANTABILITY or FITNESS FOR A PARTICULAR PURPOSE.  See the
// GNU General Public License for more details.

// You should have received a copy of the GNU General Public License
// along with this program.  If not, see <https://www.gnu.org/licenses/>.

//! # Funding Pallet
//!
//! Polimec's main business logic. It allows users to create, evaluate, and fund projects.
//!
//! It rewards project evaluators and contributors with `Contribution Tokens`. These tokens
//! can be redeemed for a project's native tokens, after their parachain is deployed on mainnet.
//! ## 👷 Work in progress 🏗️
//! Expect major changes between PRs
//!
//! ## Overview
//! The official logic for Polimec's blockchain can be found at our [whitepaper](https://polimec.link/whitepaper).
//!
//! There are 3 types of users in Polimec:
//! - **Issuers**: They create projects and are responsible for their success.
//! - **Evaluators**: They evaluate projects and are rewarded for their work.
//! - **Contributors**: They contribute financially to projects and are rewarded on the basis of their contribution
//!
//! A contributor, depending on their investor profile, can participate in different rounds of a project's funding.
//!
//! There are 3 types of contributors:
//! - **Institutional**
//! - **Professional**
//! - **Retail**
//!
//! Basic flow of a project's lifecycle:
//!
//!
//! | Step                      | Description                                                                                                                                                                                                                                                                                                                                                                                                 | Resulting Project State                                             |
//! |---------------------------|-------------------------------------------------------------------------------------------------------------------------------------------------------------------------------------------------------------------------------------------------------------------------------------------------------------------------------------------------------------------------------------------------------------|---------------------------------------------------------------------|
//! | Creation                  | Issuer creates a project with the [`create()`](Pallet::create) extrinsic.                                                                                                                                                                                                                                                                                                                                   | [`Application`](ProjectStatus::Application)                         |
//! | Evaluation Start          | Issuer starts the evaluation round with the [`start_evaluation()`](Pallet::start_evaluation) extrinsic.                                                                                                                                                                                                                                                                                                     | [`EvaluationRound`](ProjectStatus::EvaluationRound)                 |
//! | Evaluation Submissions    | Evaluators assess the project information, and if they think it is good enough to get funding, they bond Polimec's native token PLMC with [`bond_evaluation()`](Pallet::evaluate)                                                                                                                                                                                                                    | [`EvaluationRound`](ProjectStatus::EvaluationRound)                 |
//! | Evaluation End            | Evaluation round ends automatically after the [`Config::EvaluationDuration`] has passed. This is achieved by the [`on_initialize()`](Pallet::on_initialize) function.                                                                                                                                                                                                                                       | [`AuctionInitializePeriod`](ProjectStatus::AuctionInitializePeriod) |
//! | Auction Start             | Issuer starts the auction round within the [`Config::AuctionInitializePeriodDuration`], by calling the extrinsic [`start_auction()`](Pallet::start_auction)                                                                                                                                                                                                                                                 | [`AuctionRound(English)`](ProjectStatus::AuctionRound)              |
//! | Bid Submissions           | Institutional and Professional users can place bids with [`bid()`](Pallet::bid) by choosing their desired token price, amount, and multiplier (for vesting). Their bids are guaranteed to be considered                                                                                                                                                                                                     | [`AuctionRound(English)`](ProjectStatus::AuctionRound)              |                                                                                                                                                                                                                |                                                                     |
//! | Candle Auction Transition | After the [`Config::EnglishAuctionDuration`] has passed, the auction goes into candle mode thanks to [`on_initialize()`](Pallet::on_initialize)                                                                                                                                                                                                                                                             | [`AuctionRound(Candle)`](ProjectStatus::AuctionRound)               |
//! | Bid Submissions           | Institutional and Professional users can continue bidding, but this time their bids will only be considered, if they managed to fall before the random ending block calculated at the end of the auction.                                                                                                                                                                                                   | [`AuctionRound(Candle)`](ProjectStatus::AuctionRound)               |
//! | Community Funding Start   | After the [`Config::CandleAuctionDuration`] has passed, the auction automatically. A final token price for the next rounds is calculated based on the accepted bids.                                                                                                                                                                                                                                        | [`CommunityRound`](ProjectStatus::CommunityRound)                   |
//! | Funding Submissions       | Retail investors can call the [`contribute()`](Pallet::contribute) extrinsic to buy tokens at the set price.                                                                                                                                                                                                                                                                                                | [`CommunityRound`](ProjectStatus::CommunityRound)                   |
//! | Remainder Funding Start   | After the [`Config::CommunityFundingDuration`] has passed, the project is now open to token purchases from any user type                                                                                                                                                                                                                                                                                    | [`RemainderRound`](ProjectStatus::RemainderRound)                   |
//! | Funding End               | If all tokens were sold, or after the [`Config::RemainderFundingDuration`] has passed, the project automatically ends, and it is calculated if it reached its desired funding or not.                                                                                                                                                                                                                       | [`FundingEnded`](ProjectStatus::FundingSuccessful)                       |
//! | Evaluator Rewards         | If the funding was successful, evaluators can claim their contribution token rewards with the [`TBD`]() extrinsic. If it failed, evaluators can either call the [`failed_evaluation_unbond_for()`](Pallet::failed_evaluation_unbond_for) extrinsic, or wait for the [`on_idle()`](Pallet::on_initialize) function, to return their funds                                                                    | [`FundingEnded`](ProjectStatus::FundingSuccessful)                       |
//! | Bidder Rewards            | If the funding was successful, bidders will call [`vested_contribution_token_bid_mint_for()`](Pallet::vested_contribution_token_bid_mint_for) to mint the contribution tokens they are owed, and [`vested_plmc_bid_unbond_for()`](Pallet::vested_plmc_bid_unbond_for) to unbond their PLMC, based on their current vesting schedule.                                                                        | [`FundingEnded`](ProjectStatus::FundingSuccessful)                       |
//! | Buyer Rewards             | If the funding was successful, users who bought tokens on the Community or Remainder round, can call [`vested_contribution_token_purchase_mint_for()`](Pallet::vested_contribution_token_purchase_mint_for) to mint the contribution tokens they are owed, and [`vested_plmc_purchase_unbond_for()`](Pallet::vested_plmc_purchase_unbond_for) to unbond their PLMC, based on their current vesting schedule | [`FundingEnded`](ProjectStatus::FundingSuccessful)                       |
//!
//! ## Interface
//! All users who wish to participate need to have a valid credential, given to them on the KILT parachain, by a KYC/AML provider.
//! ### Extrinsics
//! * [`create`](Pallet::create) : Creates a new project.
//! * [`edit_metadata`](Pallet::edit_metadata) : Submit a new Hash of the project metadata.
//! * [`start_evaluation`](Pallet::start_evaluation) : Start the Evaluation round of a project.
//! * [`start_auction`](Pallet::start_auction) : Start the English Auction round of a project.
//! * [`bond_evaluation`](Pallet::evaluate) : Bond PLMC on a project in the evaluation stage. A sort of "bet" that you think the project will be funded
//! * [`failed_evaluation_unbond_for`](Pallet::failed_evaluation_unbond_for) : Unbond the PLMC bonded on a project's evaluation round for any user, if the project failed the evaluation.
//! * [`bid`](Pallet::bid) : Perform a bid during the English or Candle Auction Round.
//! * [`contribute`](Pallet::contribute) : Buy contribution tokens if a project during the Community or Remainder round
//! * [`vested_plmc_bid_unbond_for`](Pallet::vested_plmc_bid_unbond_for) : Unbond the PLMC bonded on a project's English or Candle Auction Round for any user, based on their vesting schedule.
//! * [`vested_plmc_purchase_unbond_for`](Pallet::vested_plmc_purchase_unbond_for) : Unbond the PLMC bonded on a project's Community or Remainder Round for any user, based on their vesting schedule.
//! * [`vested_contribution_token_bid_mint_for`](Pallet::vested_contribution_token_bid_mint_for) : Mint the contribution tokens for a user who participated in the English or Candle Auction Round, based on their vesting schedule.
//! * [`vested_contribution_token_purchase_mint_for`](Pallet::vested_contribution_token_purchase_mint_for) : Mint the contribution tokens for a user who participated in the Community or Remainder Round, based on their vesting schedule.
//!
//! ### Storage Items
//! * [`NextProjectId`] : Increasing counter to get the next id to assign to a project.
//! * [`NextBidId`]: Increasing counter to get the next id to assign to a bid.
//! * [`Nonce`]: Increasing counter to be used in random number generation.
//! * [`ProjectsMetadata`]: Map of the assigned id, to the main information of a project.
//! * [`ProjectsDetails`]: Map of a project id, to some additional information required for ensuring correctness of the protocol.
//! * [`ProjectsToUpdate`]: Map of a block number, to a vector of project ids. Used to keep track of projects that need to be updated in on_initialize.
//! * [`Bids`]: Double map linking a project-user to the bids they made.
//! * [`Evaluations`]: Double map linking a project-user to the PLMC they bonded in the evaluation round.
//! * [`Contributions`]: Double map linking a project-user to the contribution tokens they bought in the Community or Remainder round.
//!
//! ## Credentials
//! The pallet will only allow users with certain credential types, to execute certain extrinsics.:
//!
//!
//! | Extrinsic                                     | Issuer | Retail Investor | Professional Investor | Institutional Investor |
//! |-----------------------------------------------|--------|-----------------|-----------------------|------------------------|
//! | `create`                                      | X      |                 |                       |                        |
//! | `edit_metadata`                               | X      |                 |                       |                        |
//! | `start_evaluation`                            | X      |                 |                       |                        |
//! | `start_auction`                               | X      |                 |                       |                        |
//! | `bond_evaluation`                             |        | X               | X                     | X                      |
//! | `failed_evaluation_unbond_for`                |        | X               | X                     | X                      |
//! | `bid`                                         |        |                 | X                     | X                      |
//! | `contribute`                                  |        | X               | X*                    | X*                     |
//! | `vested_plmc_bid_unbond_for`                  |        |                 | X                     | X                      |
//! | `vested_plmc_purchase_unbond_for`             |        | X               | X                     | X                      |
//! | `vested_contribution_token_bid_mint_for`      |        |                 | X                     | X                      |
//! | `vested_contribution_token_purchase_mint_for` |        | X               | X                     | X                      |
//!
//! _* They can call contribute only if the project is on the remainder round._
//!

// Ensure we're `no_std` when compiling for Wasm.
#![cfg_attr(not(feature = "std"), no_std)]
// This recursion limit is needed because we have too many benchmarks and benchmarking will fail if
// we add more without this limit.
#![cfg_attr(feature = "runtime-benchmarks", recursion_limit = "512")]
pub use crate::weights::WeightInfo;
use frame_support::{
	traits::{
		tokens::{fungible, fungibles, Balance},
		AccountTouch, ContainsPair, Randomness,
	},
	BoundedVec, PalletId,
};
use frame_system::pallet_prelude::BlockNumberFor;
pub use pallet::*;
use pallet_xcm::ensure_response;
use polimec_common::{
	credentials::{Did, EnsureOriginWithCredentials, InvestorType, UntrustedToken},
	migration_types::*,
};
use polkadot_parachain_primitives::primitives::Id as ParaId;
use sp_arithmetic::traits::{One, Saturating};
use sp_runtime::{traits::AccountIdConversion, FixedPointNumber, FixedPointOperand, FixedU128};
use sp_std::{marker::PhantomData, prelude::*};
pub use types::*;
use xcm::v3::{opaque::Instruction, prelude::*, SendXcm};

pub mod functions;
pub mod settlement;

#[cfg(test)]
pub mod mock;
pub mod types;
pub mod weights;

#[cfg(test)]
pub mod tests;

#[cfg(feature = "runtime-benchmarks")]
pub mod benchmarking;
#[cfg(any(feature = "runtime-benchmarks", feature = "std"))]
pub mod instantiator;
pub mod traits;

pub type AccountIdOf<T> = <T as frame_system::Config>::AccountId;
pub type ProjectId = u32;
pub type MultiplierOf<T> = <T as Config>::Multiplier;

pub type BalanceOf<T> = <T as Config>::Balance;
pub type PriceOf<T> = <T as Config>::Price;
pub type StringLimitOf<T> = <T as Config>::StringLimit;
pub type HashOf<T> = <T as frame_system::Config>::Hash;
pub type AssetIdOf<T> =
	<<T as Config>::FundingCurrency as fungibles::Inspect<<T as frame_system::Config>::AccountId>>::AssetId;
pub type RewardInfoOf<T> = RewardInfo<BalanceOf<T>>;
pub type EvaluatorsOutcomeOf<T> = EvaluatorsOutcome<BalanceOf<T>>;

pub type TicketSizeOf<T> = TicketSize<BalanceOf<T>>;
pub type ProjectMetadataOf<T> =
	ProjectMetadata<BoundedVec<u8, StringLimitOf<T>>, BalanceOf<T>, PriceOf<T>, AccountIdOf<T>, HashOf<T>>;
pub type ProjectDetailsOf<T> =
	ProjectDetails<AccountIdOf<T>, Did, BlockNumberFor<T>, PriceOf<T>, BalanceOf<T>, EvaluationRoundInfoOf<T>>;
pub type EvaluationRoundInfoOf<T> = EvaluationRoundInfo<BalanceOf<T>>;
pub type EvaluationInfoOf<T> = EvaluationInfo<u32, ProjectId, AccountIdOf<T>, BalanceOf<T>, BlockNumberFor<T>>;
pub type BidInfoOf<T> =
	BidInfo<ProjectId, Did, BalanceOf<T>, PriceOf<T>, AccountIdOf<T>, BlockNumberFor<T>, MultiplierOf<T>>;

pub type ContributionInfoOf<T> = ContributionInfo<u32, ProjectId, AccountIdOf<T>, BalanceOf<T>, MultiplierOf<T>>;

pub type BucketOf<T> = Bucket<BalanceOf<T>, PriceOf<T>>;
pub type WeightInfoOf<T> = <T as Config>::WeightInfo;

pub const PLMC_FOREIGN_ID: u32 = 2069;
pub const US_DOLLAR: u128 = 1_0_000_000_000;

#[frame_support::pallet]
pub mod pallet {
	use super::*;
	use crate::traits::{BondingRequirementCalculation, ProvideAssetPrice, VestingDurationCalculation};
	use frame_support::{
		dispatch::{GetDispatchInfo, PostDispatchInfo},
		pallet_prelude::*,
		traits::{OnFinalize, OnIdle, OnInitialize},
	};
	use frame_system::pallet_prelude::*;
	use sp_arithmetic::Percent;
	use sp_runtime::{
		traits::{Convert, ConvertBack, Get},
		DispatchErrorWithPostInfo,
	};

	#[cfg(any(feature = "runtime-benchmarks", feature = "std"))]
	use crate::traits::SetPrices;

	#[pallet::composite_enum]
	pub enum HoldReason {
		Evaluation(ProjectId),
		Participation(ProjectId),
	}

	#[pallet::pallet]
	pub struct Pallet<T>(_);

	#[pallet::config]
	pub trait Config:
		frame_system::Config + pallet_balances::Config<Balance = BalanceOf<Self>> + pallet_xcm::Config
	{
		/// A way to convert from and to the account type used in CT migrations
		type AccountId32Conversion: ConvertBack<Self::AccountId, [u8; 32]>;

		/// Type used for testing and benchmarks
		#[cfg(any(test, feature = "runtime-benchmarks", feature = "std"))]
		type AllPalletsWithoutSystem: OnFinalize<BlockNumberFor<Self>>
			+ OnIdle<BlockNumberFor<Self>>
			+ OnInitialize<BlockNumberFor<Self>>;

		/// The time window (expressed in number of blocks) that an issuer has to start the auction round.
		#[pallet::constant]
		type AuctionInitializePeriodDuration: Get<BlockNumberFor<Self>>;

		/// The inner balance type we will use for all of our outer currency types. (e.g native, funding, CTs)
		type Balance: Balance + From<u64> + FixedPointOperand + MaybeSerializeDeserialize + Into<u128>;

		// TODO: our local BlockNumber should be removed once we move onto using Moment for time tracking
		/// BlockNumber used for PLMC vesting durations on this chain, and CT vesting durations on funded chains.
		type BlockNumber: IsType<BlockNumberFor<Self>> + Into<u64>;

		/// The length (expressed in number of blocks) of the Auction Round, Candle period.
		type BlockNumberToBalance: Convert<BlockNumberFor<Self>, BalanceOf<Self>>;

		/// The length (expressed in number of blocks) of the Auction Round, Candle period.
		#[pallet::constant]
		type CandleAuctionDuration: Get<BlockNumberFor<Self>>;

		/// The length (expressed in number of blocks) of the Community Round.
		#[pallet::constant]
		type CommunityFundingDuration: Get<BlockNumberFor<Self>>;

		/// The currency used for minting contribution tokens as fungible assets (i.e pallet-assets)
		type ContributionTokenCurrency: fungibles::Create<AccountIdOf<Self>, AssetId = ProjectId, Balance = BalanceOf<Self>>
			+ fungibles::Destroy<AccountIdOf<Self>, AssetId = ProjectId, Balance = BalanceOf<Self>>
			+ fungibles::InspectEnumerable<AccountIdOf<Self>, Balance = BalanceOf<Self>>
			+ fungibles::metadata::Inspect<AccountIdOf<Self>>
			+ fungibles::metadata::Mutate<AccountIdOf<Self>>
			+ fungibles::metadata::MetadataDeposit<BalanceOf<Self>>
			+ fungibles::Mutate<AccountIdOf<Self>, Balance = BalanceOf<Self>>
			+ fungibles::roles::Inspect<AccountIdOf<Self>>
			+ AccountTouch<ProjectId, AccountIdOf<Self>, Balance = BalanceOf<Self>>
			+ ContainsPair<ProjectId, AccountIdOf<Self>>;

		/// Convert 24 hours as FixedU128, to the corresponding amount of blocks in the same type as frame_system
		type DaysToBlocks: Convert<FixedU128, BlockNumberFor<Self>>;

		/// The length (expressed in number of blocks) of the Auction Round, English period.
		#[pallet::constant]
		type EnglishAuctionDuration: Get<BlockNumberFor<Self>>;

		/// The length (expressed in number of blocks) of the evaluation period.
		#[pallet::constant]
		type EvaluationDuration: Get<BlockNumberFor<Self>>;

		/// What percentage of the target funding amount is required to be reached in the evaluation, for it to continue to the funding round.
		#[pallet::constant]
		type EvaluationSuccessThreshold: Get<Percent>;

		/// How much an evaluation should be slashed if it the project doesn't reach a certain theshold of funding.
		#[pallet::constant]
		type EvaluatorSlash: Get<Percent>;

		/// The fee brackets for the project's funding
		#[pallet::constant]
		type FeeBrackets: Get<Vec<(Percent, <Self as Config>::Balance)>>;

		/// The currency used for funding projects in bids and contributions
		type FundingCurrency: fungibles::InspectEnumerable<AccountIdOf<Self>, Balance = BalanceOf<Self>, AssetId = u32>
			+ fungibles::metadata::Inspect<AccountIdOf<Self>, AssetId = u32>
			+ fungibles::metadata::Mutate<AccountIdOf<Self>, AssetId = u32>
			+ fungibles::Mutate<AccountIdOf<Self>, Balance = BalanceOf<Self>>;

		/// Credentialized investor Origin, ensures users are of investing type Retail, or Professional, or Institutional.
		type InvestorOrigin: EnsureOriginWithCredentials<
			<Self as frame_system::Config>::RuntimeOrigin,
			Success = (AccountIdOf<Self>, Did, InvestorType),
		>;

		/// How long an issuer has to accept or reject the funding of a project if the funding is between two thresholds.
		#[pallet::constant]
		type ManualAcceptanceDuration: Get<BlockNumberFor<Self>>;

		/// Max individual bids per project. Used to estimate worst case weight for price calculation
		#[pallet::constant]
		type MaxBidsPerProject: Get<u32>;

		/// Max individual bids per project. Used to estimate worst case weight for price calculation
		#[pallet::constant]
		type MaxBidsPerUser: Get<u32>;

		/// Range of max_capacity_thresholds values for the hrmp config where we accept the incoming channel request
		#[pallet::constant]
		type MaxCapacityThresholds: Get<(u32, u32)>;

		/// Max individual contributions per project per user. Used to estimate worst case weight for price calculation
		#[pallet::constant]
		type MaxContributionsPerUser: Get<u32>;

		/// Max individual evaluations per project. Used to estimate worst case weight for price calculation
		#[pallet::constant]
		type MaxEvaluationsPerProject: Get<u32>;

		/// How many distinct evaluations per user per project
		type MaxEvaluationsPerUser: Get<u32>;

		/// Range of max_message_size values for the hrmp config where we accept the incoming channel request
		#[pallet::constant]
		type MaxMessageSizeThresholds: Get<(u32, u32)>;

		/// max iterations for trying to insert a project on the projects_to_update storage
		#[pallet::constant]
		type MaxProjectsToUpdateInsertionAttempts: Get<u32>;

		/// How many projects should we update in on_initialize each block. Likely one to reduce complexity
		#[pallet::constant]
		type MaxProjectsToUpdatePerBlock: Get<u32>;

		/// Multiplier type that decides how much PLMC needs to be bonded for a token buy/bid
		type Multiplier: Parameter
			+ BondingRequirementCalculation
			+ VestingDurationCalculation
			+ Default
			+ Copy
			+ TryFrom<u8>
			+ Into<u8>
			+ MaxEncodedLen
			+ MaybeSerializeDeserialize;

		/// The chains native currency
		type NativeCurrency: fungible::InspectHold<AccountIdOf<Self>, Balance = BalanceOf<Self>>
			+ fungible::MutateHold<
				AccountIdOf<Self>,
				Balance = BalanceOf<Self>,
				Reason = <Self as Config>::RuntimeHoldReason,
			> + fungible::BalancedHold<AccountIdOf<Self>, Balance = BalanceOf<Self>>
			+ fungible::Mutate<AccountIdOf<Self>, Balance = BalanceOf<Self>>;

		/// System account for the funding pallet. Used to derive project escrow accounts.
		#[pallet::constant]
		type PalletId: Get<PalletId>;

		/// Pallet info of the polimec receiver pallet. Used for CT migrations
		#[pallet::constant]
		type PolimecReceiverInfo: Get<PalletInfo>;

		/// The maximum size of a preimage allowed, expressed in bytes.
		#[pallet::constant]
		type PreImageLimit: Get<u32>;

		/// Type that represents the value of something in USD
		type Price: FixedPointNumber + Parameter + Copy + MaxEncodedLen + MaybeSerializeDeserialize;

		/// Method to get the price of an asset like USDT or PLMC. Likely to come from an oracle
		type PriceProvider: ProvideAssetPrice<AssetId = u32, Price = Self::Price>;

		/// Something that provides randomness in the runtime.
		type Randomness: Randomness<Self::Hash, BlockNumberFor<Self>>;

		/// The length (expressed in number of blocks) of the Remainder Round.
		#[pallet::constant]
		type RemainderFundingDuration: Get<BlockNumberFor<Self>>;

		/// max_capacity config required for the channel from polimec to the project
		#[pallet::constant]
		type RequiredMaxCapacity: Get<u32>;

		/// max_message_size config required for the channel from polimec to the project
		#[pallet::constant]
		type RequiredMaxMessageSize: Get<u32>;

		/// The runtime enum constructed by the construct_runtime macro
		type RuntimeCall: Parameter + IsType<<Self as pallet_xcm::Config>::RuntimeCall> + From<Call<Self>>;

		/// The event enum constructed by the construct_runtime macro
		type RuntimeEvent: From<Event<Self>>
			+ TryInto<Event<Self>>
			+ IsType<<Self as frame_system::Config>::RuntimeEvent>
			+ Parameter
			+ Member;

		/// The hold reason enum constructed by the construct_runtime macro
		type RuntimeHoldReason: From<HoldReason>;

		/// The origin enum constructed by the construct_runtime macro
		type RuntimeOrigin: IsType<<Self as frame_system::Config>::RuntimeOrigin>
			+ Into<Result<pallet_xcm::Origin, <Self as Config>::RuntimeOrigin>>;

		/// test and benchmarking helper to set the prices of assets
		#[cfg(any(feature = "runtime-benchmarks", feature = "std"))]
		type SetPrices: SetPrices;

		/// The maximum length of data stored on-chain.
		#[pallet::constant]
		type StringLimit: Get<u32>;

		/// How long a project has to wait after it gets successfully funded, for the settlement to start.
		#[pallet::constant]
		type SuccessToSettlementTime: Get<BlockNumberFor<Self>>;

		/// Treasury account holding PLMC at TGE.
		#[pallet::constant]
		type ProtocolGrowthTreasury: Get<AccountIdOf<Self>>;

		/// Treasury account holding the CT fees charged to issuers.
		#[pallet::constant]
		type ContributionTreasury: Get<AccountIdOf<Self>>;

		/// The Ed25519 Verifier Public Key of credential JWTs
		type VerifierPublicKey: Get<[u8; 32]>;

		/// The type used for vesting
		type Vesting: polimec_common::ReleaseSchedule<
			AccountIdOf<Self>,
			<Self as Config>::RuntimeHoldReason,
			Currency = Self::NativeCurrency,
			Moment = BlockNumberFor<Self>,
		>;

		/// Struct holding information about extrinsic weights
		type WeightInfo: weights::WeightInfo;
	}

	#[pallet::storage]
	/// A global counter for indexing the projects
	/// OnEmpty in this case is GetDefault, so 0.
	pub type NextProjectId<T: Config> = StorageValue<_, ProjectId, ValueQuery>;

	#[pallet::storage]
	pub type NextEvaluationId<T: Config> = StorageValue<_, u32, ValueQuery>;

	#[pallet::storage]
	pub type NextBidId<T: Config> = StorageValue<_, u32, ValueQuery>;

	#[pallet::storage]
	pub type NextContributionId<T: Config> = StorageValue<_, u32, ValueQuery>;

	#[pallet::storage]
	pub type BidCounts<T: Config> = StorageMap<_, Blake2_128Concat, ProjectId, u32, ValueQuery>;

	#[pallet::storage]
	pub type EvaluationCounts<T: Config> = StorageMap<_, Blake2_128Concat, ProjectId, u32, ValueQuery>;

	#[pallet::storage]
	/// A global counter used in the randomness generation
	// TODO: PLMC-155. Remove it after using the Randomness from BABE's VRF: https://github.com/PureStake/moonbeam/issues/1391
	// 	Or use the randomness from Moonbeam.
	pub type Nonce<T: Config> = StorageValue<_, u32, ValueQuery>;

	#[pallet::storage]
	/// A StorageMap containing the primary project information of projects
	pub type ProjectsMetadata<T: Config> = StorageMap<_, Blake2_128Concat, ProjectId, ProjectMetadataOf<T>>;

	#[pallet::storage]
	/// A StorageMap containing the primary project information of projects
	pub type Buckets<T: Config> = StorageMap<_, Blake2_128Concat, ProjectId, BucketOf<T>>;

	#[pallet::storage]
	/// StorageMap containing additional information for the projects, relevant for correctness of the protocol
	pub type ProjectsDetails<T: Config> = StorageMap<_, Blake2_128Concat, ProjectId, ProjectDetailsOf<T>>;

	#[pallet::storage]
	/// A map to know in which block to update which active projects using on_initialize.
	pub type ProjectsToUpdate<T: Config> = StorageMap<
		_,
		Blake2_128Concat,
		BlockNumberFor<T>,
		BoundedVec<(ProjectId, UpdateType), T::MaxProjectsToUpdatePerBlock>,
		ValueQuery,
	>;

	#[pallet::storage]
	/// Keep track of the PLMC bonds made to each project by each evaluator
	pub type Evaluations<T: Config> = StorageNMap<
		_,
		(
			NMapKey<Blake2_128Concat, ProjectId>,
			NMapKey<Blake2_128Concat, AccountIdOf<T>>,
			NMapKey<Blake2_128Concat, u32>,
		),
		EvaluationInfoOf<T>,
	>;

	#[pallet::storage]
	/// StorageMap containing the bids for each project and user
	pub type Bids<T: Config> = StorageNMap<
		_,
		(
			NMapKey<Blake2_128Concat, ProjectId>,
			NMapKey<Blake2_128Concat, AccountIdOf<T>>,
			NMapKey<Blake2_128Concat, u32>,
		),
		BidInfoOf<T>,
	>;

	#[pallet::storage]
	/// Contributions made during the Community and Remainder round. i.e token buys
	pub type Contributions<T: Config> = StorageNMap<
		_,
		(
			NMapKey<Blake2_128Concat, ProjectId>,
			NMapKey<Blake2_128Concat, AccountIdOf<T>>,
			NMapKey<Blake2_128Concat, u32>,
		),
		ContributionInfoOf<T>,
	>;

	#[pallet::storage]
	pub type AuctionBoughtUSD<T: Config> = StorageNMap<
		_,
		(NMapKey<Blake2_128Concat, ProjectId>, NMapKey<Blake2_128Concat, Did>),
		BalanceOf<T>,
		ValueQuery,
	>;

	#[pallet::storage]
	pub type ContributionBoughtUSD<T: Config> = StorageNMap<
		_,
		(NMapKey<Blake2_128Concat, ProjectId>, NMapKey<Blake2_128Concat, Did>),
		BalanceOf<T>,
		ValueQuery,
	>;
	#[pallet::storage]
	// After 25 participations, the retail user has access to the max multiplier of 10x, so no need to keep tracking it
	pub type RetailParticipations<T: Config> =
		StorageMap<_, Blake2_128Concat, Did, BoundedVec<ProjectId, MaxParticipationsForMaxMultiplier>, ValueQuery>;

	#[pallet::storage]
	pub type UserMigrations<T: Config> = StorageDoubleMap<
		_,
		Blake2_128Concat,
		ProjectId,
		Blake2_128Concat,
		T::AccountId,
		(MigrationStatus, BoundedVec<Migration, MaxParticipationsPerUser<T>>),
	>;

	pub struct MaxParticipationsPerUser<T: Config>(PhantomData<T>);
	impl<T: Config> Get<u32> for MaxParticipationsPerUser<T> {
		fn get() -> u32 {
			T::MaxContributionsPerUser::get() + T::MaxBidsPerUser::get() + T::MaxEvaluationsPerUser::get()
		}
	}

	#[pallet::storage]
	pub type ActiveMigrationQueue<T: Config> = StorageMap<
		_,
		Blake2_128Concat,
		QueryId,
		(ProjectId, T::AccountId),
		ResultQuery<Error<T>::NoActiveMigrationsFound>,
	>;

	/// A map to keep track of what issuer's did has an active project. It prevents one issuer having multiple active projects
	#[pallet::storage]
	pub type DidWithActiveProjects<T: Config> = StorageMap<_, Blake2_128Concat, Did, ProjectId, OptionQuery>;

	#[pallet::storage]
	pub type DidWithWinningBids<T: Config> =
		StorageDoubleMap<_, Blake2_128Concat, ProjectId, Blake2_128Concat, Did, bool, ValueQuery>;

	#[pallet::event]
	#[pallet::generate_deposit(pub (super) fn deposit_event)]
	pub enum Event<T: Config> {
		/// A project was created.
		ProjectCreated {
			project_id: ProjectId,
			issuer: T::AccountId,
		},
		/// An issuer removed the project before the evaluation started
		ProjectRemoved {
			project_id: ProjectId,
		},
		/// The metadata of a project was modified.
		MetadataEdited {
			project_id: ProjectId,
			metadata: ProjectMetadataOf<T>,
		},
		/// The evaluation phase of a project started.
		EvaluationStarted {
			project_id: ProjectId,
		},
		/// The evaluation phase of a project ended without reaching the minimum threshold of evaluation bonds.
		EvaluationFailed {
			project_id: ProjectId,
		},
		/// The period an issuer has to start the auction phase of the project.
		AuctionInitializePeriod {
			project_id: ProjectId,
			start_block: BlockNumberFor<T>,
			end_block: BlockNumberFor<T>,
		},
		/// The auction round of a project started.
		EnglishAuctionStarted {
			project_id: ProjectId,
			when: BlockNumberFor<T>,
		},
		/// The candle auction part of the auction started for a project
		CandleAuctionStarted {
			project_id: ProjectId,
			when: BlockNumberFor<T>,
		},
		/// The auction round of a project ended.
		AuctionFailed {
			project_id: ProjectId,
		},
		/// A `bonder` bonded an `amount` of PLMC for `project_id`.
		FundsBonded {
			project_id: ProjectId,
			amount: BalanceOf<T>,
			bonder: AccountIdOf<T>,
		},
		/// A bid was made for a project
		Bid {
			project_id: ProjectId,
			amount: BalanceOf<T>,
			price: T::Price,
			multiplier: MultiplierOf<T>,
		},
		/// A contribution was made for a project. i.e token purchase
		Contribution {
			project_id: ProjectId,
			contributor: AccountIdOf<T>,
			amount: BalanceOf<T>,
			multiplier: MultiplierOf<T>,
		},
		/// A project is now in its community funding round
		CommunityFundingStarted {
			project_id: ProjectId,
		},
		/// A project is now in the remainder funding round
		RemainderFundingStarted {
			project_id: ProjectId,
		},
		/// A project has now finished funding
		FundingEnded {
			project_id: ProjectId,
			outcome: FundingOutcome,
		},
		/// Something was not properly initialized. Most likely due to dev error manually calling do_* functions or updating storage
		TransitionError {
			project_id: ProjectId,
			error: DispatchError,
		},
		ProjectOutcomeDecided {
			project_id: ProjectId,
			decision: FundingOutcomeDecision,
		},
		EvaluationSettled {
			project_id: ProjectId,
			account: AccountIdOf<T>,
			id: u32,
			ct_amount: BalanceOf<T>,
			slashed_amount: BalanceOf<T>,
		},
		BidSettled {
			project_id: ProjectId,
			account: AccountIdOf<T>,
			id: u32,
			ct_amount: BalanceOf<T>,
		},
		ContributionSettled {
			project_id: ProjectId,
			account: AccountIdOf<T>,
			id: u32,
			ct_amount: BalanceOf<T>,
		},
		ProjectParaIdSet {
			project_id: ProjectId,
			para_id: ParaId,
			caller: T::AccountId,
		},
		/// A channel was accepted from a parachain to Polimec belonging to a project. A request has been sent to the relay for a Polimec->project channel
		HrmpChannelAccepted {
			project_id: ProjectId,
			para_id: ParaId,
		},
		/// A channel was established from Polimec to a project. The relay has notified us of their acceptance of our request
		HrmpChannelEstablished {
			project_id: ProjectId,
			para_id: ParaId,
		},
		/// Started a migration readiness check
		MigrationReadinessCheckStarted {
			project_id: ProjectId,
			caller: T::AccountId,
		},
		MigrationCheckResponseAccepted {
			project_id: ProjectId,
			query_id: QueryId,
			response: Response,
		},
		MigrationCheckResponseRejected {
			project_id: ProjectId,
			query_id: QueryId,
			response: Response,
		},
		MigrationStatusUpdated {
			project_id: ProjectId,
			account: AccountIdOf<T>,
			status: MigrationStatus,
		},
	}

	#[pallet::error]
	pub enum Error<T> {
		/// Something in storage has a state which should never be possible at this point. Programming error
		ImpossibleState,
		/// The price provided in the `create` call is too low
		PriceTooLow,
		/// The participation size provided in the `create` call is too low
		ParticipantsSizeError,
		/// The ticket size provided in the `create` call is too low
		TicketSizeError,
		/// The participation currencies specified are invalid
		ParticipationCurrenciesError,
		/// The specified project does not exist
		ProjectNotFound,
		/// The Evaluation Round of the project has not started yet
		EvaluationNotStarted,
		/// The Evaluation Round of the project has ended without reaching the minimum threshold
		EvaluationFailed,
		/// The issuer cannot participate to their own project
		ParticipationToThemselves,
		/// Only the issuer can start the Evaluation Round
		NotAllowed,
		/// The Metadata Hash of the project was not found
		MetadataNotProvided,
		/// The Auction Round of the project has not started yet
		AuctionNotStarted,
		/// You cannot edit the metadata of a project that already passed the Evaluation Round
		Frozen,
		/// The bid is too low
		BidTooLow,
		/// Bid above the ticket size limit
		BidTooHigh,
		/// The Funding Round of the project has not ended yet
		CannotClaimYet,
		/// No bids were made for the project at the time of the auction close
		NoBidsFound,
		/// Tried to freeze the project to start the Evaluation Round, but the project is already frozen
		ProjectAlreadyFrozen,
		/// Tried to move the project from Application to Evaluation round, but the project is not in ApplicationRound
		ProjectNotInApplicationRound,
		/// Tried to move the project from Evaluation to EvaluationEnded round, but the project is not in EvaluationRound
		ProjectNotInEvaluationRound,
		/// Tried to move the project from AuctionInitializePeriod to EnglishAuctionRound, but the project is not in AuctionInitializePeriodRound
		ProjectNotInAuctionInitializePeriodRound,
		/// Tried to move the project to CandleAuction, but it was not in EnglishAuctionRound before
		ProjectNotInEnglishAuctionRound,
		/// Tried to move the project to Community round, but it was not in CandleAuctionRound before
		ProjectNotInCandleAuctionRound,
		/// Tried to move the project to RemainderRound, but it was not in CommunityRound before
		ProjectNotInCommunityRound,
		/// Tried to move the project to ReadyToLaunch round, but it was not in FundingEnded round before
		ProjectNotInFundingEndedRound,
		/// Tried to start an auction before the initialization period
		TooEarlyForEnglishAuctionStart,
		/// Tried to move the project to CandleAuctionRound, but its too early for that
		TooEarlyForCandleAuctionStart,
		/// Tried to move the project to CommunityRound, but its too early for that
		TooEarlyForCommunityRoundStart,
		/// Tried to move the project to RemainderRound, but its too early for that
		TooEarlyForRemainderRoundStart,
		/// Tried to move to project to FundingEnded round, but its too early for that
		TooEarlyForFundingEnd,
		/// Checks for other projects not copying metadata of others
		MetadataAlreadyExists,
		/// The specified project details does not exist
		ProjectDetailsNotFound,
		/// Tried to finish an evaluation before its target end block
		EvaluationPeriodNotEnded,
		/// Tried to access field that is not set
		FieldIsNone,
		/// Checked math failed
		BadMath,
		/// Tried to retrieve a evaluation, bid or contribution but it does not exist
		ParticipationNotFound,
		/// Tried to contribute but its too low to be accepted
		ContributionTooLow,
		/// Contribution is higher than the limit set by the issuer
		ContributionTooHigh,
		/// The provided asset is not accepted by the project issuer
		FundingAssetNotAccepted,
		/// Could not get the price in USD for PLMC
		PLMCPriceNotAvailable,
		/// Could not get the price in USD for the provided asset
		PriceNotFound,
		/// Bond is either lower than the minimum set by the issuer, or the vec is full and can't replace an old one with a lower value
		EvaluationBondTooLow,
		/// Tried to do an operation on a finalizer that already finished
		FinalizerFinished,
		/// Tried to start a migration check but the bidirectional channel is not yet open
		CommsNotEstablished,
		XcmFailed,
		// Tried to convert one type into another and failed. i.e try_into failed
		BadConversion,
		/// The issuer doesn't have enough funds (ExistentialDeposit), to create the escrow account
		NotEnoughFundsForEscrowCreation,
		/// Too many attempts to insert project in to ProjectsToUpdate storage
		TooManyInsertionAttempts,
		/// Reached bid limit for this user on this project
		TooManyBidsForUser,
		/// Reached bid limit for this project
		TooManyBidsForProject,
		/// Reached evaluation limit for this project
		TooManyEvaluationsForProject,
		/// Reached contribution limit for this user on this project
		TooManyContributionsForUser,
		/// Reached the migration queue limit for a user.
		TooManyMigrations,
		/// User has no migrations to execute.
		NoMigrationsFound,
		/// User has no active migrations in the queue.
		NoActiveMigrationsFound,
		// Participant tried to do a community contribution but it already had a winning bid on the auction round.
		UserHasWinningBids,
		// Round transition already happened.
		RoundTransitionAlreadyHappened,
		// User tried to use a multiplier not allowed
		ForbiddenMultiplier,
		/// The issuer tried to create a new project but already has an active one
		IssuerHasActiveProjectAlready,
		NotEnoughFunds,
		BadMetadata,
	}

	#[pallet::call]
	impl<T: Config> Pallet<T> {
		/// Creates a project and assigns it to the `issuer` account.
		#[pallet::call_index(0)]
		#[pallet::weight(WeightInfoOf::<T>::create())]
		pub fn create(origin: OriginFor<T>, jwt: UntrustedToken, project: ProjectMetadataOf<T>) -> DispatchResult {
			let (account, did, investor_type) =
				T::InvestorOrigin::ensure_origin(origin, &jwt, T::VerifierPublicKey::get())?;
			ensure!(investor_type == InvestorType::Institutional, Error::<T>::NotAllowed);
			Self::do_create(&account, project, did)
		}

		#[pallet::call_index(35)]
		#[pallet::weight(Weight::from_parts(100_000, 10_000))]
		pub fn remove_project(origin: OriginFor<T>, jwt: UntrustedToken, project_id: ProjectId) -> DispatchResult {
			let (account, did, investor_type) =
				T::InvestorOrigin::ensure_origin(origin, &jwt, T::VerifierPublicKey::get())?;
			ensure!(investor_type == InvestorType::Institutional, Error::<T>::NotAllowed);
			Self::do_remove_project(&account, project_id, did)
		}

		/// Change the metadata hash of a project
		#[pallet::call_index(1)]
		#[pallet::weight(WeightInfoOf::<T>::edit_metadata())]
		pub fn edit_metadata(
			origin: OriginFor<T>,
			jwt: UntrustedToken,
			project_id: ProjectId,
			new_project_metadata: ProjectMetadataOf<T>,
		) -> DispatchResult {
			let (account, _did, investor_type) =
				T::InvestorOrigin::ensure_origin(origin, &jwt, T::VerifierPublicKey::get())?;
			ensure!(investor_type == InvestorType::Institutional, Error::<T>::NotAllowed);
			Self::do_edit_metadata(account, project_id, new_project_metadata)
		}

		/// Starts the evaluation round of a project. It needs to be called by the project issuer.
		#[pallet::call_index(2)]
		#[pallet::weight(WeightInfoOf::<T>::start_evaluation(<T as Config>::MaxProjectsToUpdateInsertionAttempts::get() - 1))]
		pub fn start_evaluation(
			origin: OriginFor<T>,
			jwt: UntrustedToken,
			project_id: ProjectId,
		) -> DispatchResultWithPostInfo {
			let (account, _did, investor_type) =
				T::InvestorOrigin::ensure_origin(origin, &jwt, T::VerifierPublicKey::get())?;
			ensure!(investor_type == InvestorType::Institutional, Error::<T>::NotAllowed);
			Self::do_start_evaluation(account, project_id)
		}

		/// Starts the auction round for a project. From the next block forward, any professional or
		/// institutional user can set bids for a token_amount/token_price pair.
		/// Any bids from this point until the candle_auction starts, will be considered as valid.
		#[pallet::call_index(3)]
		#[pallet::weight(WeightInfoOf::<T>::start_auction_manually(<T as Config>::MaxProjectsToUpdateInsertionAttempts::get() - 1))]
		pub fn start_auction(
			origin: OriginFor<T>,
			jwt: UntrustedToken,
			project_id: ProjectId,
		) -> DispatchResultWithPostInfo {
			let (account, _did, investor_type) =
				T::InvestorOrigin::ensure_origin(origin, &jwt, T::VerifierPublicKey::get())?;
			ensure!(investor_type == InvestorType::Institutional, Error::<T>::NotAllowed);
			Self::do_english_auction(account, project_id)
		}

		/// Bond PLMC for a project in the evaluation stage
		#[pallet::call_index(4)]
		#[pallet::weight(
			WeightInfoOf::<T>::evaluation_to_limit(T::MaxEvaluationsPerUser::get() - 1)
			.max(WeightInfoOf::<T>::evaluation_over_limit())
		)]
		pub fn evaluate(
			origin: OriginFor<T>,
			jwt: UntrustedToken,
			project_id: ProjectId,
			#[pallet::compact] usd_amount: BalanceOf<T>,
		) -> DispatchResultWithPostInfo {
			let (account, did, investor_type) =
				T::InvestorOrigin::ensure_origin(origin, &jwt, T::VerifierPublicKey::get())?;
			Self::do_evaluate(&account, project_id, usd_amount, did, investor_type)
		}

		/// Bid for a project in the Auction round
		#[pallet::call_index(5)]
		#[pallet::weight(
			WeightInfoOf::<T>::bid(
				<T as Config>::MaxBidsPerUser::get() - 1,
				// Assuming the current bucket is full, and has a price higher than the minimum.
				// This user is buying 100% of the bid allocation.
				// Since each bucket has 10% of the allocation, one bid can be split into a max of 10
				10
		))]
		pub fn bid(
			origin: OriginFor<T>,
			jwt: UntrustedToken,
			project_id: ProjectId,
			#[pallet::compact] amount: BalanceOf<T>,
			multiplier: T::Multiplier,
			asset: AcceptedFundingAsset,
		) -> DispatchResultWithPostInfo {
			let (account, did, investor_type) =
				T::InvestorOrigin::ensure_origin(origin, &jwt, T::VerifierPublicKey::get())?;
			Self::do_bid(&account, project_id, amount, multiplier, asset, did, investor_type)
		}

		/// Buy tokens in the Community or Remainder round at the price set in the Auction Round
		#[pallet::call_index(6)]
		#[pallet::weight(
			WeightInfoOf::<T>::contribution(T::MaxContributionsPerUser::get() - 1)
			.max(WeightInfoOf::<T>::contribution_ends_round(
			// Last contribution possible before having to remove an old lower one
			<T as Config>::MaxContributionsPerUser::get() -1,
			// Since we didn't remove any previous lower contribution, we can buy all remaining CTs and try to move to the next phase
			<T as Config>::MaxProjectsToUpdateInsertionAttempts::get() - 1,
			))
		)]
		pub fn community_contribute(
			origin: OriginFor<T>,
			jwt: UntrustedToken,
			project_id: ProjectId,
			#[pallet::compact] amount: BalanceOf<T>,
			multiplier: MultiplierOf<T>,
			asset: AcceptedFundingAsset,
		) -> DispatchResultWithPostInfo {
			let (account, did, investor_type) =
				T::InvestorOrigin::ensure_origin(origin, &jwt, T::VerifierPublicKey::get())?;
			Self::do_community_contribute(&account, project_id, amount, multiplier, asset, did, investor_type)
		}

		/// Buy tokens in the Community or Remainder round at the price set in the Auction Round
		#[pallet::call_index(7)]
		#[pallet::weight(
			WeightInfoOf::<T>::contribution(T::MaxContributionsPerUser::get() - 1)
			.max(WeightInfoOf::<T>::contribution_ends_round(
			// Last contribution possible before having to remove an old lower one
			<T as Config>::MaxContributionsPerUser::get() -1,
			// Since we didn't remove any previous lower contribution, we can buy all remaining CTs and try to move to the next phase
			<T as Config>::MaxProjectsToUpdateInsertionAttempts::get() - 1
			))
		)]
		pub fn remaining_contribute(
			origin: OriginFor<T>,
			jwt: UntrustedToken,
			project_id: ProjectId,
			#[pallet::compact] amount: BalanceOf<T>,
			multiplier: MultiplierOf<T>,
			asset: AcceptedFundingAsset,
		) -> DispatchResultWithPostInfo {
			let (account, did, investor_type) =
				T::InvestorOrigin::ensure_origin(origin, &jwt, T::VerifierPublicKey::get())?;
			Self::do_remaining_contribute(&account, project_id, amount, multiplier, asset, did, investor_type)
		}

		#[pallet::call_index(8)]
		#[pallet::weight(WeightInfoOf::<T>::decide_project_outcome(
			<T as Config>::MaxProjectsToUpdateInsertionAttempts::get() - 1
		))]
		pub fn decide_project_outcome(
			origin: OriginFor<T>,
			project_id: ProjectId,
			outcome: FundingOutcomeDecision,
		) -> DispatchResultWithPostInfo {
			let caller = ensure_signed(origin)?;
			Self::do_decide_project_outcome(caller, project_id, outcome)
		}

		#[pallet::call_index(9)]
		#[pallet::weight(Weight::from_parts(0, 0))]
		pub fn settle_successful_evaluation(
			origin: OriginFor<T>,
			project_id: ProjectId,
			evaluator: AccountIdOf<T>,
			evaluation_id: u32,
		) -> DispatchResult {
			let _caller = ensure_signed(origin)?;
			let bid = Evaluations::<T>::get((project_id, evaluator, evaluation_id))
				.ok_or(Error::<T>::ParticipationNotFound)?;
			Self::do_settle_successful_evaluation(bid, project_id)
		}

		#[pallet::call_index(10)]
		#[pallet::weight(Weight::from_parts(0, 0))]
		pub fn settle_successful_bid(
			origin: OriginFor<T>,
			project_id: ProjectId,
			bidder: AccountIdOf<T>,
			bid_id: u32,
		) -> DispatchResult {
			let _caller = ensure_signed(origin)?;
			let bid = Bids::<T>::get((project_id, bidder, bid_id)).ok_or(Error::<T>::ParticipationNotFound)?;
			Self::do_settle_successful_bid(bid, project_id)
		}

		#[pallet::call_index(11)]
		#[pallet::weight(Weight::from_parts(0, 0))]
		pub fn settle_successful_contribution(
			origin: OriginFor<T>,
			project_id: ProjectId,
			contributor: AccountIdOf<T>,
			contribution_id: u32,
		) -> DispatchResult {
			let _caller = ensure_signed(origin)?;
			let bid = Contributions::<T>::get((project_id, contributor, contribution_id))
				.ok_or(Error::<T>::ParticipationNotFound)?;
			Self::do_settle_successful_contribution(bid, project_id)
		}

<<<<<<< HEAD
		#[pallet::call_index(12)]
		#[pallet::weight(Weight::from_parts(0, 0))]
		pub fn settle_failed_evaluation(
=======
		#[pallet::call_index(17)]
		#[pallet::weight(WeightInfoOf::<T>::decide_project_outcome(
			<T as Config>::MaxProjectsToUpdateInsertionAttempts::get() - 1
		))]
		pub fn decide_project_outcome(
			origin: OriginFor<T>,
			jwt: UntrustedToken,
			project_id: ProjectId,
			outcome: FundingOutcomeDecision,
		) -> DispatchResultWithPostInfo {
			let (account, _did, investor_type) =
				T::InvestorOrigin::ensure_origin(origin, &jwt, T::VerifierPublicKey::get())?;
			ensure!(investor_type == InvestorType::Institutional, Error::<T>::NotAllowed);

			Self::do_decide_project_outcome(account, project_id, outcome)
		}

		#[pallet::call_index(18)]
		#[pallet::weight(WeightInfoOf::<T>::release_bid_funds_for())]
		pub fn release_bid_funds_for(
>>>>>>> 35df638b
			origin: OriginFor<T>,
			project_id: ProjectId,
			evaluator: AccountIdOf<T>,
			evaluation_id: u32,
		) -> DispatchResult {
			let _caller = ensure_signed(origin)?;
			let bid = Evaluations::<T>::get((project_id, evaluator, evaluation_id))
				.ok_or(Error::<T>::ParticipationNotFound)?;
			Self::do_settle_failed_evaluation(bid, project_id)
		}

		#[pallet::call_index(13)]
		#[pallet::weight(Weight::from_parts(0, 0))]
		pub fn settle_failed_bid(
			origin: OriginFor<T>,
			project_id: ProjectId,
			bidder: AccountIdOf<T>,
			bid_id: u32,
		) -> DispatchResult {
			let _caller = ensure_signed(origin)?;
			let bid = Bids::<T>::get((project_id, bidder, bid_id)).ok_or(Error::<T>::ParticipationNotFound)?;
			Self::do_settle_failed_bid(bid, project_id)
		}

		#[pallet::call_index(14)]
		#[pallet::weight(Weight::from_parts(0, 0))]
		pub fn settle_failed_contribution(
			origin: OriginFor<T>,
			project_id: ProjectId,
			contributor: AccountIdOf<T>,
			contribution_id: u32,
		) -> DispatchResult {
			let _caller = ensure_signed(origin)?;
			let bid = Contributions::<T>::get((project_id, contributor, contribution_id))
				.ok_or(Error::<T>::ParticipationNotFound)?;
			Self::do_settle_failed_contribution(bid, project_id)
		}

		#[pallet::call_index(22)]
		#[pallet::weight(Weight::from_parts(1000, 0))]
		pub fn set_para_id_for_project(
			origin: OriginFor<T>,
			jwt: UntrustedToken,
			project_id: ProjectId,
			para_id: ParaId,
		) -> DispatchResult {
			let (account, _did, investor_type) =
				T::InvestorOrigin::ensure_origin(origin, &jwt, T::VerifierPublicKey::get())?;
			ensure!(investor_type == InvestorType::Institutional, Error::<T>::NotAllowed);

			Self::do_set_para_id_for_project(&account, project_id, para_id)
		}

		#[pallet::call_index(23)]
		#[pallet::weight(Weight::from_parts(1000, 0))]
		pub fn start_migration_readiness_check(
			origin: OriginFor<T>,
			jwt: UntrustedToken,
			project_id: ProjectId,
		) -> DispatchResult {
			let (account, _did, investor_type) =
				T::InvestorOrigin::ensure_origin(origin, &jwt, T::VerifierPublicKey::get())?;
			ensure!(investor_type == InvestorType::Institutional, Error::<T>::NotAllowed);
			Self::do_start_migration_readiness_check(&account, project_id)
		}

		/// Called only by other chains through a query response xcm message
		#[pallet::call_index(24)]
		#[pallet::weight(Weight::from_parts(1000, 0))]
		pub fn migration_check_response(
			origin: OriginFor<T>,
			query_id: xcm::v3::QueryId,
			response: xcm::v3::Response,
		) -> DispatchResult {
			let location = ensure_response(<T as Config>::RuntimeOrigin::from(origin))?;

			Self::do_migration_check_response(location, query_id, response)
		}

		#[pallet::call_index(26)]
		#[pallet::weight(Weight::from_parts(1000, 0))]
		pub fn migrate_one_participant(
			origin: OriginFor<T>,
			project_id: ProjectId,
			participant: AccountIdOf<T>,
		) -> DispatchResult {
			let _caller = ensure_signed(origin)?;
			Self::do_migrate_one_participant(project_id, participant)
		}

		#[pallet::call_index(27)]
		#[pallet::weight(Weight::from_parts(1000, 0))]
		pub fn confirm_migrations(origin: OriginFor<T>, query_id: QueryId, response: Response) -> DispatchResult {
			let location = ensure_response(<T as Config>::RuntimeOrigin::from(origin))?;

			Self::do_confirm_migrations(location, query_id, response)
		}

		#[pallet::call_index(28)]
		#[pallet::weight(WeightInfoOf::<T>::end_evaluation_success(
			<T as Config>::MaxProjectsToUpdateInsertionAttempts::get() - 1,
		))]
		pub fn root_do_evaluation_end(origin: OriginFor<T>, project_id: ProjectId) -> DispatchResultWithPostInfo {
			ensure_root(origin)?;
			Self::do_evaluation_end(project_id)
		}

		#[pallet::call_index(59)]
		#[pallet::weight(WeightInfoOf::<T>::start_auction_manually(<T as Config>::MaxProjectsToUpdateInsertionAttempts::get() - 1))]
		pub fn root_do_english_auction(origin: OriginFor<T>, project_id: ProjectId) -> DispatchResultWithPostInfo {
			ensure_root(origin)?;
			Self::do_english_auction(T::PalletId::get().into_account_truncating(), project_id)
		}

		#[pallet::call_index(29)]
		#[pallet::weight(WeightInfoOf::<T>::start_candle_phase(
			<T as Config>::MaxProjectsToUpdateInsertionAttempts::get() - 1,
		))]
		pub fn root_do_candle_auction(origin: OriginFor<T>, project_id: ProjectId) -> DispatchResultWithPostInfo {
			ensure_root(origin)?;
			Self::do_candle_auction(project_id)
		}

		#[pallet::call_index(30)]
		#[pallet::weight(WeightInfoOf::<T>::start_community_funding_success(
			<T as Config>::MaxProjectsToUpdateInsertionAttempts::get() - 1,
			<T as Config>::MaxBidsPerProject::get() / 2,
			<T as Config>::MaxBidsPerProject::get() / 2,
		)
		.max(WeightInfoOf::<T>::start_community_funding_success(
			<T as Config>::MaxProjectsToUpdateInsertionAttempts::get() - 1,
			<T as Config>::MaxBidsPerProject::get(),
			0u32,
		))
		.max(WeightInfoOf::<T>::start_community_funding_success(
			<T as Config>::MaxProjectsToUpdateInsertionAttempts::get() - 1,
			0u32,
			<T as Config>::MaxBidsPerProject::get(),
		)))]
		pub fn root_do_community_funding(origin: OriginFor<T>, project_id: ProjectId) -> DispatchResultWithPostInfo {
			ensure_root(origin)?;
			Self::do_community_funding(project_id)
		}

		#[pallet::call_index(31)]
		#[pallet::weight(WeightInfoOf::<T>::start_remainder_funding(
			<T as Config>::MaxProjectsToUpdateInsertionAttempts::get() - 1,
		))]
		pub fn root_do_remainder_funding(origin: OriginFor<T>, project_id: ProjectId) -> DispatchResultWithPostInfo {
			ensure_root(origin)?;
			Self::do_remainder_funding(project_id)
		}

		#[pallet::call_index(32)]
		#[pallet::weight(WeightInfoOf::<T>::end_funding_automatically_rejected_evaluators_slashed(
			<T as Config>::MaxProjectsToUpdateInsertionAttempts::get() - 1,
			)
		.max(WeightInfoOf::<T>::end_funding_awaiting_decision_evaluators_slashed(
			<T as Config>::MaxProjectsToUpdateInsertionAttempts::get() - 1,
			))
		.max(WeightInfoOf::<T>::end_funding_awaiting_decision_evaluators_unchanged(
			<T as Config>::MaxProjectsToUpdateInsertionAttempts::get() - 1,
			))
		.max(WeightInfoOf::<T>::end_funding_automatically_accepted_evaluators_rewarded(
			<T as Config>::MaxProjectsToUpdateInsertionAttempts::get() - 1,
			<T as Config>::MaxEvaluationsPerProject::get(),
		)))]
		pub fn root_do_end_funding(origin: OriginFor<T>, project_id: ProjectId) -> DispatchResultWithPostInfo {
			ensure_root(origin)?;
			Self::do_end_funding(project_id)
		}

		#[pallet::call_index(33)]
		#[pallet::weight(WeightInfoOf::<T>::project_decision_accept_funding()
		.max(WeightInfoOf::<T>::project_decision_reject_funding()))]
		pub fn root_do_project_decision(
			origin: OriginFor<T>,
			project_id: ProjectId,
			decision: FundingOutcomeDecision,
		) -> DispatchResultWithPostInfo {
			ensure_root(origin)?;
			Self::do_project_decision(project_id, decision)
		}

		#[pallet::call_index(34)]
		#[pallet::weight(WeightInfoOf::<T>::start_settlement_funding_success()
		.max(WeightInfoOf::<T>::start_settlement_funding_failure()))]
		pub fn root_do_start_settlement(origin: OriginFor<T>, project_id: ProjectId) -> DispatchResultWithPostInfo {
			ensure_root(origin)?;
			Self::do_start_settlement(project_id)
		}
	}

	fn update_weight(used_weight: &mut Weight, call: DispatchResultWithPostInfo, fallback_weight: Weight) {
		match call {
			Ok(post_dispatch_info) =>
				if let Some(actual_weight) = post_dispatch_info.actual_weight {
					*used_weight = used_weight.saturating_add(actual_weight);
				} else {
					*used_weight = used_weight.saturating_add(fallback_weight);
				},
			Err(DispatchErrorWithPostInfo::<PostDispatchInfo> { error: _error, post_info }) => {
				if let Some(actual_weight) = post_info.actual_weight {
					*used_weight = used_weight.saturating_add(actual_weight);
				} else {
					*used_weight = used_weight.saturating_add(fallback_weight);
				}
			},
		}
	}

	#[pallet::hooks]
	impl<T: Config> Hooks<BlockNumberFor<T>> for Pallet<T> {
		fn on_initialize(now: BlockNumberFor<T>) -> Weight {
			// Get the projects that need to be updated on this block and update them
			let mut used_weight = Weight::from_parts(0, 0);
			for (project_id, update_type) in ProjectsToUpdate::<T>::take(now) {
				match update_type {
					// EvaluationRound -> AuctionInitializePeriod | EvaluationFailed
					UpdateType::EvaluationEnd => {
						let call = Self::do_evaluation_end(project_id);
						let fallback_weight =
							Call::<T>::root_do_evaluation_end { project_id }.get_dispatch_info().weight;
						update_weight(&mut used_weight, call, fallback_weight);
					},

					// AuctionInitializePeriod -> AuctionRound(AuctionPhase::English)
					// Only if it wasn't first handled by user extrinsic
					UpdateType::EnglishAuctionStart => {
						let call = Self::do_english_auction(T::PalletId::get().into_account_truncating(), project_id);
						let fallback_weight =
							Call::<T>::root_do_english_auction { project_id }.get_dispatch_info().weight;
						update_weight(&mut used_weight, call, fallback_weight);
					},

					// AuctionRound(AuctionPhase::English) -> AuctionRound(AuctionPhase::Candle)
					UpdateType::CandleAuctionStart => {
						let call = Self::do_candle_auction(project_id);
						let fallback_weight =
							Call::<T>::root_do_candle_auction { project_id }.get_dispatch_info().weight;
						update_weight(&mut used_weight, call, fallback_weight);
					},

					// AuctionRound(AuctionPhase::Candle) -> CommunityRound
					UpdateType::CommunityFundingStart => {
						let call = Self::do_community_funding(project_id);
						let fallback_weight =
							Call::<T>::root_do_community_funding { project_id }.get_dispatch_info().weight;
						update_weight(&mut used_weight, call, fallback_weight);
					},

					// CommunityRound -> RemainderRound
					UpdateType::RemainderFundingStart => {
						let call = Self::do_remainder_funding(project_id);
						let fallback_weight =
							Call::<T>::root_do_remainder_funding { project_id }.get_dispatch_info().weight;
						update_weight(&mut used_weight, call, fallback_weight);
					},

					// CommunityRound || RemainderRound -> FundingEnded
					UpdateType::FundingEnd => {
						let call = Self::do_end_funding(project_id);
						let fallback_weight = Call::<T>::root_do_end_funding { project_id }.get_dispatch_info().weight;
						update_weight(&mut used_weight, call, fallback_weight);
					},

					UpdateType::ProjectDecision(decision) => {
						let call = Self::do_project_decision(project_id, decision);
						let fallback_weight =
							Call::<T>::root_do_project_decision { project_id, decision }.get_dispatch_info().weight;
						update_weight(&mut used_weight, call, fallback_weight);
					},

					UpdateType::StartSettlement => {
						let call = Self::do_start_settlement(project_id);
						let fallback_weight =
							Call::<T>::root_do_start_settlement { project_id }.get_dispatch_info().weight;
						update_weight(&mut used_weight, call, fallback_weight);
					},
				}
			}
			used_weight
		}
	}

	#[pallet::genesis_config]
	#[derive(Clone, PartialEq, Eq, Debug, Encode, Decode)]
	pub struct GenesisConfig<T: Config>
	where
		T: Config + pallet_balances::Config<Balance = BalanceOf<T>>,
		<T as pallet_balances::Config>::Balance: Into<BalanceOf<T>>,
	{
		#[cfg(feature = "std")]
		pub starting_projects: Vec<instantiator::TestProjectParams<T>>,
		pub phantom: PhantomData<T>,
	}

	impl<T: Config> Default for GenesisConfig<T>
	where
		T: Config + pallet_balances::Config<Balance = BalanceOf<T>>,
		<T as pallet_balances::Config>::Balance: Into<BalanceOf<T>>,
	{
		fn default() -> Self {
			Self {
				#[cfg(feature = "std")]
				starting_projects: vec![],
				phantom: PhantomData,
			}
		}
	}

	#[pallet::genesis_build]
	impl<T: Config> BuildGenesisConfig for GenesisConfig<T>
	where
		T: Config + pallet_balances::Config<Balance = BalanceOf<T>>,
		<T as pallet_balances::Config>::Balance: Into<BalanceOf<T>>,
	{
		fn build(&self) {
			#[cfg(any(feature = "std", feature = "runtime-benchmarks"))]
			{
				<T as Config>::SetPrices::set_prices();
			}
			#[cfg(feature = "std")]
			{
				type GenesisInstantiator<T> =
					instantiator::Instantiator<T, <T as Config>::AllPalletsWithoutSystem, <T as Config>::RuntimeEvent>;
				let inst = GenesisInstantiator::<T>::new(None);
				instantiator::async_features::create_multiple_projects_at(inst, self.starting_projects.clone());
				frame_system::Pallet::<T>::set_block_number(0u32.into());
			}
		}
	}
}

pub mod xcm_executor_impl {
	use super::*;

	pub struct HrmpHandler<T: Config>(PhantomData<T>);
	impl<T: Config> polimec_xcm_executor::HrmpHandler for HrmpHandler<T> {
		fn handle_channel_open_request(message: Instruction) -> XcmResult {
			<Pallet<T>>::do_handle_channel_open_request(message)
		}

		fn handle_channel_accepted(message: Instruction) -> XcmResult {
			<Pallet<T>>::do_handle_channel_accepted(message)
		}
	}
}

pub mod local_macros {
	/// used to unwrap storage values that can be None in places where an error cannot be returned,
	/// but an event should be emitted, and skip to the next iteration of a loop
	#[allow(unused_macros)]
	macro_rules! unwrap_option_or_skip {
		($option:expr, $project_id:expr) => {
			match $option {
				Some(val) => val,
				None => {
					Self::deposit_event(Event::TransitionError {
						project_id: $project_id,
						error: Error::<T>::FieldIsNone.into(),
					});
					continue;
				},
			}
		};
	}

	/// used to unwrap storage values that can be Err in places where an error cannot be returned,
	/// but an event should be emitted, and skip to the next iteration of a loop
	#[allow(unused_macros)]
	macro_rules! unwrap_result_or_skip {
		($option:expr, $project_id:expr, $error_handler:expr) => {
			match $option {
				Ok(val) => val,
				Err(err) => {
					Self::deposit_event(Event::TransitionError { project_id: $project_id, error: $error_handler(err) });
					continue;
				},
			}
		};
	}
}<|MERGE_RESOLUTION|>--- conflicted
+++ resolved
@@ -1001,11 +1001,15 @@
 		))]
 		pub fn decide_project_outcome(
 			origin: OriginFor<T>,
+			jwt: UntrustedToken,
 			project_id: ProjectId,
 			outcome: FundingOutcomeDecision,
 		) -> DispatchResultWithPostInfo {
-			let caller = ensure_signed(origin)?;
-			Self::do_decide_project_outcome(caller, project_id, outcome)
+			let (account, _did, investor_type) =
+				T::InvestorOrigin::ensure_origin(origin, &jwt, T::VerifierPublicKey::get())?;
+			ensure!(investor_type == InvestorType::Institutional, Error::<T>::NotAllowed);
+
+			Self::do_decide_project_outcome(account, project_id, outcome)
 		}
 
 		#[pallet::call_index(9)]
@@ -1049,32 +1053,9 @@
 			Self::do_settle_successful_contribution(bid, project_id)
 		}
 
-<<<<<<< HEAD
 		#[pallet::call_index(12)]
 		#[pallet::weight(Weight::from_parts(0, 0))]
 		pub fn settle_failed_evaluation(
-=======
-		#[pallet::call_index(17)]
-		#[pallet::weight(WeightInfoOf::<T>::decide_project_outcome(
-			<T as Config>::MaxProjectsToUpdateInsertionAttempts::get() - 1
-		))]
-		pub fn decide_project_outcome(
-			origin: OriginFor<T>,
-			jwt: UntrustedToken,
-			project_id: ProjectId,
-			outcome: FundingOutcomeDecision,
-		) -> DispatchResultWithPostInfo {
-			let (account, _did, investor_type) =
-				T::InvestorOrigin::ensure_origin(origin, &jwt, T::VerifierPublicKey::get())?;
-			ensure!(investor_type == InvestorType::Institutional, Error::<T>::NotAllowed);
-
-			Self::do_decide_project_outcome(account, project_id, outcome)
-		}
-
-		#[pallet::call_index(18)]
-		#[pallet::weight(WeightInfoOf::<T>::release_bid_funds_for())]
-		pub fn release_bid_funds_for(
->>>>>>> 35df638b
 			origin: OriginFor<T>,
 			project_id: ProjectId,
 			evaluator: AccountIdOf<T>,
