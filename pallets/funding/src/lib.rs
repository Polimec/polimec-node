--- conflicted
+++ resolved
@@ -126,7 +126,7 @@
 use frame_system::pallet_prelude::BlockNumberFor;
 pub use pallet::*;
 use polimec_common::{
-	credentials::{EnsureOriginWithCredentials, UntrustedToken, DID},
+	credentials::{EnsureOriginWithCredentials, UntrustedToken, Did},
 	migration_types::*,
 };
 use polkadot_parachain::primitives::Id as ParaId;
@@ -175,7 +175,7 @@
 pub type ProjectMetadataOf<T> =
 	ProjectMetadata<BoundedVec<u8, StringLimitOf<T>>, BalanceOf<T>, PriceOf<T>, AccountIdOf<T>, HashOf<T>>;
 pub type ProjectDetailsOf<T> =
-	ProjectDetails<AccountIdOf<T>, DID, BlockNumberFor<T>, PriceOf<T>, BalanceOf<T>, EvaluationRoundInfoOf<T>>;
+	ProjectDetails<AccountIdOf<T>, Did, BlockNumberFor<T>, PriceOf<T>, BalanceOf<T>, EvaluationRoundInfoOf<T>>;
 pub type EvaluationRoundInfoOf<T> = EvaluationRoundInfo<BalanceOf<T>>;
 pub type VestingInfoOf<T> = VestingInfo<BlockNumberFor<T>, BalanceOf<T>>;
 pub type EvaluationInfoOf<T> = EvaluationInfo<u32, ProjectId, AccountIdOf<T>, BalanceOf<T>, BlockNumberFor<T>>;
@@ -979,22 +979,14 @@
 		#[pallet::call_index(0)]
 		#[pallet::weight(WeightInfoOf::<T>::create())]
 		pub fn create(origin: OriginFor<T>, jwt: UntrustedToken, project: ProjectMetadataOf<T>) -> DispatchResult {
-<<<<<<< HEAD
-			let (account, did, investor_type) =
-				T::InvestorOrigin::ensure_origin(origin, &jwt, T::VerifierPublicKey::get())?;
-			log::trace!(target: "pallet_funding::test", "in create");
-			ensure!(investor_type == InvestorType::Institutional, DispatchError::BadOrigin);
-			Self::do_create(&account, project, did)
-=======
-			let (account, _did, _investor_type) = T::InvestorOrigin::ensure_origin(
+			let (account, did, _investor_type) = T::InvestorOrigin::ensure_origin(
 				origin,
 				&jwt,
 				T::VerifierPublicKey::get(),
 				Some(InvestorType::Institutional),
 			)?;
 			log::trace!(target: "pallet_funding::test", "in create");
-			Self::do_create(&account, project)
->>>>>>> 9d0ec1a1
+			Self::do_create(&account, project, did)
 		}
 
 		/// Change the metadata hash of a project
@@ -1064,15 +1056,9 @@
 			project_id: ProjectId,
 			#[pallet::compact] usd_amount: BalanceOf<T>,
 		) -> DispatchResultWithPostInfo {
-<<<<<<< HEAD
 			let (account, did, _investor_type) =
-				T::InvestorOrigin::ensure_origin(origin, &jwt, T::VerifierPublicKey::get())?;
+				T::InvestorOrigin::ensure_origin(origin, &jwt, T::VerifierPublicKey::get(), None)?;
 			Self::do_evaluate(&account, project_id, usd_amount, did)
-=======
-			let (account, _did, _investor_type) =
-				T::InvestorOrigin::ensure_origin(origin, &jwt, T::VerifierPublicKey::get(), None)?;
-			Self::do_evaluate(&account, project_id, usd_amount)
->>>>>>> 9d0ec1a1
 		}
 
 		/// Bid for a project in the Auction round
