// Polimec Blockchain – https://www.polimec.org/
// Copyright (C) Polimec 2022. All rights reserved.

// The Polimec Blockchain is free software: you can redistribute it and/or modify
// it under the terms of the GNU General Public License as published by
// the Free Software Foundation, either version 3 of the License, or
// (at your option) any later version.

// The Polimec Blockchain is distributed in the hope that it will be useful,
// but WITHOUT ANY WARRANTY; without even the implied warranty of
// MERCHANTABILITY or FITNESS FOR A PARTICULAR PURPOSE.  See the
// GNU General Public License for more details.

// You should have received a copy of the GNU General Public License
// along with this program.  If not, see <https://www.gnu.org/licenses/>.

//! # Funding Pallet
//!
//! Polimec's main business logic. It allows users to create, evaluate, and fund projects.
//!
//! It rewards project evaluators and contributors with `Contribution Tokens`. These tokens
//! can be redeemed for a project's native tokens, after their parachain is deployed on mainnet.
//! ## 👷 Work in progress 🏗️
//! Expect major changes between PRs
//!
//! ## Overview
//! The official logic for Polimec's blockchain can be found at our [whitepaper](https://polimec.link/whitepaper).
//!
//! There are 3 types of users in Polimec:
//! - **Issuers**: They create projects and are responsible for their success.
//! - **Evaluators**: They evaluate projects and are rewarded for their work.
//! - **Contributors**: They contribute financially to projects and are rewarded on the basis of their contribution
//!
//! A contributor, depending on their investor profile, can participate in different rounds of a project's funding.
//!
//! There are 3 types of contributors:
//! - **Institutional**
//! - **Professional**
//! - **Retail**
//!
//! Basic flow of a project's lifecycle:
//!
//!
//! | Step                      | Description                                                                                                                                                                                                                                                                                                                                                                                                 | Resulting Project State                                             |
//! |---------------------------|-------------------------------------------------------------------------------------------------------------------------------------------------------------------------------------------------------------------------------------------------------------------------------------------------------------------------------------------------------------------------------------------------------------|---------------------------------------------------------------------|
//! | Creation                  | Issuer creates a project with the [`create()`](Pallet::create) extrinsic.                                                                                                                                                                                                                                                                                                                                   | [`Application`](ProjectStatus::Application)                         |
//! | Evaluation Start          | Issuer starts the evaluation round with the [`start_evaluation()`](Pallet::start_evaluation) extrinsic.                                                                                                                                                                                                                                                                                                     | [`EvaluationRound`](ProjectStatus::EvaluationRound)                 |
//! | Evaluation Submissions    | Evaluators assess the project information, and if they think it is good enough to get funding, they bond Polimec's native token PLMC with [`bond_evaluation()`](Pallet::bond_evaluation)                                                                                                                                                                                                                    | [`EvaluationRound`](ProjectStatus::EvaluationRound)                 |
//! | Evaluation End            | Evaluation round ends automatically after the [`Config::EvaluationDuration`] has passed. This is achieved by the [`on_initialize()`](Pallet::on_initialize) function.                                                                                                                                                                                                                                       | [`AuctionInitializePeriod`](ProjectStatus::AuctionInitializePeriod) |
//! | Auction Start             | Issuer starts the auction round within the [`Config::AuctionInitializePeriodDuration`], by calling the extrinsic [`start_auction()`](Pallet::start_auction)                                                                                                                                                                                                                                                 | [`AuctionRound(English)`](ProjectStatus::AuctionRound)              |
//! | Bid Submissions           | Institutional and Professional users can place bids with [`bid()`](Pallet::bid) by choosing their desired token price, amount, and multiplier (for vesting). Their bids are guaranteed to be considered                                                                                                                                                                                                     | [`AuctionRound(English)`](ProjectStatus::AuctionRound)              |                                                                                                                                                                                                                |                                                                     |
//! | Candle Auction Transition | After the [`Config::EnglishAuctionDuration`] has passed, the auction goes into candle mode thanks to [`on_initialize()`](Pallet::on_initialize)                                                                                                                                                                                                                                                             | [`AuctionRound(Candle)`](ProjectStatus::AuctionRound)               |
//! | Bid Submissions           | Institutional and Professional users can continue bidding, but this time their bids will only be considered, if they managed to fall before the random ending block calculated at the end of the auction.                                                                                                                                                                                                   | [`AuctionRound(Candle)`](ProjectStatus::AuctionRound)               |
//! | Community Funding Start   | After the [`Config::CandleAuctionDuration`] has passed, the auction automatically. A final token price for the next rounds is calculated based on the accepted bids.                                                                                                                                                                                                                                        | [`CommunityRound`](ProjectStatus::CommunityRound)                   |
//! | Funding Submissions       | Retail investors can call the [`contribute()`](Pallet::contribute) extrinsic to buy tokens at the set price.                                                                                                                                                                                                                                                                                                | [`CommunityRound`](ProjectStatus::CommunityRound)                   |
//! | Remainder Funding Start   | After the [`Config::CommunityFundingDuration`] has passed, the project is now open to token purchases from any user type                                                                                                                                                                                                                                                                                    | [`RemainderRound`](ProjectStatus::RemainderRound)                   |
//! | Funding End               | If all tokens were sold, or after the [`Config::RemainderFundingDuration`] has passed, the project automatically ends, and it is calculated if it reached its desired funding or not.                                                                                                                                                                                                                       | [`FundingEnded`](ProjectStatus::FundingSuccessful)                       |
//! | Evaluator Rewards         | If the funding was successful, evaluators can claim their contribution token rewards with the [`TBD`]() extrinsic. If it failed, evaluators can either call the [`failed_evaluation_unbond_for()`](Pallet::failed_evaluation_unbond_for) extrinsic, or wait for the [`on_idle()`](Pallet::on_initialize) function, to return their funds                                                                    | [`FundingEnded`](ProjectStatus::FundingSuccessful)                       |
//! | Bidder Rewards            | If the funding was successful, bidders will call [`vested_contribution_token_bid_mint_for()`](Pallet::vested_contribution_token_bid_mint_for) to mint the contribution tokens they are owed, and [`vested_plmc_bid_unbond_for()`](Pallet::vested_plmc_bid_unbond_for) to unbond their PLMC, based on their current vesting schedule.                                                                        | [`FundingEnded`](ProjectStatus::FundingSuccessful)                       |
//! | Buyer Rewards             | If the funding was successful, users who bought tokens on the Community or Remainder round, can call [`vested_contribution_token_purchase_mint_for()`](Pallet::vested_contribution_token_purchase_mint_for) to mint the contribution tokens they are owed, and [`vested_plmc_purchase_unbond_for()`](Pallet::vested_plmc_purchase_unbond_for) to unbond their PLMC, based on their current vesting schedule | [`FundingEnded`](ProjectStatus::FundingSuccessful)                       |
//!
//! ## Interface
//! All users who wish to participate need to have a valid credential, given to them on the KILT parachain, by a KYC/AML provider.
//! ### Extrinsics
//! * [`create`](Pallet::create) : Creates a new project.
//! * [`edit_metadata`](Pallet::edit_metadata) : Submit a new Hash of the project metadata.
//! * [`start_evaluation`](Pallet::start_evaluation) : Start the Evaluation round of a project.
//! * [`start_auction`](Pallet::start_auction) : Start the English Auction round of a project.
//! * [`bond_evaluation`](Pallet::bond_evaluation) : Bond PLMC on a project in the evaluation stage. A sort of "bet" that you think the project will be funded
//! * [`failed_evaluation_unbond_for`](Pallet::failed_evaluation_unbond_for) : Unbond the PLMC bonded on a project's evaluation round for any user, if the project failed the evaluation.
//! * [`bid`](Pallet::bid) : Perform a bid during the English or Candle Auction Round.
//! * [`contribute`](Pallet::contribute) : Buy contribution tokens if a project during the Community or Remainder round
//! * [`vested_plmc_bid_unbond_for`](Pallet::vested_plmc_bid_unbond_for) : Unbond the PLMC bonded on a project's English or Candle Auction Round for any user, based on their vesting schedule.
//! * [`vested_plmc_purchase_unbond_for`](Pallet::vested_plmc_purchase_unbond_for) : Unbond the PLMC bonded on a project's Community or Remainder Round for any user, based on their vesting schedule.
//! * [`vested_contribution_token_bid_mint_for`](Pallet::vested_contribution_token_bid_mint_for) : Mint the contribution tokens for a user who participated in the English or Candle Auction Round, based on their vesting schedule.
//! * [`vested_contribution_token_purchase_mint_for`](Pallet::vested_contribution_token_purchase_mint_for) : Mint the contribution tokens for a user who participated in the Community or Remainder Round, based on their vesting schedule.
//!
//! ### Storage Items
//! * [`NextProjectId`] : Increasing counter to get the next id to assign to a project.
//! * [`NextBidId`]: Increasing counter to get the next id to assign to a bid.
//! * [`Nonce`]: Increasing counter to be used in random number generation.
//! * [`Images`]: Map of the hash of some metadata to the user who owns it. Avoids storing the same image twice, and keeps track of ownership for a future project data access due to regulatory compliance.
//! * [`ProjectsMetadata`]: Map of the assigned id, to the main information of a project.
//! * [`ProjectsIssuers`]: Map of a project id, to its issuer account.
//! * [`ProjectsDetails`]: Map of a project id, to some additional information required for ensuring correctness of the protocol.
//! * [`ProjectsToUpdate`]: Map of a block number, to a vector of project ids. Used to keep track of projects that need to be updated in on_initialize.
//! * [`Bids`]: Double map linking a project-user to the bids they made.
//! * [`Evaluations`]: Double map linking a project-user to the PLMC they bonded in the evaluation round.
//! * [`Contributions`]: Double map linking a project-user to the contribution tokens they bought in the Community or Remainder round.
//!
//! ## Usage
//! You can circumvent the extrinsics by calling the do_* functions that they call directly.
//! This is useful if you need to make use of this pallet's functionalities in a pallet of your own, and you don't want to pay the transaction fees twice.
//! ### Example: A retail user buying tokens for a project in the community round
//! ```
//! #[frame_support::pallet(dev_mode)]
//! pub mod pallet {
//!     use super::*;
//!     use frame_support::pallet_prelude::*;
//!     use frame_system::pallet_prelude::*;
//!    	use pallet_funding::{AcceptedFundingAsset, MultiplierOf};
//!
//!     #[pallet::pallet]
//!     pub struct Pallet<T>(_);
//!
//!     #[pallet::config]
//!     pub trait Config: frame_system::Config + pallet_funding::Config {}
//!
//!     #[pallet::call]
//!     impl<T: Config> Pallet<T> {
//! 		/// Buy tokens for a project in the community round if it achieved at least 500k USDT funding
//! 		#[pallet::weight(0)]
//! 		pub fn buy_if_popular(
//! 			origin: OriginFor<T>,
//! 			project_id: <T as pallet_funding::Config>::ProjectIdentifier,
//! 			amount: <T as pallet_funding::Config>::Balance
//! 		) -> DispatchResultWithPostInfo {
//! 			let retail_user = ensure_signed(origin)?;
//! 			let project_id: <T as pallet_funding::Config>::ProjectIdentifier = project_id.into();
//! 			// Check project is in the community round
//! 			let project_details = pallet_funding::Pallet::<T>::project_details(project_id).ok_or(Error::<T>::ProjectNotFound)?;
//! 			ensure!(project_details.status == pallet_funding::ProjectStatus::CommunityRound, "Project is not in the community round");
//!
//! 			// Calculate how much funding was done already
//! 			let project_contributions: <T as pallet_funding::Config>::Balance = pallet_funding::Contributions::<T>::iter_prefix_values((project_id,))
//! 				.fold(
//! 					0u64.into(),
//! 					|total_tokens_bought, contribution| {
//! 						total_tokens_bought + contribution.usd_contribution_amount
//! 					}
//! 				);
//!
//! 			ensure!(project_contributions >= 500_000_0_000_000_000u64.into(), "Project did not achieve at least 500k USDT funding");
//!    			let multiplier: MultiplierOf<T> = 1u8.try_into().map_err(|_| Error::<T>::ProjectNotFound)?;
//!    			// Buy tokens with the default multiplier
//!    			pallet_funding::Pallet::<T>::do_contribute(&retail_user, project_id, amount, multiplier, AcceptedFundingAsset::USDT)
//! 		}
//! 	}
//!
//! 	#[pallet::error]
//! 	pub enum Error<T> {
//! 		ProjectNotFound,
//! 	}
//! }
//! ```
//!
//! ## Credentials
//! The pallet will only allow users with certain credential types, to execute certain extrinsics.:
//!
//!
//! | Extrinsic                                     | Issuer | Retail Investor | Professional Investor | Institutional Investor |
//! |-----------------------------------------------|--------|-----------------|-----------------------|------------------------|
//! | `create`                                      | X      |                 |                       |                        |
//! | `edit_metadata`                               | X      |                 |                       |                        |
//! | `start_evaluation`                            | X      |                 |                       |                        |
//! | `start_auction`                               | X      |                 |                       |                        |
//! | `bond_evaluation`                             |        | X               | X                     | X                      |
//! | `failed_evaluation_unbond_for`                |        | X               | X                     | X                      |
//! | `bid`                                         |        |                 | X                     | X                      |
//! | `contribute`                                  |        | X               | X*                    | X*                     |
//! | `vested_plmc_bid_unbond_for`                  |        |                 | X                     | X                      |
//! | `vested_plmc_purchase_unbond_for`             |        | X               | X                     | X                      |
//! | `vested_contribution_token_bid_mint_for`      |        |                 | X                     | X                      |
//! | `vested_contribution_token_purchase_mint_for` |        | X               | X                     | X                      |
//!
//! _* They can call contribute only if the project is on the remainder round._
//!

// Ensure we're `no_std` when compiling for Wasm.
#![cfg_attr(not(feature = "std"), no_std)]
// This recursion limit is needed because we have too many benchmarks and benchmarking will fail if
// we add more without this limit.
#![cfg_attr(feature = "runtime-benchmarks", recursion_limit = "512")]

use crate::traits::DoRemainingOperation;
pub use crate::weights::WeightInfo;
use frame_support::{
	traits::{
		tokens::{fungible, fungibles, Balance},
		AccountTouch, ContainsPair, Randomness,
	},
	BoundedVec, PalletId,
};
use frame_system::pallet_prelude::BlockNumberFor;
pub use pallet::*;
<<<<<<< HEAD
use polimec_common::migration_types::*;
=======
use polimec_traits::migration_types::*;
>>>>>>> 19468f0e
use polkadot_parachain::primitives::Id as ParaId;
use sp_arithmetic::traits::{One, Saturating};
use sp_core::ConstU32;
use sp_runtime::{traits::AccountIdConversion, FixedPointNumber, FixedPointOperand, FixedU128, WeakBoundedVec};
use sp_std::{marker::PhantomData, prelude::*};
pub use types::*;
use xcm::v3::{opaque::Instruction, prelude::*, SendXcm};

pub mod functions;
pub mod types;
pub mod weights;

#[cfg(test)]
pub mod mock;

#[cfg(test)]
pub mod tests;

#[cfg(feature = "runtime-benchmarks")]
pub mod benchmarking;
pub mod impls;
#[cfg(any(feature = "runtime-benchmarks", test, all(feature = "testing-node", feature = "std")))]
pub mod instantiator;
pub mod traits;

pub type AccountIdOf<T> = <T as frame_system::Config>::AccountId;
pub type ProjectIdOf<T> = <T as Config>::ProjectIdentifier;
pub type MultiplierOf<T> = <T as Config>::Multiplier;

pub type BalanceOf<T> = <T as Config>::Balance;
pub type PriceOf<T> = <T as Config>::Price;
pub type StringLimitOf<T> = <T as Config>::StringLimit;
pub type HashOf<T> = <T as frame_system::Config>::Hash;
pub type AssetIdOf<T> =
	<<T as Config>::FundingCurrency as fungibles::Inspect<<T as frame_system::Config>::AccountId>>::AssetId;
pub type RewardInfoOf<T> = RewardInfo<BalanceOf<T>>;

pub type AccountListOf<T> = WeakBoundedVec<AccountIdOf<T>, ConstU32<1000u32>>;
pub type EvaluatorsOutcomeOf<T> = EvaluatorsOutcome<BalanceOf<T>>;

pub type ProjectMetadataOf<T> =
	ProjectMetadata<BoundedVec<u8, StringLimitOf<T>>, BalanceOf<T>, PriceOf<T>, AccountIdOf<T>, HashOf<T>>;
<<<<<<< HEAD
pub type ProjectDetailsOf<T> = ProjectDetails<
	AccountIdOf<T>,
	BlockNumberOf<T>,
	PriceOf<T>,
	BalanceOf<T>,
	EvaluationRoundInfoOf<T>,
	AccountListOf<T>,
>;
=======
pub type ProjectDetailsOf<T> =
	ProjectDetails<AccountIdOf<T>, BlockNumberFor<T>, PriceOf<T>, BalanceOf<T>, EvaluationRoundInfoOf<T>>;
>>>>>>> 19468f0e
pub type EvaluationRoundInfoOf<T> = EvaluationRoundInfo<BalanceOf<T>>;
pub type VestingInfoOf<T> = VestingInfo<BlockNumberFor<T>, BalanceOf<T>>;
pub type EvaluationInfoOf<T> = EvaluationInfo<u32, ProjectIdOf<T>, AccountIdOf<T>, BalanceOf<T>, BlockNumberFor<T>>;
pub type BidInfoOf<T> = BidInfo<
	ProjectIdOf<T>,
	BalanceOf<T>,
	PriceOf<T>,
	AccountIdOf<T>,
	BlockNumberFor<T>,
	MultiplierOf<T>,
	VestingInfoOf<T>,
>;
pub type ContributionInfoOf<T> =
	ContributionInfo<u32, ProjectIdOf<T>, AccountIdOf<T>, BalanceOf<T>, MultiplierOf<T>, VestingInfoOf<T>>;

pub type ProjectMigrationOriginsOf<T> =
	ProjectMigrationOrigins<ProjectIdOf<T>, BoundedVec<MigrationOrigin, MaxMigrationsPerXcm<T>>>;

pub type BucketOf<T> = Bucket<BalanceOf<T>, PriceOf<T>>;
pub type BondTypeOf<T> = LockType<ProjectIdOf<T>>;
pub type WeightInfoOf<T> = <T as Config>::WeightInfo;

pub const PLMC_STATEMINT_ID: u32 = 2069;

#[frame_support::pallet]
pub mod pallet {
	use frame_support::pallet_prelude::*;
	use frame_system::pallet_prelude::*;
	use sp_arithmetic::Percent;
	use sp_runtime::traits::{Convert, ConvertBack};

	use local_macros::*;

	use crate::traits::{BondingRequirementCalculation, ProvideStatemintPrice, VestingDurationCalculation};

	use super::*;

	#[pallet::pallet]
	pub struct Pallet<T>(_);

	#[pallet::config]
	pub trait Config:
		frame_system::Config + pallet_balances::Config<Balance = BalanceOf<Self>> + pallet_xcm::Config
	{
		#[cfg(feature = "runtime-benchmarks")]
		type SetPrices: traits::SetPrices;

		type AllPalletsWithoutSystem: frame_support::traits::OnFinalize<BlockNumberFor<Self>>
			+ frame_support::traits::OnIdle<BlockNumberFor<Self>>
			+ frame_support::traits::OnInitialize<BlockNumberFor<Self>>;

		type RuntimeEvent: From<Event<Self>>
			+ TryInto<Event<Self>>
			+ IsType<<Self as frame_system::Config>::RuntimeEvent>
			+ Parameter
			+ Member;

		// TODO: our local BlockNumber should be removed once we move onto using Moment for time tracking
		type BlockNumber: IsType<BlockNumberFor<Self>> + Into<u64>;

		type AccountId32Conversion: ConvertBack<Self::AccountId, [u8; 32]>;

		type RuntimeOrigin: IsType<<Self as frame_system::Config>::RuntimeOrigin>
			+ Into<Result<pallet_xcm::Origin, <Self as Config>::RuntimeOrigin>>;

		type RuntimeCall: Parameter + IsType<<Self as frame_system::Config>::RuntimeCall> + From<Call<Self>>;

		/// Global identifier for the projects.
		type ProjectIdentifier: Parameter + Copy + Default + One + Saturating + From<u32> + Ord + MaxEncodedLen;
		// TODO: PLMC-153 + MaybeSerializeDeserialize: Maybe needed for JSON serialization @ Genesis: https://github.com/paritytech/substrate/issues/12738#issuecomment-1320921201

		/// Multiplier that decides how much PLMC needs to be bonded for a token buy/bid
		type Multiplier: Parameter
			+ BondingRequirementCalculation
			+ VestingDurationCalculation
			+ Default
			+ Copy
			+ TryFrom<u8>
			+ MaxEncodedLen
			+ MaybeSerializeDeserialize;

		/// The inner balance type we will use for all of our outer currency types. (e.g native, funding, CTs)
		type Balance: Balance + From<u64> + FixedPointOperand + MaybeSerializeDeserialize + Into<u128>;

		/// Represents the value of something in USD
		type Price: FixedPointNumber + Parameter + Copy + MaxEncodedLen + MaybeSerializeDeserialize;

		/// The chains native currency
		type NativeCurrency: fungible::InspectHold<AccountIdOf<Self>, Balance = BalanceOf<Self>>
			+ fungible::MutateHold<AccountIdOf<Self>, Balance = BalanceOf<Self>, Reason = BondTypeOf<Self>>
			+ fungible::BalancedHold<AccountIdOf<Self>, Balance = BalanceOf<Self>>
			+ fungible::Mutate<AccountIdOf<Self>, Balance = BalanceOf<Self>>;

		/// The currency used for funding projects in bids and contributions
		// type FundingCurrency: ReservableCurrency<AccountIdOf<Self, Balance = BalanceOf<Self>>;
		type FundingCurrency: fungibles::InspectEnumerable<AccountIdOf<Self>, Balance = BalanceOf<Self>, AssetId = u32>
			+ fungibles::metadata::Inspect<AccountIdOf<Self>, AssetId = u32>
			+ fungibles::metadata::Mutate<AccountIdOf<Self>, AssetId = u32>
			+ fungibles::Mutate<AccountIdOf<Self>, Balance = BalanceOf<Self>>;

		/// The currency used for minting contribution tokens as fungible assets (i.e pallet-assets)
		type ContributionTokenCurrency: fungibles::Create<AccountIdOf<Self>, AssetId = Self::ProjectIdentifier, Balance = BalanceOf<Self>>
			+ fungibles::Destroy<AccountIdOf<Self>, AssetId = Self::ProjectIdentifier, Balance = BalanceOf<Self>>
			+ fungibles::InspectEnumerable<AccountIdOf<Self>, Balance = BalanceOf<Self>>
			+ fungibles::metadata::Inspect<AccountIdOf<Self>>
			+ fungibles::metadata::Mutate<AccountIdOf<Self>>
			+ fungibles::Mutate<AccountIdOf<Self>, Balance = BalanceOf<Self>>
			+ fungibles::roles::Inspect<AccountIdOf<Self>>
			+ AccountTouch<Self::ProjectIdentifier, AccountIdOf<Self>, Balance = BalanceOf<Self>>
			+ ContainsPair<Self::ProjectIdentifier, AccountIdOf<Self>>;

		type PriceProvider: ProvideStatemintPrice<AssetId = u32, Price = Self::Price>;

		/// Something that provides randomness in the runtime.
		type Randomness: Randomness<Self::Hash, BlockNumberFor<Self>>;

		/// The maximum length of data stored on-chain.
		#[pallet::constant]
		type StringLimit: Get<u32>;

		/// The maximum size of a preimage allowed, expressed in bytes.
		#[pallet::constant]
		type PreImageLimit: Get<u32>;

		/// The length (expressed in number of blocks) of the evaluation period.
		#[pallet::constant]
		type EvaluationDuration: Get<BlockNumberFor<Self>>;

		/// The time window (expressed in number of blocks) that an issuer has to start the auction round.
		#[pallet::constant]
		type AuctionInitializePeriodDuration: Get<BlockNumberFor<Self>>;

		/// The length (expressed in number of blocks) of the Auction Round, English period.
		#[pallet::constant]
		type EnglishAuctionDuration: Get<BlockNumberFor<Self>>;

		/// The length (expressed in number of blocks) of the Auction Round, Candle period.
		#[pallet::constant]
		type CandleAuctionDuration: Get<BlockNumberFor<Self>>;

		/// The length (expressed in number of blocks) of the Community Round.
		#[pallet::constant]
		type CommunityFundingDuration: Get<BlockNumberFor<Self>>;

		/// The length (expressed in number of blocks) of the Remainder Round.
		#[pallet::constant]
		type RemainderFundingDuration: Get<BlockNumberFor<Self>>;

		/// `PalletId` for the funding pallet. An appropriate value could be
		/// `PalletId(*b"py/cfund")`
		#[pallet::constant]
		type PalletId: Get<PalletId>;

		/// How many projects should we update in on_initialize each block
		#[pallet::constant]
		type MaxProjectsToUpdatePerBlock: Get<u32>;

		/// How many distinct evaluations per user per project
		type MaxEvaluationsPerUser: Get<u32>;

		/// The maximum number of bids per user per project
		#[pallet::constant]
		type MaxBidsPerUser: Get<u32>;

		/// The maximum number of bids per user per project
		#[pallet::constant]
		type MaxContributionsPerUser: Get<u32>;

		/// The maximum number of bids per user
		#[pallet::constant]
		type ContributionVesting: Get<u32>;

		/// Weight information for extrinsics in this pallet.
		type WeightInfo: weights::WeightInfo;

		type FeeBrackets: Get<Vec<(Percent, <Self as Config>::Balance)>>;

		type EvaluationSuccessThreshold: Get<Percent>;

		type Vesting: polimec_common::ReleaseSchedule<
			AccountIdOf<Self>,
			BondTypeOf<Self>,
			Currency = Self::NativeCurrency,
			Moment = BlockNumberFor<Self>,
		>;
		/// For now we expect 3 days until the project is automatically accepted. Timeline decided by MiCA regulations.
		type ManualAcceptanceDuration: Get<BlockNumberFor<Self>>;
		/// For now we expect 4 days from acceptance to settlement due to MiCA regulations.
		type SuccessToSettlementTime: Get<BlockNumberFor<Self>>;

		type EvaluatorSlash: Get<Percent>;

		type TreasuryAccount: Get<AccountIdOf<Self>>;

		/// Convert 24 hours as FixedU128, to the corresponding amount of blocks in the same type as frame_system
		type DaysToBlocks: Convert<FixedU128, BlockNumberFor<Self>>;

		type BlockNumberToBalance: Convert<BlockNumberFor<Self>, BalanceOf<Self>>;

		type PolimecReceiverInfo: Get<PalletInfo>;

		/// Range of max_message_size values for the hrmp config where we accept the incoming channel request
		type MaxMessageSizeThresholds: Get<(u32, u32)>;
		/// Range of max_capacity_thresholds values for the hrmp config where we accept the incoming channel request
		type MaxCapacityThresholds: Get<(u32, u32)>;
		/// max_capacity config required for the channel from polimec to the project
		type RequiredMaxCapacity: Get<u32>;
		/// max_message_size config required for the channel from polimec to the project
		type RequiredMaxMessageSize: Get<u32>;
	}

	#[pallet::storage]
	#[pallet::getter(fn next_project_id)]
	/// A global counter for indexing the projects
	/// OnEmpty in this case is GetDefault, so 0.
	pub type NextProjectId<T: Config> = StorageValue<_, T::ProjectIdentifier, ValueQuery>;

	#[pallet::storage]
	#[pallet::getter(fn next_evaluation_id)]
	pub type NextEvaluationId<T: Config> = StorageValue<_, u32, ValueQuery>;

	#[pallet::storage]
	#[pallet::getter(fn next_bid_id)]
	pub type NextBidId<T: Config> = StorageValue<_, u32, ValueQuery>;

	#[pallet::storage]
	#[pallet::getter(fn next_contribution_id)]
	pub type NextContributionId<T: Config> = StorageValue<_, u32, ValueQuery>;

	#[pallet::storage]
	#[pallet::getter(fn nonce)]
	/// A global counter used in the randomness generation
	// TODO: PLMC-155. Remove it after using the Randomness from BABE's VRF: https://github.com/PureStake/moonbeam/issues/1391
	// 	Or use the randomness from Moonbeam.
	pub type Nonce<T: Config> = StorageValue<_, u32, ValueQuery>;

	#[pallet::storage]
	#[pallet::getter(fn images)]
	/// A StorageMap containing all the hashes of the project metadata uploaded by the users.
	pub type Images<T: Config> = StorageMap<_, Blake2_128Concat, T::Hash, AccountIdOf<T>>;

	#[pallet::storage]
	#[pallet::getter(fn projects_metadata)]
	/// A StorageMap containing the primary project information of projects
	pub type ProjectsMetadata<T: Config> = StorageMap<_, Blake2_128Concat, T::ProjectIdentifier, ProjectMetadataOf<T>>;

	#[pallet::storage]
	/// A StorageMap containing the primary project information of projects
	pub type Buckets<T: Config> = StorageMap<_, Blake2_128Concat, T::ProjectIdentifier, BucketOf<T>>;

	#[pallet::storage]
	#[pallet::getter(fn project_details)]
	/// StorageMap containing additional information for the projects, relevant for correctness of the protocol
<<<<<<< HEAD
	pub type ProjectsDetails<T: Config> = StorageMap<_, Blake2_128Concat, T::ProjectIdentifier, ProjectDetailsOf<T>>;
=======
	pub type ProjectsDetails<T: Config> = StorageMap<
		_,
		Blake2_128Concat,
		T::ProjectIdentifier,
		ProjectDetails<AccountIdOf<T>, BlockNumberFor<T>, PriceOf<T>, BalanceOf<T>, EvaluationRoundInfoOf<T>>,
	>;
>>>>>>> 19468f0e

	#[pallet::storage]
	#[pallet::getter(fn projects_to_update)]
	/// A map to know in which block to update which active projects using on_initialize.
	pub type ProjectsToUpdate<T: Config> = StorageMap<
		_,
		Blake2_128Concat,
		BlockNumberFor<T>,
		BoundedVec<(T::ProjectIdentifier, UpdateType), T::MaxProjectsToUpdatePerBlock>,
		ValueQuery,
	>;

	#[pallet::storage]
	#[pallet::getter(fn evaluations)]
	/// Keep track of the PLMC bonds made to each project by each evaluator
	pub type Evaluations<T: Config> = StorageNMap<
		_,
		(
			NMapKey<Blake2_128Concat, T::ProjectIdentifier>,
			NMapKey<Blake2_128Concat, AccountIdOf<T>>,
			NMapKey<Blake2_128Concat, u32>,
		),
		EvaluationInfoOf<T>,
	>;

	#[pallet::storage]
	#[pallet::getter(fn bids)]
	/// StorageMap containing the bids for each project and user
	pub type Bids<T: Config> = StorageNMap<
		_,
		(
			NMapKey<Blake2_128Concat, T::ProjectIdentifier>,
			NMapKey<Blake2_128Concat, AccountIdOf<T>>,
			NMapKey<Blake2_128Concat, u32>,
		),
		BidInfoOf<T>,
	>;

	#[pallet::storage]
	#[pallet::getter(fn contributions)]
	/// Contributions made during the Community and Remainder round. i.e token buys
	pub type Contributions<T: Config> = StorageNMap<
		_,
		(
			NMapKey<Blake2_128Concat, T::ProjectIdentifier>,
			NMapKey<Blake2_128Concat, AccountIdOf<T>>,
			NMapKey<Blake2_128Concat, u32>,
		),
		ContributionInfoOf<T>,
	>;

	#[pallet::storage]
	/// Migrations sent and awaiting for confirmation
	pub type UnconfirmedMigrations<T: Config> = StorageMap<_, Blake2_128Concat, QueryId, ProjectMigrationOriginsOf<T>>;

	#[pallet::event]
	#[pallet::generate_deposit(pub (super) fn deposit_event)]
	pub enum Event<T: Config> {
		/// A project was created.
		ProjectCreated {
			project_id: T::ProjectIdentifier,
			issuer: T::AccountId,
		},
		/// The metadata of a project was modified.
		MetadataEdited {
			project_id: T::ProjectIdentifier,
		},
		/// The evaluation phase of a project started.
		EvaluationStarted {
			project_id: T::ProjectIdentifier,
		},
		/// The evaluation phase of a project ended without reaching the minimum threshold of evaluation bonds.
		EvaluationFailed {
			project_id: T::ProjectIdentifier,
		},
		/// The period an issuer has to start the auction phase of the project.
		AuctionInitializePeriod {
			project_id: T::ProjectIdentifier,
			start_block: BlockNumberFor<T>,
			end_block: BlockNumberFor<T>,
		},
		/// The auction round of a project started.
		EnglishAuctionStarted {
			project_id: T::ProjectIdentifier,
			when: BlockNumberFor<T>,
		},
		/// The candle auction part of the auction started for a project
		CandleAuctionStarted {
			project_id: T::ProjectIdentifier,
			when: BlockNumberFor<T>,
		},
		/// The auction round of a project ended.
		AuctionFailed {
			project_id: T::ProjectIdentifier,
		},
		/// A `bonder` bonded an `amount` of PLMC for `project_id`.
		FundsBonded {
			project_id: T::ProjectIdentifier,
			amount: BalanceOf<T>,
			bonder: AccountIdOf<T>,
		},
		/// Someone paid for the release of a user's PLMC bond for a project.
		BondReleased {
			project_id: T::ProjectIdentifier,
			amount: BalanceOf<T>,
			bonder: AccountIdOf<T>,
			releaser: AccountIdOf<T>,
		},
		/// A bid was made for a project
		Bid {
			project_id: T::ProjectIdentifier,
			amount: BalanceOf<T>,
			price: T::Price,
			multiplier: MultiplierOf<T>,
		},
		/// A contribution was made for a project. i.e token purchase
		Contribution {
			project_id: T::ProjectIdentifier,
			contributor: AccountIdOf<T>,
			amount: BalanceOf<T>,
			multiplier: MultiplierOf<T>,
		},
		/// A project is now in its community funding round
		CommunityFundingStarted {
			project_id: T::ProjectIdentifier,
		},
		/// A project is now in the remainder funding round
		RemainderFundingStarted {
			project_id: T::ProjectIdentifier,
		},
		/// A project has now finished funding
		FundingEnded {
			project_id: T::ProjectIdentifier,
			outcome: FundingOutcome,
		},
		/// Something was not properly initialized. Most likely due to dev error manually calling do_* functions or updating storage
		TransitionError {
			project_id: T::ProjectIdentifier,
			error: DispatchError,
		},
		/// Something terribly wrong happened where the bond could not be unbonded. Most likely a programming error
		EvaluationUnbondFailed {
			project_id: ProjectIdOf<T>,
			evaluator: AccountIdOf<T>,
			id: u32,
			error: DispatchError,
		},
		/// Contribution tokens were minted to a user
		ContributionTokenMinted {
			releaser: AccountIdOf<T>,
			project_id: T::ProjectIdentifier,
			claimer: AccountIdOf<T>,
			amount: BalanceOf<T>,
		},
		/// A transfer of tokens failed, but because it was done inside on_initialize it cannot be solved.
		TransferError {
			error: DispatchError,
		},
		EvaluationRewardFailed {
			project_id: ProjectIdOf<T>,
			evaluator: AccountIdOf<T>,
			id: u32,
			error: DispatchError,
		},
		EvaluationSlashFailed {
			project_id: ProjectIdOf<T>,
			evaluator: AccountIdOf<T>,
			id: u32,
			error: DispatchError,
		},
		ReleaseBidFundsFailed {
			project_id: ProjectIdOf<T>,
			bidder: AccountIdOf<T>,
			id: u32,
			error: DispatchError,
		},
		BidUnbondFailed {
			project_id: ProjectIdOf<T>,
			bidder: AccountIdOf<T>,
			id: u32,
			error: DispatchError,
		},
		ReleaseContributionFundsFailed {
			project_id: ProjectIdOf<T>,
			contributor: AccountIdOf<T>,
			id: u32,
			error: DispatchError,
		},
		ContributionUnbondFailed {
			project_id: ProjectIdOf<T>,
			contributor: AccountIdOf<T>,
			id: u32,
			error: DispatchError,
		},
		PayoutContributionFundsFailed {
			project_id: ProjectIdOf<T>,
			contributor: AccountIdOf<T>,
			id: u32,
			error: DispatchError,
		},
		PayoutBidFundsFailed {
			project_id: ProjectIdOf<T>,
			bidder: AccountIdOf<T>,
			id: u32,
			error: DispatchError,
		},
		EvaluationRewarded {
			project_id: ProjectIdOf<T>,
			evaluator: AccountIdOf<T>,
			id: u32,
			amount: BalanceOf<T>,
			caller: AccountIdOf<T>,
		},
		EvaluationSlashed {
			project_id: ProjectIdOf<T>,
			evaluator: AccountIdOf<T>,
			id: u32,
			amount: BalanceOf<T>,
			caller: AccountIdOf<T>,
		},
		CTMintFailed {
			project_id: ProjectIdOf<T>,
			claimer: AccountIdOf<T>,
			id: u32,
			error: DispatchError,
		},
		StartBidderVestingScheduleFailed {
			project_id: ProjectIdOf<T>,
			bidder: AccountIdOf<T>,
			id: u32,
			error: DispatchError,
		},
		StartContributionVestingScheduleFailed {
			project_id: ProjectIdOf<T>,
			contributor: AccountIdOf<T>,
			id: u32,
			error: DispatchError,
		},
		BidPlmcVestingScheduled {
			project_id: ProjectIdOf<T>,
			bidder: AccountIdOf<T>,
			id: u32,
			amount: BalanceOf<T>,
			caller: AccountIdOf<T>,
		},
		ContributionPlmcVestingScheduled {
			project_id: ProjectIdOf<T>,
			contributor: AccountIdOf<T>,
			id: u32,
			amount: BalanceOf<T>,
			caller: AccountIdOf<T>,
		},
		ParticipantPlmcVested {
			project_id: ProjectIdOf<T>,
			participant: AccountIdOf<T>,
			amount: BalanceOf<T>,
			caller: AccountIdOf<T>,
		},
		BidFundingPaidOut {
			project_id: ProjectIdOf<T>,
			bidder: AccountIdOf<T>,
			id: u32,
			amount: BalanceOf<T>,
			caller: AccountIdOf<T>,
		},
		ContributionFundingPaidOut {
			project_id: ProjectIdOf<T>,
			contributor: AccountIdOf<T>,
			id: u32,
			amount: BalanceOf<T>,
			caller: AccountIdOf<T>,
		},
		BidFundingReleased {
			project_id: ProjectIdOf<T>,
			bidder: AccountIdOf<T>,
			id: u32,
			amount: BalanceOf<T>,
			caller: AccountIdOf<T>,
		},
		ContributionFundingReleased {
			project_id: ProjectIdOf<T>,
			contributor: AccountIdOf<T>,
			id: u32,
			amount: BalanceOf<T>,
			caller: AccountIdOf<T>,
		},
		ProjectOutcomeDecided {
			project_id: ProjectIdOf<T>,
			decision: FundingOutcomeDecision,
		},
		ProjectParaIdSet {
			project_id: T::ProjectIdentifier,
			para_id: ParaId,
			caller: T::AccountId,
		},
		/// A channel was accepted from a parachain to Polimec belonging to a project. A request has been sent to the relay for a Polimec->project channel
		HrmpChannelAccepted {
			project_id: T::ProjectIdentifier,
			para_id: ParaId,
		},
		/// A channel was established from Polimec to a project. The relay has notified us of their acceptance of our request
		HrmpChannelEstablished {
			project_id: T::ProjectIdentifier,
			para_id: ParaId,
		},
		/// Started a migration readiness check
		MigrationReadinessCheckStarted {
			project_id: T::ProjectIdentifier,
			caller: T::AccountId,
		},
		MigrationCheckResponseAccepted {
			project_id: ProjectIdOf<T>,
			query_id: QueryId,
			response: Response,
		},
		MigrationCheckResponseRejected {
			project_id: ProjectIdOf<T>,
			query_id: QueryId,
			response: Response,
		},
		MigrationStarted {
			project_id: T::ProjectIdentifier,
		},
		UserMigrationSent {
			project_id: ProjectIdOf<T>,
			caller: AccountIdOf<T>,
			participant: AccountIdOf<T>,
		},
		MigrationsConfirmed {
			project_id: ProjectIdOf<T>,
			migration_origins: BoundedVec<MigrationOrigin, MaxMigrationsPerXcm<T>>,
		},
		MigrationsFailed {
			project_id: ProjectIdOf<T>,
			migration_origins: BoundedVec<MigrationOrigin, MaxMigrationsPerXcm<T>>,
<<<<<<< HEAD
		},
		ReleaseFutureCTDepositFailed {
			project_id: ProjectIdOf<T>,
			participant: AccountIdOf<T>,
			error: DispatchError,
		},
		FutureCTDepositReleased {
			project_id: ProjectIdOf<T>,
			participant: AccountIdOf<T>,
			caller: AccountIdOf<T>,
=======
>>>>>>> 19468f0e
		},
	}

	#[pallet::error]
	pub enum Error<T> {
		/// Something in storage has a state which should never be possible at this point. Programming error
		ImpossibleState,
		/// The price provided in the `create` call is too low
		PriceTooLow,
		/// The participation size provided in the `create` call is too low
		ParticipantsSizeError,
		/// The ticket size provided in the `create` call is too low
		TicketSizeError,
		/// The specified project does not exist
		ProjectNotFound,
		/// The Evaluation Round of the project has not started yet
		EvaluationNotStarted,
		/// The Evaluation Round of the project has ended without reaching the minimum threshold
		EvaluationFailed,
		/// The issuer cannot contribute to their own project during the Funding Round
		ContributionToThemselves,
		/// Only the issuer can start the Evaluation Round
		NotAllowed,
		/// The Metadata Hash of the project was not found
		MetadataNotProvided,
		/// The Auction Round of the project has not started yet
		AuctionNotStarted,
		/// You cannot edit the metadata of a project that already passed the Evaluation Round
		Frozen,
		/// The bid is too low
		BidTooLow,
		/// The Funding Round of the project has not ended yet
		CannotClaimYet,
		/// No bids were made for the project at the time of the auction close
		NoBidsFound,
		/// Tried to freeze the project to start the Evaluation Round, but the project is already frozen
		ProjectAlreadyFrozen,
		/// Tried to move the project from Application to Evaluation round, but the project is not in ApplicationRound
		ProjectNotInApplicationRound,
		/// Tried to move the project from Evaluation to EvaluationEnded round, but the project is not in EvaluationRound
		ProjectNotInEvaluationRound,
		/// Tried to move the project from AuctionInitializePeriod to EnglishAuctionRound, but the project is not in AuctionInitializePeriodRound
		ProjectNotInAuctionInitializePeriodRound,
		/// Tried to move the project to CandleAuction, but it was not in EnglishAuctionRound before
		ProjectNotInEnglishAuctionRound,
		/// Tried to move the project to Community round, but it was not in CandleAuctionRound before
		ProjectNotInCandleAuctionRound,
		/// Tried to move the project to RemainderRound, but it was not in CommunityRound before
		ProjectNotInCommunityRound,
		/// Tried to move the project to ReadyToLaunch round, but it was not in FundingEnded round before
		ProjectNotInFundingEndedRound,
		/// Tried to start an auction before the initialization period
		TooEarlyForEnglishAuctionStart,
		/// Tried to move the project to CandleAuctionRound, but its too early for that
		TooEarlyForCandleAuctionStart,
		/// Tried to move the project to CommunityRound, but its too early for that
		TooEarlyForCommunityRoundStart,
		/// Tried to move the project to RemainderRound, but its too early for that
		TooEarlyForRemainderRoundStart,
		/// Tried to move to project to FundingEnded round, but its too early for that
		TooEarlyForFundingEnd,
		/// Checks for other projects not copying metadata of others
		MetadataAlreadyExists,
		/// The specified project details does not exist
		ProjectDetailsNotFound,
		/// Tried to finish an evaluation before its target end block
		EvaluationPeriodNotEnded,
		/// Tried to access field that is not set
		FieldIsNone,
		/// Checked math failed
		BadMath,
		/// Tried to retrieve a bid but it does not exist
		BidNotFound,
		/// Tried to contribute but its too low to be accepted
		ContributionTooLow,
		/// Contribution is higher than the limit set by the issuer
		ContributionTooHigh,
		/// Tried to delete a project from the update store but it is not there to begin with.
		ProjectNotInUpdateStore,
		/// The provided asset is not accepted by the project issuer
		FundingAssetNotAccepted,
		/// Could not get the price in USD for PLMC
		PLMCPriceNotAvailable,
		/// Could not get the price in USD for the provided asset
		PriceNotFound,
		/// Bond is either lower than the minimum set by the issuer, or the vec is full and can't replace an old one with a lower value
		EvaluationBondTooLow,
		/// Tried to do an operation on an evaluation that does not exist
		EvaluationNotFound,
		/// Tried to do an operation on a finalizer that already finished
		FinalizerFinished,
		///
		ContributionNotFound,
		/// Tried to start a migration check but the bidirectional channel is not yet open
		CommsNotEstablished,
		XcmFailed,
		// Tried to convert one type into another and failed. i.e try_into failed
		BadConversion,
		/// Tried to release the PLMC deposit held for a future CT mint, but there was nothing to release
		NoFutureDepositHeld,
	}

	#[pallet::call]
	impl<T: Config> Pallet<T> {
		/// Creates a project and assigns it to the `issuer` account.
		#[pallet::call_index(0)]
		#[pallet::weight(WeightInfoOf::<T>::create())]
		pub fn create(origin: OriginFor<T>, project: ProjectMetadataOf<T>) -> DispatchResult {
			let issuer = ensure_signed(origin)?;
			log::trace!(target: "pallet_funding::test", "in create");
			Self::do_create(&issuer, project)
		}

		/// Change the metadata hash of a project
		#[pallet::call_index(1)]
		#[pallet::weight(WeightInfoOf::<T>::edit_metadata())]
		pub fn edit_metadata(
			origin: OriginFor<T>,
			project_id: T::ProjectIdentifier,
			project_metadata_hash: T::Hash,
		) -> DispatchResult {
			let issuer = ensure_signed(origin)?;
			Self::do_edit_metadata(issuer, project_id, project_metadata_hash)
		}

		/// Starts the evaluation round of a project. It needs to be called by the project issuer.
		#[pallet::call_index(2)]
		#[pallet::weight(WeightInfoOf::<T>::start_evaluation())]
		pub fn start_evaluation(origin: OriginFor<T>, project_id: T::ProjectIdentifier) -> DispatchResult {
			let issuer = ensure_signed(origin)?;
			Self::do_evaluation_start(issuer, project_id)
		}

		/// Starts the auction round for a project. From the next block forward, any professional or
		/// institutional user can set bids for a token_amount/token_price pair.
		/// Any bids from this point until the candle_auction starts, will be considered as valid.
		#[pallet::call_index(3)]
		#[pallet::weight(WeightInfoOf::<T>::start_auction())]
		pub fn start_auction(origin: OriginFor<T>, project_id: T::ProjectIdentifier) -> DispatchResult {
			let issuer = ensure_signed(origin)?;
			Self::do_english_auction(issuer, project_id)
		}

		/// Bond PLMC for a project in the evaluation stage
		#[pallet::call_index(4)]
		#[pallet::weight(WeightInfoOf::<T>::bond_evaluation())]
		pub fn bond_evaluation(
			origin: OriginFor<T>,
			project_id: T::ProjectIdentifier,
			#[pallet::compact] usd_amount: BalanceOf<T>,
		) -> DispatchResult {
			let evaluator = ensure_signed(origin)?;
			Self::do_evaluate(&evaluator, project_id, usd_amount)
		}

		/// Bid for a project in the Auction round
		#[pallet::call_index(5)]
		#[pallet::weight(WeightInfoOf::<T>::bid())]
		pub fn bid(
			origin: OriginFor<T>,
			project_id: T::ProjectIdentifier,
			#[pallet::compact] amount: BalanceOf<T>,
			multiplier: T::Multiplier,
			asset: AcceptedFundingAsset,
		) -> DispatchResult {
			let bidder = ensure_signed(origin)?;
			Self::do_bid(&bidder, project_id, amount, multiplier, asset)
		}

		/// Buy tokens in the Community or Remainder round at the price set in the Auction Round
		#[pallet::call_index(6)]
		#[pallet::weight(WeightInfoOf::<T>::contribute())]
		pub fn contribute(
			origin: OriginFor<T>,
			project_id: T::ProjectIdentifier,
			#[pallet::compact] amount: BalanceOf<T>,
			multiplier: MultiplierOf<T>,
			asset: AcceptedFundingAsset,
		) -> DispatchResultWithPostInfo {
			let contributor = ensure_signed(origin)?;
			Self::do_contribute(&contributor, project_id, amount, multiplier, asset)
		}

		/// Release evaluation-bonded PLMC when a project finishes its funding round.
		#[pallet::call_index(7)]
		#[pallet::weight(WeightInfoOf::<T>::evaluation_unbond_for())]
		pub fn evaluation_unbond_for(
			origin: OriginFor<T>,
			project_id: T::ProjectIdentifier,
			evaluator: AccountIdOf<T>,
			bond_id: u32,
		) -> DispatchResult {
			let releaser = ensure_signed(origin)?;
			Self::do_evaluation_unbond_for(&releaser, project_id, &evaluator, bond_id)
		}

		#[pallet::call_index(8)]
		#[pallet::weight(WeightInfoOf::<T>::evaluation_slash_for())]
		pub fn evaluation_slash_for(
			origin: OriginFor<T>,
			project_id: T::ProjectIdentifier,
			evaluator: AccountIdOf<T>,
			bond_id: u32,
		) -> DispatchResult {
			let caller = ensure_signed(origin)?;
			Self::do_evaluation_slash_for(&caller, project_id, &evaluator, bond_id)
		}

		#[pallet::call_index(9)]
		#[pallet::weight(WeightInfoOf::<T>::evaluation_reward_payout_for())]
		pub fn evaluation_reward_payout_for(
			origin: OriginFor<T>,
			project_id: T::ProjectIdentifier,
			evaluator: AccountIdOf<T>,
			bond_id: u32,
		) -> DispatchResult {
			let caller = ensure_signed(origin)?;
			Self::do_evaluation_reward_payout_for(&caller, project_id, &evaluator, bond_id)
		}

		#[pallet::call_index(10)]
		#[pallet::weight(WeightInfoOf::<T>::bid_ct_mint_for())]
		pub fn bid_ct_mint_for(
			origin: OriginFor<T>,
			project_id: T::ProjectIdentifier,
			bidder: AccountIdOf<T>,
			bid_id: u32,
		) -> DispatchResult {
			let caller = ensure_signed(origin)?;
			Self::do_bid_ct_mint_for(&caller, project_id, &bidder, bid_id)
		}

		#[pallet::call_index(11)]
		#[pallet::weight(WeightInfoOf::<T>::contribution_ct_mint_for())]
		pub fn contribution_ct_mint_for(
			origin: OriginFor<T>,
			project_id: T::ProjectIdentifier,
			contributor: AccountIdOf<T>,
			contribution_id: u32,
		) -> DispatchResult {
			let caller = ensure_signed(origin)?;
			Self::do_contribution_ct_mint_for(&caller, project_id, &contributor, contribution_id)
		}

		#[pallet::call_index(12)]
		#[pallet::weight(WeightInfoOf::<T>::start_bid_vesting_schedule_for())]
		pub fn start_bid_vesting_schedule_for(
			origin: OriginFor<T>,
			project_id: T::ProjectIdentifier,
			bidder: AccountIdOf<T>,
			bid_id: u32,
		) -> DispatchResult {
			let caller = ensure_signed(origin)?;
			Self::do_start_bid_vesting_schedule_for(&caller, project_id, &bidder, bid_id)
		}

		#[pallet::call_index(13)]
		#[pallet::weight(WeightInfoOf::<T>::start_contribution_vesting_schedule_for())]
		pub fn start_contribution_vesting_schedule_for(
			origin: OriginFor<T>,
			project_id: T::ProjectIdentifier,
			contributor: AccountIdOf<T>,
			contribution_id: u32,
		) -> DispatchResult {
			let caller = ensure_signed(origin)?;
			Self::do_start_contribution_vesting_schedule_for(&caller, project_id, &contributor, contribution_id)
		}

		#[pallet::call_index(14)]
		#[pallet::weight(WeightInfoOf::<T>::payout_bid_funds_for())]
		pub fn payout_bid_funds_for(
			origin: OriginFor<T>,
			project_id: T::ProjectIdentifier,
			bidder: AccountIdOf<T>,
			bid_id: u32,
		) -> DispatchResult {
			let caller = ensure_signed(origin)?;
			Self::do_payout_bid_funds_for(&caller, project_id, &bidder, bid_id)
		}

		#[pallet::call_index(15)]
		#[pallet::weight(WeightInfoOf::<T>::payout_contribution_funds_for())]
		pub fn payout_contribution_funds_for(
			origin: OriginFor<T>,
			project_id: T::ProjectIdentifier,
			contributor: AccountIdOf<T>,
			contribution_id: u32,
		) -> DispatchResult {
			let caller = ensure_signed(origin)?;
			Self::do_payout_contribution_funds_for(&caller, project_id, &contributor, contribution_id)
		}

		#[pallet::call_index(16)]
		#[pallet::weight(WeightInfoOf::<T>::decide_project_outcome())]
		pub fn decide_project_outcome(
			origin: OriginFor<T>,
			project_id: T::ProjectIdentifier,
			outcome: FundingOutcomeDecision,
		) -> DispatchResult {
			let caller = ensure_signed(origin)?;
			Self::do_decide_project_outcome(caller, project_id, outcome)
		}

		#[pallet::call_index(17)]
		#[pallet::weight(WeightInfoOf::<T>::release_bid_funds_for())]
		pub fn release_bid_funds_for(
			origin: OriginFor<T>,
			project_id: T::ProjectIdentifier,
			bidder: AccountIdOf<T>,
			bid_id: u32,
		) -> DispatchResult {
			let caller = ensure_signed(origin)?;
			Self::do_release_bid_funds_for(&caller, project_id, &bidder, bid_id)
		}

		#[pallet::call_index(18)]
		#[pallet::weight(WeightInfoOf::<T>::bid_unbond_for())]
		pub fn bid_unbond_for(
			origin: OriginFor<T>,
			project_id: T::ProjectIdentifier,
			bidder: AccountIdOf<T>,
			bid_id: u32,
		) -> DispatchResult {
			let caller = ensure_signed(origin)?;
			Self::do_bid_unbond_for(&caller, project_id, &bidder, bid_id)
		}

		#[pallet::call_index(19)]
		#[pallet::weight(WeightInfoOf::<T>::release_contribution_funds_for())]
		pub fn release_contribution_funds_for(
			origin: OriginFor<T>,
			project_id: T::ProjectIdentifier,
			contributor: AccountIdOf<T>,
			contribution_id: u32,
		) -> DispatchResult {
			let caller = ensure_signed(origin)?;
			Self::do_release_contribution_funds_for(&caller, project_id, &contributor, contribution_id)
		}

		#[pallet::call_index(20)]
		#[pallet::weight(WeightInfoOf::<T>::contribution_unbond_for())]
		pub fn contribution_unbond_for(
			origin: OriginFor<T>,
			project_id: T::ProjectIdentifier,
			contributor: AccountIdOf<T>,
			contribution_id: u32,
		) -> DispatchResult {
			let caller = ensure_signed(origin)?;
			Self::do_contribution_unbond_for(&caller, project_id, &contributor, contribution_id)
		}

		#[pallet::call_index(21)]
		#[pallet::weight(Weight::from_parts(1000, 0))]
		pub fn set_para_id_for_project(
			origin: OriginFor<T>,
			project_id: T::ProjectIdentifier,
			para_id: ParaId,
		) -> DispatchResult {
			let caller = ensure_signed(origin)?;
			Self::do_set_para_id_for_project(&caller, project_id, para_id)
		}

		#[pallet::call_index(22)]
		#[pallet::weight(Weight::from_parts(1000, 0))]
		pub fn start_migration_readiness_check(
			origin: OriginFor<T>,
			project_id: T::ProjectIdentifier,
		) -> DispatchResult {
			let caller = ensure_signed(origin)?;
			Self::do_start_migration_readiness_check(&caller, project_id)
		}

		/// Called only by other chains through a query response xcm message
		#[pallet::call_index(23)]
		#[pallet::weight(Weight::from_parts(1000, 0))]
		pub fn migration_check_response(
			origin: OriginFor<T>,
			query_id: xcm::v3::QueryId,
			response: xcm::v3::Response,
		) -> DispatchResult {
			let location = ensure_response(<T as Config>::RuntimeOrigin::from(origin))?;

			Self::do_migration_check_response(location, query_id, response)
		}

		#[pallet::call_index(24)]
		#[pallet::weight(Weight::from_parts(1000, 0))]
		pub fn start_migration(origin: OriginFor<T>, project_id: T::ProjectIdentifier) -> DispatchResult {
			let caller = ensure_signed(origin)?;
			Self::do_start_migration(&caller, project_id)
		}

		#[pallet::call_index(25)]
		#[pallet::weight(Weight::from_parts(1000, 0))]
		pub fn migrate_one_participant(
			origin: OriginFor<T>,
			project_id: T::ProjectIdentifier,
			participant: AccountIdOf<T>,
		) -> DispatchResult {
			let caller = ensure_signed(origin)?;
			Self::do_migrate_one_participant(caller, project_id, participant)
		}

		#[pallet::call_index(26)]
		#[pallet::weight(Weight::from_parts(1000, 0))]
		pub fn confirm_migrations(origin: OriginFor<T>, query_id: QueryId, response: Response) -> DispatchResult {
			let location = ensure_response(<T as Config>::RuntimeOrigin::from(origin))?;

			Self::do_confirm_migrations(location, query_id, response)
		}
	}

	#[pallet::hooks]
	impl<T: Config> Hooks<BlockNumberFor<T>> for Pallet<T> {
		fn on_initialize(now: BlockNumberFor<T>) -> Weight {
			// Get the projects that need to be updated on this block and update them
			for (project_id, update_type) in ProjectsToUpdate::<T>::take(now) {
				match update_type {
					// EvaluationRound -> AuctionInitializePeriod | EvaluationFailed
					UpdateType::EvaluationEnd => {
						unwrap_result_or_skip!(Self::do_evaluation_end(project_id), project_id);
					},

					// AuctionInitializePeriod -> AuctionRound(AuctionPhase::English)
					// Only if it wasn't first handled by user extrinsic
					UpdateType::EnglishAuctionStart => {
						unwrap_result_or_skip!(
							Self::do_english_auction(T::PalletId::get().into_account_truncating(), project_id),
							project_id
						);
					},

					// AuctionRound(AuctionPhase::English) -> AuctionRound(AuctionPhase::Candle)
					UpdateType::CandleAuctionStart => {
						unwrap_result_or_skip!(Self::do_candle_auction(project_id), project_id);
					},

					// AuctionRound(AuctionPhase::Candle) -> CommunityRound
					UpdateType::CommunityFundingStart => {
						unwrap_result_or_skip!(Self::do_community_funding(project_id), project_id);
					},

					// CommunityRound -> RemainderRound
					UpdateType::RemainderFundingStart => {
						unwrap_result_or_skip!(Self::do_remainder_funding(project_id), project_id)
					},

					// CommunityRound || RemainderRound -> FundingEnded
					UpdateType::FundingEnd => {
						unwrap_result_or_skip!(Self::do_end_funding(project_id), project_id)
					},

					UpdateType::ProjectDecision(decision) => {
						unwrap_result_or_skip!(Self::do_project_decision(project_id, decision), project_id)
					},

					UpdateType::StartSettlement => {
						unwrap_result_or_skip!(Self::do_start_settlement(project_id), project_id)
					},
				}
			}
			// TODO: PLMC-127. Set a proper weight
			Weight::from_parts(0, 0)
		}

		fn on_idle(_now: BlockNumberFor<T>, max_weight: Weight) -> Weight {
			let mut remaining_weight = max_weight;

			let projects_needing_cleanup = ProjectsDetails::<T>::iter()
				.filter_map(|(project_id, info)| match info.cleanup {
					cleaner
						if <Cleaner<AccountListOf<T>> as DoRemainingOperation<T>>::has_remaining_operations(
							&cleaner,
						) =>
						Some((project_id, cleaner)),
					_ => None,
				})
				.collect::<Vec<_>>();

			let projects_amount = projects_needing_cleanup.len() as u64;
			if projects_amount == 0 {
				return max_weight
			}

			let mut max_weight_per_project = remaining_weight.saturating_div(projects_amount);

			for (remaining_projects, (project_id, mut cleaner)) in
				projects_needing_cleanup.into_iter().enumerate().rev()
			{
				// TODO: Create this benchmark
				// let mut consumed_weight = WeightInfoOf::<T>::insert_cleaned_project();
				let mut consumed_weight = Weight::from_parts(6_034_000, 0);
				while !consumed_weight.any_gt(max_weight_per_project) {
					if let Ok(weight) = <Cleaner<AccountListOf<T>> as DoRemainingOperation<T>>::do_one_operation(
						&mut cleaner,
						project_id,
					) {
						consumed_weight.saturating_accrue(weight);
					} else {
						break
					}
				}

				let mut details =
					if let Some(details) = ProjectsDetails::<T>::get(project_id) { details } else { continue };
				details.cleanup = cleaner;
				ProjectsDetails::<T>::insert(project_id, details);

				remaining_weight = remaining_weight.saturating_sub(consumed_weight);
				if remaining_projects > 0 {
					max_weight_per_project = remaining_weight.saturating_div(remaining_projects as u64);
				}
			}

			max_weight.saturating_sub(remaining_weight)
		}
	}

	#[cfg(all(feature = "testing-node", feature = "std"))]
	use frame_support::traits::{OnFinalize, OnIdle, OnInitialize, OriginTrait};
	use pallet_xcm::ensure_response;

	#[cfg(all(feature = "testing-node", feature = "std"))]
	#[cfg_attr(feature = "std", derive(serde::Serialize, serde::Deserialize))]
	#[cfg_attr(
		feature = "std",
		serde(rename_all = "camelCase", deny_unknown_fields, bound(serialize = ""), bound(deserialize = ""))
	)]
	#[derive(Clone, PartialEq, Eq, Debug, Encode, Decode)]
	pub struct TestProject<T: Config> {
		pub expected_state: ProjectStatus,
		pub metadata: ProjectMetadataOf<T>,
		pub issuer: AccountIdOf<T>,
		pub evaluations: Vec<instantiator::UserToUSDBalance<T>>,
		pub bids: Vec<instantiator::BidParams<T>>,
		pub community_contributions: Vec<instantiator::ContributionParams<T>>,
		pub remainder_contributions: Vec<instantiator::ContributionParams<T>>,
	}

	#[pallet::genesis_config]
	pub struct GenesisConfig<T: Config> {
		#[cfg(all(feature = "testing-node", feature = "std"))]
		pub starting_projects: Vec<TestProject<T>>,
		pub phantom: PhantomData<T>,
	}

	#[cfg(all(feature = "testing-node", feature = "std"))]
	impl<T: Config> Default for GenesisConfig<T>
	where
		T: Config + pallet_balances::Config<Balance = BalanceOf<T>>,
		T::AllPalletsWithoutSystem:
			OnFinalize<BlockNumberFor<T>> + OnIdle<BlockNumberFor<T>> + OnInitialize<BlockNumberFor<T>>,
		<T as Config>::RuntimeEvent: From<Event<T>> + TryInto<Event<T>> + Parameter + Member,
	{
		fn default() -> Self {
			Self { starting_projects: vec![], phantom: PhantomData }
		}
	}

	#[cfg(not(all(feature = "testing-node", feature = "std")))]
	impl<T: Config> Default for GenesisConfig<T> {
		fn default() -> Self {
			Self { phantom: PhantomData }
		}
	}

	#[pallet::genesis_build]
	#[cfg(not(all(feature = "testing-node", feature = "std")))]
	impl<T: Config> BuildGenesisConfig for GenesisConfig<T> {
		fn build(&self) {}
	}

	#[cfg(all(feature = "testing-node", feature = "std"))]
	impl<T: Config> BuildGenesisConfig for GenesisConfig<T>
	where
		T: Config + pallet_balances::Config<Balance = BalanceOf<T>>,
		<T as Config>::AllPalletsWithoutSystem:
			OnFinalize<BlockNumberFor<T>> + OnIdle<BlockNumberFor<T>> + OnInitialize<BlockNumberFor<T>>,
		<T as Config>::RuntimeEvent: From<Event<T>> + TryInto<Event<T>> + Parameter + Member,
		// AccountIdOf<T>: Into<<instantiator::RuntimeOriginOf<T> as OriginTrait>::AccountId> + sp_std::fmt::Debug,
		<T as pallet_balances::Config>::Balance: Into<BalanceOf<T>>,
	{
		fn build(&self) {
			{
				type GenesisInstantiator<T> =
					instantiator::Instantiator<T, <T as Config>::AllPalletsWithoutSystem, <T as Config>::RuntimeEvent>;
				let mut inst = GenesisInstantiator::<T>::new(None);

				for test_project in self.starting_projects.clone() {
					inst.create_project_at(
						test_project.expected_state,
						test_project.metadata,
						test_project.issuer,
						test_project.evaluations,
						test_project.bids,
						test_project.community_contributions,
						test_project.remainder_contributions,
					);
				}
			}
		}
	}
	#[cfg(all(feature = "testing-node", feature = "std"))]
	impl<T: Config> GenesisConfig<T>
	where
		T: Config
			+ frame_system::Config<RuntimeEvent = <T as Config>::RuntimeEvent>
			+ pallet_balances::Config<Balance = BalanceOf<T>>,
		T::AllPalletsWithoutSystem:
			OnFinalize<BlockNumberFor<T>> + OnIdle<BlockNumberFor<T>> + OnInitialize<BlockNumberFor<T>>,
		<T as Config>::RuntimeEvent: From<Event<T>> + TryInto<Event<T>> + Parameter + Member,
		AccountIdOf<T>: Into<<instantiator::RuntimeOriginOf<T> as OriginTrait>::AccountId> + sp_std::fmt::Debug,
		<T as pallet_balances::Config>::Balance: Into<BalanceOf<T>>,
	{
		/// Direct implementation of `GenesisBuild::build_storage`.
		///
		/// Kept in order not to break dependency.
		pub fn build(&self) {
			<Self as BuildGenesisConfig>::build(self)
		}
	}
}

pub mod xcm_executor_impl {
	use super::*;

	pub struct HrmpHandler<T: Config>(PhantomData<T>);
	impl<T: Config> polimec_xcm_executor::HrmpHandler for HrmpHandler<T> {
		fn handle_channel_open_request(message: Instruction) -> XcmResult {
			<Pallet<T>>::do_handle_channel_open_request(message)
		}

		fn handle_channel_accepted(message: Instruction) -> XcmResult {
			<Pallet<T>>::do_handle_channel_accepted(message)
		}
	}
}

pub mod local_macros {
	/// used to unwrap storage values that can be None in places where an error cannot be returned,
	/// but an event should be emitted, and skip to the next iteration of a loop
	#[allow(unused_macros)]
	macro_rules! unwrap_option_or_skip {
		($option:expr, $project_id:expr) => {
			match $option {
				Some(val) => val,
				None => {
					Self::deposit_event(Event::TransitionError {
						project_id: $project_id,
						error: Error::<T>::FieldIsNone.into(),
					});
					continue
				},
			}
		};
	}

	/// used to unwrap storage values that can be Err in places where an error cannot be returned,
	/// but an event should be emitted, and skip to the next iteration of a loop
	macro_rules! unwrap_result_or_skip {
		($option:expr, $project_id:expr) => {
			match $option {
				Ok(val) => val,
				Err(err) => {
					Self::deposit_event(Event::TransitionError { project_id: $project_id, error: err });
					continue
				},
			}
		};
	}
	pub(crate) use unwrap_result_or_skip;
}<|MERGE_RESOLUTION|>--- conflicted
+++ resolved
@@ -183,11 +183,7 @@
 };
 use frame_system::pallet_prelude::BlockNumberFor;
 pub use pallet::*;
-<<<<<<< HEAD
 use polimec_common::migration_types::*;
-=======
-use polimec_traits::migration_types::*;
->>>>>>> 19468f0e
 use polkadot_parachain::primitives::Id as ParaId;
 use sp_arithmetic::traits::{One, Saturating};
 use sp_core::ConstU32;
@@ -230,19 +226,14 @@
 
 pub type ProjectMetadataOf<T> =
 	ProjectMetadata<BoundedVec<u8, StringLimitOf<T>>, BalanceOf<T>, PriceOf<T>, AccountIdOf<T>, HashOf<T>>;
-<<<<<<< HEAD
 pub type ProjectDetailsOf<T> = ProjectDetails<
 	AccountIdOf<T>,
-	BlockNumberOf<T>,
+	BlockNumberFor<T>,
 	PriceOf<T>,
 	BalanceOf<T>,
 	EvaluationRoundInfoOf<T>,
 	AccountListOf<T>,
 >;
-=======
-pub type ProjectDetailsOf<T> =
-	ProjectDetails<AccountIdOf<T>, BlockNumberFor<T>, PriceOf<T>, BalanceOf<T>, EvaluationRoundInfoOf<T>>;
->>>>>>> 19468f0e
 pub type EvaluationRoundInfoOf<T> = EvaluationRoundInfo<BalanceOf<T>>;
 pub type VestingInfoOf<T> = VestingInfo<BlockNumberFor<T>, BalanceOf<T>>;
 pub type EvaluationInfoOf<T> = EvaluationInfo<u32, ProjectIdOf<T>, AccountIdOf<T>, BalanceOf<T>, BlockNumberFor<T>>;
@@ -496,16 +487,7 @@
 	#[pallet::storage]
 	#[pallet::getter(fn project_details)]
 	/// StorageMap containing additional information for the projects, relevant for correctness of the protocol
-<<<<<<< HEAD
 	pub type ProjectsDetails<T: Config> = StorageMap<_, Blake2_128Concat, T::ProjectIdentifier, ProjectDetailsOf<T>>;
-=======
-	pub type ProjectsDetails<T: Config> = StorageMap<
-		_,
-		Blake2_128Concat,
-		T::ProjectIdentifier,
-		ProjectDetails<AccountIdOf<T>, BlockNumberFor<T>, PriceOf<T>, BalanceOf<T>, EvaluationRoundInfoOf<T>>,
-	>;
->>>>>>> 19468f0e
 
 	#[pallet::storage]
 	#[pallet::getter(fn projects_to_update)]
@@ -841,7 +823,6 @@
 		MigrationsFailed {
 			project_id: ProjectIdOf<T>,
 			migration_origins: BoundedVec<MigrationOrigin, MaxMigrationsPerXcm<T>>,
-<<<<<<< HEAD
 		},
 		ReleaseFutureCTDepositFailed {
 			project_id: ProjectIdOf<T>,
@@ -852,8 +833,6 @@
 			project_id: ProjectIdOf<T>,
 			participant: AccountIdOf<T>,
 			caller: AccountIdOf<T>,
-=======
->>>>>>> 19468f0e
 		},
 	}
 
