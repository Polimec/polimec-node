// Polimec Blockchain – https://www.polimec.org/
// Copyright (C) Polimec 2022. All rights reserved.

// The Polimec Blockchain is free software: you can redistribute it and/or modify
// it under the terms of the GNU General Public License as published by
// the Free Software Foundation, either version 3 of the License, or
// (at your option) any later version.

// The Polimec Blockchain is distributed in the hope that it will be useful,
// but WITHOUT ANY WARRANTY; without even the implied warranty of
// MERCHANTABILITY or FITNESS FOR A PARTICULAR PURPOSE.  See the
// GNU General Public License for more details.

// You should have received a copy of the GNU General Public License
// along with this program.  If not, see <https://www.gnu.org/licenses/>.

//! # Funding Pallet
//!
//! Polimec's main business logic. It allows users to create, evaluate, and fund projects.
//!
//! It rewards project evaluators and contributors with `Contribution Tokens`. These tokens
//! can be redeemed for a project's native tokens, after their parachain is deployed on mainnet.
//! ## 👷 Work in progress 🏗️
//! Expect major changes between PRs
//!
//! ## Overview
//! The official logic for Polimec's blockchain can be found at our [whitepaper](https://polimec.link/whitepaper).
//!
//! There are 3 types of users in Polimec:
//! - **Issuers**: They create projects and are responsible for their success.
//! - **Evaluators**: They evaluate projects and are rewarded for their work.
//! - **Contributors**: They contribute financially to projects and are rewarded on the basis of their contribution
//!
//! A contributor, depending on their investor profile, can participate in different rounds of a project's funding.
//!
//! There are 3 types of contributors:
//! - **Institutional**
//! - **Professional**
//! - **Retail**
//!
//! Basic flow of a project's lifecycle:
//!
//!
//! | Step                      | Description                                                                                                                                                                                                                                                                                                                                                                                                 | Resulting Project State                                             |
//! |---------------------------|-------------------------------------------------------------------------------------------------------------------------------------------------------------------------------------------------------------------------------------------------------------------------------------------------------------------------------------------------------------------------------------------------------------|---------------------------------------------------------------------|
//! | Creation                  | Issuer creates a project with the [`create()`](Pallet::create) extrinsic.                                                                                                                                                                                                                                                                                                                                   | [`Application`](ProjectStatus::Application)                         |
//! | Evaluation Start          | Issuer starts the evaluation round with the [`start_evaluation()`](Pallet::start_evaluation) extrinsic.                                                                                                                                                                                                                                                                                                     | [`EvaluationRound`](ProjectStatus::EvaluationRound)                 |
//! | Evaluation Submissions    | Evaluators assess the project information, and if they think it is good enough to get funding, they bond Polimec's native token PLMC with [`bond_evaluation()`](Pallet::bond_evaluation)                                                                                                                                                                                                                    | [`EvaluationRound`](ProjectStatus::EvaluationRound)                 |
//! | Evaluation End            | Evaluation round ends automatically after the [`Config::EvaluationDuration`] has passed. This is achieved by the [`on_initialize()`](Pallet::on_initialize) function.                                                                                                                                                                                                                                       | [`AuctionInitializePeriod`](ProjectStatus::AuctionInitializePeriod) |
//! | Auction Start             | Issuer starts the auction round within the [`Config::AuctionInitializePeriodDuration`], by calling the extrinsic [`start_auction()`](Pallet::start_auction)                                                                                                                                                                                                                                                 | [`AuctionRound(English)`](ProjectStatus::AuctionRound)              |
//! | Bid Submissions           | Institutional and Professional users can place bids with [`bid()`](Pallet::bid) by choosing their desired token price, amount, and multiplier (for vesting). Their bids are guaranteed to be considered                                                                                                                                                                                                     | [`AuctionRound(English)`](ProjectStatus::AuctionRound)              |                                                                                                                                                                                                                |                                                                     |
//! | Candle Auction Transition | After the [`Config::EnglishAuctionDuration`] has passed, the auction goes into candle mode thanks to [`on_initialize()`](Pallet::on_initialize)                                                                                                                                                                                                                                                             | [`AuctionRound(Candle)`](ProjectStatus::AuctionRound)               |
//! | Bid Submissions           | Institutional and Professional users can continue bidding, but this time their bids will only be considered, if they managed to fall before the random ending block calculated at the end of the auction.                                                                                                                                                                                                   | [`AuctionRound(Candle)`](ProjectStatus::AuctionRound)               |
//! | Community Funding Start   | After the [`Config::CandleAuctionDuration`] has passed, the auction automatically. A final token price for the next rounds is calculated based on the accepted bids.                                                                                                                                                                                                                                        | [`CommunityRound`](ProjectStatus::CommunityRound)                   |
//! | Funding Submissions       | Retail investors can call the [`contribute()`](Pallet::contribute) extrinsic to buy tokens at the set price.                                                                                                                                                                                                                                                                                                | [`CommunityRound`](ProjectStatus::CommunityRound)                   |
//! | Remainder Funding Start   | After the [`Config::CommunityFundingDuration`] has passed, the project is now open to token purchases from any user type                                                                                                                                                                                                                                                                                    | [`RemainderRound`](ProjectStatus::RemainderRound)                   |
//! | Funding End               | If all tokens were sold, or after the [`Config::RemainderFundingDuration`] has passed, the project automatically ends, and it is calculated if it reached its desired funding or not.                                                                                                                                                                                                                       | [`FundingEnded`](ProjectStatus::FundingSuccessful)                       |
//! | Evaluator Rewards         | If the funding was successful, evaluators can claim their contribution token rewards with the [`TBD`]() extrinsic. If it failed, evaluators can either call the [`failed_evaluation_unbond_for()`](Pallet::failed_evaluation_unbond_for) extrinsic, or wait for the [`on_idle()`](Pallet::on_initialize) function, to return their funds                                                                    | [`FundingEnded`](ProjectStatus::FundingSuccessful)                       |
//! | Bidder Rewards            | If the funding was successful, bidders will call [`vested_contribution_token_bid_mint_for()`](Pallet::vested_contribution_token_bid_mint_for) to mint the contribution tokens they are owed, and [`vested_plmc_bid_unbond_for()`](Pallet::vested_plmc_bid_unbond_for) to unbond their PLMC, based on their current vesting schedule.                                                                        | [`FundingEnded`](ProjectStatus::FundingSuccessful)                       |
//! | Buyer Rewards             | If the funding was successful, users who bought tokens on the Community or Remainder round, can call [`vested_contribution_token_purchase_mint_for()`](Pallet::vested_contribution_token_purchase_mint_for) to mint the contribution tokens they are owed, and [`vested_plmc_purchase_unbond_for()`](Pallet::vested_plmc_purchase_unbond_for) to unbond their PLMC, based on their current vesting schedule | [`FundingEnded`](ProjectStatus::FundingSuccessful)                       |
//!
//! ## Interface
//! All users who wish to participate need to have a valid credential, given to them on the KILT parachain, by a KYC/AML provider.
//! ### Extrinsics
//! * [`create`](Pallet::create) : Creates a new project.
//! * [`edit_metadata`](Pallet::edit_metadata) : Submit a new Hash of the project metadata.
//! * [`start_evaluation`](Pallet::start_evaluation) : Start the Evaluation round of a project.
//! * [`start_auction`](Pallet::start_auction) : Start the English Auction round of a project.
//! * [`bond_evaluation`](Pallet::bond_evaluation) : Bond PLMC on a project in the evaluation stage. A sort of "bet" that you think the project will be funded
//! * [`failed_evaluation_unbond_for`](Pallet::failed_evaluation_unbond_for) : Unbond the PLMC bonded on a project's evaluation round for any user, if the project failed the evaluation.
//! * [`bid`](Pallet::bid) : Perform a bid during the English or Candle Auction Round.
//! * [`contribute`](Pallet::contribute) : Buy contribution tokens if a project during the Community or Remainder round
//! * [`vested_plmc_bid_unbond_for`](Pallet::vested_plmc_bid_unbond_for) : Unbond the PLMC bonded on a project's English or Candle Auction Round for any user, based on their vesting schedule.
//! * [`vested_plmc_purchase_unbond_for`](Pallet::vested_plmc_purchase_unbond_for) : Unbond the PLMC bonded on a project's Community or Remainder Round for any user, based on their vesting schedule.
//! * [`vested_contribution_token_bid_mint_for`](Pallet::vested_contribution_token_bid_mint_for) : Mint the contribution tokens for a user who participated in the English or Candle Auction Round, based on their vesting schedule.
//! * [`vested_contribution_token_purchase_mint_for`](Pallet::vested_contribution_token_purchase_mint_for) : Mint the contribution tokens for a user who participated in the Community or Remainder Round, based on their vesting schedule.
//!
//! ### Storage Items
//! * [`NextProjectId`] : Increasing counter to get the next id to assign to a project.
//! * [`NextBidId`]: Increasing counter to get the next id to assign to a bid.
//! * [`Nonce`]: Increasing counter to be used in random number generation.
//! * [`Images`]: Map of the hash of some metadata to the user who owns it. Avoids storing the same image twice, and keeps track of ownership for a future project data access due to regulatory compliance.
//! * [`ProjectsMetadata`]: Map of the assigned id, to the main information of a project.
//! * [`ProjectsIssuers`]: Map of a project id, to its issuer account.
//! * [`ProjectsDetails`]: Map of a project id, to some additional information required for ensuring correctness of the protocol.
//! * [`ProjectsToUpdate`]: Map of a block number, to a vector of project ids. Used to keep track of projects that need to be updated in on_initialize.
//! * [`Bids`]: Double map linking a project-user to the bids they made.
//! * [`Evaluations`]: Double map linking a project-user to the PLMC they bonded in the evaluation round.
//! * [`Contributions`]: Double map linking a project-user to the contribution tokens they bought in the Community or Remainder round.
//!
//! ## Usage
//! You can circumvent the extrinsics by calling the do_* functions that they call directly.
//! This is useful if you need to make use of this pallet's functionalities in a pallet of your own, and you don't want to pay the transaction fees twice.
//! ### Example: A retail user buying tokens for a project in the community round
//! ```
//! pub use pallet::*;
//!
//! #[frame_support::pallet(dev_mode)]
//! pub mod pallet { //!
//!     use super::*;
//!     use frame_support::pallet_prelude::*;
//!     use frame_system::pallet_prelude::*;
//!    	use pallet_funding::AcceptedFundingAsset;
//!
//!     #[pallet::pallet]
//!     pub struct Pallet<T>(_);
//!
//!     #[pallet::config]
//!     pub trait Config: frame_system::Config + pallet_funding::Config {}
//!
//!     #[pallet::call]
//!     impl<T: Config> Pallet<T> {
//! 		/// Buy tokens for a project in the community round if it achieved at least 500k USDT funding
//! 		#[pallet::weight(0)]
//! 		pub fn buy_if_popular(
//! 			origin: OriginFor<T>,
//! 			project_id: <T as pallet_funding::Config>::ProjectIdentifier,
//! 			amount: <T as pallet_funding::Config>::Balance
//! 		) -> DispatchResult {
//! 			let retail_user = ensure_signed(origin)?;
//! 			let project_id: <T as pallet_funding::Config>::ProjectIdentifier = project_id.into();
//! 			// Check project is in the community round
//! 			let project_details = pallet_funding::Pallet::<T>::project_details(project_id).ok_or(Error::<T>::ProjectNotFound)?;
//! 			ensure!(project_details.status == pallet_funding::ProjectStatus::CommunityRound, "Project is not in the community round");
//!
//! 			// Calculate how much funding was done already
//! 			let project_contributions: <T as pallet_funding::Config>::Balance = pallet_funding::Contributions::<T>::iter_prefix_values(project_id)
//! 				.flatten()
//! 				.fold(
//! 					0u64.into(),
//! 					|total_tokens_bought, contribution| {
//! 						total_tokens_bought + contribution.usd_contribution_amount
//! 					}
//! 				);
//!
//! 			ensure!(project_contributions >= 500_000_0_000_000_000u64.into(), "Project did not achieve at least 500k USDT funding");
//!
//! 			// Buy tokens with the default multiplier
//! 			<pallet_funding::Pallet<T>>::do_contribute(retail_user.into(), project_id, amount, None, AcceptedFundingAsset::USDT)?;
//!
//! 			Ok(())
//! 		}
//! 	}
//!
//! 	#[pallet::error]
//! 	pub enum Error<T> {
//! 		ProjectNotFound,
//! 	}
//! }
//! ```
//!
//! ## Credentials
//! The pallet will only allow users with certain credential types, to execute certain extrinsics.:
//!
//!
//! | Extrinsic                                     | Issuer | Retail Investor | Professional Investor | Institutional Investor |
//! |-----------------------------------------------|--------|-----------------|-----------------------|------------------------|
//! | `create`                                      | X      |                 |                       |                        |
//! | `edit_metadata`                               | X      |                 |                       |                        |
//! | `start_evaluation`                            | X      |                 |                       |                        |
//! | `start_auction`                               | X      |                 |                       |                        |
//! | `bond_evaluation`                             |        | X               | X                     | X                      |
//! | `failed_evaluation_unbond_for`                |        | X               | X                     | X                      |
//! | `bid`                                         |        |                 | X                     | X                      |
//! | `contribute`                                  |        | X               | X*                    | X*                     |
//! | `vested_plmc_bid_unbond_for`                  |        |                 | X                     | X                      |
//! | `vested_plmc_purchase_unbond_for`             |        | X               | X                     | X                      |
//! | `vested_contribution_token_bid_mint_for`      |        |                 | X                     | X                      |
//! | `vested_contribution_token_purchase_mint_for` |        | X               | X                     | X                      |
//!
//! _* They can call contribute only if the project is on the remainder round._
//!

// Ensure we're `no_std` when compiling for Wasm.
#![cfg_attr(not(feature = "std"), no_std)]
// This recursion limit is needed because we have too many benchmarks and benchmarking will fail if
// we add more without this limit.
#![cfg_attr(feature = "runtime-benchmarks", recursion_limit = "512")]
#![feature(assert_matches)]

pub mod functions;
pub mod types;
pub mod weights;

#[cfg(test)]
pub mod mock;

#[cfg(test)]
pub mod tests;

#[cfg(feature = "runtime-benchmarks")]
pub mod benchmarking;
pub mod impls;
pub mod traits;

pub use pallet::*;
pub use types::*;

pub use crate::weights::WeightInfo;
use frame_support::{
	pallet_prelude::ValueQuery,
	traits::{
		tokens::{fungible, fungibles, Balance},
		Get, Randomness,
	},
	BoundedVec, PalletId, Parameter,
};
use parity_scale_codec::{Decode, Encode};

use sp_arithmetic::traits::{One, Saturating};

use sp_runtime::{traits::AccountIdConversion, FixedPointNumber, FixedPointOperand, FixedU128};
use sp_std::prelude::*;

pub type AccountIdOf<T> = <T as frame_system::Config>::AccountId;
pub type BlockNumberOf<T> = <T as frame_system::Config>::BlockNumber;
pub type ProjectIdOf<T> = <T as Config>::ProjectIdentifier;
pub type MultiplierOf<T> = <T as Config>::Multiplier;
pub type BalanceOf<T> = <T as Config>::Balance;
pub type PriceOf<T> = <T as Config>::Price;
pub type StorageItemIdOf<T> = <T as Config>::StorageItemId;
pub type StringLimitOf<T> = <T as Config>::StringLimit;
pub type HashOf<T> = <T as frame_system::Config>::Hash;
pub type AssetIdOf<T> =
	<<T as Config>::FundingCurrency as fungibles::Inspect<<T as frame_system::Config>::AccountId>>::AssetId;

pub type RewardInfoOf<T> = RewardInfo<BalanceOf<T>>;
pub type EvaluatorsOutcomeOf<T> = EvaluatorsOutcome<BalanceOf<T>>;

pub type ProjectMetadataOf<T> =
	ProjectMetadata<BoundedVec<u8, StringLimitOf<T>>, BalanceOf<T>, PriceOf<T>, AccountIdOf<T>, HashOf<T>>;
pub type ProjectDetailsOf<T> =
	ProjectDetails<AccountIdOf<T>, BlockNumberOf<T>, PriceOf<T>, BalanceOf<T>, EvaluationRoundInfoOf<T>>;
pub type EvaluationRoundInfoOf<T> = EvaluationRoundInfo<BalanceOf<T>>;
pub type VestingOf<T> = Vesting<BlockNumberOf<T>, BalanceOf<T>>;
pub type EvaluationInfoOf<T> =
	EvaluationInfo<StorageItemIdOf<T>, ProjectIdOf<T>, AccountIdOf<T>, BalanceOf<T>, BlockNumberOf<T>>;
pub type BidInfoOf<T> = BidInfo<
	StorageItemIdOf<T>,
	ProjectIdOf<T>,
	BalanceOf<T>,
	PriceOf<T>,
	AccountIdOf<T>,
	BlockNumberOf<T>,
	VestingOf<T>,
	VestingOf<T>,
	MultiplierOf<T>,
>;
pub type ContributionInfoOf<T> =
	ContributionInfo<StorageItemIdOf<T>, ProjectIdOf<T>, AccountIdOf<T>, BalanceOf<T>, VestingOf<T>, VestingOf<T>>;
pub type BondTypeOf<T> = LockType<ProjectIdOf<T>>;

const PLMC_STATEMINT_ID: u32 = 2069;

// TODO: PLMC-152. Remove `dev_mode` attribute when extrinsics API are stable
#[frame_support::pallet(dev_mode)]
pub mod pallet {
	use super::*;
	use crate::traits::{BondingRequirementCalculation, ProvideStatemintPrice};
	use frame_support::pallet_prelude::*;
	use frame_system::pallet_prelude::*;
	use local_macros::*;
	use sp_arithmetic::Percent;

	#[pallet::pallet]
	pub struct Pallet<T>(_);

	#[pallet::config]
	pub trait Config: frame_system::Config {
		type RuntimeEvent: From<Event<Self>> + IsType<<Self as frame_system::Config>::RuntimeEvent>;

		/// Global identifier for the projects.
		type ProjectIdentifier: Parameter + Copy + Default + One + Saturating + From<u32>;
		// TODO: PLMC-153 + MaybeSerializeDeserialize: Maybe needed for JSON serialization @ Genesis: https://github.com/paritytech/substrate/issues/12738#issuecomment-1320921201

		/// Multiplier that decides how much PLMC needs to be bonded for a token buy/bid
		type Multiplier: Parameter + BondingRequirementCalculation<Self> + Default + From<u32> + Copy;

		/// The inner balance type we will use for all of our outer currency types. (e.g native, funding, CTs)
		type Balance: Balance + From<u64> + FixedPointOperand;

		/// Represents the value of something in USD
		type Price: FixedPointNumber + Parameter + Copy;

		/// The chains native currency
		type NativeCurrency: fungible::InspectHold<AccountIdOf<Self>, Balance = BalanceOf<Self>>
			+ fungible::MutateHold<AccountIdOf<Self>, Balance = BalanceOf<Self>, Reason = BondTypeOf<Self>>
			+ fungible::BalancedHold<AccountIdOf<Self>, Balance = BalanceOf<Self>>
			+ fungible::Mutate<AccountIdOf<Self>, Balance = BalanceOf<Self>>;

		/// The currency used for funding projects in bids and contributions
		// type FundingCurrency: ReservableCurrency<AccountIdOf<Self, Balance = BalanceOf<Self>>;
		type FundingCurrency: fungibles::InspectEnumerable<AccountIdOf<Self>, Balance = BalanceOf<Self>, AssetId = u32>
			+ fungibles::metadata::Inspect<AccountIdOf<Self>, AssetId = u32>
			+ fungibles::metadata::Mutate<AccountIdOf<Self>, AssetId = u32>
			+ fungibles::Mutate<AccountIdOf<Self>, Balance = BalanceOf<Self>>;

		/// The currency used for minting contribution tokens as fungible assets (i.e pallet-assets)
		type ContributionTokenCurrency: fungibles::Create<AccountIdOf<Self>, AssetId = Self::ProjectIdentifier, Balance = BalanceOf<Self>>
			+ fungibles::Destroy<AccountIdOf<Self>, AssetId = Self::ProjectIdentifier, Balance = BalanceOf<Self>>
			+ fungibles::InspectEnumerable<AccountIdOf<Self>, Balance = BalanceOf<Self>>
			+ fungibles::metadata::Inspect<AccountIdOf<Self>>
			+ fungibles::metadata::Mutate<AccountIdOf<Self>>
			+ fungibles::Mutate<AccountIdOf<Self>, Balance = BalanceOf<Self>>;

		type PriceProvider: ProvideStatemintPrice<AssetId = u32, Price = Self::Price>;

		/// Unique identifier for any bid in the system.
		type StorageItemId: Parameter + Copy + Saturating + One + Default;

		/// Something that provides randomness in the runtime.
		type Randomness: Randomness<Self::Hash, Self::BlockNumber>;

		/// The maximum length of data stored on-chain.
		#[pallet::constant]
		type StringLimit: Get<u32>;

		/// The maximum size of a preimage allowed, expressed in bytes.
		#[pallet::constant]
		type PreImageLimit: Get<u32>;

		/// The length (expressed in number of blocks) of the evaluation period.
		#[pallet::constant]
		type EvaluationDuration: Get<Self::BlockNumber>;

		/// The time window (expressed in number of blocks) that an issuer has to start the auction round.
		#[pallet::constant]
		type AuctionInitializePeriodDuration: Get<Self::BlockNumber>;

		/// The length (expressed in number of blocks) of the Auction Round, English period.
		#[pallet::constant]
		type EnglishAuctionDuration: Get<Self::BlockNumber>;

		/// The length (expressed in number of blocks) of the Auction Round, Candle period.
		#[pallet::constant]
		type CandleAuctionDuration: Get<Self::BlockNumber>;

		/// The length (expressed in number of blocks) of the Community Round.
		#[pallet::constant]
		type CommunityFundingDuration: Get<Self::BlockNumber>;

		/// The length (expressed in number of blocks) of the Remainder Round.
		#[pallet::constant]
		type RemainderFundingDuration: Get<Self::BlockNumber>;

		/// `PalletId` for the funding pallet. An appropriate value could be
		/// `PalletId(*b"py/cfund")`
		#[pallet::constant]
		type PalletId: Get<PalletId>;

		/// How many projects should we update in on_initialize each block
		#[pallet::constant]
		type MaxProjectsToUpdatePerBlock: Get<u32>;

		/// How many distinct evaluations per user per project
		type MaxEvaluationsPerUser: Get<u32>;

		/// The maximum number of bids per user per project
		#[pallet::constant]
		type MaxBidsPerUser: Get<u32>;

		/// The maximum number of bids per user per project
		#[pallet::constant]
		type MaxContributionsPerUser: Get<u32>;

		/// The maximum number of bids per user
		#[pallet::constant]
		type ContributionVesting: Get<u32>;

		/// Helper trait for benchmarks.
		#[cfg(feature = "runtime-benchmarks")]
		type BenchmarkHelper: BenchmarkHelper<Self>;

		/// Weight information for extrinsics in this pallet.
		type WeightInfo: WeightInfo;

		type FeeBrackets: Get<Vec<(Percent, Self::Balance)>>;

		type EvaluationSuccessThreshold: Get<Percent>;

		type Vesting: polimec_traits::ReleaseSchedule<AccountIdOf<Self>, BondTypeOf<Self>>;
		/// For now we expect 3 days until the project is automatically accepted. Timeline decided by MiCA regulations.
		type ManualAcceptanceDuration: Get<Self::BlockNumber>;
		/// For now we expect 4 days from acceptance to settlement due to MiCA regulations.
		type SuccessToSettlementTime: Get<Self::BlockNumber>;

		type EvaluatorSlash: Get<Percent>;

		type TreasuryAccount: Get<AccountIdOf<Self>>;
	}

	#[pallet::storage]
	#[pallet::getter(fn next_project_id)]
	/// A global counter for indexing the projects
	/// OnEmpty in this case is GetDefault, so 0.
	pub type NextProjectId<T: Config> = StorageValue<_, T::ProjectIdentifier, ValueQuery>;

	#[pallet::storage]
	#[pallet::getter(fn next_evaluation_id)]
	pub type NextEvaluationId<T: Config> = StorageValue<_, T::StorageItemId, ValueQuery>;

	#[pallet::storage]
	#[pallet::getter(fn next_bid_id)]
	pub type NextBidId<T: Config> = StorageValue<_, T::StorageItemId, ValueQuery>;

	#[pallet::storage]
	#[pallet::getter(fn next_contribution_id)]
	pub type NextContributionId<T: Config> = StorageValue<_, T::StorageItemId, ValueQuery>;

	#[pallet::storage]
	#[pallet::getter(fn nonce)]
	/// A global counter used in the randomness generation
	// TODO: PLMC-155. Remove it after using the Randomness from BABE's VRF: https://github.com/PureStake/moonbeam/issues/1391
	// 	Or use the randomness from Moonbeam.
	pub type Nonce<T: Config> = StorageValue<_, u32, ValueQuery>;

	#[pallet::storage]
	#[pallet::getter(fn images)]
	/// A StorageMap containing all the hashes of the project metadata uploaded by the users.
	/// TODO: PLMC-156. The metadata should be stored on IPFS/offchain database, and the hash of the metadata should be stored here.
	pub type Images<T: Config> = StorageMap<_, Blake2_128Concat, T::Hash, AccountIdOf<T>>;

	#[pallet::storage]
	#[pallet::getter(fn projects_metadata)]
	/// A StorageMap containing the primary project information of projects
	pub type ProjectsMetadata<T: Config> = StorageMap<_, Blake2_128Concat, T::ProjectIdentifier, ProjectMetadataOf<T>>;

	#[pallet::storage]
	#[pallet::getter(fn project_details)]
	/// StorageMap containing additional information for the projects, relevant for correctness of the protocol
	pub type ProjectsDetails<T: Config> = StorageMap<
		_,
		Blake2_128Concat,
		T::ProjectIdentifier,
		ProjectDetails<AccountIdOf<T>, BlockNumberOf<T>, PriceOf<T>, BalanceOf<T>, EvaluationRoundInfoOf<T>>,
	>;

	#[pallet::storage]
	#[pallet::getter(fn projects_to_update)]
	/// A map to know in which block to update which active projects using on_initialize.
	pub type ProjectsToUpdate<T: Config> = StorageMap<
		_,
		Blake2_128Concat,
		T::BlockNumber,
		BoundedVec<(T::ProjectIdentifier, UpdateType), T::MaxProjectsToUpdatePerBlock>,
		ValueQuery,
	>;

	#[pallet::storage]
	#[pallet::getter(fn evaluations)]
	/// Keep track of the PLMC bonds made to each project by each evaluator
	pub type Evaluations<T: Config> = StorageNMap<
		_,
		(
			NMapKey<Blake2_128Concat, T::ProjectIdentifier>,
			NMapKey<Blake2_128Concat, AccountIdOf<T>>,
			NMapKey<Blake2_128Concat, StorageItemIdOf<T>>,
		),
		EvaluationInfoOf<T>,
	>;

	#[pallet::storage]
	#[pallet::getter(fn bids)]
	/// StorageMap containing the bids for each project and user
	pub type Bids<T: Config> = StorageNMap<
		_,
		(
			NMapKey<Blake2_128Concat, T::ProjectIdentifier>,
			NMapKey<Blake2_128Concat, AccountIdOf<T>>,
			NMapKey<Blake2_128Concat, StorageItemIdOf<T>>,
		),
		BidInfoOf<T>,
	>;

	#[pallet::storage]
	#[pallet::getter(fn contributions)]
	/// Contributions made during the Community and Remainder round. i.e token buys
	pub type Contributions<T: Config> = StorageNMap<
		_,
		(
			NMapKey<Blake2_128Concat, T::ProjectIdentifier>,
			NMapKey<Blake2_128Concat, AccountIdOf<T>>,
			NMapKey<Blake2_128Concat, StorageItemIdOf<T>>,
		),
		ContributionInfoOf<T>,
	>;

	#[pallet::event]
	#[pallet::generate_deposit(pub(super) fn deposit_event)]
	pub enum Event<T: Config> {
		/// A project was created.
		Created { project_id: T::ProjectIdentifier },
		/// The metadata of a project was modified.
		MetadataEdited { project_id: T::ProjectIdentifier },
		/// The evaluation phase of a project started.
		EvaluationStarted { project_id: T::ProjectIdentifier },
		/// The evaluation phase of a project ended without reaching the minimum threshold of evaluation bonds.
		EvaluationFailed { project_id: T::ProjectIdentifier },
		/// The period an issuer has to start the auction phase of the project.
		AuctionInitializePeriod {
			project_id: T::ProjectIdentifier,
			start_block: T::BlockNumber,
			end_block: T::BlockNumber,
		},
		/// The auction round of a project started.
		EnglishAuctionStarted { project_id: T::ProjectIdentifier, when: T::BlockNumber },
		/// The candle auction part of the auction started for a project
		CandleAuctionStarted { project_id: T::ProjectIdentifier, when: T::BlockNumber },
		/// The auction round of a project ended.
		AuctionFailed { project_id: T::ProjectIdentifier },
		/// A `bonder` bonded an `amount` of PLMC for `project_id`.
		FundsBonded { project_id: T::ProjectIdentifier, amount: BalanceOf<T>, bonder: AccountIdOf<T> },
		/// Someone paid for the release of a user's PLMC bond for a project.
		BondReleased {
			project_id: T::ProjectIdentifier,
			amount: BalanceOf<T>,
			bonder: AccountIdOf<T>,
			releaser: AccountIdOf<T>,
		},
		/// A bid was made for a project
		Bid { project_id: T::ProjectIdentifier, amount: BalanceOf<T>, price: T::Price, multiplier: MultiplierOf<T> },
		/// A contribution was made for a project. i.e token purchase
		Contribution {
			project_id: T::ProjectIdentifier,
			contributor: AccountIdOf<T>,
			amount: BalanceOf<T>,
			multiplier: MultiplierOf<T>,
		},
		/// A project is now in its community funding round
		CommunityFundingStarted { project_id: T::ProjectIdentifier },
		/// A project is now in the remainder funding round
		RemainderFundingStarted { project_id: T::ProjectIdentifier },
		/// A project has now finished funding
		FundingEnded { project_id: T::ProjectIdentifier, outcome: FundingOutcome },
		/// Something was not properly initialized. Most likely due to dev error manually calling do_* functions or updating storage
		TransitionError { project_id: T::ProjectIdentifier, error: DispatchError },
		/// Something terribly wrong happened where the bond could not be unbonded. Most likely a programming error
		EvaluationUnbondFailed {
			project_id: ProjectIdOf<T>,
			evaluator: AccountIdOf<T>,
			id: StorageItemIdOf<T>,
			error: DispatchError,
		},
		/// Contribution tokens were minted to a user
		ContributionTokenMinted {
			releaser: AccountIdOf<T>,
			project_id: T::ProjectIdentifier,
			claimer: AccountIdOf<T>,
			amount: BalanceOf<T>,
		},
		/// A transfer of tokens failed, but because it was done inside on_initialize it cannot be solved.
		TransferError { error: DispatchError },
		EvaluationRewardFailed {
			project_id: ProjectIdOf<T>,
			evaluator: AccountIdOf<T>,
			id: StorageItemIdOf<T>,
			error: DispatchError,
		},
		EvaluationSlashFailed {
			project_id: ProjectIdOf<T>,
			evaluator: AccountIdOf<T>,
			id: StorageItemIdOf<T>,
			error: DispatchError,
		},
		ReleaseBidFundsFailed {
			project_id: ProjectIdOf<T>,
			bidder: AccountIdOf<T>,
			id: StorageItemIdOf<T>,
			error: DispatchError,
		},
		BidUnbondFailed {
			project_id: ProjectIdOf<T>,
			bidder: AccountIdOf<T>,
			id: StorageItemIdOf<T>,
			error: DispatchError,
		},
		ReleaseContributionFundsFailed {
			project_id: ProjectIdOf<T>,
			contributor: AccountIdOf<T>,
			id: StorageItemIdOf<T>,
			error: DispatchError,
		},
		ContributionUnbondFailed {
			project_id: ProjectIdOf<T>,
			contributor: AccountIdOf<T>,
			id: StorageItemIdOf<T>,
			error: DispatchError,
		},
		PayoutContributionFundsFailed {
			project_id: ProjectIdOf<T>,
			contributor: AccountIdOf<T>,
			id: StorageItemIdOf<T>,
			error: DispatchError,
		},
		PayoutBidFundsFailed {
			project_id: ProjectIdOf<T>,
			bidder: AccountIdOf<T>,
			id: StorageItemIdOf<T>,
			error: DispatchError,
		},
		EvaluationRewarded {
			project_id: ProjectIdOf<T>,
			evaluator: AccountIdOf<T>,
			id: StorageItemIdOf<T>,
			amount: BalanceOf<T>,
			caller: AccountIdOf<T>,
		},
		EvaluationSlashed {
			project_id: ProjectIdOf<T>,
			evaluator: AccountIdOf<T>,
			id: StorageItemIdOf<T>,
			amount: BalanceOf<T>,
			caller: AccountIdOf<T>,
		},
		BidCtMintFailed {
			project_id: ProjectIdOf<T>,
			bidder: AccountIdOf<T>,
			id: StorageItemIdOf<T>,
			error: DispatchError,
		},
	}

	#[pallet::error]
	pub enum Error<T> {
		/// Something in storage has a state which should never be possible at this point. Programming error
		ImpossibleState,
		/// The price provided in the `create` call is too low
		PriceTooLow,
		/// The participation size provided in the `create` call is too low
		ParticipantsSizeError,
		/// The ticket size provided in the `create` call is too low
		TicketSizeError,
		/// The specified project does not exist
		ProjectNotFound,
		/// The Evaluation Round of the project has not started yet
		EvaluationNotStarted,
		/// The Evaluation Round of the project has ended without reaching the minimum threshold
		EvaluationFailed,
		/// The issuer cannot contribute to their own project during the Funding Round
		ContributionToThemselves,
		/// Only the issuer can start the Evaluation Round
		NotAllowed,
		/// The Metadata Hash of the project was not found
		MetadataNotProvided,
		/// The Auction Round of the project has not started yet
		AuctionNotStarted,
		/// You cannot edit the metadata of a project that already passed the Evaluation Round
		Frozen,
		/// The bid is too low
		BidTooLow,
		/// The user has not enough balance to perform the action
		InsufficientBalance,
		// TODO: PLMC-133 Check after the introduction of the cross-chain identity pallet by KILT
		NotAuthorized,
		/// The Funding Round of the project has not ended yet
		CannotClaimYet,
		/// No bids were made for the project at the time of the auction close
		NoBidsFound,
		/// Tried to freeze the project to start the Evaluation Round, but the project is already frozen
		ProjectAlreadyFrozen,
		/// Tried to move the project from Application to Evaluation round, but the project is not in ApplicationRound
		ProjectNotInApplicationRound,
		/// Tried to move the project from Evaluation to EvaluationEnded round, but the project is not in EvaluationRound
		ProjectNotInEvaluationRound,
		/// Tried to move the project from AuctionInitializePeriod to EnglishAuctionRound, but the project is not in AuctionInitializePeriodRound
		ProjectNotInAuctionInitializePeriodRound,
		/// Tried to move the project to CandleAuction, but it was not in EnglishAuctionRound before
		ProjectNotInEnglishAuctionRound,
		/// Tried to move the project to Community round, but it was not in CandleAuctionRound before
		ProjectNotInCandleAuctionRound,
		/// Tried to move the project to RemainderRound, but it was not in CommunityRound before
		ProjectNotInCommunityRound,
		/// Tried to move the project to FundingEndedRound, but it was not in RemainderRound before
		ProjectNotInRemainderRound,
		/// Tried to move the project to ReadyToLaunch round, but it was not in FundingEnded round before
		ProjectNotInFundingEndedRound,
		/// Tried to start an auction before the initialization period
		TooEarlyForEnglishAuctionStart,
		/// Tried to start an auction after the initialization period
		TooLateForEnglishAuctionStart,
		/// Tried to move the project to CandleAuctionRound, but its too early for that
		TooEarlyForCandleAuctionStart,
		/// Tried to move the project to CommunityRound, but its too early for that
		TooEarlyForCommunityRoundStart,
		/// Tried to move the project to RemainderRound, but its too early for that
		TooEarlyForRemainderRoundStart,
		/// Tried to move to project to FundingEnded round, but its too early for that
		TooEarlyForFundingEnd,
		/// Checks for other projects not copying metadata of others
		MetadataAlreadyExists,
		/// The specified issuer does not exist
		ProjectIssuerNotFound,
		/// The specified project info does not exist
		ProjectInfoNotFound,
		/// Tried to finish an evaluation before its target end block
		EvaluationPeriodNotEnded,
		/// Tried to access field that is not set
		FieldIsNone,
		/// Tried to create the contribution token after the remaining round but it failed
		AssetCreationFailed,
		/// Tried to update the metadata of the contribution token but it failed
		AssetMetadataUpdateFailed,
		/// Tried to do an operation assuming the evaluation failed, when in fact it did not
		EvaluationNotFailed,
		/// Tried to unbond PLMC after unsuccessful evaluation, but specified bond does not exist.
		BondNotFound,
		/// Checked math failed
		BadMath,
		/// Tried to bond PLMC for bidding, but that phase has already ended
		TooLateForBidBonding,
		/// Tried to retrieve a bid but it does not exist
		BidNotFound,
		/// Tried to append a new bid to storage but too many bids were already made
		TooManyBids,
		/// Tried to append a new contribution to storage but too many were made for that user
		TooManyContributions,
		/// Tried to bond PLMC for contributing in the community or remainder round, but remainder round ended already
		TooLateForContributingBonding,
		/// Tried to contribute but its too low to be accepted
		ContributionTooLow,
		/// Contribution is higher than the limit set by the issuer
		ContributionTooHigh,
		/// Tried to delete a project from the update store but it is not there to begin with.
		ProjectNotInUpdateStore,
		/// The provided asset is not accepted by the project issuer
		FundingAssetNotAccepted,
		/// Could not get the price in USD for PLMC
		PLMCPriceNotAvailable,
		/// Could not get the price in USD for the provided asset
		PriceNotFound,
		/// Bond is either lower than the minimum set by the issuer, or the vec is full and can't replace an old one with a lower value
		EvaluationBondTooLow,
		/// Bond is bigger than the limit set by issuer
		EvaluationBondTooHigh,
		/// Tried to do an operation on an evaluation that does not exist
		EvaluationNotFound,
		/// Tried to do an operation on a finalizer that is not yet set
		NoFinalizerSet,
		/// Tried to do an operation on a finalizer that already finished
		FinalizerFinished,
		/// Tried to do an operation on a cleaner that is not ready
		CleanerNotReady,
	}

	#[pallet::call]
	impl<T: Config> Pallet<T> {
		/// Creates a project and assigns it to the `issuer` account.
		#[pallet::weight(T::WeightInfo::create())]
		pub fn create(origin: OriginFor<T>, project: ProjectMetadataOf<T>) -> DispatchResult {
			// TODO: PLMC-133 Ensure DipOrigin when this PR is merged: https://github.com/KILTprotocol/kilt-node/pull/494
			let issuer = ensure_signed(origin)?;
			Self::do_create(issuer, project)
		}

		/// Change the metadata hash of a project
		#[pallet::weight(T::WeightInfo::edit_metadata())]
		pub fn edit_metadata(
			origin: OriginFor<T>,
			project_id: T::ProjectIdentifier,
			project_metadata_hash: T::Hash,
		) -> DispatchResult {
			// TODO: PLMC-133 Ensure DipOrigin when this PR is merged: https://github.com/KILTprotocol/kilt-node/pull/494
			let issuer = ensure_signed(origin)?;
			Self::do_edit_metadata(issuer, project_id, project_metadata_hash)
		}

		/// Starts the evaluation round of a project. It needs to be called by the project issuer.
		#[pallet::weight(T::WeightInfo::start_evaluation())]
		pub fn start_evaluation(origin: OriginFor<T>, project_id: T::ProjectIdentifier) -> DispatchResult {
			// TODO: PLMC-133 Ensure DipOrigin when this PR is merged: https://github.com/KILTprotocol/kilt-node/pull/494
			let issuer = ensure_signed(origin)?;
			Self::do_evaluation_start(issuer, project_id)
		}

		/// Starts the auction round for a project. From the next block forward, any professional or
		/// institutional user can set bids for a token_amount/token_price pair.
		/// Any bids from this point until the candle_auction starts, will be considered as valid.
		#[pallet::weight(T::WeightInfo::start_auction())]
		pub fn start_auction(origin: OriginFor<T>, project_id: T::ProjectIdentifier) -> DispatchResult {
			// TODO: PLMC-133 Ensure DipOrigin when this PR is merged: https://github.com/KILTprotocol/kilt-node/pull/494
			let issuer = ensure_signed(origin)?;
			Self::do_english_auction(issuer, project_id)
		}

		/// Bond PLMC for a project in the evaluation stage
		#[pallet::weight(T::WeightInfo::bond())]
		pub fn bond_evaluation(
			origin: OriginFor<T>,
			project_id: T::ProjectIdentifier,
			#[pallet::compact] usd_amount: BalanceOf<T>,
		) -> DispatchResult {
			// TODO: PLMC-133 Ensure DipOrigin when this PR is merged: https://github.com/KILTprotocol/kilt-node/pull/494
			let evaluator = ensure_signed(origin)?;
			Self::do_evaluate(evaluator, project_id, usd_amount)
		}
    
		/// Bid for a project in the Auction round
		#[pallet::weight(T::WeightInfo::bid())]
		pub fn bid(
			origin: OriginFor<T>,
			project_id: T::ProjectIdentifier,
			#[pallet::compact] amount: BalanceOf<T>,
			price: PriceOf<T>,
			multiplier: Option<T::Multiplier>,
			asset: AcceptedFundingAsset,
		) -> DispatchResult {
			// TODO: PLMC-133 Ensure DipOrigin when this PR is merged: https://github.com/KILTprotocol/kilt-node/pull/494
			let bidder = ensure_signed(origin)?;
			Self::do_bid(bidder, project_id, amount, price, multiplier, asset)
		}

		/// Buy tokens in the Community or Remainder round at the price set in the Auction Round
		#[pallet::weight(T::WeightInfo::contribute())]
		pub fn contribute(
			origin: OriginFor<T>,
			project_id: T::ProjectIdentifier,
			#[pallet::compact] amount: BalanceOf<T>,
			multiplier: Option<MultiplierOf<T>>,
			asset: AcceptedFundingAsset,
		) -> DispatchResult {
			// TODO: PLMC-133 Ensure DipOrigin when this PR is merged: https://github.com/KILTprotocol/kilt-node/pull/494
			let contributor = ensure_signed(origin)?;
			Self::do_contribute(contributor, project_id, amount, multiplier, asset)
		}

		/// Release evaluation-bonded PLMC when a project finishes its funding round.
		#[pallet::weight(T::WeightInfo::evaluation_unbond_for())]
		pub fn evaluation_unbond_for(
			origin: OriginFor<T>,
			project_id: T::ProjectIdentifier,
			evaluator: AccountIdOf<T>,
			bond_id: T::StorageItemId,
		) -> DispatchResult {
			// TODO: PLMC-133 Ensure DipOrigin when this PR is merged: https://github.com/KILTprotocol/kilt-node/pull/494
			let releaser = ensure_signed(origin)?;
			Self::do_evaluation_unbond_for(releaser, project_id, evaluator, bond_id)
		}

		#[pallet::weight(Weight::from_parts(0, 0))]
		pub fn evaluation_reward_payout_for(
			origin: OriginFor<T>,
			project_id: T::ProjectIdentifier,
			evaluator: AccountIdOf<T>,
			bond_id: T::StorageItemId,
		) -> DispatchResult {
			let caller = ensure_signed(origin)?;
			Self::do_evaluation_reward_payout_for(caller, project_id, evaluator, bond_id)
		}

		#[pallet::weight(Weight::from_parts(0, 0))]
		pub fn bid_ct_mint_for(
			origin: OriginFor<T>,
			project_id: T::ProjectIdentifier,
			bidder: AccountIdOf<T>,
			bid_id: T::StorageItemId,
		) -> DispatchResult {
<<<<<<< HEAD
			let caller = ensure_signed(origin)?;
			Self::do_bid_ct_mint_for(caller, project_id, bidder, bid_id)
=======
			// TODO: PLMC-133 Ensure DipOrigin when this PR is merged: https://github.com/KILTprotocol/kilt-node/pull/494
			// TODO: PLMC-157. Manage the fact that the CTs may not be claimed by those entitled
			let releaser = ensure_signed(origin)?;
			Self::do_vested_plmc_bid_unbond_for(releaser, project_id, bidder)
>>>>>>> 289efd98
		}

		/// Unbond some plmc from a contribution, after a step in the vesting period has passed.
		pub fn vested_plmc_bid_unbond_for(
			origin: OriginFor<T>,
			project_id: T::ProjectIdentifier,
			bidder: AccountIdOf<T>,
		) -> DispatchResult {
<<<<<<< HEAD
			// TODO: PLMC-157. Manage the fact that the CTs may not be claimed by those entitled
			let releaser = ensure_signed(origin)?;

			Self::do_vested_plmc_bid_unbond_for(releaser, project_id, bidder)
=======
			// TODO: PLMC-133 Ensure DipOrigin when this PR is merged: https://github.com/KILTprotocol/kilt-node/pull/494
			let releaser = ensure_signed(origin)?;
			Self::do_vested_contribution_token_bid_mint_for(releaser, project_id, bidder)
>>>>>>> 289efd98
		}

		// TODO: PLMC-157. Manage the fact that the CTs may not be claimed by those entitled
		/// Unbond some plmc from a contribution, after a step in the vesting period has passed.
		pub fn vested_plmc_purchase_unbond_for(
			origin: OriginFor<T>,
			project_id: T::ProjectIdentifier,
			purchaser: AccountIdOf<T>,
		) -> DispatchResult {
			// TODO: PLMC-133 Ensure DipOrigin when this PR is merged: https://github.com/KILTprotocol/kilt-node/pull/494
			let releaser = ensure_signed(origin)?;
			Self::do_vested_plmc_purchase_unbond_for(releaser, project_id, purchaser)
		}
<<<<<<< HEAD
=======

		// TODO: PLMC-157. Manage the fact that the CTs may not be claimed by those entitled
		/// Mint contribution tokens after a step in the vesting period for a contribution.
		pub fn vested_contribution_token_purchase_mint_for(
			origin: OriginFor<T>,
			project_id: T::ProjectIdentifier,
			purchaser: AccountIdOf<T>,
		) -> DispatchResult {
			// TODO: PLMC-133 Ensure DipOrigin when this PR is merged: https://github.com/KILTprotocol/kilt-node/pull/494
			let releaser = ensure_signed(origin)?;
			Self::do_vested_contribution_token_purchase_mint_for(releaser, project_id, purchaser)
		}
>>>>>>> 289efd98
	}

	#[pallet::hooks]
	impl<T: Config> Hooks<BlockNumberFor<T>> for Pallet<T> {
		fn on_initialize(now: T::BlockNumber) -> Weight {
			// Get the projects that need to be updated on this block and update them
			for (project_id, update_type) in ProjectsToUpdate::<T>::take(now) {
				match update_type {
					// EvaluationRound -> AuctionInitializePeriod | EvaluationFailed
					UpdateType::EvaluationEnd => {
						unwrap_result_or_skip!(Self::do_evaluation_end(project_id), project_id);
					},

					// AuctionInitializePeriod -> AuctionRound(AuctionPhase::English)
					// Only if it wasn't first handled by user extrinsic
					UpdateType::EnglishAuctionStart => {
						unwrap_result_or_skip!(
							Self::do_english_auction(T::PalletId::get().into_account_truncating(), project_id),
							project_id
						);
					},

					// AuctionRound(AuctionPhase::English) -> AuctionRound(AuctionPhase::Candle)
					UpdateType::CandleAuctionStart => {
						unwrap_result_or_skip!(Self::do_candle_auction(project_id), project_id);
					},

					// AuctionRound(AuctionPhase::Candle) -> CommunityRound
					UpdateType::CommunityFundingStart => {
						unwrap_result_or_skip!(Self::do_community_funding(project_id), project_id);
					},

					// CommunityRound -> RemainderRound
					UpdateType::RemainderFundingStart => {
						unwrap_result_or_skip!(Self::do_remainder_funding(project_id), project_id)
					},

					// CommunityRound || RemainderRound -> FundingEnded
					UpdateType::FundingEnd => {
						unwrap_result_or_skip!(Self::do_end_funding(project_id), project_id)
					},

					UpdateType::ProjectDecision(decision) => {
						unwrap_result_or_skip!(Self::do_project_decision(project_id, decision), project_id)
					},

					UpdateType::StartSettlement => {
						unwrap_result_or_skip!(Self::do_start_settlement(project_id), project_id)
					},
				}
			}
			// TODO: PLMC-127. Set a proper weight
			Weight::from_parts(0, 0)
		}

		fn on_idle(_now: T::BlockNumber, max_weight: Weight) -> Weight {
			let mut remaining_weight = max_weight;

			let projects_needing_cleanup = ProjectsDetails::<T>::iter()
				.filter_map(|(project_id, info)| match info.cleanup {
					cleaner if cleaner.has_remaining_operations() => Some((project_id, cleaner)),
					_ => None,
				})
				.collect::<Vec<_>>();

			let projects_amount = projects_needing_cleanup.len() as u64;
			if projects_amount == 0 {
				return max_weight
			}

			let mut max_weight_per_project = remaining_weight.saturating_div(projects_amount);

			for (remaining_projects, (project_id, mut cleaner)) in
				projects_needing_cleanup.into_iter().enumerate().rev()
			{
				let mut consumed_weight = T::WeightInfo::insert_cleaned_project();
				while !consumed_weight.any_gt(max_weight_per_project) {
					if let Ok(weight) = cleaner.do_one_operation::<T>(project_id) {
						consumed_weight.saturating_accrue(weight);
					} else {
						break
					}
				}

				let mut details =
					if let Some(details) = ProjectsDetails::<T>::get(project_id) { details } else { continue };
				details.cleanup = cleaner;
				ProjectsDetails::<T>::insert(project_id, details);

				remaining_weight = remaining_weight.saturating_sub(consumed_weight);
				if remaining_projects > 0 {
					max_weight_per_project = remaining_weight.saturating_div(remaining_projects as u64);
				}
			}

			max_weight.saturating_sub(remaining_weight)
		}
	}

	#[cfg(feature = "runtime-benchmarks")]
	pub trait BenchmarkHelper<T: Config> {
		fn create_project_id_parameter(id: u32) -> T::ProjectIdentifier;
		fn create_dummy_project(metadata_hash: T::Hash) -> ProjectMetadataOf<T>;
	}

	#[cfg(feature = "runtime-benchmarks")]
	impl<T: Config> BenchmarkHelper<T> for () {
		fn create_project_id_parameter(id: u32) -> T::ProjectIdentifier {
			id.into()
		}

		fn create_dummy_project(metadata_hash: T::Hash) -> ProjectMetadataOf<T> {
			let project: ProjectMetadataOf<T> = ProjectMetadata {
				total_allocation_size: 1_000_000_0_000_000_000u64.into(),
				minimum_price: PriceOf::<T>::saturating_from_integer(1),
				ticket_size: TicketSize { minimum: Some(1u8.into()), maximum: None },
				participants_size: ParticipantsSize { minimum: Some(2), maximum: None },
				offchain_information_hash: Some(metadata_hash),
				..Default::default()
			};
			project
		}
	}
}

pub mod local_macros {
	/// used to unwrap storage values that can be None in places where an error cannot be returned,
	/// but an event should be emitted, and skip to the next iteration of a loop
	#[allow(unused_macros)]
	macro_rules! unwrap_option_or_skip {
		($option:expr, $project_id:expr) => {
			match $option {
				Some(val) => val,
				None => {
					Self::deposit_event(Event::<T>::TransitionError {
						project_id: $project_id,
						error: Error::<T>::FieldIsNone.into(),
					});
					continue
				},
			}
		};
	}

	/// used to unwrap storage values that can be Err in places where an error cannot be returned,
	/// but an event should be emitted, and skip to the next iteration of a loop
	macro_rules! unwrap_result_or_skip {
		($option:expr, $project_id:expr) => {
			match $option {
				Ok(val) => val,
				Err(err) => {
					Self::deposit_event(Event::<T>::TransitionError { project_id: $project_id, error: err });
					continue
				},
			}
		};
	}
	pub(crate) use unwrap_result_or_skip;
}<|MERGE_RESOLUTION|>--- conflicted
+++ resolved
@@ -854,15 +854,10 @@
 			bidder: AccountIdOf<T>,
 			bid_id: T::StorageItemId,
 		) -> DispatchResult {
-<<<<<<< HEAD
+      // TODO: PLMC-133 Ensure DipOrigin when this PR is merged: https://github.com/KILTprotocol/kilt-node/pull/494
+			// TODO: PLMC-157. Manage the fact that the CTs may not be claimed by those entitled
 			let caller = ensure_signed(origin)?;
 			Self::do_bid_ct_mint_for(caller, project_id, bidder, bid_id)
-=======
-			// TODO: PLMC-133 Ensure DipOrigin when this PR is merged: https://github.com/KILTprotocol/kilt-node/pull/494
-			// TODO: PLMC-157. Manage the fact that the CTs may not be claimed by those entitled
-			let releaser = ensure_signed(origin)?;
-			Self::do_vested_plmc_bid_unbond_for(releaser, project_id, bidder)
->>>>>>> 289efd98
 		}
 
 		/// Unbond some plmc from a contribution, after a step in the vesting period has passed.
@@ -871,16 +866,11 @@
 			project_id: T::ProjectIdentifier,
 			bidder: AccountIdOf<T>,
 		) -> DispatchResult {
-<<<<<<< HEAD
+      // TODO: PLMC-133 Ensure DipOrigin when this PR is merged: https://github.com/KILTprotocol/kilt-node/pull/494
 			// TODO: PLMC-157. Manage the fact that the CTs may not be claimed by those entitled
 			let releaser = ensure_signed(origin)?;
 
 			Self::do_vested_plmc_bid_unbond_for(releaser, project_id, bidder)
-=======
-			// TODO: PLMC-133 Ensure DipOrigin when this PR is merged: https://github.com/KILTprotocol/kilt-node/pull/494
-			let releaser = ensure_signed(origin)?;
-			Self::do_vested_contribution_token_bid_mint_for(releaser, project_id, bidder)
->>>>>>> 289efd98
 		}
 
 		// TODO: PLMC-157. Manage the fact that the CTs may not be claimed by those entitled
@@ -894,21 +884,6 @@
 			let releaser = ensure_signed(origin)?;
 			Self::do_vested_plmc_purchase_unbond_for(releaser, project_id, purchaser)
 		}
-<<<<<<< HEAD
-=======
-
-		// TODO: PLMC-157. Manage the fact that the CTs may not be claimed by those entitled
-		/// Mint contribution tokens after a step in the vesting period for a contribution.
-		pub fn vested_contribution_token_purchase_mint_for(
-			origin: OriginFor<T>,
-			project_id: T::ProjectIdentifier,
-			purchaser: AccountIdOf<T>,
-		) -> DispatchResult {
-			// TODO: PLMC-133 Ensure DipOrigin when this PR is merged: https://github.com/KILTprotocol/kilt-node/pull/494
-			let releaser = ensure_signed(origin)?;
-			Self::do_vested_contribution_token_purchase_mint_for(releaser, project_id, purchaser)
-		}
->>>>>>> 289efd98
 	}
 
 	#[pallet::hooks]
