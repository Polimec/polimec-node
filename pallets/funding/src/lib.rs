--- conflicted
+++ resolved
@@ -1108,116 +1108,12 @@
 			Self::do_mark_project_ct_migration_as_finished(project_id)
 		}
 	}
-<<<<<<< HEAD
-
-	fn update_weight(used_weight: &mut Weight, call: DispatchResultWithPostInfo, fallback_weight: Weight) {
-		match call {
-			Ok(post_dispatch_info) =>
-				if let Some(actual_weight) = post_dispatch_info.actual_weight {
-					*used_weight = used_weight.saturating_add(actual_weight);
-				} else {
-					*used_weight = used_weight.saturating_add(fallback_weight);
-				},
-			Err(DispatchErrorWithPostInfo::<PostDispatchInfo> { error: _error, post_info }) => {
-				if let Some(actual_weight) = post_info.actual_weight {
-					*used_weight = used_weight.saturating_add(actual_weight);
-				} else {
-					*used_weight = used_weight.saturating_add(fallback_weight);
-				}
-			},
-		}
-	}
-
-	#[pallet::hooks]
-	impl<T: Config> Hooks<BlockNumberFor<T>> for Pallet<T> {
-		fn on_initialize(now: BlockNumberFor<T>) -> Weight {
-			// Get the projects that need to be updated on this block and update them
-			let mut used_weight = Weight::from_parts(0, 0);
-			if let Some((project_id, update_type)) = ProjectsToUpdate::<T>::take(now) {
-				match update_type {
-					// EvaluationRound -> AuctionInitializePeriod | ProjectFailed
-					UpdateType::EvaluationEnd => {
-						let call = Self::do_evaluation_end(project_id);
-						let fallback_weight =
-							Call::<T>::root_do_evaluation_end { project_id }.get_dispatch_info().weight;
-						update_weight(&mut used_weight, call, fallback_weight);
-					},
-
-					// AuctionInitializePeriod -> AuctionOpening
-					// Only if it wasn't first handled by user extrinsic
-					UpdateType::AuctionOpeningStart => {
-						let call =
-							Self::do_start_auction_opening(T::PalletId::get().into_account_truncating(), project_id);
-						let fallback_weight =
-							Call::<T>::root_do_auction_opening { project_id }.get_dispatch_info().weight;
-						update_weight(&mut used_weight, call, fallback_weight);
-					},
-
-					// AuctionOpening -> AuctionClosing
-					UpdateType::AuctionClosingStart => {
-						let call = Self::do_start_auction_closing(project_id);
-						let fallback_weight =
-							Call::<T>::root_do_start_auction_closing { project_id }.get_dispatch_info().weight;
-						update_weight(&mut used_weight, call, fallback_weight);
-					},
-
-					UpdateType::AuctionClosingEnd => {
-						let call = Self::do_end_auction_closing(project_id);
-						let fallback_weight =
-							Call::<T>::root_do_end_auction_closing { project_id }.get_dispatch_info().weight;
-						update_weight(&mut used_weight, call, fallback_weight);
-					},
-
-					// AuctionClosing -> CommunityRound
-					UpdateType::CommunityFundingStart => {
-						let call = Self::do_start_community_funding(project_id);
-						let fallback_weight =
-							Call::<T>::root_do_community_funding { project_id }.get_dispatch_info().weight;
-						update_weight(&mut used_weight, call, fallback_weight);
-					},
-
-					// CommunityRound -> RemainderRound
-					UpdateType::RemainderFundingStart => {
-						let call = Self::do_start_remainder_funding(project_id);
-						let fallback_weight =
-							Call::<T>::root_do_remainder_funding { project_id }.get_dispatch_info().weight;
-						update_weight(&mut used_weight, call, fallback_weight);
-					},
-
-					// CommunityRound || RemainderRound -> FundingEnded
-					UpdateType::FundingEnd => {
-						let call = Self::do_end_funding(project_id);
-						let fallback_weight = Call::<T>::root_do_end_funding { project_id }.get_dispatch_info().weight;
-						update_weight(&mut used_weight, call, fallback_weight);
-					},
-
-					UpdateType::ProjectDecision(decision) => {
-						let call = Self::do_project_decision(project_id, decision);
-						let fallback_weight =
-							Call::<T>::root_do_project_decision { project_id, decision }.get_dispatch_info().weight;
-						update_weight(&mut used_weight, call, fallback_weight);
-					},
-
-					UpdateType::StartSettlement => {
-						let call = Self::do_start_settlement(project_id);
-						let fallback_weight =
-							Call::<T>::root_do_start_settlement { project_id }.get_dispatch_info().weight;
-						update_weight(&mut used_weight, call, fallback_weight);
-					},
-				}
-			}
-			used_weight
-		}
-	}
-
-	use xcm_executor::traits::{HandleHrmpChannelAccepted, HandleHrmpNewChannelOpenRequest};
-=======
 }
 
 pub mod xcm_executor_impl {
 	#[allow(clippy::wildcard_imports)]
 	use super::*;
->>>>>>> ea310316
+	use xcm_executor::traits::{HandleHrmpChannelAccepted, HandleHrmpNewChannelOpenRequest};
 
 	impl<T: Config> HandleHrmpChannelAccepted for Pallet<T> {
 		fn handle(recipient: u32) -> XcmResult {
