// Polimec Blockchain – https://www.polimec.org/
// Copyright (C) Polimec 2022. All rights reserved.

// The Polimec Blockchain is free software: you can redistribute it and/or modify
// it under the terms of the GNU General Public License as published by
// the Free Software Foundation, either version 3 of the License, or
// (at your option) any later version.

// The Polimec Blockchain is distributed in the hope that it will be useful,
// but WITHOUT ANY WARRANTY; without even the implied warranty of
// MERCHANTABILITY or FITNESS FOR A PARTICULAR PURPOSE.  See the
// GNU General Public License for more details.

// You should have received a copy of the GNU General Public License
// along with this program.  If not, see <https://www.gnu.org/licenses/>.

//! # Funding Pallet
//!
//! Polimec's main business logic. It allows users to create, evaluate, and fund projects.
//!
//! It rewards project evaluators and contributors with `Contribution Tokens`. These tokens
//! can be redeemed for a project's native tokens, after their parachain is deployed on mainnet.
//! ## 👷 Work in progress 🏗️
//! Expect major changes between PRs
//!
//! ## Overview
//! The official logic for Polimec's blockchain can be found at our [whitepaper](https://polimec.link/whitepaper).
//!
//! There are 3 types of users in Polimec:
//! - **Issuers**: They create projects and are responsible for their success.
//! - **Evaluators**: They evaluate projects and are rewarded for their work.
//! - **Contributors**: They contribute financially to projects and are rewarded on the basis of their contribution
//!
//! A contributor, depending on their investor profile, can participate in different rounds of a project's funding.
//!
//! There are 3 types of contributors:
//! - **Institutional**
//! - **Professional**
//! - **Retail**
//!
//! Basic flow of a project's lifecycle:
//!
//!
//! | Step                      | Description                                                                                                                                                                                                                                                                                                                                                                                                 | Resulting Project State                                             |
//! |---------------------------|-------------------------------------------------------------------------------------------------------------------------------------------------------------------------------------------------------------------------------------------------------------------------------------------------------------------------------------------------------------------------------------------------------------|---------------------------------------------------------------------|
//! | Creation                  | Issuer creates a project with the [`create()`](Pallet::create) extrinsic.                                                                                                                                                                                                                                                                                                                                   | [`Application`](ProjectStatus::Application)                         |
//! | Evaluation Start          | Issuer starts the evaluation round with the [`start_evaluation()`](Pallet::start_evaluation) extrinsic.                                                                                                                                                                                                                                                                                                     | [`EvaluationRound`](ProjectStatus::EvaluationRound)                 |
//! | Evaluation Submissions    | Evaluators assess the project information, and if they think it is good enough to get funding, they bond Polimec's native token PLMC with [`bond_evaluation()`](Pallet::evaluate)                                                                                                                                                                                                                    | [`EvaluationRound`](ProjectStatus::EvaluationRound)                 |
//! | Evaluation End            | Evaluation round ends automatically after the [`Config::EvaluationDuration`] has passed. This is achieved by the [`on_initialize()`](Pallet::on_initialize) function.                                                                                                                                                                                                                                       | [`AuctionInitializePeriod`](ProjectStatus::AuctionInitializePeriod) |
//! | Auction Start             | Issuer starts the auction round within the [`Config::AuctionInitializePeriodDuration`], by calling the extrinsic [`start_auction()`](Pallet::start_auction)                                                                                                                                                                                                                                                 | [`AuctionRound(English)`](ProjectStatus::AuctionRound)              |
//! | Bid Submissions           | Institutional and Professional users can place bids with [`bid()`](Pallet::bid) by choosing their desired token price, amount, and multiplier (for vesting). Their bids are guaranteed to be considered                                                                                                                                                                                                     | [`AuctionRound(English)`](ProjectStatus::AuctionRound)              |                                                                                                                                                                                                                |                                                                     |
//! | Candle Auction Transition | After the [`Config::EnglishAuctionDuration`] has passed, the auction goes into candle mode thanks to [`on_initialize()`](Pallet::on_initialize)                                                                                                                                                                                                                                                             | [`AuctionRound(Candle)`](ProjectStatus::AuctionRound)               |
//! | Bid Submissions           | Institutional and Professional users can continue bidding, but this time their bids will only be considered, if they managed to fall before the random ending block calculated at the end of the auction.                                                                                                                                                                                                   | [`AuctionRound(Candle)`](ProjectStatus::AuctionRound)               |
//! | Community Funding Start   | After the [`Config::CandleAuctionDuration`] has passed, the auction automatically. A final token price for the next rounds is calculated based on the accepted bids.                                                                                                                                                                                                                                        | [`CommunityRound`](ProjectStatus::CommunityRound)                   |
//! | Funding Submissions       | Retail investors can call the [`contribute()`](Pallet::contribute) extrinsic to buy tokens at the set price.                                                                                                                                                                                                                                                                                                | [`CommunityRound`](ProjectStatus::CommunityRound)                   |
//! | Remainder Funding Start   | After the [`Config::CommunityFundingDuration`] has passed, the project is now open to token purchases from any user type                                                                                                                                                                                                                                                                                    | [`RemainderRound`](ProjectStatus::RemainderRound)                   |
//! | Funding End               | If all tokens were sold, or after the [`Config::RemainderFundingDuration`] has passed, the project automatically ends, and it is calculated if it reached its desired funding or not.                                                                                                                                                                                                                       | [`FundingEnded`](ProjectStatus::FundingSuccessful)                       |
//! | Evaluator Rewards         | If the funding was successful, evaluators can claim their contribution token rewards with the [`TBD`]() extrinsic. If it failed, evaluators can either call the [`failed_evaluation_unbond_for()`](Pallet::failed_evaluation_unbond_for) extrinsic, or wait for the [`on_idle()`](Pallet::on_initialize) function, to return their funds                                                                    | [`FundingEnded`](ProjectStatus::FundingSuccessful)                       |
//! | Bidder Rewards            | If the funding was successful, bidders will call [`vested_contribution_token_bid_mint_for()`](Pallet::vested_contribution_token_bid_mint_for) to mint the contribution tokens they are owed, and [`vested_plmc_bid_unbond_for()`](Pallet::vested_plmc_bid_unbond_for) to unbond their PLMC, based on their current vesting schedule.                                                                        | [`FundingEnded`](ProjectStatus::FundingSuccessful)                       |
//! | Buyer Rewards             | If the funding was successful, users who bought tokens on the Community or Remainder round, can call [`vested_contribution_token_purchase_mint_for()`](Pallet::vested_contribution_token_purchase_mint_for) to mint the contribution tokens they are owed, and [`vested_plmc_purchase_unbond_for()`](Pallet::vested_plmc_purchase_unbond_for) to unbond their PLMC, based on their current vesting schedule | [`FundingEnded`](ProjectStatus::FundingSuccessful)                       |
//!
//! ## Interface
//! All users who wish to participate need to have a valid credential, given to them on the KILT parachain, by a KYC/AML provider.
//! ### Extrinsics
//! * [`create`](Pallet::create) : Creates a new project.
//! * [`edit_metadata`](Pallet::edit_metadata) : Submit a new Hash of the project metadata.
//! * [`start_evaluation`](Pallet::start_evaluation) : Start the Evaluation round of a project.
//! * [`start_auction`](Pallet::start_auction) : Start the English Auction round of a project.
//! * [`bond_evaluation`](Pallet::evaluate) : Bond PLMC on a project in the evaluation stage. A sort of "bet" that you think the project will be funded
//! * [`failed_evaluation_unbond_for`](Pallet::failed_evaluation_unbond_for) : Unbond the PLMC bonded on a project's evaluation round for any user, if the project failed the evaluation.
//! * [`bid`](Pallet::bid) : Perform a bid during the English or Candle Auction Round.
//! * [`contribute`](Pallet::contribute) : Buy contribution tokens if a project during the Community or Remainder round
//! * [`vested_plmc_bid_unbond_for`](Pallet::vested_plmc_bid_unbond_for) : Unbond the PLMC bonded on a project's English or Candle Auction Round for any user, based on their vesting schedule.
//! * [`vested_plmc_purchase_unbond_for`](Pallet::vested_plmc_purchase_unbond_for) : Unbond the PLMC bonded on a project's Community or Remainder Round for any user, based on their vesting schedule.
//! * [`vested_contribution_token_bid_mint_for`](Pallet::vested_contribution_token_bid_mint_for) : Mint the contribution tokens for a user who participated in the English or Candle Auction Round, based on their vesting schedule.
//! * [`vested_contribution_token_purchase_mint_for`](Pallet::vested_contribution_token_purchase_mint_for) : Mint the contribution tokens for a user who participated in the Community or Remainder Round, based on their vesting schedule.
//!
//! ### Storage Items
//! * [`NextProjectId`] : Increasing counter to get the next id to assign to a project.
//! * [`NextBidId`]: Increasing counter to get the next id to assign to a bid.
//! * [`Nonce`]: Increasing counter to be used in random number generation.
//! * [`Images`]: Map of the hash of some metadata to the user who owns it. Avoids storing the same image twice, and keeps track of ownership for a future project data access due to regulatory compliance.
//! * [`ProjectsMetadata`]: Map of the assigned id, to the main information of a project.
//! * [`ProjectsIssuers`]: Map of a project id, to its issuer account.
//! * [`ProjectsDetails`]: Map of a project id, to some additional information required for ensuring correctness of the protocol.
//! * [`ProjectsToUpdate`]: Map of a block number, to a vector of project ids. Used to keep track of projects that need to be updated in on_initialize.
//! * [`Bids`]: Double map linking a project-user to the bids they made.
//! * [`Evaluations`]: Double map linking a project-user to the PLMC they bonded in the evaluation round.
//! * [`Contributions`]: Double map linking a project-user to the contribution tokens they bought in the Community or Remainder round.
//!
//! ## Credentials
//! The pallet will only allow users with certain credential types, to execute certain extrinsics.:
//!
//!
//! | Extrinsic                                     | Issuer | Retail Investor | Professional Investor | Institutional Investor |
//! |-----------------------------------------------|--------|-----------------|-----------------------|------------------------|
//! | `create`                                      | X      |                 |                       |                        |
//! | `edit_metadata`                               | X      |                 |                       |                        |
//! | `start_evaluation`                            | X      |                 |                       |                        |
//! | `start_auction`                               | X      |                 |                       |                        |
//! | `bond_evaluation`                             |        | X               | X                     | X                      |
//! | `failed_evaluation_unbond_for`                |        | X               | X                     | X                      |
//! | `bid`                                         |        |                 | X                     | X                      |
//! | `contribute`                                  |        | X               | X*                    | X*                     |
//! | `vested_plmc_bid_unbond_for`                  |        |                 | X                     | X                      |
//! | `vested_plmc_purchase_unbond_for`             |        | X               | X                     | X                      |
//! | `vested_contribution_token_bid_mint_for`      |        |                 | X                     | X                      |
//! | `vested_contribution_token_purchase_mint_for` |        | X               | X                     | X                      |
//!
//! _* They can call contribute only if the project is on the remainder round._
//!

// Ensure we're `no_std` when compiling for Wasm.
#![cfg_attr(not(feature = "std"), no_std)]
// This recursion limit is needed because we have too many benchmarks and benchmarking will fail if
// we add more without this limit.
#![cfg_attr(feature = "runtime-benchmarks", recursion_limit = "512")]
pub use crate::weights::WeightInfo;
use frame_support::{
	traits::{
		tokens::{fungible, fungibles, Balance},
		AccountTouch, ContainsPair, Randomness,
	},
	BoundedVec, PalletId,
};
use frame_system::pallet_prelude::BlockNumberFor;
pub use pallet::*;
use pallet_xcm::ensure_response;
use polimec_common::{
	credentials::{Did, EnsureOriginWithCredentials, InvestorType, UntrustedToken},
	migration_types::*,
};
use polkadot_parachain_primitives::primitives::Id as ParaId;
use sp_arithmetic::traits::{One, Saturating};
use sp_runtime::{traits::AccountIdConversion, FixedPointNumber, FixedPointOperand, FixedU128};
use sp_std::{marker::PhantomData, prelude::*};
pub use types::*;
use xcm::v3::{opaque::Instruction, prelude::*, SendXcm};

pub mod functions;
pub mod settlement;

#[cfg(test)]
pub mod mock;
pub mod types;
pub mod weights;

#[cfg(test)]
pub mod tests;

#[cfg(feature = "runtime-benchmarks")]
pub mod benchmarking;
#[cfg(any(feature = "runtime-benchmarks", feature = "std"))]
pub mod instantiator;
pub mod traits;

pub type AccountIdOf<T> = <T as frame_system::Config>::AccountId;
pub type ProjectId = u32;
pub type MultiplierOf<T> = <T as Config>::Multiplier;

pub type BalanceOf<T> = <T as Config>::Balance;
pub type PriceOf<T> = <T as Config>::Price;
pub type StringLimitOf<T> = <T as Config>::StringLimit;
pub type HashOf<T> = <T as frame_system::Config>::Hash;
pub type AssetIdOf<T> =
	<<T as Config>::FundingCurrency as fungibles::Inspect<<T as frame_system::Config>::AccountId>>::AssetId;
pub type RewardInfoOf<T> = RewardInfo<BalanceOf<T>>;
pub type EvaluatorsOutcomeOf<T> = EvaluatorsOutcome<BalanceOf<T>>;

pub type TicketSizeOf<T> = TicketSize<BalanceOf<T>>;
pub type ProjectMetadataOf<T> =
	ProjectMetadata<BoundedVec<u8, StringLimitOf<T>>, BalanceOf<T>, PriceOf<T>, AccountIdOf<T>, HashOf<T>>;
pub type ProjectDetailsOf<T> =
	ProjectDetails<AccountIdOf<T>, Did, BlockNumberFor<T>, PriceOf<T>, BalanceOf<T>, EvaluationRoundInfoOf<T>>;
pub type EvaluationRoundInfoOf<T> = EvaluationRoundInfo<BalanceOf<T>>;
pub type EvaluationInfoOf<T> = EvaluationInfo<u32, ProjectId, AccountIdOf<T>, BalanceOf<T>, BlockNumberFor<T>>;
<<<<<<< HEAD
pub type BidInfoOf<T> =
	BidInfo<ProjectId, BalanceOf<T>, PriceOf<T>, AccountIdOf<T>, BlockNumberFor<T>, MultiplierOf<T>>;
=======
pub type BidInfoOf<T> = BidInfo<
	ProjectId,
	Did,
	BalanceOf<T>,
	PriceOf<T>,
	AccountIdOf<T>,
	BlockNumberFor<T>,
	MultiplierOf<T>,
	VestingInfoOf<T>,
>;
>>>>>>> 22a25bb0
pub type ContributionInfoOf<T> =
	ContributionInfo<u32, ProjectId, AccountIdOf<T>, BalanceOf<T>, MultiplierOf<T>>;

pub type BucketOf<T> = Bucket<BalanceOf<T>, PriceOf<T>>;
pub type WeightInfoOf<T> = <T as Config>::WeightInfo;

pub const PLMC_FOREIGN_ID: u32 = 2069;
pub const US_DOLLAR: u128 = 1_0_000_000_000;

#[frame_support::pallet]
pub mod pallet {
	use super::*;
	use crate::traits::{BondingRequirementCalculation, ProvideAssetPrice, VestingDurationCalculation};
	use frame_support::{
		dispatch::PostDispatchInfo,
		pallet_prelude::*,
		traits::{OnFinalize, OnIdle, OnInitialize},
	};
	use frame_system::pallet_prelude::*;
	use local_macros::*;
use sp_arithmetic::Percent;
	use sp_runtime::{
		traits::{Convert, ConvertBack, Get}, 
		DispatchErrorWithPostInfo
	};

	#[cfg(any(feature = "runtime-benchmarks", feature = "std"))]
	use crate::traits::SetPrices;

	#[pallet::composite_enum]
	pub enum HoldReason {
		Evaluation(ProjectId),
		Participation(ProjectId),
	}

	#[pallet::pallet]
	pub struct Pallet<T>(_);

	#[pallet::config]
	pub trait Config:
		frame_system::Config + pallet_balances::Config<Balance = BalanceOf<Self>> + pallet_xcm::Config
	{
		/// A way to convert from and to the account type used in CT migrations
		type AccountId32Conversion: ConvertBack<Self::AccountId, [u8; 32]>;

		/// Type used for testing and benchmarks
		#[cfg(any(test, feature = "runtime-benchmarks", feature = "std"))]
		type AllPalletsWithoutSystem: OnFinalize<BlockNumberFor<Self>>
			+ OnIdle<BlockNumberFor<Self>>
			+ OnInitialize<BlockNumberFor<Self>>;

		/// The time window (expressed in number of blocks) that an issuer has to start the auction round.
		#[pallet::constant]
		type AuctionInitializePeriodDuration: Get<BlockNumberFor<Self>>;

		/// The inner balance type we will use for all of our outer currency types. (e.g native, funding, CTs)
		type Balance: Balance + From<u64> + FixedPointOperand + MaybeSerializeDeserialize + Into<u128>;

		// TODO: our local BlockNumber should be removed once we move onto using Moment for time tracking
		/// BlockNumber used for PLMC vesting durations on this chain, and CT vesting durations on funded chains.
		type BlockNumber: IsType<BlockNumberFor<Self>> + Into<u64>;

		/// The length (expressed in number of blocks) of the Auction Round, Candle period.
		type BlockNumberToBalance: Convert<BlockNumberFor<Self>, BalanceOf<Self>>;

		/// The length (expressed in number of blocks) of the Auction Round, Candle period.
		#[pallet::constant]
		type CandleAuctionDuration: Get<BlockNumberFor<Self>>;

		/// The length (expressed in number of blocks) of the Community Round.
		#[pallet::constant]
		type CommunityFundingDuration: Get<BlockNumberFor<Self>>;

		/// The currency used for minting contribution tokens as fungible assets (i.e pallet-assets)
		type ContributionTokenCurrency: fungibles::Create<AccountIdOf<Self>, AssetId = ProjectId, Balance = BalanceOf<Self>>
			+ fungibles::Destroy<AccountIdOf<Self>, AssetId = ProjectId, Balance = BalanceOf<Self>>
			+ fungibles::InspectEnumerable<AccountIdOf<Self>, Balance = BalanceOf<Self>>
			+ fungibles::metadata::Inspect<AccountIdOf<Self>>
			+ fungibles::metadata::Mutate<AccountIdOf<Self>>
			+ fungibles::metadata::MetadataDeposit<BalanceOf<Self>>
			+ fungibles::Mutate<AccountIdOf<Self>, Balance = BalanceOf<Self>>
			+ fungibles::roles::Inspect<AccountIdOf<Self>>
			+ AccountTouch<ProjectId, AccountIdOf<Self>, Balance = BalanceOf<Self>>
			+ ContainsPair<ProjectId, AccountIdOf<Self>>;

		/// Convert 24 hours as FixedU128, to the corresponding amount of blocks in the same type as frame_system
		type DaysToBlocks: Convert<FixedU128, BlockNumberFor<Self>>;

		/// The length (expressed in number of blocks) of the Auction Round, English period.
		#[pallet::constant]
		type EnglishAuctionDuration: Get<BlockNumberFor<Self>>;

		/// The length (expressed in number of blocks) of the evaluation period.
		#[pallet::constant]
		type EvaluationDuration: Get<BlockNumberFor<Self>>;

		/// What percentage of the target funding amount is required to be reached in the evaluation, for it to continue to the funding round.
		#[pallet::constant]
		type EvaluationSuccessThreshold: Get<Percent>;

		/// How much an evaluation should be slashed if it the project doesn't reach a certain theshold of funding.
		#[pallet::constant]
		type EvaluatorSlash: Get<Percent>;

		/// The fee brackets for the project's funding
		#[pallet::constant]
		type FeeBrackets: Get<Vec<(Percent, <Self as Config>::Balance)>>;

		/// The currency used for funding projects in bids and contributions
		type FundingCurrency: fungibles::InspectEnumerable<AccountIdOf<Self>, Balance = BalanceOf<Self>, AssetId = u32>
			+ fungibles::metadata::Inspect<AccountIdOf<Self>, AssetId = u32>
			+ fungibles::metadata::Mutate<AccountIdOf<Self>, AssetId = u32>
			+ fungibles::Mutate<AccountIdOf<Self>, Balance = BalanceOf<Self>>;

		/// Credentialized investor Origin, ensures users are of investing type Retail, or Professional, or Institutional.
		type InvestorOrigin: EnsureOriginWithCredentials<
			<Self as frame_system::Config>::RuntimeOrigin,
			Success = (AccountIdOf<Self>, Did, InvestorType),
		>;

		/// How long an issuer has to accept or reject the funding of a project if the funding is between two thresholds.
		#[pallet::constant]
		type ManualAcceptanceDuration: Get<BlockNumberFor<Self>>;

		/// Max individual bids per project. Used to estimate worst case weight for price calculation
		#[pallet::constant]
		type MaxBidsPerProject: Get<u32>;

		/// Max individual bids per project. Used to estimate worst case weight for price calculation
		#[pallet::constant]
		type MaxBidsPerUser: Get<u32>;

		/// Range of max_capacity_thresholds values for the hrmp config where we accept the incoming channel request
		#[pallet::constant]
		type MaxCapacityThresholds: Get<(u32, u32)>;

		/// Max individual contributions per project per user. Used to estimate worst case weight for price calculation
		#[pallet::constant]
		type MaxContributionsPerUser: Get<u32>;

		/// Max individual evaluations per project. Used to estimate worst case weight for price calculation
		#[pallet::constant]
		type MaxEvaluationsPerProject: Get<u32>;

		/// How many distinct evaluations per user per project
		type MaxEvaluationsPerUser: Get<u32>;

		/// Range of max_message_size values for the hrmp config where we accept the incoming channel request
		#[pallet::constant]
		type MaxMessageSizeThresholds: Get<(u32, u32)>;

		/// max iterations for trying to insert a project on the projects_to_update storage
		#[pallet::constant]
		type MaxProjectsToUpdateInsertionAttempts: Get<u32>;

		/// How many projects should we update in on_initialize each block. Likely one to reduce complexity
		#[pallet::constant]
		type MaxProjectsToUpdatePerBlock: Get<u32>;

		/// Multiplier type that decides how much PLMC needs to be bonded for a token buy/bid
		type Multiplier: Parameter
			+ BondingRequirementCalculation
			+ VestingDurationCalculation
			+ Default
			+ Copy
			+ TryFrom<u8>
			+ MaxEncodedLen
			+ MaybeSerializeDeserialize;

		/// The chains native currency
		type NativeCurrency: fungible::InspectHold<AccountIdOf<Self>, Balance = BalanceOf<Self>>
			+ fungible::MutateHold<
				AccountIdOf<Self>,
				Balance = BalanceOf<Self>,
				Reason = <Self as Config>::RuntimeHoldReason,
			> + fungible::BalancedHold<AccountIdOf<Self>, Balance = BalanceOf<Self>>
			+ fungible::Mutate<AccountIdOf<Self>, Balance = BalanceOf<Self>>;

		/// System account for the funding pallet. Used to derive project escrow accounts.
		#[pallet::constant]
		type PalletId: Get<PalletId>;

		/// Pallet info of the polimec receiver pallet. Used for CT migrations
		#[pallet::constant]
		type PolimecReceiverInfo: Get<PalletInfo>;

		/// The maximum size of a preimage allowed, expressed in bytes.
		#[pallet::constant]
		type PreImageLimit: Get<u32>;

		/// Type that represents the value of something in USD
		type Price: FixedPointNumber + Parameter + Copy + MaxEncodedLen + MaybeSerializeDeserialize;

		/// Method to get the price of an asset like USDT or PLMC. Likely to come from an oracle
		type PriceProvider: ProvideAssetPrice<AssetId = u32, Price = Self::Price>;

		/// Something that provides randomness in the runtime.
		type Randomness: Randomness<Self::Hash, BlockNumberFor<Self>>;

		/// The length (expressed in number of blocks) of the Remainder Round.
		#[pallet::constant]
		type RemainderFundingDuration: Get<BlockNumberFor<Self>>;

		/// max_capacity config required for the channel from polimec to the project
		#[pallet::constant]
		type RequiredMaxCapacity: Get<u32>;

		/// max_message_size config required for the channel from polimec to the project
		#[pallet::constant]
		type RequiredMaxMessageSize: Get<u32>;

		/// The runtime enum constructed by the construct_runtime macro
		type RuntimeCall: Parameter + IsType<<Self as pallet_xcm::Config>::RuntimeCall> + From<Call<Self>>;

		/// The event enum constructed by the construct_runtime macro
		type RuntimeEvent: From<Event<Self>>
			+ TryInto<Event<Self>>
			+ IsType<<Self as frame_system::Config>::RuntimeEvent>
			+ Parameter
			+ Member;

		/// The hold reason enum constructed by the construct_runtime macro
		type RuntimeHoldReason: From<HoldReason>;

		/// The origin enum constructed by the construct_runtime macro
		type RuntimeOrigin: IsType<<Self as frame_system::Config>::RuntimeOrigin>
			+ Into<Result<pallet_xcm::Origin, <Self as Config>::RuntimeOrigin>>;

		/// test and benchmarking helper to set the prices of assets
		#[cfg(any(feature = "runtime-benchmarks", feature = "std"))]
		type SetPrices: SetPrices;

		/// The maximum length of data stored on-chain.
		#[pallet::constant]
		type StringLimit: Get<u32>;

		/// How long a project has to wait after it gets successfully funded, for the settlement to start.
		#[pallet::constant]
		type SuccessToSettlementTime: Get<BlockNumberFor<Self>>;

		/// Treasury account holding PLMC at TGE.
		#[pallet::constant]
		type ProtocolGrowthTreasury: Get<AccountIdOf<Self>>;

		/// Treasury account holding the CT fees charged to issuers.
		#[pallet::constant]
		type ContributionTreasury: Get<AccountIdOf<Self>>;

		/// The Ed25519 Verifier Public Key of credential JWTs
		type VerifierPublicKey: Get<[u8; 32]>;

		/// The type used for vesting
		type Vesting: polimec_common::ReleaseSchedule<
			AccountIdOf<Self>,
			<Self as Config>::RuntimeHoldReason,
			Currency = Self::NativeCurrency,
			Moment = BlockNumberFor<Self>,
		>;

		/// Struct holding information about extrinsic weights
		type WeightInfo: weights::WeightInfo;
	}

	#[pallet::storage]
	/// A global counter for indexing the projects
	/// OnEmpty in this case is GetDefault, so 0.
	pub type NextProjectId<T: Config> = StorageValue<_, ProjectId, ValueQuery>;

	#[pallet::storage]
	pub type NextEvaluationId<T: Config> = StorageValue<_, u32, ValueQuery>;

	#[pallet::storage]
	pub type NextBidId<T: Config> = StorageValue<_, u32, ValueQuery>;

	#[pallet::storage]
	pub type NextContributionId<T: Config> = StorageValue<_, u32, ValueQuery>;

	#[pallet::storage]
	pub type BidCounts<T: Config> = StorageMap<_, Blake2_128Concat, ProjectId, u32, ValueQuery>;

	#[pallet::storage]
	pub type EvaluationCounts<T: Config> = StorageMap<_, Blake2_128Concat, ProjectId, u32, ValueQuery>;

	#[pallet::storage]
	/// A global counter used in the randomness generation
	// TODO: PLMC-155. Remove it after using the Randomness from BABE's VRF: https://github.com/PureStake/moonbeam/issues/1391
	// 	Or use the randomness from Moonbeam.
	pub type Nonce<T: Config> = StorageValue<_, u32, ValueQuery>;

	#[pallet::storage]
	/// A StorageMap containing all the hashes of the project metadata uploaded by the users.
	pub type Images<T: Config> = StorageMap<_, Blake2_128Concat, T::Hash, AccountIdOf<T>>;

	#[pallet::storage]
	/// A StorageMap containing the primary project information of projects
	pub type ProjectsMetadata<T: Config> = StorageMap<_, Blake2_128Concat, ProjectId, ProjectMetadataOf<T>>;

	#[pallet::storage]
	/// A StorageMap containing the primary project information of projects
	pub type Buckets<T: Config> = StorageMap<_, Blake2_128Concat, ProjectId, BucketOf<T>>;

	#[pallet::storage]
	/// StorageMap containing additional information for the projects, relevant for correctness of the protocol
	pub type ProjectsDetails<T: Config> = StorageMap<_, Blake2_128Concat, ProjectId, ProjectDetailsOf<T>>;

	#[pallet::storage]
	/// A map to know in which block to update which active projects using on_initialize.
	pub type ProjectsToUpdate<T: Config> = StorageMap<
		_,
		Blake2_128Concat,
		BlockNumberFor<T>,
		BoundedVec<(ProjectId, UpdateType), T::MaxProjectsToUpdatePerBlock>,
		ValueQuery,
	>;

	#[pallet::storage]
	/// Keep track of the PLMC bonds made to each project by each evaluator
	pub type Evaluations<T: Config> = StorageNMap<
		_,
		(
			NMapKey<Blake2_128Concat, ProjectId>,
			NMapKey<Blake2_128Concat, AccountIdOf<T>>,
			NMapKey<Blake2_128Concat, u32>,
		),
		EvaluationInfoOf<T>,
	>;

	#[pallet::storage]
	/// StorageMap containing the bids for each project and user
	pub type Bids<T: Config> = StorageNMap<
		_,
		(
			NMapKey<Blake2_128Concat, ProjectId>,
			NMapKey<Blake2_128Concat, AccountIdOf<T>>,
			NMapKey<Blake2_128Concat, u32>,
		),
		BidInfoOf<T>,
	>;

	#[pallet::storage]
	/// Contributions made during the Community and Remainder round. i.e token buys
	pub type Contributions<T: Config> = StorageNMap<
		_,
		(
			NMapKey<Blake2_128Concat, ProjectId>,
			NMapKey<Blake2_128Concat, AccountIdOf<T>>,
			NMapKey<Blake2_128Concat, u32>,
		),
		ContributionInfoOf<T>,
	>;

	#[pallet::storage]
	pub type AuctionBoughtUSD<T: Config> = StorageNMap<
		_,
		(NMapKey<Blake2_128Concat, ProjectId>, NMapKey<Blake2_128Concat, Did>),
		BalanceOf<T>,
		ValueQuery,
	>;

	#[pallet::storage]
	pub type ContributionBoughtUSD<T: Config> = StorageNMap<
		_,
		(NMapKey<Blake2_128Concat, ProjectId>, NMapKey<Blake2_128Concat, Did>),
		BalanceOf<T>,
		ValueQuery,
	>;

	#[pallet::storage]
<<<<<<< HEAD
	pub type UserMigrations<T: Config> = StorageDoubleMap<
		_,
		Blake2_128Concat,
		ProjectId,
		Blake2_128Concat,
		T::AccountId, 
		(MigrationStatus, BoundedVec<Migration, MaxParticipationsPerUser<T>>),
	>;
	
	pub struct MaxParticipationsPerUser<T: Config>(PhantomData<T>);
	impl<T: Config> Get<u32> for MaxParticipationsPerUser<T> {
		fn get() -> u32 {
			T::MaxContributionsPerUser::get() + T::MaxBidsPerUser::get() + T::MaxEvaluationsPerUser::get()
		}
	}

	#[pallet::storage]
	pub type ActiveMigrationQueue<T: Config> = StorageMap<_, Blake2_128Concat, QueryId, (ProjectId, T::AccountId), ResultQuery<Error<T>::NoActiveMigrationsFound>>;
=======
	/// A map to keep track of what issuer's did has an active project. It prevents one issuer having multiple active projects
	pub type DidWithActiveProjects<T: Config> = StorageMap<_, Blake2_128Concat, Did, ProjectId, OptionQuery>;

	#[pallet::storage]
	pub type DidWithWinningBids<T: Config> =
		StorageDoubleMap<_, Blake2_128Concat, ProjectId, Blake2_128Concat, Did, bool, ValueQuery>;

	#[pallet::storage]
	/// Migrations sent and awaiting for confirmation
	pub type UnconfirmedMigrations<T: Config> = StorageMap<_, Blake2_128Concat, QueryId, ProjectMigrationOriginsOf<T>>;
>>>>>>> 22a25bb0

	#[pallet::event]
	#[pallet::generate_deposit(pub (super) fn deposit_event)]
	pub enum Event<T: Config> {
		/// A project was created.
		ProjectCreated {
			project_id: ProjectId,
			issuer: T::AccountId,
		},
		/// The metadata of a project was modified.
		MetadataEdited {
			project_id: ProjectId,
		},
		/// The evaluation phase of a project started.
		EvaluationStarted {
			project_id: ProjectId,
		},
		/// The evaluation phase of a project ended without reaching the minimum threshold of evaluation bonds.
		EvaluationFailed {
			project_id: ProjectId,
		},
		/// The period an issuer has to start the auction phase of the project.
		AuctionInitializePeriod {
			project_id: ProjectId,
			start_block: BlockNumberFor<T>,
			end_block: BlockNumberFor<T>,
		},
		/// The auction round of a project started.
		EnglishAuctionStarted {
			project_id: ProjectId,
			when: BlockNumberFor<T>,
		},
		/// The candle auction part of the auction started for a project
		CandleAuctionStarted {
			project_id: ProjectId,
			when: BlockNumberFor<T>,
		},
		/// The auction round of a project ended.
		AuctionFailed {
			project_id: ProjectId,
		},
		/// A `bonder` bonded an `amount` of PLMC for `project_id`.
		FundsBonded {
			project_id: ProjectId,
			amount: BalanceOf<T>,
			bonder: AccountIdOf<T>,
		},
		/// A bid was made for a project
		Bid {
			project_id: ProjectId,
			amount: BalanceOf<T>,
			price: T::Price,
			multiplier: MultiplierOf<T>,
		},
		/// A contribution was made for a project. i.e token purchase
		Contribution {
			project_id: ProjectId,
			contributor: AccountIdOf<T>,
			amount: BalanceOf<T>,
			multiplier: MultiplierOf<T>,
		},
		/// A project is now in its community funding round
		CommunityFundingStarted {
			project_id: ProjectId,
		},
		/// A project is now in the remainder funding round
		RemainderFundingStarted {
			project_id: ProjectId,
		},
		/// A project has now finished funding
		FundingEnded {
			project_id: ProjectId,
			outcome: FundingOutcome,
		},
		/// Something was not properly initialized. Most likely due to dev error manually calling do_* functions or updating storage
		TransitionError {
			project_id: ProjectId,
			error: DispatchError,
		},
		ProjectOutcomeDecided {
			project_id: ProjectId,
			decision: FundingOutcomeDecision,
		},
		EvaluationSettled {
			project_id: ProjectId,
			account: AccountIdOf<T>,
			id: u32,
			ct_amount: BalanceOf<T>,
			slashed_amount: BalanceOf<T>,
		},
		BidSettled {
			project_id: ProjectId,
			account: AccountIdOf<T>,
			id: u32,
			ct_amount: BalanceOf<T>,
		},
		ContributionSettled {
			project_id: ProjectId,
			account: AccountIdOf<T>,
			id: u32,
			ct_amount: BalanceOf<T>,
		},
		ProjectParaIdSet {
			project_id: ProjectId,
			para_id: ParaId,
			caller: T::AccountId,
		},
		/// A channel was accepted from a parachain to Polimec belonging to a project. A request has been sent to the relay for a Polimec->project channel
		HrmpChannelAccepted {
			project_id: ProjectId,
			para_id: ParaId,
		},
		/// A channel was established from Polimec to a project. The relay has notified us of their acceptance of our request
		HrmpChannelEstablished {
			project_id: ProjectId,
			para_id: ParaId,
		},
		/// Started a migration readiness check
		MigrationReadinessCheckStarted {
			project_id: ProjectId,
			caller: T::AccountId,
		},
		MigrationCheckResponseAccepted {
			project_id: ProjectId,
			query_id: QueryId,
			response: Response,
		},
		MigrationCheckResponseRejected {
			project_id: ProjectId,
			query_id: QueryId,
			response: Response,
		},
		MigrationStatusUpdated {
			project_id: ProjectId,
			account: AccountIdOf<T>,
			status: MigrationStatus,
		},
	}

	#[pallet::error]
	pub enum Error<T> {
		/// Something in storage has a state which should never be possible at this point. Programming error
		ImpossibleState,
		/// The price provided in the `create` call is too low
		PriceTooLow,
		/// The participation size provided in the `create` call is too low
		ParticipantsSizeError,
		/// The ticket size provided in the `create` call is too low
		TicketSizeError,
		/// The participation currencies specified are invalid
		ParticipationCurrenciesError,
		/// The specified project does not exist
		ProjectNotFound,
		/// The Evaluation Round of the project has not started yet
		EvaluationNotStarted,
		/// The Evaluation Round of the project has ended without reaching the minimum threshold
		EvaluationFailed,
		/// The issuer cannot participate to their own project
		ParticipationToThemselves,
		/// Only the issuer can start the Evaluation Round
		NotAllowed,
		/// The Metadata Hash of the project was not found
		MetadataNotProvided,
		/// The Auction Round of the project has not started yet
		AuctionNotStarted,
		/// You cannot edit the metadata of a project that already passed the Evaluation Round
		Frozen,
		/// The bid is too low
		BidTooLow,
		/// Bid above the ticket size limit
		BidTooHigh,
		/// The Funding Round of the project has not ended yet
		CannotClaimYet,
		/// No bids were made for the project at the time of the auction close
		NoBidsFound,
		/// Tried to freeze the project to start the Evaluation Round, but the project is already frozen
		ProjectAlreadyFrozen,
		/// Tried to move the project from Application to Evaluation round, but the project is not in ApplicationRound
		ProjectNotInApplicationRound,
		/// Tried to move the project from Evaluation to EvaluationEnded round, but the project is not in EvaluationRound
		ProjectNotInEvaluationRound,
		/// Tried to move the project from AuctionInitializePeriod to EnglishAuctionRound, but the project is not in AuctionInitializePeriodRound
		ProjectNotInAuctionInitializePeriodRound,
		/// Tried to move the project to CandleAuction, but it was not in EnglishAuctionRound before
		ProjectNotInEnglishAuctionRound,
		/// Tried to move the project to Community round, but it was not in CandleAuctionRound before
		ProjectNotInCandleAuctionRound,
		/// Tried to move the project to RemainderRound, but it was not in CommunityRound before
		ProjectNotInCommunityRound,
		/// Tried to move the project to ReadyToLaunch round, but it was not in FundingEnded round before
		ProjectNotInFundingEndedRound,
		/// Tried to start an auction before the initialization period
		TooEarlyForEnglishAuctionStart,
		/// Tried to move the project to CandleAuctionRound, but its too early for that
		TooEarlyForCandleAuctionStart,
		/// Tried to move the project to CommunityRound, but its too early for that
		TooEarlyForCommunityRoundStart,
		/// Tried to move the project to RemainderRound, but its too early for that
		TooEarlyForRemainderRoundStart,
		/// Tried to move to project to FundingEnded round, but its too early for that
		TooEarlyForFundingEnd,
		/// Checks for other projects not copying metadata of others
		MetadataAlreadyExists,
		/// The specified project details does not exist
		ProjectDetailsNotFound,
		/// Tried to finish an evaluation before its target end block
		EvaluationPeriodNotEnded,
		/// Tried to access field that is not set
		FieldIsNone,
		/// Checked math failed
		BadMath,
		/// Tried to retrieve a bid but it does not exist
		BidNotFound,
		/// Tried to contribute but its too low to be accepted
		ContributionTooLow,
		/// Contribution is higher than the limit set by the issuer
		ContributionTooHigh,
		/// The provided asset is not accepted by the project issuer
		FundingAssetNotAccepted,
		/// Could not get the price in USD for PLMC
		PLMCPriceNotAvailable,
		/// Could not get the price in USD for the provided asset
		PriceNotFound,
		/// Bond is either lower than the minimum set by the issuer, or the vec is full and can't replace an old one with a lower value
		EvaluationBondTooLow,
		/// Tried to do an operation on a finalizer that already finished
		FinalizerFinished,
		/// Tried to start a migration check but the bidirectional channel is not yet open
		CommsNotEstablished,
		XcmFailed,
		// Tried to convert one type into another and failed. i.e try_into failed
		BadConversion,
		/// The issuer doesn't have enough funds (ExistentialDeposit), to create the escrow account
		NotEnoughFundsForEscrowCreation,
		/// Too many attempts to insert project in to ProjectsToUpdate storage
		TooManyInsertionAttempts,
		/// Reached bid limit for this user on this project
		TooManyBidsForUser,
		/// Reached bid limit for this project
		TooManyBidsForProject,
		/// Reached evaluation limit for this project
		TooManyEvaluationsForProject,
		/// Reached contribution limit for this user on this project
		TooManyContributionsForUser,
		/// Reached the migration queue limit for a user.
		TooManyMigrations,
		/// User has no migrations to execute.
		NoMigrationsFound,
		/// User has no active migrations in the queue.
		NoActiveMigrationsFound,
		// Participant tried to do a community contribution but it already had a winning bid on the auction round.
		UserHasWinningBids,
		// Round transition already happened.
		RoundTransitionAlreadyHappened,
		/// The issuer tried to create a new project but already has an active one
		IssuerHasActiveProjectAlready,
		NotEnoughFunds,
	}

	#[pallet::call]
	impl<T: Config> Pallet<T> {
		/// Creates a project and assigns it to the `issuer` account.
		#[pallet::call_index(0)]
		#[pallet::weight(WeightInfoOf::<T>::create())]
		pub fn create(origin: OriginFor<T>, jwt: UntrustedToken, project: ProjectMetadataOf<T>) -> DispatchResult {
			let (account, did, investor_type) =
				T::InvestorOrigin::ensure_origin(origin, &jwt, T::VerifierPublicKey::get())?;
			ensure!(investor_type == InvestorType::Institutional, Error::<T>::NotAllowed);
			log::trace!(target: "pallet_funding::test", "in create");
			Self::do_create(&account, project, did)
		}

		/// Change the metadata hash of a project
		#[pallet::call_index(1)]
		#[pallet::weight(WeightInfoOf::<T>::edit_metadata())]
		pub fn edit_metadata(
			origin: OriginFor<T>,
			jwt: UntrustedToken,
			project_id: ProjectId,
			project_metadata_hash: T::Hash,
		) -> DispatchResult {
			let (account, _did, investor_type) =
				T::InvestorOrigin::ensure_origin(origin, &jwt, T::VerifierPublicKey::get())?;
			ensure!(investor_type == InvestorType::Institutional, Error::<T>::NotAllowed);
			Self::do_edit_metadata(account, project_id, project_metadata_hash)
		}

		/// Starts the evaluation round of a project. It needs to be called by the project issuer.
		#[pallet::call_index(2)]
		#[pallet::weight(WeightInfoOf::<T>::start_evaluation(<T as Config>::MaxProjectsToUpdateInsertionAttempts::get() - 1))]
		pub fn start_evaluation(
			origin: OriginFor<T>,
			jwt: UntrustedToken,
			project_id: ProjectId,
		) -> DispatchResultWithPostInfo {
			let (account, _did, investor_type) =
				T::InvestorOrigin::ensure_origin(origin, &jwt, T::VerifierPublicKey::get())?;
			ensure!(investor_type == InvestorType::Institutional, Error::<T>::NotAllowed);
			Self::do_start_evaluation(account, project_id)
		}

		/// Starts the auction round for a project. From the next block forward, any professional or
		/// institutional user can set bids for a token_amount/token_price pair.
		/// Any bids from this point until the candle_auction starts, will be considered as valid.
		#[pallet::call_index(3)]
		#[pallet::weight(WeightInfoOf::<T>::start_auction_manually(<T as Config>::MaxProjectsToUpdateInsertionAttempts::get() - 1))]
		pub fn start_auction(
			origin: OriginFor<T>,
			jwt: UntrustedToken,
			project_id: ProjectId,
		) -> DispatchResultWithPostInfo {
			let (account, _did, investor_type) =
				T::InvestorOrigin::ensure_origin(origin, &jwt, T::VerifierPublicKey::get())?;
			ensure!(investor_type == InvestorType::Institutional, Error::<T>::NotAllowed);
			Self::do_english_auction(account, project_id)
		}

		/// Bond PLMC for a project in the evaluation stage
		#[pallet::call_index(4)]
		#[pallet::weight(
			WeightInfoOf::<T>::evaluation_to_limit(T::MaxEvaluationsPerUser::get() - 1)
			.max(WeightInfoOf::<T>::evaluation_over_limit())
		)]
		pub fn evaluate(
			origin: OriginFor<T>,
			jwt: UntrustedToken,
			project_id: ProjectId,
			#[pallet::compact] usd_amount: BalanceOf<T>,
		) -> DispatchResultWithPostInfo {
			let (account, did, _investor_type) =
				T::InvestorOrigin::ensure_origin(origin, &jwt, T::VerifierPublicKey::get())?;
			Self::do_evaluate(&account, project_id, usd_amount, did)
		}

		/// Bid for a project in the Auction round
		#[pallet::call_index(5)]
		#[pallet::weight(
			WeightInfoOf::<T>::bid(
				<T as Config>::MaxBidsPerUser::get() - 1,
				// Assuming the current bucket is full, and has a price higher than the minimum.
				// This user is buying 100% of the bid allocation.
				// Since each bucket has 10% of the allocation, one bid can be split into a max of 10
				10
		))]
		pub fn bid(
			origin: OriginFor<T>,
			jwt: UntrustedToken,
			project_id: ProjectId,
			#[pallet::compact] amount: BalanceOf<T>,
			multiplier: T::Multiplier,
			asset: AcceptedFundingAsset,
		) -> DispatchResultWithPostInfo {
			let (account, did, investor_type) =
				T::InvestorOrigin::ensure_origin(origin, &jwt, T::VerifierPublicKey::get())?;
			Self::do_bid(&account, project_id, amount, multiplier, asset, did, investor_type)
		}

		/// Buy tokens in the Community or Remainder round at the price set in the Auction Round
		#[pallet::call_index(6)]
		#[pallet::weight(
			WeightInfoOf::<T>::contribution(T::MaxContributionsPerUser::get() - 1)
			.max(WeightInfoOf::<T>::contribution_ends_round(
			// Last contribution possible before having to remove an old lower one
			<T as Config>::MaxContributionsPerUser::get() -1,
			// Since we didn't remove any previous lower contribution, we can buy all remaining CTs and try to move to the next phase
			<T as Config>::MaxProjectsToUpdateInsertionAttempts::get() - 1,
			))
		)]
		pub fn community_contribute(
			origin: OriginFor<T>,
			jwt: UntrustedToken,
			project_id: ProjectId,
			#[pallet::compact] amount: BalanceOf<T>,
			multiplier: MultiplierOf<T>,
			asset: AcceptedFundingAsset,
		) -> DispatchResultWithPostInfo {
			let (account, did, investor_type) =
				T::InvestorOrigin::ensure_origin(origin, &jwt, T::VerifierPublicKey::get())?;
			Self::do_community_contribute(&account, project_id, amount, multiplier, asset, did, investor_type)
		}

		/// Buy tokens in the Community or Remainder round at the price set in the Auction Round
		#[pallet::call_index(7)]
		#[pallet::weight(
			WeightInfoOf::<T>::contribution(T::MaxContributionsPerUser::get() - 1)
			.max(WeightInfoOf::<T>::contribution_ends_round(
			// Last contribution possible before having to remove an old lower one
			<T as Config>::MaxContributionsPerUser::get() -1,
			// Since we didn't remove any previous lower contribution, we can buy all remaining CTs and try to move to the next phase
			<T as Config>::MaxProjectsToUpdateInsertionAttempts::get() - 1
			))
		)]
		pub fn remaining_contribute(
			origin: OriginFor<T>,
			jwt: UntrustedToken,
			project_id: ProjectId,
			#[pallet::compact] amount: BalanceOf<T>,
			multiplier: MultiplierOf<T>,
			asset: AcceptedFundingAsset,
		) -> DispatchResultWithPostInfo {
			let (account, did, investor_type) =
				T::InvestorOrigin::ensure_origin(origin, &jwt, T::VerifierPublicKey::get())?;
			Self::do_remaining_contribute(&account, project_id, amount, multiplier, asset, did, investor_type)
		}

		#[pallet::call_index(8)]
		#[pallet::weight(WeightInfoOf::<T>::decide_project_outcome(
			<T as Config>::MaxProjectsToUpdateInsertionAttempts::get() - 1
		))]
		pub fn decide_project_outcome(
			origin: OriginFor<T>,
			project_id: ProjectId,
			outcome: FundingOutcomeDecision,
		) -> DispatchResultWithPostInfo {
			let caller = ensure_signed(origin)?;
			Self::do_decide_project_outcome(caller, project_id, outcome)
		}

		#[pallet::call_index(9)]
		#[pallet::weight(Weight::from_parts(0, 0))]
		pub fn settle_successful_evaluation(
			origin: OriginFor<T>,
			project_id: ProjectId,
			evaluator: AccountIdOf<T>,
			evaluation_id: u32,
		) -> DispatchResult {
			let _caller = ensure_signed(origin)?;
			let bid = Evaluations::<T>::get((project_id, evaluator, evaluation_id)).ok_or(Error::<T>::BidNotFound)?;
			Self::do_settle_successful_evaluation(bid, project_id)
		}

		#[pallet::call_index(10)]
		#[pallet::weight(Weight::from_parts(0, 0))]
		pub fn settle_successful_bid (
			origin: OriginFor<T>,
			project_id: ProjectId,
			bidder: AccountIdOf<T>,
			bid_id: u32,
		) -> DispatchResult {
			let _caller = ensure_signed(origin)?;
			let bid = Bids::<T>::get((project_id, bidder, bid_id)).ok_or(Error::<T>::BidNotFound)?;
			Self::do_settle_successful_bid(bid, project_id)
		}

		#[pallet::call_index(11)]
		#[pallet::weight(Weight::from_parts(0, 0))]
		pub fn settle_successful_contribution(
			origin: OriginFor<T>,
			project_id: ProjectId,
			contributor: AccountIdOf<T>,
			contribution_id: u32,
		) -> DispatchResult {
			let _caller = ensure_signed(origin)?;
			let bid = Contributions::<T>::get((project_id, contributor, contribution_id)).ok_or(Error::<T>::BidNotFound)?;
			Self::do_settle_successful_contribution(bid, project_id)
		}

		#[pallet::call_index(12)]
		#[pallet::weight(Weight::from_parts(0, 0))]
		pub fn settle_failed_evaluation(
			origin: OriginFor<T>,
			project_id: ProjectId,
			evaluator: AccountIdOf<T>,
			evaluation_id: u32,
		) -> DispatchResult {
			let _caller = ensure_signed(origin)?;
			let bid = Evaluations::<T>::get((project_id, evaluator, evaluation_id)).ok_or(Error::<T>::BidNotFound)?;
			Self::do_settle_failed_evaluation(bid, project_id)
		}

		#[pallet::call_index(13)]
		#[pallet::weight(Weight::from_parts(0, 0))]
		pub fn settle_failed_bid (
			origin: OriginFor<T>,
			project_id: ProjectId,
			bidder: AccountIdOf<T>,
			bid_id: u32,
		) -> DispatchResult {
			let _caller = ensure_signed(origin)?;
			let bid = Bids::<T>::get((project_id, bidder, bid_id)).ok_or(Error::<T>::BidNotFound)?;
			Self::do_settle_failed_bid(bid, project_id)
		}

		#[pallet::call_index(14)]
		#[pallet::weight(Weight::from_parts(0, 0))]
		pub fn settle_failed_contribution(
			origin: OriginFor<T>,
			project_id: ProjectId,
			contributor: AccountIdOf<T>,
			contribution_id: u32,
		) -> DispatchResult {
			let _caller = ensure_signed(origin)?;
			let bid = Contributions::<T>::get((project_id, contributor, contribution_id)).ok_or(Error::<T>::BidNotFound)?;
			Self::do_settle_failed_contribution(bid, project_id)
		}


		#[pallet::call_index(22)]
		#[pallet::weight(Weight::from_parts(1000, 0))]
		pub fn set_para_id_for_project(
			origin: OriginFor<T>,
			jwt: UntrustedToken,
			project_id: ProjectId,
			para_id: ParaId,
		) -> DispatchResult {
			let (account, _did, investor_type) =
				T::InvestorOrigin::ensure_origin(origin, &jwt, T::VerifierPublicKey::get())?;
			ensure!(investor_type == InvestorType::Institutional, Error::<T>::NotAllowed);

			Self::do_set_para_id_for_project(&account, project_id, para_id)
		}

		#[pallet::call_index(23)]
		#[pallet::weight(Weight::from_parts(1000, 0))]
		pub fn start_migration_readiness_check(
			origin: OriginFor<T>,
			jwt: UntrustedToken,
			project_id: ProjectId,
		) -> DispatchResult {
			let (account, _did, investor_type) =
				T::InvestorOrigin::ensure_origin(origin, &jwt, T::VerifierPublicKey::get())?;
			ensure!(investor_type == InvestorType::Institutional, Error::<T>::NotAllowed);
			Self::do_start_migration_readiness_check(&account, project_id)
		}

		/// Called only by other chains through a query response xcm message
		#[pallet::call_index(24)]
		#[pallet::weight(Weight::from_parts(1000, 0))]
		pub fn migration_check_response(
			origin: OriginFor<T>,
			query_id: xcm::v3::QueryId,
			response: xcm::v3::Response,
		) -> DispatchResult {
			let location = ensure_response(<T as Config>::RuntimeOrigin::from(origin))?;

			Self::do_migration_check_response(location, query_id, response)
		}

		#[pallet::call_index(26)]
		#[pallet::weight(Weight::from_parts(1000, 0))]
		pub fn migrate_one_participant(
			origin: OriginFor<T>,
			project_id: ProjectId,
			participant: AccountIdOf<T>,
		) -> DispatchResult {
			let _caller = ensure_signed(origin)?;
			Self::do_migrate_one_participant(project_id, participant)
		}

		#[pallet::call_index(27)]
		#[pallet::weight(Weight::from_parts(1000, 0))]
		pub fn confirm_migrations(origin: OriginFor<T>, query_id: QueryId, response: Response) -> DispatchResult {
			let location = ensure_response(<T as Config>::RuntimeOrigin::from(origin))?;

			Self::do_confirm_migrations(location, query_id, response)
		}

		#[pallet::call_index(28)]
		#[pallet::weight(WeightInfoOf::<T>::end_evaluation_success(
			<T as Config>::MaxProjectsToUpdateInsertionAttempts::get() - 1,
		))]
		pub fn root_do_evaluation_end(origin: OriginFor<T>, project_id: ProjectId) -> DispatchResultWithPostInfo {
			ensure_root(origin)?;
			Self::do_evaluation_end(project_id)
		}

		#[pallet::call_index(29)]
		#[pallet::weight(WeightInfoOf::<T>::start_candle_phase(
			<T as Config>::MaxProjectsToUpdateInsertionAttempts::get() - 1,
		))]
		pub fn root_do_candle_auction(origin: OriginFor<T>, project_id: ProjectId) -> DispatchResultWithPostInfo {
			ensure_root(origin)?;
			Self::do_candle_auction(project_id)
		}

		#[pallet::call_index(30)]
		#[pallet::weight(WeightInfoOf::<T>::start_community_funding_success(
			<T as Config>::MaxProjectsToUpdateInsertionAttempts::get() - 1,
			<T as Config>::MaxBidsPerProject::get() / 2,
			<T as Config>::MaxBidsPerProject::get() / 2,
		)
		.max(WeightInfoOf::<T>::start_community_funding_success(
			<T as Config>::MaxProjectsToUpdateInsertionAttempts::get() - 1,
			<T as Config>::MaxBidsPerProject::get(),
			0u32,
		))
		.max(WeightInfoOf::<T>::start_community_funding_success(
			<T as Config>::MaxProjectsToUpdateInsertionAttempts::get() - 1,
			0u32,
			<T as Config>::MaxBidsPerProject::get(),
		)))]
		pub fn root_do_community_funding(origin: OriginFor<T>, project_id: ProjectId) -> DispatchResultWithPostInfo {
			ensure_root(origin)?;
			Self::do_community_funding(project_id)
		}

		#[pallet::call_index(31)]
		#[pallet::weight(WeightInfoOf::<T>::start_remainder_funding(
			<T as Config>::MaxProjectsToUpdateInsertionAttempts::get() - 1,
		))]
		pub fn root_do_remainder_funding(origin: OriginFor<T>, project_id: ProjectId) -> DispatchResultWithPostInfo {
			ensure_root(origin)?;
			Self::do_remainder_funding(project_id)
		}

		#[pallet::call_index(32)]
		#[pallet::weight(WeightInfoOf::<T>::end_funding_automatically_rejected_evaluators_slashed(
			<T as Config>::MaxProjectsToUpdateInsertionAttempts::get() - 1,
			)
		.max(WeightInfoOf::<T>::end_funding_awaiting_decision_evaluators_slashed(
			<T as Config>::MaxProjectsToUpdateInsertionAttempts::get() - 1,
			))
		.max(WeightInfoOf::<T>::end_funding_awaiting_decision_evaluators_unchanged(
			<T as Config>::MaxProjectsToUpdateInsertionAttempts::get() - 1,
			))
		.max(WeightInfoOf::<T>::end_funding_automatically_accepted_evaluators_rewarded(
			<T as Config>::MaxProjectsToUpdateInsertionAttempts::get() - 1,
			<T as Config>::MaxEvaluationsPerProject::get(),
		)))]
		pub fn root_do_end_funding(origin: OriginFor<T>, project_id: ProjectId) -> DispatchResultWithPostInfo {
			ensure_root(origin)?;
			Self::do_end_funding(project_id)
		}

		#[pallet::call_index(33)]
		#[pallet::weight(WeightInfoOf::<T>::project_decision_accept_funding()
		.max(WeightInfoOf::<T>::project_decision_reject_funding()))]
		pub fn root_do_project_decision(
			origin: OriginFor<T>,
			project_id: ProjectId,
			decision: FundingOutcomeDecision,
		) -> DispatchResultWithPostInfo {
			ensure_root(origin)?;
			Self::do_project_decision(project_id, decision)
		}

		#[pallet::call_index(34)]
		#[pallet::weight(WeightInfoOf::<T>::start_settlement_funding_success()
		.max(WeightInfoOf::<T>::start_settlement_funding_failure()))]
		pub fn root_do_start_settlement(origin: OriginFor<T>, project_id: ProjectId) -> DispatchResultWithPostInfo {
			ensure_root(origin)?;
			Self::do_start_settlement(project_id)
		}
	}

	#[pallet::hooks]
	impl<T: Config> Hooks<BlockNumberFor<T>> for Pallet<T> {
		fn on_initialize(now: BlockNumberFor<T>) -> Weight {
			// Get the projects that need to be updated on this block and update them
			let mut used_weight = Weight::from_parts(0, 0);
			for (project_id, update_type) in ProjectsToUpdate::<T>::take(now) {
				match update_type {
					// EvaluationRound -> AuctionInitializePeriod | EvaluationFailed
					UpdateType::EvaluationEnd => {
						used_weight = used_weight.saturating_add(
							unwrap_result_or_skip!(
								Self::do_evaluation_end(project_id),
								project_id,
								|e: DispatchErrorWithPostInfo<PostDispatchInfo>| { e.error }
							)
							.actual_weight
							.unwrap_or(WeightInfoOf::<T>::end_evaluation_success(
								<T as Config>::MaxProjectsToUpdateInsertionAttempts::get() - 1,
							)),
						);
					},

					// AuctionInitializePeriod -> AuctionRound(AuctionPhase::English)
					// Only if it wasn't first handled by user extrinsic
					UpdateType::EnglishAuctionStart => {
						used_weight = used_weight.saturating_add(
							unwrap_result_or_skip!(
								Self::do_english_auction(T::PalletId::get().into_account_truncating(), project_id,),
								project_id,
								|e: DispatchErrorWithPostInfo<PostDispatchInfo>| { e.error }
							)
							.actual_weight
							.unwrap_or(WeightInfoOf::<T>::start_auction_manually(
								<T as Config>::MaxProjectsToUpdateInsertionAttempts::get() - 1,
							)),
						);
					},

					// AuctionRound(AuctionPhase::English) -> AuctionRound(AuctionPhase::Candle)
					UpdateType::CandleAuctionStart => {
						used_weight = used_weight.saturating_add(
							unwrap_result_or_skip!(
								Self::do_candle_auction(project_id),
								project_id,
								|e: DispatchErrorWithPostInfo<PostDispatchInfo>| { e.error }
							)
							.actual_weight
							.unwrap_or(WeightInfoOf::<T>::start_candle_phase(
								<T as Config>::MaxProjectsToUpdateInsertionAttempts::get() - 1,
							)),
						);
					},

					// AuctionRound(AuctionPhase::Candle) -> CommunityRound
					UpdateType::CommunityFundingStart => {
						used_weight = used_weight.saturating_add(
							unwrap_result_or_skip!(
								Self::do_community_funding(project_id),
								project_id,
								|e: DispatchErrorWithPostInfo<PostDispatchInfo>| { e.error }
							)
							.actual_weight
							.unwrap_or(
								WeightInfoOf::<T>::start_community_funding_success(
									<T as Config>::MaxProjectsToUpdateInsertionAttempts::get() - 1,
									<T as Config>::MaxBidsPerProject::get() / 2,
									<T as Config>::MaxBidsPerProject::get() / 2,
								)
								.max(WeightInfoOf::<T>::start_community_funding_success(
									<T as Config>::MaxProjectsToUpdateInsertionAttempts::get() - 1,
									<T as Config>::MaxBidsPerProject::get(),
									0u32,
								))
								.max(WeightInfoOf::<T>::start_community_funding_success(
									<T as Config>::MaxProjectsToUpdateInsertionAttempts::get() - 1,
									0u32,
									<T as Config>::MaxBidsPerProject::get(),
								)),
							),
						);
					},

					// CommunityRound -> RemainderRound
					UpdateType::RemainderFundingStart => {
						used_weight = used_weight.saturating_add(
							unwrap_result_or_skip!(
								Self::do_remainder_funding(project_id),
								project_id,
								|e: DispatchErrorWithPostInfo<PostDispatchInfo>| { e.error }
							)
							.actual_weight
							.unwrap_or(WeightInfoOf::<T>::start_remainder_funding(
								<T as Config>::MaxProjectsToUpdateInsertionAttempts::get() - 1,
							)),
						);
					},

					// CommunityRound || RemainderRound -> FundingEnded
					UpdateType::FundingEnd => {
						used_weight = used_weight.saturating_add(
							unwrap_result_or_skip!(
								Self::do_end_funding(project_id),
								project_id,
								|e: DispatchErrorWithPostInfo<PostDispatchInfo>| { e.error }
							)
							.actual_weight
							.unwrap_or(
								WeightInfoOf::<T>::end_funding_automatically_rejected_evaluators_slashed(
									<T as Config>::MaxProjectsToUpdateInsertionAttempts::get() - 1,
								)
								.max(WeightInfoOf::<T>::end_funding_awaiting_decision_evaluators_slashed(
									<T as Config>::MaxProjectsToUpdateInsertionAttempts::get() - 1,
								))
								.max(WeightInfoOf::<T>::end_funding_awaiting_decision_evaluators_unchanged(
									<T as Config>::MaxProjectsToUpdateInsertionAttempts::get() - 1,
								))
								.max(WeightInfoOf::<T>::end_funding_automatically_accepted_evaluators_rewarded(
									<T as Config>::MaxProjectsToUpdateInsertionAttempts::get() - 1,
									<T as Config>::MaxEvaluationsPerProject::get(),
								)),
							),
						);
					},

					UpdateType::ProjectDecision(decision) => {
						used_weight = used_weight.saturating_add(
							unwrap_result_or_skip!(
								Self::do_project_decision(project_id, decision),
								project_id,
								|e: DispatchErrorWithPostInfo<PostDispatchInfo>| { e.error }
							)
							.actual_weight
							.unwrap_or(
								WeightInfoOf::<T>::project_decision_accept_funding()
									.max(WeightInfoOf::<T>::project_decision_reject_funding()),
							),
						);
					},

					UpdateType::StartSettlement => {
						used_weight = used_weight.saturating_add(
							unwrap_result_or_skip!(
								Self::do_start_settlement(project_id),
								project_id,
								|e: DispatchErrorWithPostInfo<PostDispatchInfo>| { e.error }
							)
							.actual_weight
							.unwrap_or(
								WeightInfoOf::<T>::start_settlement_funding_success()
									.max(WeightInfoOf::<T>::start_settlement_funding_failure()),
							),
						);
					},
				}
			}

			used_weight
		}
	}

	#[pallet::genesis_config]
	#[derive(Clone, PartialEq, Eq, Debug, Encode, Decode)]
	pub struct GenesisConfig<T: Config>
	where
		T: Config + pallet_balances::Config<Balance = BalanceOf<T>>,
		<T as pallet_balances::Config>::Balance: Into<BalanceOf<T>>,
	{
		#[cfg(feature = "std")]
		pub starting_projects: Vec<instantiator::TestProjectParams<T>>,
		pub phantom: PhantomData<T>,
	}

	impl<T: Config> Default for GenesisConfig<T>
	where
		T: Config + pallet_balances::Config<Balance = BalanceOf<T>>,
		<T as pallet_balances::Config>::Balance: Into<BalanceOf<T>>,
	{
		fn default() -> Self {
			Self {
				#[cfg(feature = "std")]
				starting_projects: vec![],
				phantom: PhantomData,
			}
		}
	}

	#[pallet::genesis_build]
	impl<T: Config> BuildGenesisConfig for GenesisConfig<T>
	where
		T: Config + pallet_balances::Config<Balance = BalanceOf<T>>,
		<T as pallet_balances::Config>::Balance: Into<BalanceOf<T>>,
	{
		fn build(&self) {
			#[cfg(any(feature = "std", feature = "runtime-benchmarks"))]
			{
				<T as Config>::SetPrices::set_prices();
			}
			#[cfg(feature = "std")]
			{
				type GenesisInstantiator<T> =
					instantiator::Instantiator<T, <T as Config>::AllPalletsWithoutSystem, <T as Config>::RuntimeEvent>;
				let inst = GenesisInstantiator::<T>::new(None);
				instantiator::async_features::create_multiple_projects_at(inst, self.starting_projects.clone());
				frame_system::Pallet::<T>::set_block_number(0u32.into());
			}
		}
	}
}

pub mod xcm_executor_impl {
	use super::*;

	pub struct HrmpHandler<T: Config>(PhantomData<T>);
	impl<T: Config> polimec_xcm_executor::HrmpHandler for HrmpHandler<T> {
		fn handle_channel_open_request(message: Instruction) -> XcmResult {
			<Pallet<T>>::do_handle_channel_open_request(message)
		}

		fn handle_channel_accepted(message: Instruction) -> XcmResult {
			<Pallet<T>>::do_handle_channel_accepted(message)
		}
	}
}

pub mod local_macros {
	/// used to unwrap storage values that can be None in places where an error cannot be returned,
	/// but an event should be emitted, and skip to the next iteration of a loop
	#[allow(unused_macros)]
	macro_rules! unwrap_option_or_skip {
		($option:expr, $project_id:expr) => {
			match $option {
				Some(val) => val,
				None => {
					Self::deposit_event(Event::TransitionError {
						project_id: $project_id,
						error: Error::<T>::FieldIsNone.into(),
					});
					continue;
				},
			}
		};
	}

	/// used to unwrap storage values that can be Err in places where an error cannot be returned,
	/// but an event should be emitted, and skip to the next iteration of a loop
	macro_rules! unwrap_result_or_skip {
		($option:expr, $project_id:expr, $error_handler:expr) => {
			match $option {
				Ok(val) => val,
				Err(err) => {
					Self::deposit_event(Event::TransitionError { project_id: $project_id, error: $error_handler(err) });
					continue;
				},
			}
		};
	}
	pub(crate) use unwrap_result_or_skip;
}<|MERGE_RESOLUTION|>--- conflicted
+++ resolved
@@ -174,21 +174,9 @@
 	ProjectDetails<AccountIdOf<T>, Did, BlockNumberFor<T>, PriceOf<T>, BalanceOf<T>, EvaluationRoundInfoOf<T>>;
 pub type EvaluationRoundInfoOf<T> = EvaluationRoundInfo<BalanceOf<T>>;
 pub type EvaluationInfoOf<T> = EvaluationInfo<u32, ProjectId, AccountIdOf<T>, BalanceOf<T>, BlockNumberFor<T>>;
-<<<<<<< HEAD
 pub type BidInfoOf<T> =
-	BidInfo<ProjectId, BalanceOf<T>, PriceOf<T>, AccountIdOf<T>, BlockNumberFor<T>, MultiplierOf<T>>;
-=======
-pub type BidInfoOf<T> = BidInfo<
-	ProjectId,
-	Did,
-	BalanceOf<T>,
-	PriceOf<T>,
-	AccountIdOf<T>,
-	BlockNumberFor<T>,
-	MultiplierOf<T>,
-	VestingInfoOf<T>,
->;
->>>>>>> 22a25bb0
+	BidInfo<ProjectId, Did, BalanceOf<T>, PriceOf<T>, AccountIdOf<T>, BlockNumberFor<T>, MultiplierOf<T>>;
+
 pub type ContributionInfoOf<T> =
 	ContributionInfo<u32, ProjectId, AccountIdOf<T>, BalanceOf<T>, MultiplierOf<T>>;
 
@@ -355,6 +343,7 @@
 			+ Default
 			+ Copy
 			+ TryFrom<u8>
+			+ Into<u8>
 			+ MaxEncodedLen
 			+ MaybeSerializeDeserialize;
 
@@ -557,7 +546,6 @@
 	>;
 
 	#[pallet::storage]
-<<<<<<< HEAD
 	pub type UserMigrations<T: Config> = StorageDoubleMap<
 		_,
 		Blake2_128Concat,
@@ -576,18 +564,14 @@
 
 	#[pallet::storage]
 	pub type ActiveMigrationQueue<T: Config> = StorageMap<_, Blake2_128Concat, QueryId, (ProjectId, T::AccountId), ResultQuery<Error<T>::NoActiveMigrationsFound>>;
-=======
+
 	/// A map to keep track of what issuer's did has an active project. It prevents one issuer having multiple active projects
+	#[pallet::storage]
 	pub type DidWithActiveProjects<T: Config> = StorageMap<_, Blake2_128Concat, Did, ProjectId, OptionQuery>;
 
 	#[pallet::storage]
 	pub type DidWithWinningBids<T: Config> =
 		StorageDoubleMap<_, Blake2_128Concat, ProjectId, Blake2_128Concat, Did, bool, ValueQuery>;
-
-	#[pallet::storage]
-	/// Migrations sent and awaiting for confirmation
-	pub type UnconfirmedMigrations<T: Config> = StorageMap<_, Blake2_128Concat, QueryId, ProjectMigrationOriginsOf<T>>;
->>>>>>> 22a25bb0
 
 	#[pallet::event]
 	#[pallet::generate_deposit(pub (super) fn deposit_event)]
@@ -799,8 +783,8 @@
 		FieldIsNone,
 		/// Checked math failed
 		BadMath,
-		/// Tried to retrieve a bid but it does not exist
-		BidNotFound,
+		/// Tried to retrieve a evaluation, bid or contribution but it does not exist
+		ParticipationNotFound,
 		/// Tried to contribute but its too low to be accepted
 		ContributionTooLow,
 		/// Contribution is higher than the limit set by the issuer
@@ -1015,7 +999,7 @@
 			evaluation_id: u32,
 		) -> DispatchResult {
 			let _caller = ensure_signed(origin)?;
-			let bid = Evaluations::<T>::get((project_id, evaluator, evaluation_id)).ok_or(Error::<T>::BidNotFound)?;
+			let bid = Evaluations::<T>::get((project_id, evaluator, evaluation_id)).ok_or(Error::<T>::ParticipationNotFound)?;
 			Self::do_settle_successful_evaluation(bid, project_id)
 		}
 
@@ -1028,7 +1012,7 @@
 			bid_id: u32,
 		) -> DispatchResult {
 			let _caller = ensure_signed(origin)?;
-			let bid = Bids::<T>::get((project_id, bidder, bid_id)).ok_or(Error::<T>::BidNotFound)?;
+			let bid = Bids::<T>::get((project_id, bidder, bid_id)).ok_or(Error::<T>::ParticipationNotFound)?;
 			Self::do_settle_successful_bid(bid, project_id)
 		}
 
@@ -1041,7 +1025,7 @@
 			contribution_id: u32,
 		) -> DispatchResult {
 			let _caller = ensure_signed(origin)?;
-			let bid = Contributions::<T>::get((project_id, contributor, contribution_id)).ok_or(Error::<T>::BidNotFound)?;
+			let bid = Contributions::<T>::get((project_id, contributor, contribution_id)).ok_or(Error::<T>::ParticipationNotFound)?;
 			Self::do_settle_successful_contribution(bid, project_id)
 		}
 
@@ -1054,7 +1038,7 @@
 			evaluation_id: u32,
 		) -> DispatchResult {
 			let _caller = ensure_signed(origin)?;
-			let bid = Evaluations::<T>::get((project_id, evaluator, evaluation_id)).ok_or(Error::<T>::BidNotFound)?;
+			let bid = Evaluations::<T>::get((project_id, evaluator, evaluation_id)).ok_or(Error::<T>::ParticipationNotFound)?;
 			Self::do_settle_failed_evaluation(bid, project_id)
 		}
 
@@ -1067,7 +1051,7 @@
 			bid_id: u32,
 		) -> DispatchResult {
 			let _caller = ensure_signed(origin)?;
-			let bid = Bids::<T>::get((project_id, bidder, bid_id)).ok_or(Error::<T>::BidNotFound)?;
+			let bid = Bids::<T>::get((project_id, bidder, bid_id)).ok_or(Error::<T>::ParticipationNotFound)?;
 			Self::do_settle_failed_bid(bid, project_id)
 		}
 
@@ -1080,7 +1064,7 @@
 			contribution_id: u32,
 		) -> DispatchResult {
 			let _caller = ensure_signed(origin)?;
-			let bid = Contributions::<T>::get((project_id, contributor, contribution_id)).ok_or(Error::<T>::BidNotFound)?;
+			let bid = Contributions::<T>::get((project_id, contributor, contribution_id)).ok_or(Error::<T>::ParticipationNotFound)?;
 			Self::do_settle_failed_contribution(bid, project_id)
 		}
 
