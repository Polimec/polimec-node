// Polimec Blockchain – https://www.polimec.org/
// Copyright (C) Polimec 2022. All rights reserved.

// The Polimec Blockchain is free software: you can redistribute it and/or modify
// it under the terms of the GNU General Public License as published by
// the Free Software Foundation, either version 3 of the License, or
// (at your option) any later version.

// The Polimec Blockchain is distributed in the hope that it will be useful,
// but WITHOUT ANY WARRANTY; without even the implied warranty of
// MERCHANTABILITY or FITNESS FOR A PARTICULAR PURPOSE.  See the
// GNU General Public License for more details.

// You should have received a copy of the GNU General Public License
// along with this program.  If not, see <https://www.gnu.org/licenses/>.

//! # Funding Pallet
//!
//! Polimec's main business logic. It allows users to create, evaluate, and fund projects.
//!
//! It rewards project evaluators and contributors with `Contribution Tokens`. These tokens
//! can be redeemed for a project's native tokens, after their parachain is deployed on mainnet.
//! ## 👷 Work in progress 🏗️
//! Expect major changes between PRs
//!
//! ## Overview
//! The official logic for Polimec's blockchain can be found at our [whitepaper](https://polimec.link/whitepaper).
//!
//! There are 3 types of users in Polimec:
//! - **Issuers**: They create projects and are responsible for their success.
//! - **Evaluators**: They evaluate projects and are rewarded for their work.
//! - **Contributors**: They contribute financially to projects and are rewarded on the basis of their contribution
//!
//! A contributor, depending on their investor profile, can participate in different rounds of a project's funding.
//!
//! There are 3 types of contributors:
//! - **Institutional**
//! - **Professional**
//! - **Retail**
//!
//! Basic flow of a project's lifecycle:
//!
//!
//! | Step                      | Description                                                                                                                                                                                                                                                                                                                                                                                                 | Resulting Project State                                             |
//! |---------------------------|-------------------------------------------------------------------------------------------------------------------------------------------------------------------------------------------------------------------------------------------------------------------------------------------------------------------------------------------------------------------------------------------------------------|---------------------------------------------------------------------|
//! | Creation                  | Issuer creates a project with the [`create()`](Pallet::create) extrinsic.                                                                                                                                                                                                                                                                                                                                   | [`Application`](ProjectStatus::Application)                         |
//! | Evaluation Start          | Issuer starts the evaluation round with the [`start_evaluation()`](Pallet::start_evaluation) extrinsic.                                                                                                                                                                                                                                                                                                     | [`EvaluationRound`](ProjectStatus::EvaluationRound)                 |
//! | Evaluation Submissions    | Evaluators assess the project information, and if they think it is good enough to get funding, they bond Polimec's native token PLMC with [`bond_evaluation()`](Pallet::bond_evaluation)                                                                                                                                                                                                                    | [`EvaluationRound`](ProjectStatus::EvaluationRound)                 |
//! | Evaluation End            | Evaluation round ends automatically after the [`Config::EvaluationDuration`] has passed. This is achieved by the [`on_initialize()`](Pallet::on_initialize) function.                                                                                                                                                                                                                                       | [`AuctionInitializePeriod`](ProjectStatus::AuctionInitializePeriod) |
//! | Auction Start             | Issuer starts the auction round within the [`Config::AuctionInitializePeriodDuration`], by calling the extrinsic [`start_auction()`](Pallet::start_auction)                                                                                                                                                                                                                                                 | [`AuctionRound(English)`](ProjectStatus::AuctionRound)              |
//! | Bid Submissions           | Institutional and Professional users can place bids with [`bid()`](Pallet::bid) by choosing their desired token price, amount, and multiplier (for vesting). Their bids are guaranteed to be considered                                                                                                                                                                                                     | [`AuctionRound(English)`](ProjectStatus::AuctionRound)              |                                                                                                                                                                                                                |                                                                     |
//! | Candle Auction Transition | After the [`Config::EnglishAuctionDuration`] has passed, the auction goes into candle mode thanks to [`on_initialize()`](Pallet::on_initialize)                                                                                                                                                                                                                                                             | [`AuctionRound(Candle)`](ProjectStatus::AuctionRound)               |
//! | Bid Submissions           | Institutional and Professional users can continue bidding, but this time their bids will only be considered, if they managed to fall before the random ending block calculated at the end of the auction.                                                                                                                                                                                                   | [`AuctionRound(Candle)`](ProjectStatus::AuctionRound)               |
//! | Community Funding Start   | After the [`Config::CandleAuctionDuration`] has passed, the auction automatically. A final token price for the next rounds is calculated based on the accepted bids.                                                                                                                                                                                                                                        | [`CommunityRound`](ProjectStatus::CommunityRound)                   |
//! | Funding Submissions       | Retail investors can call the [`contribute()`](Pallet::contribute) extrinsic to buy tokens at the set price.                                                                                                                                                                                                                                                                                                | [`CommunityRound`](ProjectStatus::CommunityRound)                   |
//! | Remainder Funding Start   | After the [`Config::CommunityFundingDuration`] has passed, the project is now open to token purchases from any user type                                                                                                                                                                                                                                                                                    | [`RemainderRound`](ProjectStatus::RemainderRound)                   |
//! | Funding End               | If all tokens were sold, or after the [`Config::RemainderFundingDuration`] has passed, the project automatically ends, and it is calculated if it reached its desired funding or not.                                                                                                                                                                                                                       | [`FundingEnded`](ProjectStatus::FundingSuccessful)                       |
//! | Evaluator Rewards         | If the funding was successful, evaluators can claim their contribution token rewards with the [`TBD`]() extrinsic. If it failed, evaluators can either call the [`failed_evaluation_unbond_for()`](Pallet::failed_evaluation_unbond_for) extrinsic, or wait for the [`on_idle()`](Pallet::on_initialize) function, to return their funds                                                                    | [`FundingEnded`](ProjectStatus::FundingSuccessful)                       |
//! | Bidder Rewards            | If the funding was successful, bidders will call [`vested_contribution_token_bid_mint_for()`](Pallet::vested_contribution_token_bid_mint_for) to mint the contribution tokens they are owed, and [`vested_plmc_bid_unbond_for()`](Pallet::vested_plmc_bid_unbond_for) to unbond their PLMC, based on their current vesting schedule.                                                                        | [`FundingEnded`](ProjectStatus::FundingSuccessful)                       |
//! | Buyer Rewards             | If the funding was successful, users who bought tokens on the Community or Remainder round, can call [`vested_contribution_token_purchase_mint_for()`](Pallet::vested_contribution_token_purchase_mint_for) to mint the contribution tokens they are owed, and [`vested_plmc_purchase_unbond_for()`](Pallet::vested_plmc_purchase_unbond_for) to unbond their PLMC, based on their current vesting schedule | [`FundingEnded`](ProjectStatus::FundingSuccessful)                       |
//!
//! ## Interface
//! All users who wish to participate need to have a valid credential, given to them on the KILT parachain, by a KYC/AML provider.
//! ### Extrinsics
//! * [`create`](Pallet::create) : Creates a new project.
//! * [`edit_metadata`](Pallet::edit_metadata) : Submit a new Hash of the project metadata.
//! * [`start_evaluation`](Pallet::start_evaluation) : Start the Evaluation round of a project.
//! * [`start_auction`](Pallet::start_auction) : Start the English Auction round of a project.
//! * [`bond_evaluation`](Pallet::bond_evaluation) : Bond PLMC on a project in the evaluation stage. A sort of "bet" that you think the project will be funded
//! * [`failed_evaluation_unbond_for`](Pallet::failed_evaluation_unbond_for) : Unbond the PLMC bonded on a project's evaluation round for any user, if the project failed the evaluation.
//! * [`bid`](Pallet::bid) : Perform a bid during the English or Candle Auction Round.
//! * [`contribute`](Pallet::contribute) : Buy contribution tokens if a project during the Community or Remainder round
//! * [`vested_plmc_bid_unbond_for`](Pallet::vested_plmc_bid_unbond_for) : Unbond the PLMC bonded on a project's English or Candle Auction Round for any user, based on their vesting schedule.
//! * [`vested_plmc_purchase_unbond_for`](Pallet::vested_plmc_purchase_unbond_for) : Unbond the PLMC bonded on a project's Community or Remainder Round for any user, based on their vesting schedule.
//! * [`vested_contribution_token_bid_mint_for`](Pallet::vested_contribution_token_bid_mint_for) : Mint the contribution tokens for a user who participated in the English or Candle Auction Round, based on their vesting schedule.
//! * [`vested_contribution_token_purchase_mint_for`](Pallet::vested_contribution_token_purchase_mint_for) : Mint the contribution tokens for a user who participated in the Community or Remainder Round, based on their vesting schedule.
//!
//! ### Storage Items
//! * [`NextProjectId`] : Increasing counter to get the next id to assign to a project.
//! * [`NextBidId`]: Increasing counter to get the next id to assign to a bid.
//! * [`Nonce`]: Increasing counter to be used in random number generation.
//! * [`Images`]: Map of the hash of some metadata to the user who owns it. Avoids storing the same image twice, and keeps track of ownership for a future project data access due to regulatory compliance.
//! * [`ProjectsMetadata`]: Map of the assigned id, to the main information of a project.
//! * [`ProjectsIssuers`]: Map of a project id, to its issuer account.
//! * [`ProjectsDetails`]: Map of a project id, to some additional information required for ensuring correctness of the protocol.
//! * [`ProjectsToUpdate`]: Map of a block number, to a vector of project ids. Used to keep track of projects that need to be updated in on_initialize.
//! * [`Bids`]: Double map linking a project-user to the bids they made.
//! * [`Evaluations`]: Double map linking a project-user to the PLMC they bonded in the evaluation round.
//! * [`Contributions`]: Double map linking a project-user to the contribution tokens they bought in the Community or Remainder round.
//!
//! ## Usage
//! You can circumvent the extrinsics by calling the do_* functions that they call directly.
//! This is useful if you need to make use of this pallet's functionalities in a pallet of your own, and you don't want to pay the transaction fees twice.
//! ### Example: A retail user buying tokens for a project in the community round
//! ```
//! pub use pallet::*;
//!
//! #[frame_support::pallet(dev_mode)]
//! pub mod pallet { //!
//!     use super::*;
//!     use frame_support::pallet_prelude::*;
//!     use frame_system::pallet_prelude::*;
//!    	use pallet_funding::AcceptedFundingAsset;
//!
//!     #[pallet::pallet]
//!     pub struct Pallet<T>(_);
//!
//!     #[pallet::config]
//!     pub trait Config: frame_system::Config + pallet_funding::Config {}
//!
//!     #[pallet::call]
//!     impl<T: Config> Pallet<T> {
//! 		/// Buy tokens for a project in the community round if it achieved at least 500k USDT funding
//! 		#[pallet::weight(0)]
//! 		pub fn buy_if_popular(
//! 			origin: OriginFor<T>,
//! 			project_id: <T as pallet_funding::Config>::ProjectIdentifier,
//! 			amount: <T as pallet_funding::Config>::Balance
//! 		) -> DispatchResult {
//! 			let retail_user = ensure_signed(origin)?;
//! 			let project_id: <T as pallet_funding::Config>::ProjectIdentifier = project_id.into();
//! 			// Check project is in the community round
//! 			let project_details = pallet_funding::Pallet::<T>::project_details(project_id).ok_or(Error::<T>::ProjectNotFound)?;
//! 			ensure!(project_details.status == pallet_funding::ProjectStatus::CommunityRound, "Project is not in the community round");
//!
//! 			// Calculate how much funding was done already
//! 			let project_contributions: <T as pallet_funding::Config>::Balance = pallet_funding::Contributions::<T>::iter_prefix_values(project_id)
//! 				.flatten()
//! 				.fold(
//! 					0u64.into(),
//! 					|total_tokens_bought, contribution| {
//! 						total_tokens_bought + contribution.usd_contribution_amount
//! 					}
//! 				);
//!
//! 			ensure!(project_contributions >= 500_000_0_000_000_000u64.into(), "Project did not achieve at least 500k USDT funding");
//!
//! 			// Buy tokens with the default multiplier
//! 			<pallet_funding::Pallet<T>>::do_contribute(retail_user.into(), project_id, amount, None, AcceptedFundingAsset::USDT)?;
//!
//! 			Ok(())
//! 		}
//! 	}
//!
//! 	#[pallet::error]
//! 	pub enum Error<T> {
//! 		ProjectNotFound,
//! 	}
//! }
//! ```
//!
//! ## Credentials
//! The pallet will only allow users with certain credential types, to execute certain extrinsics.:
//!
//!
//! | Extrinsic                                     | Issuer | Retail Investor | Professional Investor | Institutional Investor |
//! |-----------------------------------------------|--------|-----------------|-----------------------|------------------------|
//! | `create`                                      | X      |                 |                       |                        |
//! | `edit_metadata`                               | X      |                 |                       |                        |
//! | `start_evaluation`                            | X      |                 |                       |                        |
//! | `start_auction`                               | X      |                 |                       |                        |
//! | `bond_evaluation`                             |        | X               | X                     | X                      |
//! | `failed_evaluation_unbond_for`                |        | X               | X                     | X                      |
//! | `bid`                                         |        |                 | X                     | X                      |
//! | `contribute`                                  |        | X               | X*                    | X*                     |
//! | `vested_plmc_bid_unbond_for`                  |        |                 | X                     | X                      |
//! | `vested_plmc_purchase_unbond_for`             |        | X               | X                     | X                      |
//! | `vested_contribution_token_bid_mint_for`      |        |                 | X                     | X                      |
//! | `vested_contribution_token_purchase_mint_for` |        | X               | X                     | X                      |
//!
//! _* They can call contribute only if the project is on the remainder round._
//!

// Ensure we're `no_std` when compiling for Wasm.
#![cfg_attr(not(feature = "std"), no_std)]
// This recursion limit is needed because we have too many benchmarks and benchmarking will fail if
// we add more without this limit.
#![cfg_attr(feature = "runtime-benchmarks", recursion_limit = "512")]
#![feature(assert_matches)]

pub mod functions;
pub mod types;
pub mod weights;

#[cfg(test)]
pub mod mock;

#[cfg(test)]
pub mod tests;

#[cfg(feature = "runtime-benchmarks")]
pub mod benchmarking;
pub mod impls;
pub mod traits;

pub use pallet::*;
pub use types::*;

pub use crate::weights::WeightInfo;
use frame_support::{
	pallet_prelude::ValueQuery,
	traits::{
		tokens::{fungible, fungibles, Balance},
		Get, Randomness,
	},
	BoundedVec, PalletId, Parameter,
};
use parity_scale_codec::{Decode, Encode};

use sp_arithmetic::traits::{One, Saturating};

use sp_runtime::{traits::AccountIdConversion, FixedPointNumber, FixedPointOperand, FixedU128};
use sp_std::prelude::*;

pub type AccountIdOf<T> = <T as frame_system::Config>::AccountId;
pub type BlockNumberOf<T> = <T as frame_system::Config>::BlockNumber;
pub type ProjectIdOf<T> = <T as Config>::ProjectIdentifier;
pub type MultiplierOf<T> = <T as Config>::Multiplier;
pub type BalanceOf<T> = <T as Config>::Balance;
pub type PriceOf<T> = <T as Config>::Price;
pub type StorageItemIdOf<T> = <T as Config>::StorageItemId;
pub type StringLimitOf<T> = <T as Config>::StringLimit;
pub type HashOf<T> = <T as frame_system::Config>::Hash;
pub type AssetIdOf<T> =
	<<T as Config>::FundingCurrency as fungibles::Inspect<<T as frame_system::Config>::AccountId>>::AssetId;

pub type RewardInfoOf<T> = RewardInfo<BalanceOf<T>>;
pub type EvaluatorsOutcomeOf<T> = EvaluatorsOutcome<BalanceOf<T>>;

pub type ProjectMetadataOf<T> =
	ProjectMetadata<BoundedVec<u8, StringLimitOf<T>>, BalanceOf<T>, PriceOf<T>, AccountIdOf<T>, HashOf<T>>;
pub type ProjectDetailsOf<T> =
	ProjectDetails<AccountIdOf<T>, BlockNumberOf<T>, PriceOf<T>, BalanceOf<T>, EvaluationRoundInfoOf<T>>;
pub type EvaluationRoundInfoOf<T> = EvaluationRoundInfo<BalanceOf<T>>;
pub type VestingOf<T> = Vesting<BlockNumberOf<T>, BalanceOf<T>>;
pub type EvaluationInfoOf<T> =
	EvaluationInfo<StorageItemIdOf<T>, ProjectIdOf<T>, AccountIdOf<T>, BalanceOf<T>, BlockNumberOf<T>>;
pub type BidInfoOf<T> = BidInfo<
	StorageItemIdOf<T>,
	ProjectIdOf<T>,
	BalanceOf<T>,
	PriceOf<T>,
	AccountIdOf<T>,
	BlockNumberOf<T>,
	VestingOf<T>,
	VestingOf<T>,
	MultiplierOf<T>,
>;
pub type ContributionInfoOf<T> =
	ContributionInfo<StorageItemIdOf<T>, ProjectIdOf<T>, AccountIdOf<T>, BalanceOf<T>, VestingOf<T>, VestingOf<T>>;
pub type BondTypeOf<T> = LockType<ProjectIdOf<T>>;

const PLMC_STATEMINT_ID: u32 = 2069;

// TODO: PLMC-152. Remove `dev_mode` attribute when extrinsics API are stable
#[frame_support::pallet(dev_mode)]
pub mod pallet {
	use super::*;
	use crate::traits::{BondingRequirementCalculation, ProvideStatemintPrice};
	use frame_support::pallet_prelude::*;
	use frame_system::pallet_prelude::*;
	use local_macros::*;
	use sp_arithmetic::Percent;

	#[pallet::pallet]
	pub struct Pallet<T>(_);

	#[pallet::config]
	pub trait Config: frame_system::Config {
		type RuntimeEvent: From<Event<Self>> + IsType<<Self as frame_system::Config>::RuntimeEvent>;

		/// Global identifier for the projects.
		type ProjectIdentifier: Parameter + Copy + Default + One + Saturating + From<u32>;
		// TODO: PLMC-153 + MaybeSerializeDeserialize: Maybe needed for JSON serialization @ Genesis: https://github.com/paritytech/substrate/issues/12738#issuecomment-1320921201

		/// Multiplier that decides how much PLMC needs to be bonded for a token buy/bid
		type Multiplier: Parameter + BondingRequirementCalculation<Self> + Default + From<u32> + Copy;

		/// The inner balance type we will use for all of our outer currency types. (e.g native, funding, CTs)
		type Balance: Balance + From<u64> + FixedPointOperand;

		/// Represents the value of something in USD
		type Price: FixedPointNumber + Parameter + Copy;

		/// The chains native currency
		type NativeCurrency: fungible::InspectHold<AccountIdOf<Self>, Balance = BalanceOf<Self>>
			+ fungible::MutateHold<AccountIdOf<Self>, Balance = BalanceOf<Self>, Reason = BondTypeOf<Self>>
			+ fungible::BalancedHold<AccountIdOf<Self>, Balance = BalanceOf<Self>>
			+ fungible::Mutate<AccountIdOf<Self>, Balance = BalanceOf<Self>>;

		/// The currency used for funding projects in bids and contributions
		// type FundingCurrency: ReservableCurrency<AccountIdOf<Self, Balance = BalanceOf<Self>>;
		type FundingCurrency: fungibles::InspectEnumerable<AccountIdOf<Self>, Balance = BalanceOf<Self>, AssetId = u32>
			+ fungibles::metadata::Inspect<AccountIdOf<Self>, AssetId = u32>
			+ fungibles::metadata::Mutate<AccountIdOf<Self>, AssetId = u32>
			+ fungibles::Mutate<AccountIdOf<Self>, Balance = BalanceOf<Self>>;

		/// The currency used for minting contribution tokens as fungible assets (i.e pallet-assets)
		type ContributionTokenCurrency: fungibles::Create<AccountIdOf<Self>, AssetId = Self::ProjectIdentifier, Balance = BalanceOf<Self>>
			+ fungibles::Destroy<AccountIdOf<Self>, AssetId = Self::ProjectIdentifier, Balance = BalanceOf<Self>>
			+ fungibles::InspectEnumerable<AccountIdOf<Self>, Balance = BalanceOf<Self>>
			+ fungibles::metadata::Inspect<AccountIdOf<Self>>
			+ fungibles::metadata::Mutate<AccountIdOf<Self>>
			+ fungibles::Mutate<AccountIdOf<Self>, Balance = BalanceOf<Self>>;

		type PriceProvider: ProvideStatemintPrice<AssetId = u32, Price = Self::Price>;

		/// Unique identifier for any bid in the system.
		type StorageItemId: Parameter + Copy + Saturating + One + Default;

		/// Something that provides randomness in the runtime.
		type Randomness: Randomness<Self::Hash, Self::BlockNumber>;

		/// The maximum length of data stored on-chain.
		#[pallet::constant]
		type StringLimit: Get<u32>;

		/// The maximum size of a preimage allowed, expressed in bytes.
		#[pallet::constant]
		type PreImageLimit: Get<u32>;

		/// The length (expressed in number of blocks) of the evaluation period.
		#[pallet::constant]
		type EvaluationDuration: Get<Self::BlockNumber>;

		/// The time window (expressed in number of blocks) that an issuer has to start the auction round.
		#[pallet::constant]
		type AuctionInitializePeriodDuration: Get<Self::BlockNumber>;

		/// The length (expressed in number of blocks) of the Auction Round, English period.
		#[pallet::constant]
		type EnglishAuctionDuration: Get<Self::BlockNumber>;

		/// The length (expressed in number of blocks) of the Auction Round, Candle period.
		#[pallet::constant]
		type CandleAuctionDuration: Get<Self::BlockNumber>;

		/// The length (expressed in number of blocks) of the Community Round.
		#[pallet::constant]
		type CommunityFundingDuration: Get<Self::BlockNumber>;

		/// The length (expressed in number of blocks) of the Remainder Round.
		#[pallet::constant]
		type RemainderFundingDuration: Get<Self::BlockNumber>;

		/// `PalletId` for the funding pallet. An appropriate value could be
		/// `PalletId(*b"py/cfund")`
		#[pallet::constant]
		type PalletId: Get<PalletId>;

		/// How many projects should we update in on_initialize each block
		#[pallet::constant]
		type MaxProjectsToUpdatePerBlock: Get<u32>;

		/// How many distinct evaluations per user per project
		type MaxEvaluationsPerUser: Get<u32>;

		/// The maximum number of bids per user per project
		#[pallet::constant]
		type MaxBidsPerUser: Get<u32>;

		/// The maximum number of bids per user per project
		#[pallet::constant]
		type MaxContributionsPerUser: Get<u32>;

		/// The maximum number of bids per user
		#[pallet::constant]
		type ContributionVesting: Get<u32>;

		/// Helper trait for benchmarks.
		#[cfg(feature = "runtime-benchmarks")]
		type BenchmarkHelper: BenchmarkHelper<Self>;

		/// Weight information for extrinsics in this pallet.
		type WeightInfo: WeightInfo;

		type FeeBrackets: Get<Vec<(Percent, Self::Balance)>>;

		type EvaluationSuccessThreshold: Get<Percent>;

		type Vesting: polimec_traits::ReleaseSchedule<AccountIdOf<Self>, BondTypeOf<Self>>;
		/// For now we expect 3 days until the project is automatically accepted. Timeline decided by MiCA regulations.
		type ManualAcceptanceDuration: Get<Self::BlockNumber>;
		/// For now we expect 4 days from acceptance to settlement due to MiCA regulations.
		type SuccessToSettlementTime: Get<Self::BlockNumber>;

		type EvaluatorSlash: Get<Percent>;

		type TreasuryAccount: Get<AccountIdOf<Self>>;
	}

	#[pallet::storage]
	#[pallet::getter(fn next_project_id)]
	/// A global counter for indexing the projects
	/// OnEmpty in this case is GetDefault, so 0.
	pub type NextProjectId<T: Config> = StorageValue<_, T::ProjectIdentifier, ValueQuery>;

	#[pallet::storage]
	#[pallet::getter(fn next_evaluation_id)]
	pub type NextEvaluationId<T: Config> = StorageValue<_, T::StorageItemId, ValueQuery>;

	#[pallet::storage]
	#[pallet::getter(fn next_bid_id)]
	pub type NextBidId<T: Config> = StorageValue<_, T::StorageItemId, ValueQuery>;

	#[pallet::storage]
	#[pallet::getter(fn next_contribution_id)]
	pub type NextContributionId<T: Config> = StorageValue<_, T::StorageItemId, ValueQuery>;

	#[pallet::storage]
	#[pallet::getter(fn nonce)]
	/// A global counter used in the randomness generation
	// TODO: PLMC-155. Remove it after using the Randomness from BABE's VRF: https://github.com/PureStake/moonbeam/issues/1391
	// 	Or use the randomness from Moonbeam.
	pub type Nonce<T: Config> = StorageValue<_, u32, ValueQuery>;

	#[pallet::storage]
	#[pallet::getter(fn images)]
	/// A StorageMap containing all the hashes of the project metadata uploaded by the users.
	/// TODO: PLMC-156. The metadata should be stored on IPFS/offchain database, and the hash of the metadata should be stored here.
	pub type Images<T: Config> = StorageMap<_, Blake2_128Concat, T::Hash, AccountIdOf<T>>;

	#[pallet::storage]
	#[pallet::getter(fn projects_metadata)]
	/// A StorageMap containing the primary project information of projects
	pub type ProjectsMetadata<T: Config> = StorageMap<_, Blake2_128Concat, T::ProjectIdentifier, ProjectMetadataOf<T>>;

	#[pallet::storage]
	#[pallet::getter(fn project_details)]
	/// StorageMap containing additional information for the projects, relevant for correctness of the protocol
	pub type ProjectsDetails<T: Config> = StorageMap<
		_,
		Blake2_128Concat,
		T::ProjectIdentifier,
		ProjectDetails<AccountIdOf<T>, BlockNumberOf<T>, PriceOf<T>, BalanceOf<T>, EvaluationRoundInfoOf<T>>,
	>;

	#[pallet::storage]
	#[pallet::getter(fn projects_to_update)]
	/// A map to know in which block to update which active projects using on_initialize.
	pub type ProjectsToUpdate<T: Config> = StorageMap<
		_,
		Blake2_128Concat,
		T::BlockNumber,
		BoundedVec<(T::ProjectIdentifier, UpdateType), T::MaxProjectsToUpdatePerBlock>,
		ValueQuery,
	>;

	#[pallet::storage]
	#[pallet::getter(fn evaluations)]
	/// Keep track of the PLMC bonds made to each project by each evaluator
	pub type Evaluations<T: Config> = StorageNMap<
		_,
		(
			NMapKey<Blake2_128Concat, T::ProjectIdentifier>,
			NMapKey<Blake2_128Concat, AccountIdOf<T>>,
			NMapKey<Blake2_128Concat, StorageItemIdOf<T>>,
		),
		EvaluationInfoOf<T>,
	>;

	#[pallet::storage]
	#[pallet::getter(fn bids)]
	/// StorageMap containing the bids for each project and user
	pub type Bids<T: Config> = StorageNMap<
		_,
		(
			NMapKey<Blake2_128Concat, T::ProjectIdentifier>,
			NMapKey<Blake2_128Concat, AccountIdOf<T>>,
			NMapKey<Blake2_128Concat, StorageItemIdOf<T>>,
		),
		BidInfoOf<T>,
	>;

	#[pallet::storage]
	#[pallet::getter(fn contributions)]
	/// Contributions made during the Community and Remainder round. i.e token buys
	pub type Contributions<T: Config> = StorageNMap<
		_,
		(
			NMapKey<Blake2_128Concat, T::ProjectIdentifier>,
			NMapKey<Blake2_128Concat, AccountIdOf<T>>,
			NMapKey<Blake2_128Concat, StorageItemIdOf<T>>,
		),
		ContributionInfoOf<T>,
	>;

	#[pallet::event]
	#[pallet::generate_deposit(pub(super) fn deposit_event)]
	pub enum Event<T: Config> {
		/// A project was created.
		Created { project_id: T::ProjectIdentifier },
		/// The metadata of a project was modified.
		MetadataEdited { project_id: T::ProjectIdentifier },
		/// The evaluation phase of a project started.
		EvaluationStarted { project_id: T::ProjectIdentifier },
		/// The evaluation phase of a project ended without reaching the minimum threshold of evaluation bonds.
		EvaluationFailed { project_id: T::ProjectIdentifier },
		/// The period an issuer has to start the auction phase of the project.
		AuctionInitializePeriod {
			project_id: T::ProjectIdentifier,
			start_block: T::BlockNumber,
			end_block: T::BlockNumber,
		},
		/// The auction round of a project started.
		EnglishAuctionStarted { project_id: T::ProjectIdentifier, when: T::BlockNumber },
		/// The candle auction part of the auction started for a project
		CandleAuctionStarted { project_id: T::ProjectIdentifier, when: T::BlockNumber },
		/// The auction round of a project ended.
		AuctionFailed { project_id: T::ProjectIdentifier },
		/// A `bonder` bonded an `amount` of PLMC for `project_id`.
		FundsBonded { project_id: T::ProjectIdentifier, amount: BalanceOf<T>, bonder: AccountIdOf<T> },
		/// Someone paid for the release of a user's PLMC bond for a project.
		BondReleased {
			project_id: T::ProjectIdentifier,
			amount: BalanceOf<T>,
			bonder: AccountIdOf<T>,
			releaser: AccountIdOf<T>,
		},
		/// A bid was made for a project
		Bid { project_id: T::ProjectIdentifier, amount: BalanceOf<T>, price: T::Price, multiplier: MultiplierOf<T> },
		/// A contribution was made for a project. i.e token purchase
		Contribution {
			project_id: T::ProjectIdentifier,
			contributor: AccountIdOf<T>,
			amount: BalanceOf<T>,
			multiplier: MultiplierOf<T>,
		},
		/// A project is now in its community funding round
		CommunityFundingStarted { project_id: T::ProjectIdentifier },
		/// A project is now in the remainder funding round
		RemainderFundingStarted { project_id: T::ProjectIdentifier },
		/// A project has now finished funding
		FundingEnded { project_id: T::ProjectIdentifier, outcome: FundingOutcome },
		/// Something was not properly initialized. Most likely due to dev error manually calling do_* functions or updating storage
		TransitionError { project_id: T::ProjectIdentifier, error: DispatchError },
		/// Something terribly wrong happened where the bond could not be unbonded. Most likely a programming error
		EvaluationUnbondFailed {
			project_id: ProjectIdOf<T>,
			evaluator: AccountIdOf<T>,
			id: StorageItemIdOf<T>,
			error: DispatchError,
		},
		/// Contribution tokens were minted to a user
		ContributionTokenMinted {
			caller: AccountIdOf<T>,
			project_id: T::ProjectIdentifier,
			contributor: AccountIdOf<T>,
			amount: BalanceOf<T>,
		},
		/// A transfer of tokens failed, but because it was done inside on_initialize it cannot be solved.
		TransferError { error: DispatchError },
		EvaluationRewardFailed {
			project_id: ProjectIdOf<T>,
			evaluator: AccountIdOf<T>,
			id: StorageItemIdOf<T>,
			error: DispatchError,
		},
		EvaluationSlashFailed {
			project_id: ProjectIdOf<T>,
			evaluator: AccountIdOf<T>,
			id: StorageItemIdOf<T>,
			error: DispatchError,
		},
		ReleaseBidFundsFailed {
			project_id: ProjectIdOf<T>,
			bidder: AccountIdOf<T>,
			id: StorageItemIdOf<T>,
			error: DispatchError,
		},
		BidUnbondFailed {
			project_id: ProjectIdOf<T>,
			bidder: AccountIdOf<T>,
			id: StorageItemIdOf<T>,
			error: DispatchError,
		},
		ReleaseContributionFundsFailed {
			project_id: ProjectIdOf<T>,
			contributor: AccountIdOf<T>,
			id: StorageItemIdOf<T>,
			error: DispatchError,
		},
		ContributionUnbondFailed {
			project_id: ProjectIdOf<T>,
			contributor: AccountIdOf<T>,
			id: StorageItemIdOf<T>,
			error: DispatchError,
		},
		PayoutContributionFundsFailed {
			project_id: ProjectIdOf<T>,
			contributor: AccountIdOf<T>,
			id: StorageItemIdOf<T>,
			error: DispatchError,
		},
		PayoutBidFundsFailed {
			project_id: ProjectIdOf<T>,
			bidder: AccountIdOf<T>,
			id: StorageItemIdOf<T>,
			error: DispatchError,
		},
		EvaluationRewarded {
			project_id: ProjectIdOf<T>,
			evaluator: AccountIdOf<T>,
			id: StorageItemIdOf<T>,
			amount: BalanceOf<T>,
			caller: AccountIdOf<T>,
		},
		EvaluationSlashed {
			project_id: ProjectIdOf<T>,
			evaluator: AccountIdOf<T>,
			id: StorageItemIdOf<T>,
			amount: BalanceOf<T>,
			caller: AccountIdOf<T>,
		},
	}

	#[pallet::error]
	pub enum Error<T> {
		/// Something in storage has a state which should never be possible at this point. Programming error
		ImpossibleState,
		/// The price provided in the `create` call is too low
		PriceTooLow,
		/// The participation size provided in the `create` call is too low
		ParticipantsSizeError,
		/// The ticket size provided in the `create` call is too low
		TicketSizeError,
		/// The specified project does not exist
		ProjectNotFound,
		/// The Evaluation Round of the project has not started yet
		EvaluationNotStarted,
		/// The Evaluation Round of the project has ended without reaching the minimum threshold
		EvaluationFailed,
		/// The issuer cannot contribute to their own project during the Funding Round
		ContributionToThemselves,
		/// Only the issuer can start the Evaluation Round
		NotAllowed,
		/// The Metadata Hash of the project was not found
		MetadataNotProvided,
		/// The Auction Round of the project has not started yet
		AuctionNotStarted,
		/// You cannot edit the metadata of a project that already passed the Evaluation Round
		Frozen,
		/// The bid is too low
		BidTooLow,
		/// The user has not enough balance to perform the action
		InsufficientBalance,
		// TODO: PLMC-133 Check after the introduction of the cross-chain identity pallet by KILT
		NotAuthorized,
		/// The Funding Round of the project has not ended yet
		CannotClaimYet,
		/// No bids were made for the project at the time of the auction close
		NoBidsFound,
		/// Tried to freeze the project to start the Evaluation Round, but the project is already frozen
		ProjectAlreadyFrozen,
		/// Tried to move the project from Application to Evaluation round, but the project is not in ApplicationRound
		ProjectNotInApplicationRound,
		/// Tried to move the project from Evaluation to EvaluationEnded round, but the project is not in EvaluationRound
		ProjectNotInEvaluationRound,
		/// Tried to move the project from AuctionInitializePeriod to EnglishAuctionRound, but the project is not in AuctionInitializePeriodRound
		ProjectNotInAuctionInitializePeriodRound,
		/// Tried to move the project to CandleAuction, but it was not in EnglishAuctionRound before
		ProjectNotInEnglishAuctionRound,
		/// Tried to move the project to Community round, but it was not in CandleAuctionRound before
		ProjectNotInCandleAuctionRound,
		/// Tried to move the project to RemainderRound, but it was not in CommunityRound before
		ProjectNotInCommunityRound,
		/// Tried to move the project to FundingEndedRound, but it was not in RemainderRound before
		ProjectNotInRemainderRound,
		/// Tried to move the project to ReadyToLaunch round, but it was not in FundingEnded round before
		ProjectNotInFundingEndedRound,
		/// Tried to start an auction before the initialization period
		TooEarlyForEnglishAuctionStart,
		/// Tried to start an auction after the initialization period
		TooLateForEnglishAuctionStart,
		/// Tried to move the project to CandleAuctionRound, but its too early for that
		TooEarlyForCandleAuctionStart,
		/// Tried to move the project to CommunityRound, but its too early for that
		TooEarlyForCommunityRoundStart,
		/// Tried to move the project to RemainderRound, but its too early for that
		TooEarlyForRemainderRoundStart,
		/// Tried to move to project to FundingEnded round, but its too early for that
		TooEarlyForFundingEnd,
		/// Checks for other projects not copying metadata of others
		MetadataAlreadyExists,
		/// The specified issuer does not exist
		ProjectIssuerNotFound,
		/// The specified project info does not exist
		ProjectInfoNotFound,
		/// Tried to finish an evaluation before its target end block
		EvaluationPeriodNotEnded,
		/// Tried to access field that is not set
		FieldIsNone,
		/// Tried to create the contribution token after the remaining round but it failed
		AssetCreationFailed,
		/// Tried to update the metadata of the contribution token but it failed
		AssetMetadataUpdateFailed,
		/// Tried to do an operation assuming the evaluation failed, when in fact it did not
		EvaluationNotFailed,
		/// Tried to unbond PLMC after unsuccessful evaluation, but specified bond does not exist.
		BondNotFound,
		/// Checked math failed
		BadMath,
		/// Tried to bond PLMC for bidding, but that phase has already ended
		TooLateForBidBonding,
		/// Tried to retrieve a bid but it does not exist
		BidNotFound,
		/// Tried to append a new bid to storage but too many bids were already made
		TooManyBids,
		/// Tried to append a new contribution to storage but too many were made for that user
		TooManyContributions,
		/// Tried to bond PLMC for contributing in the community or remainder round, but remainder round ended already
		TooLateForContributingBonding,
		/// Tried to contribute but its too low to be accepted
		ContributionTooLow,
		/// Contribution is higher than the limit set by the issuer
		ContributionTooHigh,
		/// Tried to delete a project from the update store but it is not there to begin with.
		ProjectNotInUpdateStore,
		/// The provided asset is not accepted by the project issuer
		FundingAssetNotAccepted,
		/// Could not get the price in USD for PLMC
		PLMCPriceNotAvailable,
		/// Could not get the price in USD for the provided asset
		PriceNotFound,
		/// Bond is either lower than the minimum set by the issuer, or the vec is full and can't replace an old one with a lower value
		EvaluationBondTooLow,
		/// Bond is bigger than the limit set by issuer
		EvaluationBondTooHigh,
		/// Tried to do an operation on an evaluation that does not exist
		EvaluationNotFound,
		/// Tried to do an operation on a finalizer that is not yet set
		NoFinalizerSet,
		/// Tried to do an operation on a finalizer that already finished
		FinalizerFinished,
		/// Tried to do an operation on a cleaner that is not ready
		CleanerNotReady,
	}

	#[pallet::call]
	impl<T: Config> Pallet<T> {
		/// Creates a project and assigns it to the `issuer` account.
		#[pallet::weight(T::WeightInfo::create())]
		pub fn create(origin: OriginFor<T>, project: ProjectMetadataOf<T>) -> DispatchResult {
			// TODO: PLMC-133 Ensure DipOrigin when this PR is merged: https://github.com/KILTprotocol/kilt-node/pull/494
			let issuer = ensure_signed(origin)?;
			Self::do_create(issuer, project)
		}

		/// Change the metadata hash of a project
		#[pallet::weight(T::WeightInfo::edit_metadata())]
		pub fn edit_metadata(
			origin: OriginFor<T>,
			project_id: T::ProjectIdentifier,
			project_metadata_hash: T::Hash,
		) -> DispatchResult {
			// TODO: PLMC-133 Ensure DipOrigin when this PR is merged: https://github.com/KILTprotocol/kilt-node/pull/494
			let issuer = ensure_signed(origin)?;
			Self::do_edit_metadata(issuer, project_id, project_metadata_hash)
		}

		/// Starts the evaluation round of a project. It needs to be called by the project issuer.
		#[pallet::weight(T::WeightInfo::start_evaluation())]
		pub fn start_evaluation(origin: OriginFor<T>, project_id: T::ProjectIdentifier) -> DispatchResult {
			// TODO: PLMC-133 Ensure DipOrigin when this PR is merged: https://github.com/KILTprotocol/kilt-node/pull/494
			let issuer = ensure_signed(origin)?;
			Self::do_evaluation_start(issuer, project_id)
		}

		/// Starts the auction round for a project. From the next block forward, any professional or
		/// institutional user can set bids for a token_amount/token_price pair.
		/// Any bids from this point until the candle_auction starts, will be considered as valid.
		#[pallet::weight(T::WeightInfo::start_auction())]
		pub fn start_auction(origin: OriginFor<T>, project_id: T::ProjectIdentifier) -> DispatchResult {
			// TODO: PLMC-133 Ensure DipOrigin when this PR is merged: https://github.com/KILTprotocol/kilt-node/pull/494
			let issuer = ensure_signed(origin)?;
			Self::do_english_auction(issuer, project_id)
		}

		/// Bond PLMC for a project in the evaluation stage
		#[pallet::weight(T::WeightInfo::bond())]
		pub fn bond_evaluation(
			origin: OriginFor<T>,
			project_id: T::ProjectIdentifier,
			#[pallet::compact] usd_amount: BalanceOf<T>,
		) -> DispatchResult {
			// TODO: PLMC-133 Ensure DipOrigin when this PR is merged: https://github.com/KILTprotocol/kilt-node/pull/494
			let evaluator = ensure_signed(origin)?;
			Self::do_evaluate(evaluator, project_id, usd_amount)
		}

<<<<<<< HEAD
=======
		/// Release evaluation-bonded PLMC when a project finishes its funding round.
		#[pallet::weight(T::WeightInfo::evaluation_unbond_for())]
		pub fn evaluation_unbond_for(
			origin: OriginFor<T>,
			bond_id: T::StorageItemId,
			project_id: T::ProjectIdentifier,
			evaluator: AccountIdOf<T>,
		) -> DispatchResult {
			// TODO: PLMC-133 Ensure DipOrigin when this PR is merged: https://github.com/KILTprotocol/kilt-node/pull/494
			let releaser = ensure_signed(origin)?;
			Self::do_evaluation_unbond_for(releaser, project_id, evaluator, bond_id)
		}

>>>>>>> d674dc6c
		/// Bid for a project in the Auction round
		#[pallet::weight(T::WeightInfo::bid())]
		pub fn bid(
			origin: OriginFor<T>,
			project_id: T::ProjectIdentifier,
			#[pallet::compact] amount: BalanceOf<T>,
			price: PriceOf<T>,
			multiplier: Option<T::Multiplier>,
			asset: AcceptedFundingAsset,
		) -> DispatchResult {
			// TODO: PLMC-133 Ensure DipOrigin when this PR is merged: https://github.com/KILTprotocol/kilt-node/pull/494
			let bidder = ensure_signed(origin)?;
			Self::do_bid(bidder, project_id, amount, price, multiplier, asset)
		}

		/// Buy tokens in the Community or Remainder round at the price set in the Auction Round
		#[pallet::weight(T::WeightInfo::contribute())]
		pub fn contribute(
			origin: OriginFor<T>,
			project_id: T::ProjectIdentifier,
			#[pallet::compact] amount: BalanceOf<T>,
			multiplier: Option<MultiplierOf<T>>,
			asset: AcceptedFundingAsset,
		) -> DispatchResult {
			// TODO: PLMC-133 Ensure DipOrigin when this PR is merged: https://github.com/KILTprotocol/kilt-node/pull/494
			let contributor = ensure_signed(origin)?;
			Self::do_contribute(contributor, project_id, amount, multiplier, asset)
		}

		/// Release evaluation-bonded PLMC when a project finishes its funding round.
		#[pallet::weight(T::WeightInfo::evaluation_unbond_for())]
		pub fn evaluation_unbond_for(
			origin: OriginFor<T>,
			bond_id: T::StorageItemId,
			project_id: T::ProjectIdentifier,
			evaluator: AccountIdOf<T>,
		) -> DispatchResult {
			let releaser = ensure_signed(origin)?;
			Self::do_evaluation_unbond_for(releaser, project_id, evaluator, bond_id)
		}

		#[pallet::weight(Weight::from_parts(0, 0))]
		pub fn evaluation_reward_payout_for(
			origin: OriginFor<T>,
			bond_id: T::StorageItemId,
			project_id: T::ProjectIdentifier,
			evaluator: AccountIdOf<T>,
		) -> DispatchResult {
			let caller = ensure_signed(origin)?;
			Self::do_evaluation_reward_payout_for(caller, project_id, evaluator, bond_id)
		}

		/// Unbond some plmc from a contribution, after a step in the vesting period has passed.
		pub fn vested_plmc_bid_unbond_for(
			origin: OriginFor<T>,
			project_id: T::ProjectIdentifier,
			bidder: AccountIdOf<T>,
		) -> DispatchResult {
			// TODO: PLMC-133 Ensure DipOrigin when this PR is merged: https://github.com/KILTprotocol/kilt-node/pull/494
			// TODO: PLMC-157. Manage the fact that the CTs may not be claimed by those entitled
			let releaser = ensure_signed(origin)?;
			Self::do_vested_plmc_bid_unbond_for(releaser, project_id, bidder)
		}

		// TODO: PLMC-157. Manage the fact that the CTs may not be claimed by those entitled
		/// Mint contribution tokens after a step in the vesting period for a successful bid.
		pub fn vested_contribution_token_bid_mint_for(
			origin: OriginFor<T>,
			project_id: T::ProjectIdentifier,
			bidder: AccountIdOf<T>,
		) -> DispatchResult {
			// TODO: PLMC-133 Ensure DipOrigin when this PR is merged: https://github.com/KILTprotocol/kilt-node/pull/494
			let releaser = ensure_signed(origin)?;
			Self::do_vested_contribution_token_bid_mint_for(releaser, project_id, bidder)
		}

		// TODO: PLMC-157. Manage the fact that the CTs may not be claimed by those entitled
		/// Unbond some plmc from a contribution, after a step in the vesting period has passed.
		pub fn vested_plmc_purchase_unbond_for(
			origin: OriginFor<T>,
			project_id: T::ProjectIdentifier,
			purchaser: AccountIdOf<T>,
		) -> DispatchResult {
			// TODO: PLMC-133 Ensure DipOrigin when this PR is merged: https://github.com/KILTprotocol/kilt-node/pull/494
			let releaser = ensure_signed(origin)?;
			Self::do_vested_plmc_purchase_unbond_for(releaser, project_id, purchaser)
		}

		// TODO: PLMC-157. Manage the fact that the CTs may not be claimed by those entitled
		/// Mint contribution tokens after a step in the vesting period for a contribution.
		pub fn vested_contribution_token_purchase_mint_for(
			origin: OriginFor<T>,
			project_id: T::ProjectIdentifier,
			purchaser: AccountIdOf<T>,
		) -> DispatchResult {
			// TODO: PLMC-133 Ensure DipOrigin when this PR is merged: https://github.com/KILTprotocol/kilt-node/pull/494
			let releaser = ensure_signed(origin)?;
			Self::do_vested_contribution_token_purchase_mint_for(releaser, project_id, purchaser)
		}
	}

	#[pallet::hooks]
	impl<T: Config> Hooks<BlockNumberFor<T>> for Pallet<T> {
		fn on_initialize(now: T::BlockNumber) -> Weight {
			// Get the projects that need to be updated on this block and update them
			for (project_id, update_type) in ProjectsToUpdate::<T>::take(now) {
				match update_type {
					// EvaluationRound -> AuctionInitializePeriod | EvaluationFailed
					UpdateType::EvaluationEnd => {
						unwrap_result_or_skip!(Self::do_evaluation_end(project_id), project_id);
					},

					// AuctionInitializePeriod -> AuctionRound(AuctionPhase::English)
					// Only if it wasn't first handled by user extrinsic
					UpdateType::EnglishAuctionStart => {
						unwrap_result_or_skip!(
							Self::do_english_auction(T::PalletId::get().into_account_truncating(), project_id),
							project_id
						);
					},

					// AuctionRound(AuctionPhase::English) -> AuctionRound(AuctionPhase::Candle)
					UpdateType::CandleAuctionStart => {
						unwrap_result_or_skip!(Self::do_candle_auction(project_id), project_id);
					},

					// AuctionRound(AuctionPhase::Candle) -> CommunityRound
					UpdateType::CommunityFundingStart => {
						unwrap_result_or_skip!(Self::do_community_funding(project_id), project_id);
					},

					// CommunityRound -> RemainderRound
					UpdateType::RemainderFundingStart => {
						unwrap_result_or_skip!(Self::do_remainder_funding(project_id), project_id)
					},

					// CommunityRound || RemainderRound -> FundingEnded
					UpdateType::FundingEnd => {
						unwrap_result_or_skip!(Self::do_end_funding(project_id), project_id)
					},

					UpdateType::ProjectDecision(decision) => {
						unwrap_result_or_skip!(Self::do_project_decision(project_id, decision), project_id)
					},

					UpdateType::StartSettlement => {
						unwrap_result_or_skip!(Self::do_start_settlement(project_id), project_id)
					},
				}
			}
			// TODO: PLMC-127. Set a proper weight
			Weight::from_parts(0, 0)
		}

		fn on_idle(_now: T::BlockNumber, max_weight: Weight) -> Weight {
			let mut remaining_weight = max_weight;

			let projects_needing_cleanup = ProjectsDetails::<T>::iter()
				.filter_map(|(project_id, info)| match info.cleanup {
					cleaner if cleaner.has_remaining_operations() => Some((project_id, cleaner)),
					_ => None,
				})
				.collect::<Vec<_>>();

			let projects_amount = projects_needing_cleanup.len() as u64;
			if projects_amount == 0 {
				return max_weight
			}

			let mut max_weight_per_project = remaining_weight.saturating_div(projects_amount);

			for (remaining_projects, (project_id, mut cleaner)) in
				projects_needing_cleanup.into_iter().enumerate().rev()
			{
				let mut consumed_weight = T::WeightInfo::insert_cleaned_project();
				while !consumed_weight.any_gt(max_weight_per_project) {
					if let Ok(weight) = cleaner.do_one_operation::<T>(project_id) {
						consumed_weight.saturating_accrue(weight);
					} else {
						break
					}
				}

				let mut details =
					if let Some(details) = ProjectsDetails::<T>::get(project_id) { details } else { continue };
				details.cleanup = cleaner;
				ProjectsDetails::<T>::insert(project_id, details);

				remaining_weight = remaining_weight.saturating_sub(consumed_weight);
				if remaining_projects > 0 {
					max_weight_per_project = remaining_weight.saturating_div(remaining_projects as u64);
				}
			}

			max_weight.saturating_sub(remaining_weight)
		}
	}

	#[cfg(feature = "runtime-benchmarks")]
	pub trait BenchmarkHelper<T: Config> {
		fn create_project_id_parameter(id: u32) -> T::ProjectIdentifier;
		fn create_dummy_project(metadata_hash: T::Hash) -> ProjectMetadataOf<T>;
	}

	#[cfg(feature = "runtime-benchmarks")]
	impl<T: Config> BenchmarkHelper<T> for () {
		fn create_project_id_parameter(id: u32) -> T::ProjectIdentifier {
			id.into()
		}

		fn create_dummy_project(metadata_hash: T::Hash) -> ProjectMetadataOf<T> {
			let project: ProjectMetadataOf<T> = ProjectMetadata {
				total_allocation_size: 1_000_000_0_000_000_000u64.into(),
				minimum_price: PriceOf::<T>::saturating_from_integer(1),
				ticket_size: TicketSize { minimum: Some(1u8.into()), maximum: None },
				participants_size: ParticipantsSize { minimum: Some(2), maximum: None },
				offchain_information_hash: Some(metadata_hash),
				..Default::default()
			};
			project
		}
	}
}

pub mod local_macros {
	/// used to unwrap storage values that can be None in places where an error cannot be returned,
	/// but an event should be emitted, and skip to the next iteration of a loop
	#[allow(unused_macros)]
	macro_rules! unwrap_option_or_skip {
		($option:expr, $project_id:expr) => {
			match $option {
				Some(val) => val,
				None => {
					Self::deposit_event(Event::<T>::TransitionError {
						project_id: $project_id,
						error: Error::<T>::FieldIsNone.into(),
					});
					continue
				},
			}
		};
	}

	/// used to unwrap storage values that can be Err in places where an error cannot be returned,
	/// but an event should be emitted, and skip to the next iteration of a loop
	macro_rules! unwrap_result_or_skip {
		($option:expr, $project_id:expr) => {
			match $option {
				Ok(val) => val,
				Err(err) => {
					Self::deposit_event(Event::<T>::TransitionError { project_id: $project_id, error: err });
					continue
				},
			}
		};
	}
	pub(crate) use unwrap_result_or_skip;
}<|MERGE_RESOLUTION|>--- conflicted
+++ resolved
@@ -787,9 +787,36 @@
 			let evaluator = ensure_signed(origin)?;
 			Self::do_evaluate(evaluator, project_id, usd_amount)
 		}
-
-<<<<<<< HEAD
-=======
+    
+		/// Bid for a project in the Auction round
+		#[pallet::weight(T::WeightInfo::bid())]
+		pub fn bid(
+			origin: OriginFor<T>,
+			project_id: T::ProjectIdentifier,
+			#[pallet::compact] amount: BalanceOf<T>,
+			price: PriceOf<T>,
+			multiplier: Option<T::Multiplier>,
+			asset: AcceptedFundingAsset,
+		) -> DispatchResult {
+			// TODO: PLMC-133 Ensure DipOrigin when this PR is merged: https://github.com/KILTprotocol/kilt-node/pull/494
+			let bidder = ensure_signed(origin)?;
+			Self::do_bid(bidder, project_id, amount, price, multiplier, asset)
+		}
+
+		/// Buy tokens in the Community or Remainder round at the price set in the Auction Round
+		#[pallet::weight(T::WeightInfo::contribute())]
+		pub fn contribute(
+			origin: OriginFor<T>,
+			project_id: T::ProjectIdentifier,
+			#[pallet::compact] amount: BalanceOf<T>,
+			multiplier: Option<MultiplierOf<T>>,
+			asset: AcceptedFundingAsset,
+		) -> DispatchResult {
+			// TODO: PLMC-133 Ensure DipOrigin when this PR is merged: https://github.com/KILTprotocol/kilt-node/pull/494
+			let contributor = ensure_signed(origin)?;
+			Self::do_contribute(contributor, project_id, amount, multiplier, asset)
+		}
+
 		/// Release evaluation-bonded PLMC when a project finishes its funding round.
 		#[pallet::weight(T::WeightInfo::evaluation_unbond_for())]
 		pub fn evaluation_unbond_for(
@@ -799,48 +826,6 @@
 			evaluator: AccountIdOf<T>,
 		) -> DispatchResult {
 			// TODO: PLMC-133 Ensure DipOrigin when this PR is merged: https://github.com/KILTprotocol/kilt-node/pull/494
-			let releaser = ensure_signed(origin)?;
-			Self::do_evaluation_unbond_for(releaser, project_id, evaluator, bond_id)
-		}
-
->>>>>>> d674dc6c
-		/// Bid for a project in the Auction round
-		#[pallet::weight(T::WeightInfo::bid())]
-		pub fn bid(
-			origin: OriginFor<T>,
-			project_id: T::ProjectIdentifier,
-			#[pallet::compact] amount: BalanceOf<T>,
-			price: PriceOf<T>,
-			multiplier: Option<T::Multiplier>,
-			asset: AcceptedFundingAsset,
-		) -> DispatchResult {
-			// TODO: PLMC-133 Ensure DipOrigin when this PR is merged: https://github.com/KILTprotocol/kilt-node/pull/494
-			let bidder = ensure_signed(origin)?;
-			Self::do_bid(bidder, project_id, amount, price, multiplier, asset)
-		}
-
-		/// Buy tokens in the Community or Remainder round at the price set in the Auction Round
-		#[pallet::weight(T::WeightInfo::contribute())]
-		pub fn contribute(
-			origin: OriginFor<T>,
-			project_id: T::ProjectIdentifier,
-			#[pallet::compact] amount: BalanceOf<T>,
-			multiplier: Option<MultiplierOf<T>>,
-			asset: AcceptedFundingAsset,
-		) -> DispatchResult {
-			// TODO: PLMC-133 Ensure DipOrigin when this PR is merged: https://github.com/KILTprotocol/kilt-node/pull/494
-			let contributor = ensure_signed(origin)?;
-			Self::do_contribute(contributor, project_id, amount, multiplier, asset)
-		}
-
-		/// Release evaluation-bonded PLMC when a project finishes its funding round.
-		#[pallet::weight(T::WeightInfo::evaluation_unbond_for())]
-		pub fn evaluation_unbond_for(
-			origin: OriginFor<T>,
-			bond_id: T::StorageItemId,
-			project_id: T::ProjectIdentifier,
-			evaluator: AccountIdOf<T>,
-		) -> DispatchResult {
 			let releaser = ensure_signed(origin)?;
 			Self::do_evaluation_unbond_for(releaser, project_id, evaluator, bond_id)
 		}
