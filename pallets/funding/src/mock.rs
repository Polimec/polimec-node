// Polimec Blockchain – https://www.polimec.org/
// Copyright (C) Polimec 2022. All rights reserved.

// The Polimec Blockchain is free software: you can redistribute it and/or modify
// it under the terms of the GNU General Public License as published by
// the Free Software Foundation, either version 3 of the License, or
// (at your option) any later version.

// The Polimec Blockchain is distributed in the hope that it will be useful,
// but WITHOUT ANY WARRANTY; without even the implied warranty of
// MERCHANTABILITY or FITNESS FOR A PARTICULAR PURPOSE.  See the
// GNU General Public License for more details.

// You should have received a copy of the GNU General Public License
// along with this program.  If not, see <https://www.gnu.org/licenses/>.

// If you feel like getting in touch with us, you can do so at info@polimec.org

//! Test environment for Funding pallet.

use super::*;
use crate as pallet_funding;
use frame_support::{
	construct_runtime,
	pallet_prelude::Weight,
	parameter_types,
	traits::{AsEnsureOriginWithArg, ConstU16, ConstU32, ConstU64, WithdrawReasons},
	PalletId,
};
use frame_system as system;
use frame_system::EnsureRoot;
use polimec_common::credentials::EnsureInvestor;
use sp_arithmetic::Percent;
use sp_core::H256;
use sp_runtime::{
	traits::{BlakeTwo256, ConvertInto, IdentityLookup},
	BuildStorage,
};
use sp_std::collections::btree_map::BTreeMap;
use system::EnsureSigned;

type Block = frame_system::mocking::MockBlock<TestRuntime>;

pub type AccountId = u32;
pub type Balance = u128;
pub type BlockNumber = u64;
pub type Identifier = u32;

pub const PLMC: u128 = 10_000_000_000_u128;
pub const MILLI_PLMC: Balance = 10u128.pow(7);
pub const MICRO_PLMC: Balance = 10u128.pow(4);
pub const EXISTENTIAL_DEPOSIT: Balance = 10 * MILLI_PLMC;

const US_DOLLAR: u128 = 1_0_000_000_000u128;

pub type ContributionTokensInstance = pallet_assets::Instance1;
pub type ForeignAssetsInstance = pallet_assets::Instance2;

pub type AssetId = u32;
pub const fn deposit(items: u32, bytes: u32) -> Balance {
	items as Balance * 15 * MICRO_PLMC + (bytes as Balance) * 6 * MICRO_PLMC
}

pub const fn free_deposit() -> Balance {
	0 * MICRO_PLMC
}

use frame_support::traits::{Everything, OriginTrait};
use frame_system::RawOrigin as SystemRawOrigin;
use polkadot_parachain_primitives::primitives::Sibling;
use sp_runtime::traits::{ConvertBack, Get, TryConvert};
use xcm_builder::{EnsureXcmOrigin, FixedWeightBounds, ParentIsPreset, SiblingParachainConvertsVia};
use xcm_executor::traits::XcmAssetTransfers;

pub struct SignedToAccountIndex<RuntimeOrigin, AccountId, Network>(PhantomData<(RuntimeOrigin, AccountId, Network)>);

impl<RuntimeOrigin: OriginTrait + Clone, AccountId: Into<u32>, Network: Get<Option<NetworkId>>>
	TryConvert<RuntimeOrigin, MultiLocation> for SignedToAccountIndex<RuntimeOrigin, AccountId, Network>
where
	RuntimeOrigin::PalletsOrigin:
		From<SystemRawOrigin<AccountId>> + TryInto<SystemRawOrigin<AccountId>, Error = RuntimeOrigin::PalletsOrigin>,
{
	fn try_convert(o: RuntimeOrigin) -> Result<MultiLocation, RuntimeOrigin> {
		o.try_with_caller(|caller| match caller.try_into() {
			Ok(SystemRawOrigin::Signed(who)) =>
				Ok(Junction::AccountIndex64 { network: Network::get(), index: Into::<u32>::into(who).into() }.into()),
			Ok(other) => Err(other.into()),
			Err(other) => Err(other),
		})
	}
}
pub type LocalOriginToLocation = SignedToAccountIndex<RuntimeOrigin, AccountId, RelayNetwork>;
pub type LocationToAccountId = (
	// The parent (Relay-chain) origin converts to the parent `AccountId`.
	ParentIsPreset<AccountId>,
	// Sibling parachain origins convert to AccountId via the `ParaId::into`.
	SiblingParachainConvertsVia<Sibling, AccountId>,
);

parameter_types! {
	pub UniversalLocation: InteriorMultiLocation = (
		GlobalConsensus(Polkadot),
		 Parachain(3344u32),
	).into();
	pub const RelayNetwork: Option<NetworkId> = None;
	pub UnitWeightCost: Weight = Weight::from_parts(1_000_000_000, 64 * 1024);
	pub const MaxInstructions: u32 = 100;

	pub const HereLocation: MultiLocation = MultiLocation::here();
}

pub struct MockPrepared;
impl PreparedMessage for MockPrepared {
	fn weight_of(&self) -> Weight {
		Weight::zero()
	}
}

pub struct MockXcmExecutor;
impl XcmAssetTransfers for MockXcmExecutor {
	type AssetTransactor = ();
	type IsReserve = ();
	type IsTeleporter = ();
}

impl ExecuteXcm<RuntimeCall> for MockXcmExecutor {
	type Prepared = MockPrepared;

	fn prepare(_message: Xcm<RuntimeCall>) -> core::result::Result<Self::Prepared, Xcm<RuntimeCall>> {
		Ok(MockPrepared)
	}

	fn execute(
		_origin: impl Into<MultiLocation>,
		_pre: Self::Prepared,
		_id: &mut XcmHash,
		_weight_credit: Weight,
	) -> Outcome {
		Outcome::Complete(Weight::zero())
	}

	fn charge_fees(_location: impl Into<MultiLocation>, _fees: MultiAssets) -> XcmResult {
		Ok(())
	}
}

impl pallet_xcm::Config for TestRuntime {
	type AdminOrigin = EnsureRoot<AccountId>;
	// ^ Override for AdvertisedXcmVersion default
	type AdvertisedXcmVersion = pallet_xcm::CurrentXcmVersion;
	type Currency = Balances;
	type CurrencyMatcher = ();
	type ExecuteXcmOrigin = EnsureXcmOrigin<RuntimeOrigin, LocalOriginToLocation>;
	type MaxLockers = ConstU32<8>;
	type MaxRemoteLockConsumers = ConstU32<0>;
	type RemoteLockConsumerIdentifier = ();
	type RuntimeCall = RuntimeCall;
	type RuntimeEvent = RuntimeEvent;
	type RuntimeOrigin = RuntimeOrigin;
	type SendXcmOrigin = EnsureXcmOrigin<RuntimeOrigin, LocalOriginToLocation>;
	type SovereignAccountOf = LocationToAccountId;
	type TrustedLockers = ();
	type UniversalLocation = UniversalLocation;
	type Weigher = FixedWeightBounds<UnitWeightCost, RuntimeCall, MaxInstructions>;
	type WeightInfo = pallet_xcm::TestWeightInfo;
	// TODO: change back to `Nothing` once we add the xcm functionalities into a pallet
	type XcmExecuteFilter = Everything;
	// ^ Disable dispatchable execute on the XCM pallet.
	// Needs to be `Everything` for local testing.
	type XcmExecutor = MockXcmExecutor;
	type XcmReserveTransferFilter = Everything;
	type XcmRouter = ();
	type XcmTeleportFilter = Everything;

	const VERSION_DISCOVERY_QUEUE_SIZE: u32 = 100;
}

parameter_types! {
	pub const AssetDeposit: Balance = PLMC; // 1 UNIT deposit to create asset
	pub const AssetAccountDeposit: Balance = deposit(1, 16);
	pub const ZeroAssetAccountDeposit: Balance = free_deposit();
	pub const AssetsStringLimit: u32 = 50;
	// https://github.com/paritytech/substrate/blob/069917b/frame/assets/src/lib.rs#L257L271
	pub const MetadataDepositBase: Balance = free_deposit();
	pub const MetadataDepositPerByte: Balance = free_deposit();
	pub const ApprovalDeposit: Balance = EXISTENTIAL_DEPOSIT;

}
impl pallet_assets::Config<ContributionTokensInstance> for TestRuntime {
	type ApprovalDeposit = ApprovalDeposit;
	type AssetAccountDeposit = ZeroAssetAccountDeposit;
	type AssetDeposit = AssetDeposit;
	type AssetId = AssetId;
	type AssetIdParameter = parity_scale_codec::Compact<AssetId>;
	type Balance = Balance;
	#[cfg(feature = "runtime-benchmarks")]
	type BenchmarkHelper = ();
	type CallbackHandle = ();
	type CreateOrigin = AsEnsureOriginWithArg<EnsureSigned<AccountId>>;
	type Currency = Balances;
	type Extra = ();
	type ForceOrigin = EnsureRoot<AccountId>;
	type Freezer = ();
	type MetadataDepositBase = MetadataDepositBase;
	type MetadataDepositPerByte = MetadataDepositPerByte;
	type RemoveItemsLimit = ConstU32<1000>;
	type RuntimeEvent = RuntimeEvent;
	type StringLimit = AssetsStringLimit;
	type WeightInfo = ();
}

impl pallet_assets::Config<ForeignAssetsInstance> for TestRuntime {
	type ApprovalDeposit = ApprovalDeposit;
	type AssetAccountDeposit = AssetAccountDeposit;
	type AssetDeposit = AssetDeposit;
	type AssetId = AssetId;
	type AssetIdParameter = parity_scale_codec::Compact<AssetId>;
	type Balance = Balance;
	#[cfg(feature = "runtime-benchmarks")]
	type BenchmarkHelper = ();
	type CallbackHandle = ();
	type CreateOrigin = AsEnsureOriginWithArg<EnsureSigned<AccountId>>;
	type Currency = Balances;
	type Extra = ();
	type ForceOrigin = EnsureRoot<AccountId>;
	type Freezer = ();
	type MetadataDepositBase = MetadataDepositBase;
	type MetadataDepositPerByte = MetadataDepositPerByte;
	type RemoveItemsLimit = ConstU32<1000>;
	type RuntimeEvent = RuntimeEvent;
	type StringLimit = AssetsStringLimit;
	type WeightInfo = ();
}
parameter_types! {
	pub const BlockHashCount: u32 = 250;
}

impl system::Config for TestRuntime {
	type AccountData = pallet_balances::AccountData<Balance>;
	type AccountId = AccountId;
	type BaseCallFilter = frame_support::traits::Everything;
	type Block = Block;
	type BlockHashCount = BlockHashCount;
	type BlockLength = ();
	type BlockWeights = ();
	type DbWeight = ();
	type Hash = H256;
	type Hashing = BlakeTwo256;
	type Lookup = IdentityLookup<AccountId>;
	type MaxConsumers = frame_support::traits::ConstU32<16>;
	type Nonce = u64;
	type OnKilledAccount = ();
	type OnNewAccount = ();
	type OnSetCode = ();
	type PalletInfo = PalletInfo;
	type RuntimeCall = RuntimeCall;
	type RuntimeEvent = RuntimeEvent;
	type RuntimeOrigin = RuntimeOrigin;
	type RuntimeTask = RuntimeTask;
	type SS58Prefix = ConstU16<42>;
	type SystemWeightInfo = ();
	type Version = ();
}

parameter_types! {
	pub const ExistentialDeposit: Balance = EXISTENTIAL_DEPOSIT;
}
impl pallet_balances::Config for TestRuntime {
	type AccountStore = System;
	type Balance = Balance;
	type DustRemoval = ();
	type ExistentialDeposit = ExistentialDeposit;
	type FreezeIdentifier = ();
	type MaxFreezes = ();
	type MaxHolds = ConstU32<1024>;
	type MaxLocks = frame_support::traits::ConstU32<1024>;
	type MaxReserves = frame_support::traits::ConstU32<1024>;
	type ReserveIdentifier = [u8; 8];
	type RuntimeEvent = RuntimeEvent;
	type RuntimeFreezeReason = RuntimeFreezeReason;
	type RuntimeHoldReason = RuntimeHoldReason;
	type WeightInfo = ();
}

impl pallet_insecure_randomness_collective_flip::Config for TestRuntime {}

impl pallet_timestamp::Config for TestRuntime {
	type MinimumPeriod = ConstU64<5>;
	type Moment = u64;
	type OnTimestampSet = ();
	type WeightInfo = ();
}

pub const HOURS: BlockNumber = 300u64;

// REMARK: In the production configuration we use DAYS instead of HOURS.
parameter_types! {
	pub const EvaluationDuration: BlockNumber = (28 * HOURS) as BlockNumber;
	pub const AuctionInitializePeriodDuration: BlockNumber = (7 * HOURS) as BlockNumber;
	pub const EnglishAuctionDuration: BlockNumber = (2 * HOURS) as BlockNumber;
	pub const CandleAuctionDuration: BlockNumber = (3 * HOURS) as BlockNumber;
	pub const CommunityRoundDuration: BlockNumber = (5 * HOURS) as BlockNumber;
	pub const RemainderFundingDuration: BlockNumber = (1 * HOURS) as BlockNumber;
	pub const ManualAcceptanceDuration: BlockNumber = (3 * HOURS) as BlockNumber;
	pub const SuccessToSettlementTime: BlockNumber =(4 * HOURS) as BlockNumber;

	pub const FundingPalletId: PalletId = PalletId(*b"py/cfund");
	pub PriceMap: BTreeMap<AssetId, FixedU128> = BTreeMap::from_iter(vec![
		(0u32, FixedU128::from_float(69f64)), // DOT
		(1337u32, FixedU128::from_float(0.97f64)), // USDC
		(1984u32, FixedU128::from_float(1.0f64)), // USDT
		(2069u32, FixedU128::from_float(8.4f64)), // PLMC
	]);
	pub FeeBrackets: Vec<(Percent, Balance)> = vec![
		(Percent::from_percent(10), 1_000_000 * US_DOLLAR),
		(Percent::from_percent(8), 5_000_000 * US_DOLLAR),
		(Percent::from_percent(6), u128::MAX), // Making it max signifies the last bracket
	];
	pub EarlyEvaluationThreshold: Percent = Percent::from_percent(10);
	pub EvaluatorSlash: Percent = Percent::from_percent(20);
	pub ProtocolGrowthTreasuryAccount: AccountId = AccountId::from(696969u32);
	pub ContributionTreasury: AccountId = AccountId::from(4204204206u32);
}

parameter_types! {
	pub const MinVestedTransfer: u64 = 256 * 2;
	pub UnvestedFundsAllowedWithdrawReasons: WithdrawReasons =
		WithdrawReasons::except(WithdrawReasons::TRANSFER | WithdrawReasons::RESERVE);
	pub PolimecReceiverInfo: xcm::v3::PalletInfo = xcm::v3::PalletInfo::new(
		51, "PolimecReceiver".into(), "polimec_receiver".into(), 0, 1, 0
	).unwrap();
}

#[cfg(feature = "runtime-benchmarks")]
parameter_types! {
	pub BenchmarkReason: RuntimeHoldReason = RuntimeHoldReason::PolimecFunding(crate::HoldReason::Participation(0));
}
impl pallet_linear_release::Config for TestRuntime {
	type Balance = Balance;
	#[cfg(feature = "runtime-benchmarks")]
	type BenchmarkReason = BenchmarkReason;
	type BlockNumberToBalance = ConvertInto;
	type Currency = Balances;
	type MinVestedTransfer = MinVestedTransfer;
	type RuntimeEvent = RuntimeEvent;
	type RuntimeHoldReason = RuntimeHoldReason;
	type UnvestedFundsAllowedWithdrawReasons = UnvestedFundsAllowedWithdrawReasons;
	type WeightInfo = ();

	const MAX_VESTING_SCHEDULES: u32 = 32;
}

parameter_types! {
	pub MaxMessageSizeThresholds: (u32, u32) = (50000, 102_400);
	pub MaxCapacityThresholds: (u32, u32) = (8, 1000);
	pub RequiredMaxCapacity: u32 = 8;
	pub RequiredMaxMessageSize: u32 = 102_400;
	pub VerifierPublicKey: [u8; 32] = [
		32, 118, 30, 171, 58, 212, 197, 27, 146, 122, 255, 243, 34, 245, 90, 244, 221, 37, 253,
		195, 18, 202, 111, 55, 39, 48, 123, 17, 101, 78, 215, 94,
	];
}

pub struct DummyConverter;
impl sp_runtime::traits::Convert<AccountId, [u8; 32]> for DummyConverter {
	fn convert(a: AccountId) -> [u8; 32] {
		let mut account: [u8; 32] = [0u8; 32];
		account[0..7].copy_from_slice(a.to_le_bytes().as_slice());
		account
	}
}
impl ConvertBack<AccountId, [u8; 32]> for DummyConverter {
	fn convert_back(bytes: [u8; 32]) -> AccountId {
		let account: [u8; 4] = bytes[0..3].try_into().unwrap();
		u32::from_le_bytes(account)
	}
}

impl Config for TestRuntime {
	type AccountId32Conversion = DummyConverter;
	type AllPalletsWithoutSystem =
		(Balances, ContributionTokens, ForeignAssets, PolimecFunding, Vesting, RandomnessCollectiveFlip);
	type AuctionInitializePeriodDuration = AuctionInitializePeriodDuration;
	type Balance = Balance;
	type BlockNumber = BlockNumber;
	type BlockNumberToBalance = ConvertInto;
	type CandleAuctionDuration = CandleAuctionDuration;
	type CommunityFundingDuration = CommunityRoundDuration;
	type ContributionTokenCurrency = ContributionTokens;
	type ContributionTreasury = ContributionTreasury;
	type DaysToBlocks = DaysToBlocks;
	type EnglishAuctionDuration = EnglishAuctionDuration;
	type EvaluationDuration = EvaluationDuration;
	type EvaluationSuccessThreshold = EarlyEvaluationThreshold;
	type EvaluatorSlash = EvaluatorSlash;
	type FeeBrackets = FeeBrackets;
	type FundingCurrency = ForeignAssets;
	type InvestorOrigin = EnsureInvestor<TestRuntime>;
	type ManualAcceptanceDuration = ManualAcceptanceDuration;
	type MaxBidsPerProject = ConstU32<1024>;
<<<<<<< HEAD
	type MaxBidsPerUser = ConstU32<150>;
	type MaxCapacityThresholds = MaxCapacityThresholds;
	type MaxContributionsPerUser = ConstU32<50>;
=======
	type MaxBidsPerUser = ConstU32<25>;
	type MaxCapacityThresholds = MaxCapacityThresholds;
	type MaxContributionsPerUser = ConstU32<25>;
>>>>>>> a53ba37f
	type MaxEvaluationsPerProject = ConstU32<1024>;
	type MaxEvaluationsPerUser = ConstU32<4>;
	type MaxMessageSizeThresholds = MaxMessageSizeThresholds;
	type MaxProjectsToUpdateInsertionAttempts = ConstU32<100>;
	type MaxProjectsToUpdatePerBlock = ConstU32<1>;
	type Multiplier = Multiplier;
	type NativeCurrency = Balances;
	type PalletId = FundingPalletId;
	type PolimecReceiverInfo = PolimecReceiverInfo;
	type PreImageLimit = ConstU32<1024>;
	type Price = FixedU128;
	type PriceProvider = ConstPriceProvider<AssetId, FixedU128, PriceMap>;
	type ProtocolGrowthTreasury = ProtocolGrowthTreasuryAccount;
	type Randomness = RandomnessCollectiveFlip;
	type RemainderFundingDuration = RemainderFundingDuration;
	type RequiredMaxCapacity = RequiredMaxCapacity;
	type RequiredMaxMessageSize = RequiredMaxMessageSize;
	type RuntimeCall = RuntimeCall;
	type RuntimeEvent = RuntimeEvent;
	type RuntimeHoldReason = RuntimeHoldReason;
	type RuntimeOrigin = RuntimeOrigin;
	#[cfg(any(feature = "runtime-benchmarks", feature = "std"))]
	type SetPrices = ();
	type StringLimit = ConstU32<64>;
	type SuccessToSettlementTime = SuccessToSettlementTime;
	type VerifierPublicKey = VerifierPublicKey;
	type Vesting = Vesting;
	type WeightInfo = weights::SubstrateWeight<TestRuntime>;
}

// Configure a mock runtime to test the pallet.
construct_runtime!(
	pub enum TestRuntime
	{
		System: frame_system,
		Timestamp: pallet_timestamp,
		RandomnessCollectiveFlip: pallet_insecure_randomness_collective_flip,
		Balances: pallet_balances,
		Vesting: pallet_linear_release,
		ContributionTokens: pallet_assets::<Instance1>::{Pallet, Call, Storage, Event<T>},
		ForeignAssets: pallet_assets::<Instance2>::{Pallet, Call, Storage, Event<T>, Config<T>},
		PolkadotXcm: pallet_xcm,
		PolimecFunding: pallet_funding::{Pallet, Call, Storage, Event<T>, Config<T>, HoldReason}  = 52,
	}
);

// Build genesis storage according to the mock runtime.
pub fn new_test_ext() -> sp_io::TestExternalities {
	let mut t = frame_system::GenesisConfig::<TestRuntime>::default().build_storage().unwrap();
	let ed = <TestRuntime as pallet_balances::Config>::ExistentialDeposit::get();
	RuntimeGenesisConfig {
		balances: BalancesConfig {
			balances: vec![
				(<TestRuntime as Config>::PalletId::get().into_account_truncating(), ed),
				(<TestRuntime as Config>::ContributionTreasury::get(), ed),
				(<TestRuntime as Config>::ProtocolGrowthTreasury::get(), ed),
			],
		},
		foreign_assets: ForeignAssetsConfig {
			assets: vec![
				(
					AcceptedFundingAsset::USDT.to_assethub_id(),
					<TestRuntime as Config>::PalletId::get().into_account_truncating(),
					false,
					10,
				),
				(
					AcceptedFundingAsset::USDC.to_assethub_id(),
					<TestRuntime as Config>::PalletId::get().into_account_truncating(),
					false,
					10,
				),
				(
					AcceptedFundingAsset::DOT.to_assethub_id(),
					<TestRuntime as Config>::PalletId::get().into_account_truncating(),
					false,
					10,
				),
			],
			metadata: vec![],
			accounts: vec![],
		},
		..Default::default()
	}
	.assimilate_storage(&mut t)
	.unwrap();

	let mut ext = sp_io::TestExternalities::new(t);
	// In order to emit events the block number must be more than 0
	ext.execute_with(|| {
		System::set_block_number(1);
	});
	ext
}

pub fn hashed(data: impl AsRef<[u8]>) -> H256 {
	<BlakeTwo256 as sp_runtime::traits::Hash>::hash(data.as_ref())
}<|MERGE_RESOLUTION|>--- conflicted
+++ resolved
@@ -398,15 +398,9 @@
 	type InvestorOrigin = EnsureInvestor<TestRuntime>;
 	type ManualAcceptanceDuration = ManualAcceptanceDuration;
 	type MaxBidsPerProject = ConstU32<1024>;
-<<<<<<< HEAD
-	type MaxBidsPerUser = ConstU32<150>;
-	type MaxCapacityThresholds = MaxCapacityThresholds;
-	type MaxContributionsPerUser = ConstU32<50>;
-=======
 	type MaxBidsPerUser = ConstU32<25>;
 	type MaxCapacityThresholds = MaxCapacityThresholds;
 	type MaxContributionsPerUser = ConstU32<25>;
->>>>>>> a53ba37f
 	type MaxEvaluationsPerProject = ConstU32<1024>;
 	type MaxEvaluationsPerUser = ConstU32<4>;
 	type MaxMessageSizeThresholds = MaxMessageSizeThresholds;
