// Polimec Blockchain – https://www.polimec.org/
// Copyright (C) Polimec 2022. All rights reserved.

// The Polimec Blockchain is free software: you can redistribute it and/or modify
// it under the terms of the GNU General Public License as published by
// the Free Software Foundation, either version 3 of the License, or
// (at your option) any later version.

// The Polimec Blockchain is distributed in the hope that it will be useful,
// but WITHOUT ANY WARRANTY; without even the implied warranty of
// MERCHANTABILITY or FITNESS FOR A PARTICULAR PURPOSE.  See the
// GNU General Public License for more details.

// You should have received a copy of the GNU General Public License
// along with this program.  If not, see <https://www.gnu.org/licenses/>.

// If you feel like getting in touch with us, you can do so at info@polimec.org

//! Test environment for Funding pallet.

use super::*;
use crate as pallet_funding;
use frame_support::{
	construct_runtime,
	pallet_prelude::Weight,
	parameter_types,
	traits::{AsEnsureOriginWithArg, ConstU16, ConstU32, WithdrawReasons},
	PalletId,
};
use frame_system as system;
use frame_system::EnsureRoot;
use sp_arithmetic::Percent;
use sp_core::H256;
use sp_runtime::{
	traits::{BlakeTwo256, ConvertInto, IdentityLookup},
	BuildStorage,
};
use sp_std::collections::btree_map::BTreeMap;
use system::EnsureSigned;

type Block = frame_system::mocking::MockBlock<TestRuntime>;

// pub type AccountId = u64;
pub type AccountId = u64;
pub type Balance = u128;
pub type BlockNumber = u64;
pub type Identifier = u32;

pub const PLMC: u128 = 10_000_000_000_u128;
pub const MILLI_PLMC: Balance = 10u128.pow(7);
pub const MICRO_PLMC: Balance = 10u128.pow(4);
pub const EXISTENTIAL_DEPOSIT: Balance = 10 * MILLI_PLMC;

const US_DOLLAR: u128 = 1_0_000_000_000u128;

pub type LocalAssetsInstance = pallet_assets::Instance1;
pub type ForeignAssetsInstance = pallet_assets::Instance2;

pub type AssetId = u32;
pub const fn deposit(items: u32, bytes: u32) -> Balance {
	items as Balance * 15 * MICRO_PLMC + (bytes as Balance) * 6 * MICRO_PLMC
}

pub const fn free_deposit() -> Balance {
	0 * MICRO_PLMC
}

use frame_support::traits::{Everything, OriginTrait};
use frame_system::RawOrigin as SystemRawOrigin;
use polkadot_parachain::primitives::Sibling;
use sp_runtime::traits::{ConvertBack, Get, TryConvert};
use xcm_builder::{EnsureXcmOrigin, FixedWeightBounds, ParentIsPreset, SiblingParachainConvertsVia};

pub struct SignedToAccountIndex<RuntimeOrigin, AccountId, Network>(PhantomData<(RuntimeOrigin, AccountId, Network)>);

impl<RuntimeOrigin: OriginTrait + Clone, AccountId: Into<u64>, Network: Get<Option<NetworkId>>>
	TryConvert<RuntimeOrigin, MultiLocation> for SignedToAccountIndex<RuntimeOrigin, AccountId, Network>
where
	RuntimeOrigin::PalletsOrigin:
		From<SystemRawOrigin<AccountId>> + TryInto<SystemRawOrigin<AccountId>, Error = RuntimeOrigin::PalletsOrigin>,
{
	fn try_convert(o: RuntimeOrigin) -> Result<MultiLocation, RuntimeOrigin> {
		o.try_with_caller(|caller| match caller.try_into() {
			Ok(SystemRawOrigin::Signed(who)) =>
				Ok(Junction::AccountIndex64 { network: Network::get(), index: who.into() }.into()),
			Ok(other) => Err(other.into()),
			Err(other) => Err(other),
		})
	}
}
pub type LocalOriginToLocation = SignedToAccountIndex<RuntimeOrigin, AccountId, RelayNetwork>;
pub type LocationToAccountId = (
	// The parent (Relay-chain) origin converts to the parent `AccountId`.
	ParentIsPreset<AccountId>,
	// Sibling parachain origins convert to AccountId via the `ParaId::into`.
	SiblingParachainConvertsVia<Sibling, AccountId>,
);
#[cfg(feature = "runtime-benchmarks")]
parameter_types! {
	pub ReachableDest: Option<MultiLocation> = Some(Parent.into());
}
parameter_types! {
	pub UniversalLocation: InteriorMultiLocation = (
		GlobalConsensus(Polkadot),
		 Parachain(3344u32),
	).into();
	pub const RelayNetwork: Option<NetworkId> = None;
	pub UnitWeightCost: Weight = Weight::from_parts(1_000_000_000, 64 * 1024);
	pub const MaxInstructions: u32 = 100;

	pub const HereLocation: MultiLocation = MultiLocation::here();
}
impl pallet_xcm::Config for TestRuntime {
	type AdminOrigin = EnsureRoot<AccountId>;
	// ^ Override for AdvertisedXcmVersion default
	type AdvertisedXcmVersion = pallet_xcm::CurrentXcmVersion;
	type Currency = Balances;
	type CurrencyMatcher = ();
	type ExecuteXcmOrigin = EnsureXcmOrigin<RuntimeOrigin, LocalOriginToLocation>;
	type MaxLockers = ConstU32<8>;
	type MaxRemoteLockConsumers = ConstU32<0>;
	#[cfg(feature = "runtime-benchmarks")]
	type ReachableDest = ReachableDest;
	type RemoteLockConsumerIdentifier = ();
	type RuntimeCall = RuntimeCall;
	type RuntimeEvent = RuntimeEvent;
	type RuntimeOrigin = RuntimeOrigin;
	type SendXcmOrigin = EnsureXcmOrigin<RuntimeOrigin, LocalOriginToLocation>;
	type SovereignAccountOf = LocationToAccountId;
	type TrustedLockers = ();
	type UniversalLocation = UniversalLocation;
	type Weigher = FixedWeightBounds<UnitWeightCost, RuntimeCall, MaxInstructions>;
	type WeightInfo = pallet_xcm::TestWeightInfo;
	// TODO: change back to `Nothing` once we add the xcm functionalities into a pallet
	type XcmExecuteFilter = Everything;
	// ^ Disable dispatchable execute on the XCM pallet.
	// Needs to be `Everything` for local testing.
	type XcmExecutor = ();
	type XcmReserveTransferFilter = Everything;
	type XcmRouter = ();
	type XcmTeleportFilter = Everything;

	const VERSION_DISCOVERY_QUEUE_SIZE: u32 = 100;
}

parameter_types! {
	pub const AssetDeposit: Balance = PLMC; // 1 UNIT deposit to create asset
	pub const AssetAccountDeposit: Balance = deposit(1, 16);
	pub const AssetsStringLimit: u32 = 50;
	// https://github.com/paritytech/substrate/blob/069917b/frame/assets/src/lib.rs#L257L271
	pub const MetadataDepositBase: Balance = free_deposit();
	pub const MetadataDepositPerByte: Balance = free_deposit();
	pub const ApprovalDeposit: Balance = EXISTENTIAL_DEPOSIT;

}
impl pallet_assets::Config<LocalAssetsInstance> for TestRuntime {
	type ApprovalDeposit = ApprovalDeposit;
	type AssetAccountDeposit = AssetAccountDeposit;
	type AssetDeposit = AssetDeposit;
	type AssetId = AssetId;
	type AssetIdParameter = parity_scale_codec::Compact<AssetId>;
	type Balance = Balance;
	#[cfg(feature = "runtime-benchmarks")]
	type BenchmarkHelper = ();
	type CallbackHandle = ();
	type CreateOrigin = AsEnsureOriginWithArg<EnsureSigned<AccountId>>;
	type Currency = Balances;
	type Extra = ();
	type ForceOrigin = EnsureRoot<AccountId>;
	type Freezer = ();
	type MetadataDepositBase = MetadataDepositBase;
	type MetadataDepositPerByte = MetadataDepositPerByte;
	type RemoveItemsLimit = ConstU32<1000>;
	type RuntimeEvent = RuntimeEvent;
	type StringLimit = AssetsStringLimit;
	type WeightInfo = ();
}

impl pallet_assets::Config<ForeignAssetsInstance> for TestRuntime {
	type ApprovalDeposit = ApprovalDeposit;
	type AssetAccountDeposit = AssetAccountDeposit;
	type AssetDeposit = AssetDeposit;
	type AssetId = AssetId;
	type AssetIdParameter = parity_scale_codec::Compact<AssetId>;
	type Balance = Balance;
	#[cfg(feature = "runtime-benchmarks")]
	type BenchmarkHelper = ();
	type CallbackHandle = ();
	type CreateOrigin = AsEnsureOriginWithArg<EnsureSigned<AccountId>>;
	type Currency = Balances;
	type Extra = ();
	type ForceOrigin = EnsureRoot<AccountId>;
	type Freezer = ();
	type MetadataDepositBase = MetadataDepositBase;
	type MetadataDepositPerByte = MetadataDepositPerByte;
	type RemoveItemsLimit = ConstU32<1000>;
	type RuntimeEvent = RuntimeEvent;
	type StringLimit = AssetsStringLimit;
	type WeightInfo = ();
}
parameter_types! {
	pub const BlockHashCount: u32 = 250;
}

impl system::Config for TestRuntime {
	type AccountData = pallet_balances::AccountData<Balance>;
	type AccountId = AccountId;
	type BaseCallFilter = frame_support::traits::Everything;
	type Block = Block;
	type BlockHashCount = BlockHashCount;
	type BlockLength = ();
	type BlockWeights = ();
	type DbWeight = ();
	type Hash = H256;
	type Hashing = BlakeTwo256;
	type Lookup = IdentityLookup<AccountId>;
	type MaxConsumers = frame_support::traits::ConstU32<16>;
	type Nonce = u64;
	type OnKilledAccount = ();
	type OnNewAccount = ();
	type OnSetCode = ();
	type PalletInfo = PalletInfo;
	type RuntimeCall = RuntimeCall;
	type RuntimeEvent = RuntimeEvent;
	type RuntimeOrigin = RuntimeOrigin;
	type SS58Prefix = ConstU16<42>;
	type SystemWeightInfo = ();
	type Version = ();
}

parameter_types! {
	pub const ExistentialDeposit: Balance = EXISTENTIAL_DEPOSIT;
}
impl pallet_balances::Config for TestRuntime {
	type AccountStore = System;
	type Balance = Balance;
	type DustRemoval = ();
	type ExistentialDeposit = ExistentialDeposit;
	type FreezeIdentifier = ();
	type MaxFreezes = ();
	type MaxHolds = ConstU32<1024>;
	type MaxLocks = frame_support::traits::ConstU32<1024>;
	type MaxReserves = frame_support::traits::ConstU32<1024>;
	type ReserveIdentifier = RuntimeHoldReason;
	type RuntimeEvent = RuntimeEvent;
	type RuntimeHoldReason = RuntimeHoldReason;
	type WeightInfo = ();
}

impl pallet_insecure_randomness_collective_flip::Config for TestRuntime {}

pub const HOURS: BlockNumber = 300u64;

// REMARK: In the production configuration we use DAYS instead of HOURS.
parameter_types! {
	pub const EvaluationDuration: BlockNumber = (28 * HOURS) as BlockNumber;
	pub const AuctionInitializePeriodDuration: BlockNumber = (7 * HOURS) as BlockNumber;
	pub const EnglishAuctionDuration: BlockNumber = (2 * HOURS) as BlockNumber;
	pub const CandleAuctionDuration: BlockNumber = (3 * HOURS) as BlockNumber;
	pub const CommunityRoundDuration: BlockNumber = (5 * HOURS) as BlockNumber;
	pub const RemainderFundingDuration: BlockNumber = (1 * HOURS) as BlockNumber;
	pub const ManualAcceptanceDuration: BlockNumber = (3 * HOURS) as BlockNumber;
	pub const SuccessToSettlementTime: BlockNumber =(4 * HOURS) as BlockNumber;

	pub const FundingPalletId: PalletId = PalletId(*b"py/cfund");
	pub PriceMap: BTreeMap<AssetId, FixedU128> = BTreeMap::from_iter(vec![
		(0u32, FixedU128::from_float(69f64)), // DOT
		(1337u32, FixedU128::from_float(0.97f64)), // USDC
		(1984u32, FixedU128::from_float(1.0f64)), // USDT
		(2069u32, FixedU128::from_float(8.4f64)), // PLMC
	]);
	pub FeeBrackets: Vec<(Percent, Balance)> = vec![
		(Percent::from_percent(10), 1_000_000 * US_DOLLAR),
		(Percent::from_percent(8), 5_000_000 * US_DOLLAR),
		(Percent::from_percent(6), u128::MAX), // Making it max signifies the last bracket
	];
	pub EarlyEvaluationThreshold: Percent = Percent::from_percent(10);
	pub EvaluatorSlash: Percent = Percent::from_percent(20);
	pub TreasuryAccount: AccountId = AccountId::from(69u64);

}

parameter_types! {
	pub const MinVestedTransfer: u64 = 256 * 2;
	pub UnvestedFundsAllowedWithdrawReasons: WithdrawReasons =
		WithdrawReasons::except(WithdrawReasons::TRANSFER | WithdrawReasons::RESERVE);
	pub PolimecReceiverInfo: xcm::v3::PalletInfo = xcm::v3::PalletInfo::new(
		51, "PolimecReceiver".into(), "polimec_receiver".into(), 0, 1, 0
	).unwrap();
}

#[cfg(feature = "runtime-benchmarks")]
parameter_types! {
	pub BenchmarkReason: RuntimeHoldReason = RuntimeHoldReason::PolimecFunding(crate::HoldReason::Participation(0));
}
impl pallet_linear_release::Config for TestRuntime {
	type Balance = Balance;
	#[cfg(feature = "runtime-benchmarks")]
	type BenchmarkReason = BenchmarkReason;
	type BlockNumberToBalance = ConvertInto;
	type Currency = Balances;
	type MinVestedTransfer = MinVestedTransfer;
	type RuntimeEvent = RuntimeEvent;
	type RuntimeHoldReason = RuntimeHoldReason;
	type UnvestedFundsAllowedWithdrawReasons = UnvestedFundsAllowedWithdrawReasons;
	type WeightInfo = ();

	const MAX_VESTING_SCHEDULES: u32 = 32;
}

parameter_types! {
	pub MaxMessageSizeThresholds: (u32, u32) = (50000, 102_400);
	pub MaxCapacityThresholds: (u32, u32) = (8, 1000);
	pub RequiredMaxCapacity: u32 = 8;
	pub RequiredMaxMessageSize: u32 = 102_400;

}

pub struct DummyConverter;
impl sp_runtime::traits::Convert<AccountId, [u8; 32]> for DummyConverter {
	fn convert(a: AccountId) -> [u8; 32] {
		let mut account: [u8; 32] = [0u8; 32];
		account[0..7].copy_from_slice(a.to_le_bytes().as_slice());
		account
	}
}
impl ConvertBack<AccountId, [u8; 32]> for DummyConverter {
	fn convert_back(bytes: [u8; 32]) -> AccountId {
		let account: [u8; 8] = bytes[0..7].try_into().unwrap();
		u64::from_le_bytes(account)
	}
}

impl Config for TestRuntime {
	type AccountId32Conversion = DummyConverter;
	type AllPalletsWithoutSystem = AllPalletsWithoutSystem;
	type AuctionInitializePeriodDuration = AuctionInitializePeriodDuration;
	type Balance = Balance;
	type BlockNumber = BlockNumber;
	type BlockNumberToBalance = ConvertInto;
	type CandleAuctionDuration = CandleAuctionDuration;
	type CommunityFundingDuration = CommunityRoundDuration;
	type ContributionTokenCurrency = LocalAssets;
	type ContributionVesting = ConstU32<4>;
	type DaysToBlocks = DaysToBlocks;
	type EnglishAuctionDuration = EnglishAuctionDuration;
	type EvaluationDuration = EvaluationDuration;
	type EvaluationSuccessThreshold = EarlyEvaluationThreshold;
	type EvaluatorSlash = EvaluatorSlash;
	type FeeBrackets = FeeBrackets;
	type FundingCurrency = ForeignAssets;
	type ManualAcceptanceDuration = ManualAcceptanceDuration;
	type MaxBidsPerProject = ConstU32<2048>;
	type MaxBidsPerUser = ConstU32<4>;
	type MaxCapacityThresholds = MaxCapacityThresholds;
	type MaxContributionsPerUser = ConstU32<4>;
	type MaxEvaluationsPerProject = ConstU32<2048>;
	type MaxEvaluationsPerUser = ConstU32<4>;
	type MaxMessageSizeThresholds = MaxMessageSizeThresholds;
	type MaxProjectsToUpdateInsertionAttempts = ConstU32<100>;
<<<<<<< HEAD
	type MaxProjectsToUpdatePerBlock = ConstU32<1>;
=======
	type MaxProjectsToUpdatePerBlock = ConstU32<5>;
>>>>>>> 31e30f33
	type Multiplier = Multiplier;
	type NativeCurrency = Balances;
	type PalletId = FundingPalletId;
	type PolimecReceiverInfo = PolimecReceiverInfo;
	type PreImageLimit = ConstU32<1024>;
	type Price = FixedU128;
	type PriceProvider = ConstPriceProvider<AssetId, FixedU128, PriceMap>;
	type Randomness = RandomnessCollectiveFlip;
	type RemainderFundingDuration = RemainderFundingDuration;
	type RequiredMaxCapacity = RequiredMaxCapacity;
	type RequiredMaxMessageSize = RequiredMaxMessageSize;
	type RuntimeCall = RuntimeCall;
	type RuntimeEvent = RuntimeEvent;
	type RuntimeHoldReason = RuntimeHoldReason;
	type RuntimeOrigin = RuntimeOrigin;
	#[cfg(any(feature = "runtime-benchmarks", feature = "std"))]
	type SetPrices = ();
	type StringLimit = ConstU32<64>;
	type SuccessToSettlementTime = SuccessToSettlementTime;
	type TreasuryAccount = TreasuryAccount;
	type Vesting = Vesting;
	type WeightInfo = weights::SubstrateWeight<TestRuntime>;
}

// Configure a mock runtime to test the pallet.
construct_runtime!(
	pub enum TestRuntime
	{
		System: frame_system,
		RandomnessCollectiveFlip: pallet_insecure_randomness_collective_flip,
		Balances: pallet_balances,
		Vesting: pallet_linear_release,
		LocalAssets: pallet_assets::<Instance1>::{Pallet, Call, Storage, Event<T>},
		ForeignAssets: pallet_assets::<Instance2>::{Pallet, Call, Storage, Event<T>, Config<T>},
		PolkadotXcm: pallet_xcm,
		PolimecFunding: pallet_funding::{Pallet, Call, Storage, Event<T>, Config<T>, HoldReason}  = 52,
	}
);

// Build genesis storage according to the mock runtime.
pub fn new_test_ext() -> sp_io::TestExternalities {
	let mut t = frame_system::GenesisConfig::<TestRuntime>::default().build_storage().unwrap();

	RuntimeGenesisConfig {
		balances: BalancesConfig {
			balances: vec![(
				<TestRuntime as Config>::PalletId::get().into_account_truncating(),
				<TestRuntime as pallet_balances::Config>::ExistentialDeposit::get(),
			)],
		},
		foreign_assets: ForeignAssetsConfig {
			assets: vec![(
				AcceptedFundingAsset::USDT.to_assethub_id(),
				<TestRuntime as Config>::PalletId::get().into_account_truncating(),
				false,
				10,
			)],
			metadata: vec![],
			accounts: vec![],
		},
		..Default::default()
	}
	.assimilate_storage(&mut t)
	.unwrap();

	let mut ext = sp_io::TestExternalities::new(t);
	// In order to emit events the block number must be more than 0
	ext.execute_with(|| System::set_block_number(1));
	ext
}

pub fn hashed(data: impl AsRef<[u8]>) -> H256 {
	<BlakeTwo256 as sp_runtime::traits::Hash>::hash(data.as_ref())
}<|MERGE_RESOLUTION|>--- conflicted
+++ resolved
@@ -350,19 +350,15 @@
 	type FeeBrackets = FeeBrackets;
 	type FundingCurrency = ForeignAssets;
 	type ManualAcceptanceDuration = ManualAcceptanceDuration;
-	type MaxBidsPerProject = ConstU32<2048>;
+	type MaxBidsPerProject = ConstU32<1024>;
 	type MaxBidsPerUser = ConstU32<4>;
 	type MaxCapacityThresholds = MaxCapacityThresholds;
 	type MaxContributionsPerUser = ConstU32<4>;
-	type MaxEvaluationsPerProject = ConstU32<2048>;
+	type MaxEvaluationsPerProject = ConstU32<1024>;
 	type MaxEvaluationsPerUser = ConstU32<4>;
 	type MaxMessageSizeThresholds = MaxMessageSizeThresholds;
 	type MaxProjectsToUpdateInsertionAttempts = ConstU32<100>;
-<<<<<<< HEAD
 	type MaxProjectsToUpdatePerBlock = ConstU32<1>;
-=======
-	type MaxProjectsToUpdatePerBlock = ConstU32<5>;
->>>>>>> 31e30f33
 	type Multiplier = Multiplier;
 	type NativeCurrency = Balances;
 	type PalletId = FundingPalletId;
