[package]
name = "polimec-receiver"
authors = ["Anonymous"]
description = "FRAME pallet template for defining custom runtime logic."
version = "0.1.0"
license = "Unlicense"
homepage = "https://substrate.io"
repository = "https://github.com/paritytech/substrate/"
edition = "2021"

[package.metadata.docs.rs]
targets = ["x86_64-unknown-linux-gnu"]

[dependencies]
codec = { package = "parity-scale-codec", version = "3.0.0", features = ["derive"], default-features = false }
scale-info = { version = "2.2.0", default-features = false, features = ["derive"] }

# Substrate
frame-benchmarking = { workspace = true, optional = true}
frame-support.workspace = true
frame-system.workspace = true
sp-std.workspace = true
polkadot-runtime-parachains.workspace = true
polkadot-parachain.workspace = true
polimec-traits.workspace = true
sp-runtime.workspace = true

[dev-dependencies]
serde = { version = "1.0.132" }

# Substrate
sp-core = { git = "https://github.com/paritytech/substrate", default-features = false, branch = "polkadot-v0.9.43" }
sp-io = { git = "https://github.com/paritytech/substrate", default-features = false, branch = "polkadot-v0.9.43" }
sp-runtime = { git = "https://github.com/paritytech/substrate", default-features = false, branch = "polkadot-v0.9.43" }

[features]
default = [ "std" ]
runtime-benchmarks = [
	"frame-benchmarking/runtime-benchmarks",
	"frame-support/runtime-benchmarks",
	"frame-system/runtime-benchmarks",
	"polimec-traits/runtime-benchmarks",
	"polkadot-parachain/runtime-benchmarks",
	"polkadot-runtime-parachains/runtime-benchmarks",
	"sp-runtime/runtime-benchmarks",
]
std = [
	"codec/std",
	"frame-benchmarking/std",
	"frame-support/std",
	"frame-system/std",
	"polimec-traits/std",
	"polkadot-parachain/std",
	"polkadot-runtime-parachains/std",
	"scale-info/std",
	"sp-core/std",
	"sp-io/std",
	"sp-runtime/std",
	"sp-std/std",
<<<<<<< HEAD
	"polkadot-runtime-parachains/std",
	"polkadot-parachain/std",
=======
>>>>>>> 0f29448c
]
try-runtime = [
	"frame-support/try-runtime",
	"frame-system/try-runtime",
	"polimec-traits/try-runtime",
	"polkadot-runtime-parachains/try-runtime",
	"sp-runtime/try-runtime",
]<|MERGE_RESOLUTION|>--- conflicted
+++ resolved
@@ -57,11 +57,6 @@
 	"sp-io/std",
 	"sp-runtime/std",
 	"sp-std/std",
-<<<<<<< HEAD
-	"polkadot-runtime-parachains/std",
-	"polkadot-parachain/std",
-=======
->>>>>>> 0f29448c
 ]
 try-runtime = [
 	"frame-support/try-runtime",
