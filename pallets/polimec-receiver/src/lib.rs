#![cfg_attr(not(feature = "std"), no_std)]

use codec::{Decode, Encode, MaxEncodedLen};
use frame_support::{dispatch::TypeInfo, RuntimeDebug};
/// Edit this file to define custom logic or remove it if it is not needed.
/// Learn more about FRAME and the core library of Substrate FRAME pallets:
/// <https://docs.substrate.io/v3/runtime/frame>
pub use pallet::*;

#[frame_support::pallet]
pub mod pallet {
	use crate::MigrationInfo;
	use frame_support::{
		pallet_prelude::*,
		traits::{tokens::Balance, Currency, ExistenceRequirement::KeepAlive, VestingSchedule},
	};
	use frame_system::pallet_prelude::*;
	use polkadot_parachain::primitives::{Id as ParaId, Sibling};
	use polkadot_runtime_parachains::origin::{ensure_parachain, Origin as ParachainOrigin};
	use sp_runtime::traits::{AccountIdConversion, Convert};
	use sp_std::prelude::*;

	type MomentOf<T> = <<T as Config>::Vesting as VestingSchedule<<T as frame_system::Config>::AccountId>>::Moment;

	#[pallet::config]
	pub trait Config: frame_system::Config
	where
<<<<<<< HEAD
=======
		// Used for converting a polimec account into a local account for Contribution Token migrations
>>>>>>> 0f29448c
		Self::AccountId: From<[u8; 32]>,
	{
		type RuntimeEvent: From<Event<Self>> + IsType<<Self as frame_system::Config>::RuntimeEvent>;
		type PolimecParaId: Get<ParaId>;
		type RuntimeOrigin: IsType<<Self as frame_system::Config>::RuntimeOrigin>
			+ Into<Result<ParachainOrigin, <Self as Config>::RuntimeOrigin>>;
		type Vesting: VestingSchedule<Self::AccountId, Currency = Self::Balances>;
		type Balances: Currency<Self::AccountId, Balance = Self::Balance>;
		type Balance: Balance + From<u128> + MaybeSerializeDeserialize;
		type GenesisMoment: Get<MomentOf<Self>>;
		type MigrationInfoToPerBlockBalance: Convert<MigrationInfo, Self::Balance>;
	}

	#[pallet::pallet]
	pub struct Pallet<T>(_);

	#[pallet::storage]
	#[pallet::getter(fn something)]
	pub type Something<T> = StorageValue<_, u32>;

	#[pallet::event]
	#[pallet::generate_deposit(pub(super) fn deposit_event)]
	pub enum Event<T: Config>
	where
		T::AccountId: From<[u8; 32]>,
	{
		MigrationsExecutedForUser { user: T::AccountId, migrations: Vec<MigrationInfo> },
	}

	#[pallet::error]
	pub enum Error<T> {
		NoneValue,
		StorageOverflow,
	}

	#[pallet::hooks]
	impl<T: Config> Hooks<BlockNumberFor<T>> for Pallet<T> where T::AccountId: From<[u8; 32]> {}

	#[pallet::call]
	impl<T: Config> Pallet<T>
	where
		T::AccountId: From<[u8; 32]>,
	{
		#[pallet::call_index(0)]
		#[pallet::weight(Weight::from_parts(10_000, 0))]
		pub fn migrate_for_user(
			origin: OriginFor<T>,
			user: [u8; 32],
			migrations: Vec<MigrationInfo>,
		) -> DispatchResult {
			let para_id: ParaId = ensure_parachain(<T as Config>::RuntimeOrigin::from(origin))?;
			let user: T::AccountId = user.into();
			let polimec_id = T::PolimecParaId::get();
			let polimec_soverign_account = Sibling(polimec_id).into_account_truncating();

			ensure!(para_id == T::PolimecParaId::get(), "Only Polimec Parachain can call migrations");

			for migration in migrations.clone() {
				T::Balances::transfer(
					&polimec_soverign_account,
					&user,
					migration.contribution_token_amount.into(),
					KeepAlive,
				)?;
				T::Vesting::add_vesting_schedule(
					&user,
					migration.contribution_token_amount.into(),
					T::MigrationInfoToPerBlockBalance::convert(migration),
					T::GenesisMoment::get(),
				)?;
			}

			Self::deposit_event(Event::MigrationsExecutedForUser { user, migrations });

			Ok(())
		}
	}
}

#[derive(Clone, Encode, Decode, Eq, PartialEq, RuntimeDebug, TypeInfo, MaxEncodedLen)]
pub struct MigrationInfo {
	pub contribution_token_amount: u128,
	pub vesting_time: u64,
}<|MERGE_RESOLUTION|>--- conflicted
+++ resolved
@@ -25,10 +25,7 @@
 	#[pallet::config]
 	pub trait Config: frame_system::Config
 	where
-<<<<<<< HEAD
-=======
 		// Used for converting a polimec account into a local account for Contribution Token migrations
->>>>>>> 0f29448c
 		Self::AccountId: From<[u8; 32]>,
 	{
 		type RuntimeEvent: From<Event<Self>> + IsType<<Self as frame_system::Config>::RuntimeEvent>;
