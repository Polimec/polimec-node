--- conflicted
+++ resolved
@@ -1,11 +1,8 @@
 #![cfg_attr(not(feature = "std"), no_std)]
 
-<<<<<<< HEAD
-=======
 /// Edit this file to define custom logic or remove it if it is not needed.
 /// Learn more about FRAME and the core library of Substrate FRAME pallets:
 /// <https://docs.substrate.io/v3/runtime/frame>
->>>>>>> 283f1fb8
 pub use pallet::*;
 
 #[frame_support::pallet]
