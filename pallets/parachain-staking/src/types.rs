// Copyright 2019-2022 PureStake Inc.
// This file is part of Moonbeam.

// Moonbeam is free software: you can redistribute it and/or modify
// it under the terms of the GNU General Public License as published by
// the Free Software Foundation, either version 3 of the License, or
// (at your option) any later version.

// Moonbeam is distributed in the hope that it will be useful,
// but WITHOUT ANY WARRANTY; without even the implied warranty of
// MERCHANTABILITY or FITNESS FOR A PARTICULAR PURPOSE.  See the
// GNU General Public License for more details.

// You should have received a copy of the GNU General Public License
// along with Moonbeam.  If not, see <http://www.gnu.org/licenses/>.

//! Types for parachain-staking

use crate::{
	auto_compound::AutoCompoundDelegations, set::OrderedSet, BalanceOf, BottomDelegations, CandidateInfo, Config,
<<<<<<< HEAD
	DelegatorState, Error, Event, HoldReason, Pallet, Round, RoundIndex, TopDelegations, Total,
=======
	DelegatorState, Error, Event, Pallet, Round, RoundIndex, TopDelegations, Total,
>>>>>>> e56b0737
};
use frame_support::{
	pallet_prelude::*,
	traits::{
		fungible::{InspectHold, MutateHold},
		tokens::Precision,
	},
};
use parity_scale_codec::{Decode, Encode};
use polimec_traits::locking::LockType;
use sp_runtime::{
	traits::{AtLeast32BitUnsigned, Saturating, Zero},
	Perbill, Percent, RuntimeDebug,
};
use sp_std::{cmp::Ordering, collections::btree_map::BTreeMap, prelude::*};

pub struct CountedDelegations<T: Config> {
	pub uncounted_stake: BalanceOf<T>,
	pub rewardable_delegations: Vec<Bond<T::AccountId, BalanceOf<T>>>,
}

#[derive(Clone, Encode, Decode, RuntimeDebug, TypeInfo)]
pub struct Bond<AccountId, Balance> {
	pub owner: AccountId,
	pub amount: Balance,
}

impl<A: Decode, B: Default> Default for Bond<A, B> {
	fn default() -> Bond<A, B> {
		Bond {
			owner: A::decode(&mut sp_runtime::traits::TrailingZeroInput::zeroes())
				.expect("infinite length input; no invalid inputs for type; qed"),
			amount: B::default(),
		}
	}
}

impl<A, B: Default> Bond<A, B> {
	pub fn from_owner(owner: A) -> Self {
		Bond { owner, amount: B::default() }
	}
}

impl<AccountId: Ord, Balance> Eq for Bond<AccountId, Balance> {}

impl<AccountId: Ord, Balance> Ord for Bond<AccountId, Balance> {
	fn cmp(&self, other: &Self) -> Ordering {
		self.owner.cmp(&other.owner)
	}
}

impl<AccountId: Ord, Balance> PartialOrd for Bond<AccountId, Balance> {
	fn partial_cmp(&self, other: &Self) -> Option<Ordering> {
		Some(self.cmp(other))
	}
}

impl<AccountId: Ord, Balance> PartialEq for Bond<AccountId, Balance> {
	fn eq(&self, other: &Self) -> bool {
		self.owner == other.owner
	}
}

#[derive(Copy, Clone, PartialEq, Eq, Encode, Decode, RuntimeDebug, TypeInfo)]
/// The activity status of the collator
#[derive(Default)]
pub enum CollatorStatus {
	/// Committed to be online and producing valid blocks (not equivocating)
	#[default]
	Active,
	/// Temporarily inactive and excused for inactivity
	Idle,
	/// Bonded until the inner round
	Leaving(RoundIndex),
}

#[derive(Clone, Encode, Decode, RuntimeDebug, TypeInfo)]
pub struct BondWithAutoCompound<AccountId, Balance> {
	pub owner: AccountId,
	pub amount: Balance,
	pub auto_compound: Percent,
}

impl<A: Decode, B: Default> Default for BondWithAutoCompound<A, B> {
	fn default() -> BondWithAutoCompound<A, B> {
		BondWithAutoCompound {
			owner: A::decode(&mut sp_runtime::traits::TrailingZeroInput::zeroes())
				.expect("infinite length input; no invalid inputs for type; qed"),
			amount: B::default(),
			auto_compound: Percent::zero(),
		}
	}
}

#[derive(Encode, Decode, RuntimeDebug, TypeInfo)]
/// Snapshot of collator state at the start of the round for which they are selected
pub struct CollatorSnapshot<AccountId, Balance> {
	/// The total value locked by the collator.
	pub bond: Balance,

	/// The rewardable delegations. This list is a subset of total delegators, where certain
	/// delegators are adjusted based on their scheduled
	/// [DelegationChange::Revoke] or [DelegationChange::Decrease] action.
	pub delegations: Vec<BondWithAutoCompound<AccountId, Balance>>,

	/// The total counted value locked for the collator, including the self bond + total staked by
	/// top delegators.
	pub total: Balance,
}

impl<A: PartialEq, B: PartialEq> PartialEq for CollatorSnapshot<A, B> {
	fn eq(&self, other: &Self) -> bool {
		let must_be_true = self.bond == other.bond && self.total == other.total;
		if !must_be_true {
			return false
		}
		for (
			BondWithAutoCompound { owner: o1, amount: a1, auto_compound: c1 },
			BondWithAutoCompound { owner: o2, amount: a2, auto_compound: c2 },
		) in self.delegations.iter().zip(other.delegations.iter())
		{
			if o1 != o2 || a1 != a2 || c1 != c2 {
				return false
			}
		}
		true
	}
}

impl<A, B: Default> Default for CollatorSnapshot<A, B> {
	fn default() -> CollatorSnapshot<A, B> {
		CollatorSnapshot { bond: B::default(), delegations: Vec::new(), total: B::default() }
	}
}

#[derive(Default, Encode, Decode, RuntimeDebug, TypeInfo)]
/// Info needed to make delayed payments to stakers after round end
pub struct DelayedPayout<Balance> {
	/// Total round reward (result of compute_issuance() at round end)
	pub round_issuance: Balance,
	/// The total inflation paid this round to stakers (e.g. less parachain bond fund)
	pub total_staking_reward: Balance,
	/// Snapshot of collator commission rate at the end of the round
	pub collator_commission: Perbill,
}

#[derive(Encode, Decode, RuntimeDebug, TypeInfo)]
/// DEPRECATED
/// Collator state with commission fee, bonded stake, and delegations
pub struct Collator2<AccountId, Balance> {
	/// The account of this collator
	pub id: AccountId,
	/// This collator's self stake.
	pub bond: Balance,
	/// Set of all nominator AccountIds (to prevent >1 nomination per AccountId)
	pub nominators: OrderedSet<AccountId>,
	/// Top T::MaxDelegatorsPerCollator::get() nominators, ordered greatest to least
	pub top_nominators: Vec<Bond<AccountId, Balance>>,
	/// Bottom nominators (unbounded), ordered least to greatest
	pub bottom_nominators: Vec<Bond<AccountId, Balance>>,
	/// Sum of top delegations + self.bond
	pub total_counted: Balance,
	/// Sum of all delegations + self.bond = (total_counted + uncounted)
	pub total_backing: Balance,
	/// Current status of the collator
	pub state: CollatorStatus,
}

impl<A, B> From<Collator2<A, B>> for CollatorCandidate<A, B> {
	fn from(other: Collator2<A, B>) -> CollatorCandidate<A, B> {
		CollatorCandidate {
			id: other.id,
			bond: other.bond,
			delegators: other.nominators,
			top_delegations: other.top_nominators,
			bottom_delegations: other.bottom_nominators,
			total_counted: other.total_counted,
			total_backing: other.total_backing,
			request: None,
			state: other.state,
		}
	}
}

#[derive(PartialEq, Clone, Copy, Encode, Decode, RuntimeDebug, TypeInfo)]
/// Request scheduled to change the collator candidate self-bond
pub struct CandidateBondLessRequest<Balance> {
	pub amount: Balance,
	pub when_executable: RoundIndex,
}

#[derive(Encode, Decode, RuntimeDebug, TypeInfo)]
/// DEPRECATED, replaced by `CandidateMetadata` and two storage instances of `Delegations`
/// Collator candidate state with self bond + delegations
pub struct CollatorCandidate<AccountId, Balance> {
	/// The account of this collator
	pub id: AccountId,
	/// This collator's self stake.
	pub bond: Balance,
	/// Set of all delegator AccountIds (to prevent >1 delegation per AccountId)
	pub delegators: OrderedSet<AccountId>,
	/// Top T::MaxDelegatorsPerCollator::get() delegations, ordered greatest to least
	pub top_delegations: Vec<Bond<AccountId, Balance>>,
	/// Bottom delegations (unbounded), ordered least to greatest
	pub bottom_delegations: Vec<Bond<AccountId, Balance>>,
	/// Sum of top delegations + self.bond
	pub total_counted: Balance,
	/// Sum of all delegations + self.bond = (total_counted + uncounted)
	pub total_backing: Balance,
	/// Maximum 1 pending request to decrease candidate self bond at any given time
	pub request: Option<CandidateBondLessRequest<Balance>>,
	/// Current status of the collator
	pub state: CollatorStatus,
}

#[derive(Clone, Encode, Decode, RuntimeDebug, TypeInfo)]
/// Type for top and bottom delegation storage item
pub struct Delegations<AccountId, Balance> {
	pub delegations: Vec<Bond<AccountId, Balance>>,
	pub total: Balance,
}

impl<A, B: Default> Default for Delegations<A, B> {
	fn default() -> Delegations<A, B> {
		Delegations { delegations: Vec::new(), total: B::default() }
	}
}

impl<AccountId, Balance: Copy + Ord + sp_std::ops::AddAssign + Zero + Saturating> Delegations<AccountId, Balance> {
	pub fn sort_greatest_to_least(&mut self) {
		self.delegations.sort_by(|a, b| b.amount.cmp(&a.amount));
	}

	/// Insert sorted greatest to least and increase .total accordingly
	/// Insertion respects first come first serve so new delegations are pushed after existing
	/// delegations if the amount is the same
	pub fn insert_sorted_greatest_to_least(&mut self, delegation: Bond<AccountId, Balance>) {
		self.total = self.total.saturating_add(delegation.amount);
		// if delegations nonempty && last_element == delegation.amount => push input and return
		if !self.delegations.is_empty() {
			// if last_element == delegation.amount => push the delegation and return early
			if self.delegations[self.delegations.len() - 1].amount == delegation.amount {
				self.delegations.push(delegation);
				// early return
				return
			}
		}
		// else binary search insertion
		match self.delegations.binary_search_by(|x| delegation.amount.cmp(&x.amount)) {
			// sorted insertion on sorted vec
			// enforces first come first serve for equal bond amounts
			Ok(i) => {
				let mut new_index = i + 1;
				while new_index <= (self.delegations.len() - 1) {
					if self.delegations[new_index].amount == delegation.amount {
						new_index = new_index.saturating_add(1);
					} else {
						self.delegations.insert(new_index, delegation);
						return
					}
				}
				self.delegations.push(delegation)
			},
			Err(i) => self.delegations.insert(i, delegation),
		}
	}

	/// Return the capacity status for top delegations
	pub fn top_capacity<T: Config>(&self) -> CapacityStatus {
		match &self.delegations {
			x if x.len() as u32 >= T::MaxTopDelegationsPerCandidate::get() => CapacityStatus::Full,
			x if x.is_empty() => CapacityStatus::Empty,
			_ => CapacityStatus::Partial,
		}
	}

	/// Return the capacity status for bottom delegations
	pub fn bottom_capacity<T: Config>(&self) -> CapacityStatus {
		match &self.delegations {
			x if x.len() as u32 >= T::MaxBottomDelegationsPerCandidate::get() => CapacityStatus::Full,
			x if x.is_empty() => CapacityStatus::Empty,
			_ => CapacityStatus::Partial,
		}
	}

	/// Return last delegation amount without popping the delegation
	pub fn lowest_delegation_amount(&self) -> Balance {
		self.delegations.last().map(|x| x.amount).unwrap_or(Balance::zero())
	}

	/// Return highest delegation amount
	pub fn highest_delegation_amount(&self) -> Balance {
		self.delegations.first().map(|x| x.amount).unwrap_or(Balance::zero())
	}
}

#[derive(PartialEq, Encode, Decode, RuntimeDebug, TypeInfo)]
/// Capacity status for top or bottom delegations
pub enum CapacityStatus {
	/// Reached capacity
	Full,
	/// Empty aka contains no delegations
	Empty,
	/// Partially full (nonempty and not full)
	Partial,
}

#[derive(Encode, Decode, RuntimeDebug, TypeInfo)]
/// All candidate info except the top and bottom delegations
pub struct CandidateMetadata<Balance> {
	/// This candidate's self bond amount
	pub bond: Balance,
	/// Total number of delegations to this candidate
	pub delegation_count: u32,
	/// Self bond + sum of top delegations
	pub total_counted: Balance,
	/// The smallest top delegation amount
	pub lowest_top_delegation_amount: Balance,
	/// The highest bottom delegation amount
	pub highest_bottom_delegation_amount: Balance,
	/// The smallest bottom delegation amount
	pub lowest_bottom_delegation_amount: Balance,
	/// Capacity status for top delegations
	pub top_capacity: CapacityStatus,
	/// Capacity status for bottom delegations
	pub bottom_capacity: CapacityStatus,
	/// Maximum 1 pending request to decrease candidate self bond at any given time
	pub request: Option<CandidateBondLessRequest<Balance>>,
	/// Current status of the collator
	pub status: CollatorStatus,
}

impl<
		Balance: Copy
			+ Zero
			+ PartialOrd
			+ sp_std::ops::AddAssign
			+ sp_std::ops::SubAssign
			+ sp_std::ops::Sub<Output = Balance>
			+ sp_std::fmt::Debug
			+ Saturating,
	> CandidateMetadata<Balance>
{
	pub fn new(bond: Balance) -> Self {
		CandidateMetadata {
			bond,
			delegation_count: 0u32,
			total_counted: bond,
			lowest_top_delegation_amount: Zero::zero(),
			highest_bottom_delegation_amount: Zero::zero(),
			lowest_bottom_delegation_amount: Zero::zero(),
			top_capacity: CapacityStatus::Empty,
			bottom_capacity: CapacityStatus::Empty,
			request: None,
			status: CollatorStatus::Active,
		}
	}

	pub fn is_active(&self) -> bool {
		matches!(self.status, CollatorStatus::Active)
	}

	pub fn is_leaving(&self) -> bool {
		matches!(self.status, CollatorStatus::Leaving(_))
	}

	pub fn schedule_leave<T: Config>(&mut self) -> Result<(RoundIndex, RoundIndex), DispatchError> {
		ensure!(!self.is_leaving(), Error::<T>::CandidateAlreadyLeaving);
		let now = <Round<T>>::get().current;
		let when = now + T::LeaveCandidatesDelay::get();
		self.status = CollatorStatus::Leaving(when);
		Ok((now, when))
	}

	pub fn can_leave<T: Config>(&self) -> DispatchResult {
		if let CollatorStatus::Leaving(when) = self.status {
			ensure!(<Round<T>>::get().current >= when, Error::<T>::CandidateCannotLeaveYet);
			Ok(())
		} else {
			Err(Error::<T>::CandidateNotLeaving.into())
		}
	}

	pub fn go_offline(&mut self) {
		self.status = CollatorStatus::Idle;
	}

	pub fn go_online(&mut self) {
		self.status = CollatorStatus::Active;
	}

	pub fn bond_more<T: Config>(&mut self, who: T::AccountId, more: Balance) -> DispatchResult
	where
		BalanceOf<T>: From<Balance>,
	{
		ensure!(<Pallet<T>>::get_collator_stakable_free_balance(&who) >= more.into(), Error::<T>::InsufficientBalance);
		let new_total = <Total<T>>::get().saturating_add(more.into());
		<Total<T>>::put(new_total);
		self.bond = self.bond.saturating_add(more);
<<<<<<< HEAD
		T::Currency::hold(&HoldReason::StakingCollator.into(), &who, more.into())?;
=======
		T::Currency::hold(&LockType::<T::ProjectIdentifier>::StakingCollator, &who, more.into())?;
>>>>>>> e56b0737
		self.total_counted = self.total_counted.saturating_add(more);
		<Pallet<T>>::deposit_event(Event::CandidateBondedMore {
			candidate: who,
			amount: more.into(),
			new_total_bond: self.bond.into(),
		});
		Ok(())
	}

	/// Schedule executable decrease of collator candidate self bond
	/// Returns the round at which the collator can execute the pending request
	pub fn schedule_bond_less<T: Config>(&mut self, less: Balance) -> Result<RoundIndex, DispatchError>
	where
		BalanceOf<T>: Into<Balance>,
	{
		// ensure no pending request
		ensure!(self.request.is_none(), Error::<T>::PendingCandidateRequestAlreadyExists);
		// ensure bond above min after decrease
		ensure!(self.bond > less, Error::<T>::CandidateBondBelowMin);
		ensure!(self.bond - less >= T::MinCandidateStk::get().into(), Error::<T>::CandidateBondBelowMin);
		let when_executable = <Round<T>>::get().current + T::CandidateBondLessDelay::get();
		self.request = Some(CandidateBondLessRequest { amount: less, when_executable });
		Ok(when_executable)
	}

	/// Execute pending request to decrease the collator self bond
	/// Returns the event to be emitted
	pub fn execute_bond_less<T: Config>(&mut self, who: T::AccountId) -> DispatchResult
	where
		BalanceOf<T>: From<Balance>,
	{
		let request = self.request.ok_or(Error::<T>::PendingCandidateRequestsDNE)?;
		ensure!(request.when_executable <= <Round<T>>::get().current, Error::<T>::PendingCandidateRequestNotDueYet);
		let new_total_staked = <Total<T>>::get().saturating_sub(request.amount.into());
		<Total<T>>::put(new_total_staked);
		// Arithmetic assumptions are self.bond > less && self.bond - less > CollatorMinBond
		// (assumptions enforced by `schedule_bond_less`; if storage corrupts, must re-verify)
		self.bond = self.bond.saturating_sub(request.amount);
<<<<<<< HEAD
		T::Currency::release(&HoldReason::StakingCollator.into(), &who, request.amount.into(), Precision::Exact)?;
=======
		T::Currency::release(
			&LockType::<T::ProjectIdentifier>::StakingCollator,
			&who,
			request.amount.into(),
			Precision::Exact,
		)?;
>>>>>>> e56b0737
		self.total_counted = self.total_counted.saturating_sub(request.amount);
		let event = Event::CandidateBondedLess {
			candidate: who.clone(),
			amount: request.amount.into(),
			new_bond: self.bond.into(),
		};
		// reset s.t. no pending request
		self.request = None;
		// update candidate pool value because it must change if self bond changes
		if self.is_active() {
			Pallet::<T>::update_active(who, self.total_counted.into());
		}
		Pallet::<T>::deposit_event(event);
		Ok(())
	}

	/// Cancel candidate bond less request
	pub fn cancel_bond_less<T: Config>(&mut self, who: T::AccountId) -> DispatchResult
	where
		BalanceOf<T>: From<Balance>,
	{
		let request = self.request.ok_or(Error::<T>::PendingCandidateRequestsDNE)?;
		let event = Event::CancelledCandidateBondLess {
			candidate: who,
			amount: request.amount.into(),
			execute_round: request.when_executable,
		};
		self.request = None;
		Pallet::<T>::deposit_event(event);
		Ok(())
	}

	/// Reset top delegations metadata
	pub fn reset_top_data<T: Config>(
		&mut self,
		candidate: T::AccountId,
		top_delegations: &Delegations<T::AccountId, BalanceOf<T>>,
	) where
		BalanceOf<T>: Into<Balance> + From<Balance>,
	{
		self.lowest_top_delegation_amount = top_delegations.lowest_delegation_amount().into();
		self.top_capacity = top_delegations.top_capacity::<T>();
		let old_total_counted = self.total_counted;
		self.total_counted = self.bond.saturating_add(top_delegations.total.into());
		// CandidatePool value for candidate always changes if top delegations total changes
		// so we moved the update into this function to deduplicate code and patch a bug that
		// forgot to apply the update when increasing top delegation
		if old_total_counted != self.total_counted && self.is_active() {
			Pallet::<T>::update_active(candidate, self.total_counted.into());
		}
	}

	/// Reset bottom delegations metadata
	pub fn reset_bottom_data<T: Config>(&mut self, bottom_delegations: &Delegations<T::AccountId, BalanceOf<T>>)
	where
		BalanceOf<T>: Into<Balance>,
	{
		self.lowest_bottom_delegation_amount = bottom_delegations.lowest_delegation_amount().into();
		self.highest_bottom_delegation_amount = bottom_delegations.highest_delegation_amount().into();
		self.bottom_capacity = bottom_delegations.bottom_capacity::<T>();
	}

	/// Add delegation
	/// Returns whether delegator was added and an optional negative total counted remainder
	/// for if a bottom delegation was kicked
	/// MUST ensure no delegation exists for this candidate in the `DelegatorState` before call
	pub fn add_delegation<T: Config>(
		&mut self,
		candidate: &T::AccountId,
		delegation: Bond<T::AccountId, BalanceOf<T>>,
	) -> Result<(DelegatorAdded<Balance>, Option<Balance>), DispatchError>
	where
		BalanceOf<T>: Into<Balance> + From<Balance>,
	{
		let mut less_total_staked = None;
		let delegator_added = match self.top_capacity {
			CapacityStatus::Full => {
				// top is full, insert into top iff the lowest_top < amount
				if self.lowest_top_delegation_amount < delegation.amount.into() {
					// bumps lowest top to the bottom inside this function call
					less_total_staked = self.add_top_delegation::<T>(candidate, delegation);
					DelegatorAdded::AddedToTop { new_total: self.total_counted }
				} else {
					// if bottom is full, only insert if greater than lowest bottom (which will
					// be bumped out)
					if matches!(self.bottom_capacity, CapacityStatus::Full) {
						ensure!(
							delegation.amount.into() > self.lowest_bottom_delegation_amount,
							Error::<T>::CannotDelegateLessThanOrEqualToLowestBottomWhenFull
						);
						// need to subtract from total staked
						less_total_staked = Some(self.lowest_bottom_delegation_amount);
					}
					// insert into bottom
					self.add_bottom_delegation::<T>(false, candidate, delegation);
					DelegatorAdded::AddedToBottom
				}
			},
			// top is either empty or partially full
			_ => {
				self.add_top_delegation::<T>(candidate, delegation);
				DelegatorAdded::AddedToTop { new_total: self.total_counted }
			},
		};
		Ok((delegator_added, less_total_staked))
	}

	/// Add delegation to top delegation
	/// Returns Option<negative_total_staked_remainder>
	/// Only call if lowest top delegation is less than delegation.amount || !top_full
	pub fn add_top_delegation<T: Config>(
		&mut self,
		candidate: &T::AccountId,
		delegation: Bond<T::AccountId, BalanceOf<T>>,
	) -> Option<Balance>
	where
		BalanceOf<T>: Into<Balance> + From<Balance>,
	{
		let mut less_total_staked = None;
		let mut top_delegations =
			<TopDelegations<T>>::get(candidate).expect("CandidateInfo existence => TopDelegations existence");
		let max_top_delegations_per_candidate = T::MaxTopDelegationsPerCandidate::get();
		if top_delegations.delegations.len() as u32 == max_top_delegations_per_candidate {
			// pop lowest top delegation
			let new_bottom_delegation = top_delegations.delegations.pop().expect("");
			top_delegations.total = top_delegations.total.saturating_sub(new_bottom_delegation.amount);
			if matches!(self.bottom_capacity, CapacityStatus::Full) {
				less_total_staked = Some(self.lowest_bottom_delegation_amount);
			}
			self.add_bottom_delegation::<T>(true, candidate, new_bottom_delegation);
		}
		// insert into top
		top_delegations.insert_sorted_greatest_to_least(delegation);
		// update candidate info
		self.reset_top_data::<T>(candidate.clone(), &top_delegations);
		if less_total_staked.is_none() {
			// only increment delegation count if we are not kicking a bottom delegation
			self.delegation_count = self.delegation_count.saturating_add(1u32);
		}
		<TopDelegations<T>>::insert(candidate, top_delegations);
		less_total_staked
	}

	/// Add delegation to bottom delegations
	/// Check before call that if capacity is full, inserted delegation is higher than lowest
	/// bottom delegation (and if so, need to adjust the total storage item)
	/// CALLER MUST ensure(lowest_bottom_to_be_kicked.amount < delegation.amount)
	pub fn add_bottom_delegation<T: Config>(
		&mut self,
		bumped_from_top: bool,
		candidate: &T::AccountId,
		delegation: Bond<T::AccountId, BalanceOf<T>>,
	) where
		BalanceOf<T>: Into<Balance> + From<Balance>,
	{
		let mut bottom_delegations =
			<BottomDelegations<T>>::get(candidate).expect("CandidateInfo existence => BottomDelegations existence");
		// if bottom is full, kick the lowest bottom (which is expected to be lower than input
		// as per check)
		let increase_delegation_count =
			if bottom_delegations.delegations.len() as u32 == T::MaxBottomDelegationsPerCandidate::get() {
				let lowest_bottom_to_be_kicked = bottom_delegations
					.delegations
					.pop()
					.expect("if at full capacity (>0), then >0 bottom delegations exist; qed");
				// EXPECT lowest_bottom_to_be_kicked.amount < delegation.amount enforced by caller
				// if lowest_bottom_to_be_kicked.amount == delegation.amount, we will still kick
				// the lowest bottom to enforce first come first served
				bottom_delegations.total = bottom_delegations.total.saturating_sub(lowest_bottom_to_be_kicked.amount);
				// update delegator state
				// total staked is updated via propagation of lowest bottom delegation amount prior
				// to call
				let mut delegator_state = <DelegatorState<T>>::get(&lowest_bottom_to_be_kicked.owner)
					.expect("Delegation existence => DelegatorState existence");
				let leaving = delegator_state.delegations.0.len() == 1usize;
				delegator_state.rm_delegation::<T>(candidate);
				<Pallet<T>>::delegation_remove_request_with_state(
					candidate,
					&lowest_bottom_to_be_kicked.owner,
					&mut delegator_state,
				);
				<AutoCompoundDelegations<T>>::remove_auto_compound(candidate, &lowest_bottom_to_be_kicked.owner);

				Pallet::<T>::deposit_event(Event::DelegationKicked {
					delegator: lowest_bottom_to_be_kicked.owner.clone(),
					candidate: candidate.clone(),
					unstaked_amount: lowest_bottom_to_be_kicked.amount,
				});
				if leaving {
					<DelegatorState<T>>::remove(&lowest_bottom_to_be_kicked.owner);
					Pallet::<T>::deposit_event(Event::DelegatorLeft {
						delegator: lowest_bottom_to_be_kicked.owner,
						unstaked_amount: lowest_bottom_to_be_kicked.amount,
					});
				} else {
					<DelegatorState<T>>::insert(&lowest_bottom_to_be_kicked.owner, delegator_state);
				}
				false
			} else {
				!bumped_from_top
			};
		// only increase delegation count if new bottom delegation (1) doesn't come from top &&
		// (2) doesn't pop the lowest delegation from the bottom
		if increase_delegation_count {
			self.delegation_count = self.delegation_count.saturating_add(1u32);
		}
		bottom_delegations.insert_sorted_greatest_to_least(delegation);
		self.reset_bottom_data::<T>(&bottom_delegations);
		<BottomDelegations<T>>::insert(candidate, bottom_delegations);
	}

	/// Remove delegation
	/// Removes from top if amount is above lowest top or top is not full
	/// Return Ok(if_total_counted_changed)
	pub fn rm_delegation_if_exists<T: Config>(
		&mut self,
		candidate: &T::AccountId,
		delegator: T::AccountId,
		amount: Balance,
	) -> Result<bool, DispatchError>
	where
		BalanceOf<T>: Into<Balance> + From<Balance>,
	{
		let amount_geq_lowest_top = amount >= self.lowest_top_delegation_amount;
		let top_is_not_full = !matches!(self.top_capacity, CapacityStatus::Full);
		let lowest_top_eq_highest_bottom = self.lowest_top_delegation_amount == self.highest_bottom_delegation_amount;
		let delegation_dne_err: DispatchError = Error::<T>::DelegationDNE.into();
		if top_is_not_full || (amount_geq_lowest_top && !lowest_top_eq_highest_bottom) {
			self.rm_top_delegation::<T>(candidate, delegator)
		} else if amount_geq_lowest_top && lowest_top_eq_highest_bottom {
			let result = self.rm_top_delegation::<T>(candidate, delegator.clone());
			if result == Err(delegation_dne_err) {
				// worst case removal
				self.rm_bottom_delegation::<T>(candidate, delegator)
			} else {
				result
			}
		} else {
			self.rm_bottom_delegation::<T>(candidate, delegator)
		}
	}

	/// Remove top delegation, bumps top bottom delegation if exists
	pub fn rm_top_delegation<T: Config>(
		&mut self,
		candidate: &T::AccountId,
		delegator: T::AccountId,
	) -> Result<bool, DispatchError>
	where
		BalanceOf<T>: Into<Balance> + From<Balance>,
	{
		let old_total_counted = self.total_counted;
		// remove top delegation
		let mut top_delegations =
			<TopDelegations<T>>::get(candidate).expect("CandidateInfo exists => TopDelegations exists");
		let mut actual_amount_option: Option<BalanceOf<T>> = None;
		top_delegations.delegations = top_delegations
			.delegations
			.clone()
			.into_iter()
			.filter(|d| {
				if d.owner != delegator {
					true
				} else {
					actual_amount_option = Some(d.amount);
					false
				}
			})
			.collect();
		let actual_amount = actual_amount_option.ok_or(Error::<T>::DelegationDNE)?;
		top_delegations.total = top_delegations.total.saturating_sub(actual_amount);
		// if bottom nonempty => bump top bottom to top
		if !matches!(self.bottom_capacity, CapacityStatus::Empty) {
			let mut bottom_delegations =
				<BottomDelegations<T>>::get(candidate).expect("bottom is nonempty as just checked");
			// expect already stored greatest to least by bond amount
			let highest_bottom_delegation = bottom_delegations.delegations.remove(0);
			bottom_delegations.total = bottom_delegations.total.saturating_sub(highest_bottom_delegation.amount);
			self.reset_bottom_data::<T>(&bottom_delegations);
			<BottomDelegations<T>>::insert(candidate, bottom_delegations);
			// insert highest bottom into top delegations
			top_delegations.insert_sorted_greatest_to_least(highest_bottom_delegation);
		}
		// update candidate info
		self.reset_top_data::<T>(candidate.clone(), &top_delegations);
		self.delegation_count = self.delegation_count.saturating_sub(1u32);
		<TopDelegations<T>>::insert(candidate, top_delegations);
		// return whether total counted changed
		Ok(old_total_counted == self.total_counted)
	}

	/// Remove bottom delegation
	/// Returns if_total_counted_changed: bool
	pub fn rm_bottom_delegation<T: Config>(
		&mut self,
		candidate: &T::AccountId,
		delegator: T::AccountId,
	) -> Result<bool, DispatchError>
	where
		BalanceOf<T>: Into<Balance>,
	{
		// remove bottom delegation
		let mut bottom_delegations =
			<BottomDelegations<T>>::get(candidate).expect("CandidateInfo exists => BottomDelegations exists");
		let mut actual_amount_option: Option<BalanceOf<T>> = None;
		bottom_delegations.delegations = bottom_delegations
			.delegations
			.clone()
			.into_iter()
			.filter(|d| {
				if d.owner != delegator {
					true
				} else {
					actual_amount_option = Some(d.amount);
					false
				}
			})
			.collect();
		let actual_amount = actual_amount_option.ok_or(Error::<T>::DelegationDNE)?;
		bottom_delegations.total = bottom_delegations.total.saturating_sub(actual_amount);
		// update candidate info
		self.reset_bottom_data::<T>(&bottom_delegations);
		self.delegation_count = self.delegation_count.saturating_sub(1u32);
		<BottomDelegations<T>>::insert(candidate, bottom_delegations);
		Ok(false)
	}

	/// Increase delegation amount
	pub fn increase_delegation<T: Config>(
		&mut self,
		candidate: &T::AccountId,
		delegator: T::AccountId,
		bond: BalanceOf<T>,
		more: BalanceOf<T>,
	) -> Result<bool, DispatchError>
	where
		BalanceOf<T>: Into<Balance> + From<Balance>,
	{
		let lowest_top_eq_highest_bottom = self.lowest_top_delegation_amount == self.highest_bottom_delegation_amount;
		let bond_geq_lowest_top = bond.into() >= self.lowest_top_delegation_amount;
		let delegation_dne_err: DispatchError = Error::<T>::DelegationDNE.into();
		if bond_geq_lowest_top && !lowest_top_eq_highest_bottom {
			// definitely in top
			self.increase_top_delegation::<T>(candidate, delegator, more)
		} else if bond_geq_lowest_top && lowest_top_eq_highest_bottom {
			// update top but if error then update bottom (because could be in bottom because
			// lowest_top_eq_highest_bottom)
			let result = self.increase_top_delegation::<T>(candidate, delegator.clone(), more);
			if result == Err(delegation_dne_err) {
				self.increase_bottom_delegation::<T>(candidate, delegator, bond, more)
			} else {
				result
			}
		} else {
			self.increase_bottom_delegation::<T>(candidate, delegator, bond, more)
		}
	}

	/// Increase top delegation
	pub fn increase_top_delegation<T: Config>(
		&mut self,
		candidate: &T::AccountId,
		delegator: T::AccountId,
		more: BalanceOf<T>,
	) -> Result<bool, DispatchError>
	where
		BalanceOf<T>: Into<Balance> + From<Balance>,
	{
		let mut top_delegations =
			<TopDelegations<T>>::get(candidate).expect("CandidateInfo exists => TopDelegations exists");
		let mut in_top = false;
		top_delegations.delegations = top_delegations
			.delegations
			.clone()
			.into_iter()
			.map(|d| {
				if d.owner != delegator {
					d
				} else {
					in_top = true;
					let new_amount = d.amount.saturating_add(more);
					Bond { owner: d.owner, amount: new_amount }
				}
			})
			.collect();
		ensure!(in_top, Error::<T>::DelegationDNE);
		top_delegations.total = top_delegations.total.saturating_add(more);
		top_delegations.sort_greatest_to_least();
		self.reset_top_data::<T>(candidate.clone(), &top_delegations);
		<TopDelegations<T>>::insert(candidate, top_delegations);
		Ok(true)
	}

	/// Increase bottom delegation
	pub fn increase_bottom_delegation<T: Config>(
		&mut self,
		candidate: &T::AccountId,
		delegator: T::AccountId,
		bond: BalanceOf<T>,
		more: BalanceOf<T>,
	) -> Result<bool, DispatchError>
	where
		BalanceOf<T>: Into<Balance> + From<Balance>,
	{
		let mut bottom_delegations = <BottomDelegations<T>>::get(candidate).ok_or(Error::<T>::CandidateDNE)?;
		let mut delegation_option: Option<Bond<T::AccountId, BalanceOf<T>>> = None;
		let in_top_after = if (bond.saturating_add(more)).into() > self.lowest_top_delegation_amount {
			// bump it from bottom
			bottom_delegations.delegations = bottom_delegations
				.delegations
				.clone()
				.into_iter()
				.filter(|d| {
					if d.owner != delegator {
						true
					} else {
						delegation_option =
							Some(Bond { owner: d.owner.clone(), amount: d.amount.saturating_add(more) });
						false
					}
				})
				.collect();
			let delegation = delegation_option.ok_or(Error::<T>::DelegationDNE)?;
			bottom_delegations.total = bottom_delegations.total.saturating_sub(bond);
			// add it to top
			let mut top_delegations =
				<TopDelegations<T>>::get(candidate).expect("CandidateInfo existence => TopDelegations existence");
			// if top is full, pop lowest top
			if matches!(top_delegations.top_capacity::<T>(), CapacityStatus::Full) {
				// pop lowest top delegation
				let new_bottom_delegation =
					top_delegations.delegations.pop().expect("Top capacity full => Exists at least 1 top delegation");
				top_delegations.total = top_delegations.total.saturating_sub(new_bottom_delegation.amount);
				bottom_delegations.insert_sorted_greatest_to_least(new_bottom_delegation);
			}
			// insert into top
			top_delegations.insert_sorted_greatest_to_least(delegation);
			self.reset_top_data::<T>(candidate.clone(), &top_delegations);
			<TopDelegations<T>>::insert(candidate, top_delegations);
			true
		} else {
			let mut in_bottom = false;
			// just increase the delegation
			bottom_delegations.delegations = bottom_delegations
				.delegations
				.clone()
				.into_iter()
				.map(|d| {
					if d.owner != delegator {
						d
					} else {
						in_bottom = true;
						Bond { owner: d.owner, amount: d.amount.saturating_add(more) }
					}
				})
				.collect();
			ensure!(in_bottom, Error::<T>::DelegationDNE);
			bottom_delegations.total = bottom_delegations.total.saturating_add(more);
			bottom_delegations.sort_greatest_to_least();
			false
		};
		self.reset_bottom_data::<T>(&bottom_delegations);
		<BottomDelegations<T>>::insert(candidate, bottom_delegations);
		Ok(in_top_after)
	}

	/// Decrease delegation
	pub fn decrease_delegation<T: Config>(
		&mut self,
		candidate: &T::AccountId,
		delegator: T::AccountId,
		bond: Balance,
		less: BalanceOf<T>,
	) -> Result<bool, DispatchError>
	where
		BalanceOf<T>: Into<Balance> + From<Balance>,
	{
		let lowest_top_eq_highest_bottom = self.lowest_top_delegation_amount == self.highest_bottom_delegation_amount;
		let bond_geq_lowest_top = bond >= self.lowest_top_delegation_amount;
		let delegation_dne_err: DispatchError = Error::<T>::DelegationDNE.into();
		if bond_geq_lowest_top && !lowest_top_eq_highest_bottom {
			// definitely in top
			self.decrease_top_delegation::<T>(candidate, delegator, bond.into(), less)
		} else if bond_geq_lowest_top && lowest_top_eq_highest_bottom {
			// update top but if error then update bottom (because could be in bottom because
			// lowest_top_eq_highest_bottom)
			let result = self.decrease_top_delegation::<T>(candidate, delegator.clone(), bond.into(), less);
			if result == Err(delegation_dne_err) {
				self.decrease_bottom_delegation::<T>(candidate, delegator, less)
			} else {
				result
			}
		} else {
			self.decrease_bottom_delegation::<T>(candidate, delegator, less)
		}
	}

	/// Decrease top delegation
	pub fn decrease_top_delegation<T: Config>(
		&mut self,
		candidate: &T::AccountId,
		delegator: T::AccountId,
		bond: BalanceOf<T>,
		less: BalanceOf<T>,
	) -> Result<bool, DispatchError>
	where
		BalanceOf<T>: Into<Balance> + From<Balance>,
	{
		// The delegation after the `decrease-delegation` will be strictly less than the
		// highest bottom delegation
		let bond_after_less_than_highest_bottom =
			bond.saturating_sub(less).into() < self.highest_bottom_delegation_amount;
		// The top delegations is full and the bottom delegations has at least one delegation
		let full_top_and_nonempty_bottom =
			matches!(self.top_capacity, CapacityStatus::Full) && !matches!(self.bottom_capacity, CapacityStatus::Empty);
		let mut top_delegations = <TopDelegations<T>>::get(candidate).ok_or(Error::<T>::CandidateDNE)?;
		let in_top_after = if bond_after_less_than_highest_bottom && full_top_and_nonempty_bottom {
			let mut delegation_option: Option<Bond<T::AccountId, BalanceOf<T>>> = None;
			// take delegation from top
			top_delegations.delegations = top_delegations
				.delegations
				.clone()
				.into_iter()
				.filter(|d| {
					if d.owner != delegator {
						true
					} else {
						top_delegations.total = top_delegations.total.saturating_sub(d.amount);
						delegation_option =
							Some(Bond { owner: d.owner.clone(), amount: d.amount.saturating_sub(less) });
						false
					}
				})
				.collect();
			let delegation = delegation_option.ok_or(Error::<T>::DelegationDNE)?;
			// pop highest bottom by reverse and popping
			let mut bottom_delegations =
				<BottomDelegations<T>>::get(candidate).expect("CandidateInfo existence => BottomDelegations existence");
			let highest_bottom_delegation = bottom_delegations.delegations.remove(0);
			bottom_delegations.total = bottom_delegations.total.saturating_sub(highest_bottom_delegation.amount);
			// insert highest bottom into top
			top_delegations.insert_sorted_greatest_to_least(highest_bottom_delegation);
			// insert previous top into bottom
			bottom_delegations.insert_sorted_greatest_to_least(delegation);
			self.reset_bottom_data::<T>(&bottom_delegations);
			<BottomDelegations<T>>::insert(candidate, bottom_delegations);
			false
		} else {
			// keep it in the top
			let mut is_in_top = false;
			top_delegations.delegations = top_delegations
				.delegations
				.clone()
				.into_iter()
				.map(|d| {
					if d.owner != delegator {
						d
					} else {
						is_in_top = true;
						Bond { owner: d.owner, amount: d.amount.saturating_sub(less) }
					}
				})
				.collect();
			ensure!(is_in_top, Error::<T>::DelegationDNE);
			top_delegations.total = top_delegations.total.saturating_sub(less);
			top_delegations.sort_greatest_to_least();
			true
		};
		self.reset_top_data::<T>(candidate.clone(), &top_delegations);
		<TopDelegations<T>>::insert(candidate, top_delegations);
		Ok(in_top_after)
	}

	/// Decrease bottom delegation
	pub fn decrease_bottom_delegation<T: Config>(
		&mut self,
		candidate: &T::AccountId,
		delegator: T::AccountId,
		less: BalanceOf<T>,
	) -> Result<bool, DispatchError>
	where
		BalanceOf<T>: Into<Balance>,
	{
		let mut bottom_delegations =
			<BottomDelegations<T>>::get(candidate).expect("CandidateInfo exists => BottomDelegations exists");
		let mut in_bottom = false;
		bottom_delegations.delegations = bottom_delegations
			.delegations
			.clone()
			.into_iter()
			.map(|d| {
				if d.owner != delegator {
					d
				} else {
					in_bottom = true;
					Bond { owner: d.owner, amount: d.amount.saturating_sub(less) }
				}
			})
			.collect();
		ensure!(in_bottom, Error::<T>::DelegationDNE);
		bottom_delegations.sort_greatest_to_least();
		self.reset_bottom_data::<T>(&bottom_delegations);
		<BottomDelegations<T>>::insert(candidate, bottom_delegations);
		Ok(false)
	}
}

// Temporary manual implementation for migration testing purposes
impl<A: PartialEq, B: PartialEq> PartialEq for CollatorCandidate<A, B> {
	fn eq(&self, other: &Self) -> bool {
		let must_be_true = self.id == other.id &&
			self.bond == other.bond &&
			self.total_counted == other.total_counted &&
			self.total_backing == other.total_backing &&
			self.request == other.request &&
			self.state == other.state;
		if !must_be_true {
			return false
		}
		for (x, y) in self.delegators.0.iter().zip(other.delegators.0.iter()) {
			if x != y {
				return false
			}
		}
		for (Bond { owner: o1, amount: a1 }, Bond { owner: o2, amount: a2 }) in
			self.top_delegations.iter().zip(other.top_delegations.iter())
		{
			if o1 != o2 || a1 != a2 {
				return false
			}
		}
		for (Bond { owner: o1, amount: a1 }, Bond { owner: o2, amount: a2 }) in
			self.bottom_delegations.iter().zip(other.bottom_delegations.iter())
		{
			if o1 != o2 || a1 != a2 {
				return false
			}
		}
		true
	}
}

/// Convey relevant information describing if a delegator was added to the top or bottom
/// Delegations added to the top yield a new total
#[derive(Clone, Copy, PartialEq, Encode, Decode, RuntimeDebug, TypeInfo)]
pub enum DelegatorAdded<B> {
	AddedToTop { new_total: B },
	AddedToBottom,
}

impl<
		A: Ord + Clone + sp_std::fmt::Debug,
		B: AtLeast32BitUnsigned + Ord + Copy + sp_std::ops::AddAssign + sp_std::ops::SubAssign + sp_std::fmt::Debug,
	> CollatorCandidate<A, B>
{
	pub fn is_active(&self) -> bool {
		self.state == CollatorStatus::Active
	}
}

impl<A: Clone, B: Copy> From<CollatorCandidate<A, B>> for CollatorSnapshot<A, B> {
	fn from(other: CollatorCandidate<A, B>) -> CollatorSnapshot<A, B> {
		CollatorSnapshot {
			bond: other.bond,
			delegations: other
				.top_delegations
				.into_iter()
				.map(|d| BondWithAutoCompound { owner: d.owner, amount: d.amount, auto_compound: Percent::zero() })
				.collect(),
			total: other.total_counted,
		}
	}
}

#[allow(deprecated)]
#[derive(Clone, PartialEq, Encode, Decode, RuntimeDebug, TypeInfo)]
pub enum DelegatorStatus {
	/// Active with no scheduled exit
	Active,
	/// Schedule exit to revoke all ongoing delegations
	#[deprecated(note = "must only be used for backwards compatibility reasons")]
	Leaving(RoundIndex),
}

#[derive(Clone, Encode, Decode, RuntimeDebug, TypeInfo)]
/// Delegator state
pub struct Delegator<AccountId, Balance> {
	/// Delegator account
	pub id: AccountId,
	/// All current delegations
	pub delegations: OrderedSet<Bond<AccountId, Balance>>,
	/// Total balance locked for this delegator
	pub total: Balance,
	/// Sum of pending revocation amounts + bond less amounts
	pub less_total: Balance,
	/// Status for this delegator
	pub status: DelegatorStatus,
}

// Temporary manual implementation for migration testing purposes
impl<A: PartialEq, B: PartialEq> PartialEq for Delegator<A, B> {
	fn eq(&self, other: &Self) -> bool {
		let must_be_true = self.id == other.id &&
			self.total == other.total &&
			self.less_total == other.less_total &&
			self.status == other.status;
		if !must_be_true {
			return false
		}
		for (Bond { owner: o1, amount: a1 }, Bond { owner: o2, amount: a2 }) in
			self.delegations.0.iter().zip(other.delegations.0.iter())
		{
			if o1 != o2 || a1 != a2 {
				return false
			}
		}
		true
	}
}

impl<
		AccountId: Ord + Clone,
		Balance: Copy
			+ sp_std::ops::AddAssign
			+ sp_std::ops::Add<Output = Balance>
			+ sp_std::ops::SubAssign
			+ sp_std::ops::Sub<Output = Balance>
			+ Ord
			+ Zero
			+ Default
			+ Saturating,
	> Delegator<AccountId, Balance>
{
	pub fn new(id: AccountId, collator: AccountId, amount: Balance) -> Self {
		Delegator {
			id,
			delegations: OrderedSet::from(vec![Bond { owner: collator, amount }]),
			total: amount,
			less_total: Balance::zero(),
			status: DelegatorStatus::Active,
		}
	}

	pub fn default_with_total(id: AccountId, amount: Balance) -> Self {
		Delegator {
			id,
			total: amount,
			delegations: OrderedSet::from(vec![]),
			less_total: Balance::zero(),
			status: DelegatorStatus::Active,
		}
	}

	pub fn total(&self) -> Balance {
		self.total
	}

	pub fn total_sub_if<T, F>(&mut self, amount: Balance, check: F) -> DispatchResult
	where
		T: Config,
		T::AccountId: From<AccountId>,
		BalanceOf<T>: From<Balance>,
		F: Fn(Balance) -> DispatchResult,
	{
		let total = self.total.saturating_sub(amount);
		check(total)?;
		self.total = total;
		self.adjust_bond_lock::<T>(BondAdjust::Decrease)?;
		Ok(())
	}

	pub fn total_add<T, F>(&mut self, amount: Balance) -> DispatchResult
	where
		T: Config,
		T::AccountId: From<AccountId>,
		BalanceOf<T>: From<Balance>,
	{
		self.total = self.total.saturating_add(amount);
		self.adjust_bond_lock::<T>(BondAdjust::Increase(amount))?;
		Ok(())
	}

	pub fn total_sub<T>(&mut self, amount: Balance) -> DispatchResult
	where
		T: Config,
		T::AccountId: From<AccountId>,
		BalanceOf<T>: From<Balance>,
	{
		self.total = self.total.saturating_sub(amount);
		self.adjust_bond_lock::<T>(BondAdjust::Decrease)?;
		Ok(())
	}

	pub fn is_active(&self) -> bool {
		matches!(self.status, DelegatorStatus::Active)
	}

	pub fn add_delegation(&mut self, bond: Bond<AccountId, Balance>) -> bool {
		let amt = bond.amount;
		if self.delegations.insert(bond) {
			self.total = self.total.saturating_add(amt);
			true
		} else {
			false
		}
	}

	// Return Some(remaining balance), must be more than MinDelegatorStk
	// Return None if delegation not found
	pub fn rm_delegation<T: Config>(&mut self, collator: &AccountId) -> Option<Balance>
	where
		BalanceOf<T>: From<Balance>,
		T::AccountId: From<AccountId>,
	{
		let mut amt: Option<Balance> = None;
		let delegations = self
			.delegations
			.0
			.iter()
			.filter_map(|x| {
				if &x.owner == collator {
					amt = Some(x.amount);
					None
				} else {
					Some(x.clone())
				}
			})
			.collect();
		if let Some(balance) = amt {
			self.delegations = OrderedSet::from(delegations);
			self.total_sub::<T>(balance).expect("Decreasing lock cannot fail, qed");
			Some(self.total)
		} else {
			None
		}
	}

	/// Increases the delegation amount and returns `true` if the delegation is part of the
	/// TopDelegations set, `false` otherwise.
	pub fn increase_delegation<T: Config>(
		&mut self,
		candidate: AccountId,
		amount: Balance,
	) -> Result<bool, sp_runtime::DispatchError>
	where
		BalanceOf<T>: From<Balance>,
		T::AccountId: From<AccountId>,
		Delegator<T::AccountId, BalanceOf<T>>: From<Delegator<AccountId, Balance>>,
	{
		let delegator_id: T::AccountId = self.id.clone().into();
		let candidate_id: T::AccountId = candidate.clone().into();
		let balance_amt: BalanceOf<T> = amount.into();
		// increase delegation
		for x in &mut self.delegations.0 {
			if x.owner == candidate {
				let before_amount: BalanceOf<T> = x.amount.into();
				x.amount = x.amount.saturating_add(amount);
				self.total = self.total.saturating_add(amount);
				self.adjust_bond_lock::<T>(BondAdjust::Increase(amount))?;

				// update collator state delegation
				let mut collator_state = <CandidateInfo<T>>::get(&candidate_id).ok_or(Error::<T>::CandidateDNE)?;
				let before = collator_state.total_counted;
				let in_top = collator_state.increase_delegation::<T>(
					&candidate_id,
					delegator_id.clone(),
					before_amount,
					balance_amt,
				)?;
				let after = collator_state.total_counted;
				if collator_state.is_active() && (before != after) {
					Pallet::<T>::update_active(candidate_id.clone(), after);
				}
				<CandidateInfo<T>>::insert(&candidate_id, collator_state);
				let new_total_staked = <Total<T>>::get().saturating_add(balance_amt);
				<Total<T>>::put(new_total_staked);
				let nom_st: Delegator<T::AccountId, BalanceOf<T>> = self.clone().into();
				<DelegatorState<T>>::insert(&delegator_id, nom_st);
				return Ok(in_top)
			}
		}
		Err(Error::<T>::DelegationDNE.into())
	}

	/// Updates the bond locks for this delegator.
	///
	/// This will take the current self.total and ensure that a lock of the same amount is applied
	/// and when increasing the bond lock will also ensure that the account has enough free balance.
	///
	/// `additional_required_balance` should reflect the change to the amount that should be locked if
	/// positive, 0 otherwise (e.g. `min(0, change_in_total_bond)`). This is necessary because it is
	/// not possible to query the amount that is locked for a given lock id.
	pub fn adjust_bond_lock<T: Config>(&mut self, additional_required_balance: BondAdjust<Balance>) -> DispatchResult
	where
		BalanceOf<T>: From<Balance>,
		T::AccountId: From<AccountId>,
	{
		match additional_required_balance {
			BondAdjust::Increase(amount) => {
				ensure!(
					<Pallet<T>>::get_delegator_stakable_free_balance(&self.id.clone().into()) >= amount.into(),
					Error::<T>::InsufficientBalance,
				);

				// additional sanity check: shouldn't ever want to lock more than total
				if amount > self.total {
					log::warn!("LOGIC ERROR: request to reserve more than bond total");
					return Err(DispatchError::Other("Invalid additional_required_balance"))
				}
			},
			BondAdjust::Decrease => (), // do nothing on decrease
		};

<<<<<<< HEAD
		let total_bonded = T::Currency::balance_on_hold(&HoldReason::StakingDelegator.into(), &self.id.clone().into());
=======
		let total_bonded =
			T::Currency::balance_on_hold(&LockType::<T::ProjectIdentifier>::StakingDelegator, &self.id.clone().into());
>>>>>>> e56b0737

		if total_bonded > self.total.into() {
			let to_be_released = total_bonded.saturating_sub(self.total.into());
			T::Currency::release(
<<<<<<< HEAD
				&HoldReason::StakingDelegator.into(),
				&self.id.clone().into(),
				to_be_released,
				Precision::Exact,
			)?;
		} else {
			let additional_hold = Into::<T::Balance>::into(self.total).saturating_sub(total_bonded);
			T::Currency::hold(&HoldReason::StakingDelegator.into(), &self.id.clone().into(), additional_hold.into())?;
=======
				&LockType::<T::ProjectIdentifier>::StakingDelegator,
				&self.id.clone().into(),
				to_be_released,
				Precision::Exact,
			)?;
		} else {
			let additional_hold = Into::<T::Balance>::into(self.total).saturating_sub(total_bonded);
			T::Currency::hold(
				&LockType::<T::ProjectIdentifier>::StakingDelegator,
				&self.id.clone().into(),
				additional_hold.into(),
			)?;
>>>>>>> e56b0737
		}

		Ok(())
	}

	/// Retrieves the bond amount that a delegator has provided towards a collator.
	/// Returns `None` if missing.
	pub fn get_bond_amount(&self, collator: &AccountId) -> Option<Balance> {
		self.delegations.0.iter().find(|b| &b.owner == collator).map(|b| b.amount)
	}
}

pub mod deprecated {
	#![allow(deprecated)]

	use super::*;

	#[deprecated(note = "use DelegationAction")]
	#[derive(Clone, Eq, PartialEq, Encode, Decode, RuntimeDebug, TypeInfo)]
	/// Changes requested by the delegator
	/// - limit of 1 ongoing change per delegation
	pub enum DelegationChange {
		Revoke,
		Decrease,
	}

	#[deprecated(note = "use ScheduledRequest")]
	#[derive(Clone, Eq, PartialEq, Encode, Decode, RuntimeDebug, TypeInfo)]
	pub struct DelegationRequest<AccountId, Balance> {
		pub collator: AccountId,
		pub amount: Balance,
		pub when_executable: RoundIndex,
		pub action: DelegationChange,
	}

	#[deprecated(note = "use DelegationScheduledRequests storage item")]
	#[derive(Clone, Encode, PartialEq, Decode, RuntimeDebug, TypeInfo)]
	/// Pending requests to mutate delegations for each delegator
	pub struct PendingDelegationRequests<AccountId, Balance> {
		/// Number of pending revocations (necessary for determining whether revoke is exit)
		pub revocations_count: u32,
		/// Map from collator -> Request (enforces at most 1 pending request per delegation)
		pub requests: BTreeMap<AccountId, DelegationRequest<AccountId, Balance>>,
		/// Sum of pending revocation amounts + bond less amounts
		pub less_total: Balance,
	}

	impl<A: Ord, B: Zero> Default for PendingDelegationRequests<A, B> {
		fn default() -> PendingDelegationRequests<A, B> {
			PendingDelegationRequests { revocations_count: 0u32, requests: BTreeMap::new(), less_total: B::zero() }
		}
	}

	impl<
			A: Ord + Clone,
			B: Zero
				+ Ord
				+ Copy
				+ Clone
				+ sp_std::ops::AddAssign
				+ sp_std::ops::Add<Output = B>
				+ sp_std::ops::SubAssign
				+ sp_std::ops::Sub<Output = B>
				+ Saturating,
		> PendingDelegationRequests<A, B>
	{
		/// New default (empty) pending requests
		pub fn new() -> Self {
			Self::default()
		}
	}

	#[deprecated(note = "use new crate::types::Delegator struct")]
	#[derive(Clone, Encode, Decode, RuntimeDebug, TypeInfo)]
	/// Delegator state
	pub struct Delegator<AccountId, Balance> {
		/// Delegator account
		pub id: AccountId,
		/// All current delegations
		pub delegations: OrderedSet<Bond<AccountId, Balance>>,
		/// Total balance locked for this delegator
		pub total: Balance,
		/// Requests to change delegations, relevant iff active
		pub requests: PendingDelegationRequests<AccountId, Balance>,
		/// Status for this delegator
		pub status: DelegatorStatus,
	}

	// CollatorSnapshot

	#[deprecated(note = "use CollatorSnapshot with BondWithAutoCompound delegations")]
	#[derive(Encode, Decode, RuntimeDebug, TypeInfo)]
	/// Snapshot of collator state at the start of the round for which they are selected
	pub struct CollatorSnapshot<AccountId, Balance> {
		/// The total value locked by the collator.
		pub bond: Balance,

		/// The rewardable delegations. This list is a subset of total delegators, where certain
		/// delegators are adjusted based on their scheduled
		/// [DelegationChange::Revoke] or [DelegationChange::Decrease] action.
		pub delegations: Vec<Bond<AccountId, Balance>>,

		/// The total counted value locked for the collator, including the self bond + total staked by
		/// top delegators.
		pub total: Balance,
	}

	impl<A: PartialEq, B: PartialEq> PartialEq for CollatorSnapshot<A, B> {
		fn eq(&self, other: &Self) -> bool {
			let must_be_true = self.bond == other.bond && self.total == other.total;
			if !must_be_true {
				return false
			}
			for (Bond { owner: o1, amount: a1 }, Bond { owner: o2, amount: a2 }) in
				self.delegations.iter().zip(other.delegations.iter())
			{
				if o1 != o2 || a1 != a2 {
					return false
				}
			}
			true
		}
	}

	impl<A, B: Default> Default for CollatorSnapshot<A, B> {
		fn default() -> CollatorSnapshot<A, B> {
			CollatorSnapshot { bond: B::default(), delegations: Vec::new(), total: B::default() }
		}
	}
}

#[derive(Clone, Encode, Decode, RuntimeDebug, TypeInfo)]
/// DEPRECATED in favor of Delegator
/// Nominator state
pub struct Nominator2<AccountId, Balance> {
	/// All current delegations
	pub delegations: OrderedSet<Bond<AccountId, Balance>>,
	/// Delegations scheduled to be revoked
	pub revocations: OrderedSet<AccountId>,
	/// Total balance locked for this nominator
	pub total: Balance,
	/// Total number of revocations scheduled to be executed
	pub scheduled_revocations_count: u32,
	/// Total amount to be unbonded once revocations are executed
	pub scheduled_revocations_total: Balance,
	/// Status for this nominator
	pub status: DelegatorStatus,
}

// /// Temporary function to migrate state
// pub(crate) fn migrate_nominator_to_delegator_state<T: Config>(
// 	id: T::AccountId,
// 	nominator: Nominator2<T::AccountId, BalanceOf<T>>,
// ) -> Delegator<T::AccountId, BalanceOf<T>> {
// 	Delegator {
// 		id,
// 		delegations: nominator.delegations,
// 		total: nominator.total,
// 		requests: PendingDelegationRequests::new(),
// 		status: nominator.status,
// 	}
// }

#[derive(Copy, Clone, PartialEq, Eq, Encode, Decode, RuntimeDebug, TypeInfo)]
/// The current round index and transition information
pub struct RoundInfo<BlockNumber> {
	/// Current round index
	pub current: RoundIndex,
	/// The first block of the current round
	pub first: BlockNumber,
	/// The length of the current round in number of blocks
	pub length: u32,
}
impl<B: Copy + sp_std::ops::Add<Output = B> + sp_std::ops::Sub<Output = B> + From<u32> + PartialOrd> RoundInfo<B> {
	pub fn new(current: RoundIndex, first: B, length: u32) -> RoundInfo<B> {
		RoundInfo { current, first, length }
	}

	/// Check if the round should be updated
	pub fn should_update(&self, now: B) -> bool {
		now - self.first >= self.length.into()
	}

	/// New round
	pub fn update(&mut self, now: B) {
		self.current = self.current.saturating_add(1u32);
		self.first = now;
	}
}
impl<B: Copy + sp_std::ops::Add<Output = B> + sp_std::ops::Sub<Output = B> + From<u32> + PartialOrd> Default
	for RoundInfo<B>
{
	fn default() -> RoundInfo<B> {
		RoundInfo::new(1u32, 1u32.into(), 20u32)
	}
}

#[derive(Clone, PartialEq, Eq, Encode, Decode, RuntimeDebug, TypeInfo)]
/// Reserve information { account, percent_of_inflation }
pub struct ParachainBondConfig<AccountId> {
	/// Account which receives funds intended for parachain bond
	pub account: AccountId,
	/// Percent of inflation set aside for parachain bond account
	pub percent: Percent,
}
impl<A: Decode> Default for ParachainBondConfig<A> {
	fn default() -> ParachainBondConfig<A> {
		ParachainBondConfig {
			account: A::decode(&mut sp_runtime::traits::TrailingZeroInput::zeroes())
				.expect("infinite length input; no invalid inputs for type; qed"),
			percent: Percent::zero(),
		}
	}
}

pub enum BondAdjust<Balance> {
	Increase(Balance),
	Decrease,
}<|MERGE_RESOLUTION|>--- conflicted
+++ resolved
@@ -18,11 +18,7 @@
 
 use crate::{
 	auto_compound::AutoCompoundDelegations, set::OrderedSet, BalanceOf, BottomDelegations, CandidateInfo, Config,
-<<<<<<< HEAD
 	DelegatorState, Error, Event, HoldReason, Pallet, Round, RoundIndex, TopDelegations, Total,
-=======
-	DelegatorState, Error, Event, Pallet, Round, RoundIndex, TopDelegations, Total,
->>>>>>> e56b0737
 };
 use frame_support::{
 	pallet_prelude::*,
@@ -422,11 +418,7 @@
 		let new_total = <Total<T>>::get().saturating_add(more.into());
 		<Total<T>>::put(new_total);
 		self.bond = self.bond.saturating_add(more);
-<<<<<<< HEAD
 		T::Currency::hold(&HoldReason::StakingCollator.into(), &who, more.into())?;
-=======
-		T::Currency::hold(&LockType::<T::ProjectIdentifier>::StakingCollator, &who, more.into())?;
->>>>>>> e56b0737
 		self.total_counted = self.total_counted.saturating_add(more);
 		<Pallet<T>>::deposit_event(Event::CandidateBondedMore {
 			candidate: who,
@@ -465,16 +457,7 @@
 		// Arithmetic assumptions are self.bond > less && self.bond - less > CollatorMinBond
 		// (assumptions enforced by `schedule_bond_less`; if storage corrupts, must re-verify)
 		self.bond = self.bond.saturating_sub(request.amount);
-<<<<<<< HEAD
 		T::Currency::release(&HoldReason::StakingCollator.into(), &who, request.amount.into(), Precision::Exact)?;
-=======
-		T::Currency::release(
-			&LockType::<T::ProjectIdentifier>::StakingCollator,
-			&who,
-			request.amount.into(),
-			Precision::Exact,
-		)?;
->>>>>>> e56b0737
 		self.total_counted = self.total_counted.saturating_sub(request.amount);
 		let event = Event::CandidateBondedLess {
 			candidate: who.clone(),
@@ -1388,17 +1371,11 @@
 			BondAdjust::Decrease => (), // do nothing on decrease
 		};
 
-<<<<<<< HEAD
 		let total_bonded = T::Currency::balance_on_hold(&HoldReason::StakingDelegator.into(), &self.id.clone().into());
-=======
-		let total_bonded =
-			T::Currency::balance_on_hold(&LockType::<T::ProjectIdentifier>::StakingDelegator, &self.id.clone().into());
->>>>>>> e56b0737
 
 		if total_bonded > self.total.into() {
 			let to_be_released = total_bonded.saturating_sub(self.total.into());
 			T::Currency::release(
-<<<<<<< HEAD
 				&HoldReason::StakingDelegator.into(),
 				&self.id.clone().into(),
 				to_be_released,
@@ -1407,20 +1384,6 @@
 		} else {
 			let additional_hold = Into::<T::Balance>::into(self.total).saturating_sub(total_bonded);
 			T::Currency::hold(&HoldReason::StakingDelegator.into(), &self.id.clone().into(), additional_hold.into())?;
-=======
-				&LockType::<T::ProjectIdentifier>::StakingDelegator,
-				&self.id.clone().into(),
-				to_be_released,
-				Precision::Exact,
-			)?;
-		} else {
-			let additional_hold = Into::<T::Balance>::into(self.total).saturating_sub(total_bonded);
-			T::Currency::hold(
-				&LockType::<T::ProjectIdentifier>::StakingDelegator,
-				&self.id.clone().into(),
-				additional_hold.into(),
-			)?;
->>>>>>> e56b0737
 		}
 
 		Ok(())
