# Help information
default:
    @just --list

# Build the "Base" Runtime using srtool
build-base-srtool:
    srtool build --root -p polimec-runtime --runtime-dir runtimes/base --build-opts="--features=on-chain-release-build"

build-rolimec-srtool:
    srtool build --root -p polimec-runtime --runtime-dir runtimes/base --build-opts="--features=on-chain-release-build,fast-mode"

# Build the "Testnet" Runtime using srtool

# Test the runtimes features
test-runtime-features:
    cargo test --features runtime-benchmarks -p politest-runtime

# Run the integration tests
test-integration:
    cargo test -p integration-tests

# src: https://github.com/polkadot-fellows/runtimes/blob/48ccfae6141d2924f579d81e8b1877efd208693f/system-parachains/asset-hubs/asset-hub-polkadot/src/weights/cumulus_pallet_xcmp_queue.rs
# Benchmark a specific pallet on the "Base" Runtime
<<<<<<< HEAD
# TODO: Adjust the `--chain` flag to match the chain you are benchmarking
benchmark-runtime chain="base-rococo" pallet="pallet-elections-phragmen" features="runtime-benchmarks":
    cargo run --features {{ features }} --release -p polimec-parachain-node benchmark pallet \
      --chain={{ chain }} \
=======
benchmark-runtime pallet="pallet-elections-phragmen" features="runtime-benchmarks":
    cargo run --features {{ features }} --release -p polimec-node benchmark pallet \
      --chain=base-polkadot \
>>>>>>> 0fb2ef36
      --steps=50 \
      --repeat=20 \
      --pallet={{ pallet }} \
      --extrinsic=* \
      --wasm-execution=compiled \
      --heap-pages=4096 \
      --output=runtimes/base/src/weights/{{ replace(pallet, "-", "_") }}.rs

# src: https://github.com/paritytech/polkadot-sdk/blob/bc2e5e1fe26e2c2c8ee766ff9fe7be7e212a0c62/substrate/frame/nfts/src/weights.rs
# Run the Runtime benchmarks for a specific pallet
<<<<<<< HEAD
# TODO: Adjust the `--chain` flag to match the chain you are benchmarking
benchmark-pallet chain="base-rococo"  pallet="pallet-elections-phragmen" features="runtime-benchmarks":
    cargo run --features {{ features }} --release -p polimec-parachain-node benchmark pallet \
      --chain={{ chain }} \
=======
benchmark-pallet pallet="pallet-elections-phragmen" features="runtime-benchmarks":
    cargo run --features {{ features }} --release -p polimec-node benchmark pallet \
      --chain=base-polkadot \
>>>>>>> 0fb2ef36
      --steps=50 \
      --repeat=20 \
      --pallet={{ pallet }}  \
      --no-storage-info \
      --no-median-slopes \
      --no-min-squares \
      --extrinsic '*' \
      --wasm-execution=compiled \
      --heap-pages=4096 \
      --output=pallets/{{ replace(pallet, "pallet-", "") }}/src/weights.rs \
      --template=./.maintain/frame-weight-template.hbs

# Build the Node Docker Image
docker-build tag="latest" package="polimec-node":
    ./scripts/build_image.sh {{ tag }} ./Dockerfile {{ package }}

# Create the "Base" Runtime Chainspec
create-chainspec-base:
    ./scripts/create_base_chain_spec.sh ./runtimes/base/target/srtool/release/wbuild/polimec-runtime/polimec_runtime.compact.compressed.wasm 2105

# Use zombienet to spawn rococo + polimec testnet
zombienet path_to_file="scripts/zombienet/native/base-rococo-local.toml":
    zombienet spawn {{ path_to_file }}<|MERGE_RESOLUTION|>--- conflicted
+++ resolved
@@ -21,16 +21,10 @@
 
 # src: https://github.com/polkadot-fellows/runtimes/blob/48ccfae6141d2924f579d81e8b1877efd208693f/system-parachains/asset-hubs/asset-hub-polkadot/src/weights/cumulus_pallet_xcmp_queue.rs
 # Benchmark a specific pallet on the "Base" Runtime
-<<<<<<< HEAD
 # TODO: Adjust the `--chain` flag to match the chain you are benchmarking
 benchmark-runtime chain="base-rococo" pallet="pallet-elections-phragmen" features="runtime-benchmarks":
     cargo run --features {{ features }} --release -p polimec-parachain-node benchmark pallet \
       --chain={{ chain }} \
-=======
-benchmark-runtime pallet="pallet-elections-phragmen" features="runtime-benchmarks":
-    cargo run --features {{ features }} --release -p polimec-node benchmark pallet \
-      --chain=base-polkadot \
->>>>>>> 0fb2ef36
       --steps=50 \
       --repeat=20 \
       --pallet={{ pallet }} \
@@ -41,16 +35,10 @@
 
 # src: https://github.com/paritytech/polkadot-sdk/blob/bc2e5e1fe26e2c2c8ee766ff9fe7be7e212a0c62/substrate/frame/nfts/src/weights.rs
 # Run the Runtime benchmarks for a specific pallet
-<<<<<<< HEAD
 # TODO: Adjust the `--chain` flag to match the chain you are benchmarking
 benchmark-pallet chain="base-rococo"  pallet="pallet-elections-phragmen" features="runtime-benchmarks":
     cargo run --features {{ features }} --release -p polimec-parachain-node benchmark pallet \
       --chain={{ chain }} \
-=======
-benchmark-pallet pallet="pallet-elections-phragmen" features="runtime-benchmarks":
-    cargo run --features {{ features }} --release -p polimec-node benchmark pallet \
-      --chain=base-polkadot \
->>>>>>> 0fb2ef36
       --steps=50 \
       --repeat=20 \
       --pallet={{ pallet }}  \
